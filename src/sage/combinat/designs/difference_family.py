# -*- coding: utf-8 -*-
r"""
Difference families

This module gathers everything related to difference families. One can build a
difference family (or check that it can be built) with :func:`difference_family`::

    sage: G,F = designs.difference_family(13,4,1)                                       # optional - sage.modules

It defines the following functions:

{INDEX_OF_FUNCTIONS}

REFERENCES:

.. [BJL99-1] \T. Beth, D. Jungnickel, H. Lenz "Design theory Vol. I."
   Second edition. Encyclopedia of Mathematics and its Applications, 69. Cambridge
   University Press, (1999).

.. [BLJ99-2] \T. Beth, D. Jungnickel, H. Lenz "Design theory Vol. II."
   Second edition. Encyclopedia of Mathematics and its Applications, 78. Cambridge
   University Press, (1999).

.. [Bo39] \R. C. Bose, "On the construction of balanced incomplete block
   designs", Ann. Eugenics, 9 (1939), 353--399.

.. [Bu95] \M. Buratti "On simple radical difference families", J.
   Combinatorial Designs, 3 (1995) 161--168.

.. [Tu1965] \R. J. Turyn "Character sum and difference sets"
   Pacific J. Math. 15 (1965) 319--346.

.. [Tu1984] \R. J. Turyn "A special class of Williamson matrices and
   difference sets" J. Combinatorial Theory (A) 36 (1984) 111--115.

.. [Wi72] \R. M. Wilson "Cyclotomy and difference families in elementary Abelian
   groups", J. Number Theory, 4 (1972) 17--47.

Functions
---------
"""
# ****************************************************************************
#       Copyright (C) 2014 Vincent Delecroix <20100.delecroix@gmail.com>
#
#  Distributed under the terms of the GNU General Public License (GPL)
#  as published by the Free Software Foundation; either version 2 of
#  the License, or (at your option) any later version.
#                  https://www.gnu.org/licenses/
# ****************************************************************************

from sage.arith.misc import is_prime_power
from sage.misc.cachefunc import cached_function

from sage.categories.sets_cat import EmptySetError
import sage.arith.all as arith
from sage.misc.unknown import Unknown
from sage.rings.finite_rings.integer_mod_ring import Zmod
from sage.rings.integer import Integer
from sage.rings.integer_ring import ZZ
from sage.rings.polynomial.polynomial_ring_constructor import PolynomialRing


def group_law(G):
    r"""
    Return a triple ``(identity, operation, inverse)`` that define the
    operations on the group ``G``.

    EXAMPLES::

        sage: from sage.combinat.designs.difference_family import group_law
        sage: group_law(Zmod(3))
        (0, <built-in function add>, <built-in function neg>)
        sage: group_law(SymmetricGroup(5))                                              # optional - sage.groups
        ((), <built-in function mul>, <built-in function inv>)
        sage: group_law(VectorSpace(QQ, 3))                                             # optional - sage.modules
        ((0, 0, 0), <built-in function add>, <built-in function neg>)
    """
    import operator
    from sage.categories.groups import Groups
    from sage.categories.additive_groups import AdditiveGroups

    if G in Groups():            # multiplicative groups
        return (G.one(), operator.mul, operator.inv)
    elif G in AdditiveGroups():  # additive groups
        return (G.zero(), operator.add, operator.neg)
    else:
        raise ValueError("%s does not seem to be a group"%G)

def block_stabilizer(G, B):
    r"""
    Compute the left stabilizer of the block ``B`` under the action of ``G``.

    This function return the list of all `x\in G` such that `x\cdot B=B` (as a
    set).

    INPUT:

    - ``G`` -- a group (additive or multiplicative)
    - ``B`` -- a subset of ``G``

    EXAMPLES::

        sage: from sage.combinat.designs.difference_family import block_stabilizer

        sage: Z8 = Zmod(8)
        sage: block_stabilizer(Z8, [Z8(0),Z8(2),Z8(4),Z8(6)])
        [0, 2, 4, 6]
        sage: block_stabilizer(Z8, [Z8(0),Z8(2)])
        [0]

        sage: C = cartesian_product([Zmod(4),Zmod(3)])
        sage: block_stabilizer(C, [C((0,0)),C((2,0)),C((0,1)),C((2,1))])
        [(0, 0), (2, 0)]

        sage: b = list(map(Zmod(45),[1, 3, 7, 10, 22, 25, 30, 35, 37, 38, 44]))
        sage: block_stabilizer(Zmod(45),b)
        [0]
    """
    if not B:
        return list(G)
    identity, op, inv = group_law(G)
    b0 = inv(B[0])
    S = []
    for b in B:
        # fun: if we replace +(-b) with -b it completely fails!!
        bb0 = op(b,b0) # bb0 = b-B[0]
        if all(op(bb0,c) in B for c in B):
            S.append(bb0)
    return S


def is_difference_family(G, D, v=None, k=None, l=None, verbose=False):
    r"""
    Check whether ``D`` forms a difference family in the group ``G``.

    INPUT:

    - ``G`` -- group of cardinality ``v``
    - ``D`` -- a set of ``k``-subsets of ``G``
    - ``v``, ``k`` and ``l`` -- optional parameters of the difference family
    - ``verbose`` -- boolean (default: ``False``); whether to print additional
      information

    .. SEEALSO::

        :func:`difference_family`

    EXAMPLES::

        sage: from sage.combinat.designs.difference_family import is_difference_family
        sage: G = Zmod(21)
        sage: D = [[0,1,4,14,16]]
        sage: is_difference_family(G, D, 21, 5)
        True

        sage: G = Zmod(41)
        sage: D = [[0,1,4,11,29],[0,2,8,17,21]]
        sage: is_difference_family(G, D, verbose=True)
        Too few:
          5 is obtained 0 times in blocks []
          14 is obtained 0 times in blocks []
          27 is obtained 0 times in blocks []
          36 is obtained 0 times in blocks []
        Too much:
          4 is obtained 2 times in blocks [0, 1]
          13 is obtained 2 times in blocks [0, 1]
          28 is obtained 2 times in blocks [0, 1]
          37 is obtained 2 times in blocks [0, 1]
        False
        sage: D = [[0,1,4,11,29],[0,2,8,17,22]]
        sage: is_difference_family(G, D)
        True

        sage: G = Zmod(61)
        sage: D = [[0,1,3,13,34],[0,4,9,23,45],[0,6,17,24,32]]
        sage: is_difference_family(G, D)
        True

        sage: G = AdditiveAbelianGroup([3]*4)                                           # optional - sage.modules
        sage: a,b,c,d = G.gens()                                                        # optional - sage.modules
        sage: D = [[d, -a+d, -c+d, a-b-d, b+c+d],                                       # optional - sage.modules
        ....:      [c, a+b-d, -b+c, a-b+d, a+b+c],
        ....:      [-a-b+c+d, a-b-c-d, -a+c-d, b-c+d, a+b],
        ....:      [-b-d, a+b+d, a-b+c-d, a-b+c, -b+c+d]]
        sage: is_difference_family(G, D)                                                # optional - sage.modules
        True

    The following example has a third block with a non-trivial stabilizer::

        sage: G = Zmod(15)
        sage: D = [[0,1,4],[0,2,9],[0,5,10]]
        sage: is_difference_family(G,D,verbose=True)
        It is a (15,3,1)-difference family
        True

    The function also supports multiplicative groups (non necessarily Abelian)::

        sage: G = DihedralGroup(8)                                                      # optional - sage.groups
        sage: x,y = G.gens()                                                            # optional - sage.groups
        sage: i = G.one()                                                               # optional - sage.groups
        sage: D1 = [[i,x,x^4], [i,x^2, y*x], [i,x^5,y], [i,x^6,y*x^2], [i,x^7,y*x^5]]   # optional - sage.groups
        sage: is_difference_family(G, D1, 16, 3, 2)                                     # optional - sage.groups
        True
        sage: from sage.combinat.designs.bibd import BIBD_from_difference_family
        sage: bibd = BIBD_from_difference_family(G, D1, lambd=2)                        # optional - sage.groups

    TESTS::

        sage: K = GF(3^2,'z')                                                           # optional - sage.rings.finite_rings
        sage: z = K.gen()                                                               # optional - sage.rings.finite_rings
        sage: D = [[1,z+1,2]]                                                           # optional - sage.rings.finite_rings
        sage: _ = is_difference_family(K, D, verbose=True)                              # optional - sage.rings.finite_rings
        the number of differences (=6) must be a multiple of v-1=8
        sage: _                                                                         # optional - sage.rings.finite_rings
        False
    """
    identity, mul, inv = group_law(G)

    Glist = list(G)

    D = [[G(_) for _ in d] for d in D]

    # Check v (and define it if needed)
    if v is None:
        v = len(Glist)
    else:
        if len(Glist) != v:
            if verbose:
                print("G must have cardinality v (=%d)" % int(v))
            return False

    # Check k (and define it if needed)
    if k is None:
        k = len(D[0])
    else:
        k = int(k)

    for d in D:
        if len(d) != k:
            if verbose:
                print("the block {} does not have length {}".format(d, k))
            return False

    # Check l (and define it if needed)
    #
    # - nb_diff: the number of pairs (with multiplicity) covered by the BIBD
    #            generated by the DF.
    #
    # - stab: the stabilizer of each set.
    nb_diff = 0
    stab = []
    for d in D:
        s = block_stabilizer(G,d)
        stab.append(s)
        nb_diff += k*(k-1) // len(s)
    if l is None:
        if nb_diff % (v-1) != 0:
            if verbose:
                print("the number of differences (={}) must be a multiple of v-1={}".format(nb_diff, v-1))
            return False
        l = nb_diff // (v-1)
    else:
        if nb_diff != l*(v-1):
            if verbose:
                print("the number of differences (={}) is not equal to l*(v-1) = {}".format(nb_diff, l*(v-1)))
            return False

    # Check that every x \in G-{0},occurs exactly l times as a difference
    counter = {g: 0 for g in Glist}
    where = {g: set() for g in Glist}
    del counter[identity]

    for i,d in enumerate(D):
        tmp_counter = {}
        for b in d:
            for c in d:
                if b == c:
                    continue
                gg = mul(b,inv(c)) # = b-c or bc^{-1}
                if gg not in tmp_counter:
                    tmp_counter[gg] = 0
                where[gg].add(i)
                tmp_counter[gg] += 1

        if sum(tmp_counter.values()) != k * (k - 1):
            if verbose:
                print("repeated element in the {}-th block {}".format(i, d))
            return False

        # Normalized number of occurrences added to counter
        stabi = len(stab[i])
        for gg in tmp_counter:
            counter[gg] += tmp_counter[gg]//stabi

    # Check the counter and report any error
    too_few = []
    too_much = []
    for g in Glist:
        if g == identity:
            continue
        if counter[g] < l:
            if verbose:
                too_few.append(g)
            else:
                return False
        if counter[g] > l:
            if verbose:
                too_much.append(g)
            else:
                return False

    if too_few:
        print("Too few:")
        for g in too_few:
            print("  {} is obtained {} times in blocks {}".format(
                        g, counter[g], sorted(where[g])))
    if too_much:
        print("Too much:")
        for g  in too_much:
            print("  {} is obtained {} times in blocks {}".format(
                        g, counter[g], sorted(where[g])))
    if too_few or too_much:
        return False

    if verbose:
        print("It is a ({},{},{})-difference family".format(v, k, l))
    return True

def singer_difference_set(q,d):
    r"""
    Return a difference set associated to the set of hyperplanes in a projective
    space of dimension `d` over `GF(q)`.

    A Singer difference set has parameters:

    .. MATH::

        v = \frac{q^{d+1}-1}{q-1}, \quad
        k = \frac{q^d-1}{q-1}, \quad
        \lambda = \frac{q^{d-1}-1}{q-1}.

    The idea of the construction is as follows. One consider the finite field
    `GF(q^{d+1})` as a vector space of dimension `d+1` over `GF(q)`. The set of
    `GF(q)`-lines in `GF(q^{d+1})` is a projective plane and its set of
    hyperplanes form a balanced incomplete block design.

    Now, considering a multiplicative generator `z` of `GF(q^{d+1})`, we get a
    transitive action of a cyclic group on our projective plane from which it is
    possible to build a difference set.

    The construction is given in details in [Stinson2004]_, section 3.3.

    EXAMPLES::

        sage: from sage.combinat.designs.difference_family import singer_difference_set, is_difference_family
        sage: G,D = singer_difference_set(3,2)                                          # optional - sage.rings.finite_rings
        sage: is_difference_family(G, D, verbose=True)                                  # optional - sage.rings.finite_rings
        It is a (13,4,1)-difference family
        True

        sage: G,D = singer_difference_set(4,2)                                          # optional - sage.rings.finite_rings
        sage: is_difference_family(G, D, verbose=True)                                  # optional - sage.rings.finite_rings
        It is a (21,5,1)-difference family
        True

        sage: G,D = singer_difference_set(3,3)                                          # optional - sage.rings.finite_rings
        sage: is_difference_family(G, D, verbose=True)                                  # optional - sage.rings.finite_rings
        It is a (40,13,4)-difference family
        True

        sage: G,D = singer_difference_set(9,3)                                          # optional - sage.rings.finite_rings
        sage: is_difference_family(G, D, verbose=True)                                  # optional - sage.rings.finite_rings
        It is a (820,91,10)-difference family
        True
    """
    q = Integer(q)
    assert q.is_prime_power()
    assert d >= 2

    from sage.rings.finite_rings.finite_field_constructor import GF
    from sage.rings.finite_rings.conway_polynomials import conway_polynomial
    from sage.rings.finite_rings.integer_mod_ring import Zmod

    # build a polynomial c over GF(q) such that GF(q)[x] / (c(x)) is a
    # GF(q**(d+1)) and such that x is a multiplicative generator.
    p,e = q.factor()[0]
    c = conway_polynomial(p,e*(d+1))
    if e != 1:  # i.e. q is not a prime, so we factorize c over GF(q) and pick
                # one of its factor
        K = GF(q,'z')
        c = c.change_ring(K).factor()[0][0]
    else:
        K = GF(q)
    z = c.parent().gen()

    # Now we consider the GF(q)-subspace V spanned by (1,z,z^2,...,z^(d-1)) inside
    # GF(q^(d+1)). The multiplication by z is an automorphism of the
    # GF(q)-projective space built from GF(q^(d+1)). The difference family is
    # obtained by taking the integers i such that z^i belong to V.
    powers = [0]
    i = 1
    x = z
    k = (q**d-1)//(q-1)
    while len(powers) < k:
        if x.degree() <= (d-1):
            powers.append(i)
        x = (x*z).mod(c)
        i += 1

    return Zmod((q**(d+1)-1)//(q-1)), [powers]

def df_q_6_1(K, existence=False, check=True):
    r"""
    Return a `(q,6,1)`-difference family over the finite field `K`.

    The construction uses Theorem 11 of [Wi72]_.

    EXAMPLES::

        sage: from sage.combinat.designs.difference_family import is_difference_family, df_q_6_1
        sage: prime_powers = [v for v in range(31,500,30) if is_prime_power(v)]         # optional - sage.rings.finite_rings
        sage: parameters = [v for v in prime_powers                                     # optional - sage.rings.finite_rings
        ....:               if df_q_6_1(GF(v,'a'), existence=True) is True]
        sage: parameters                                                                # optional - sage.rings.finite_rings
        [31, 151, 181, 211, 241, 271, 331, 361, 421]
        sage: for v in parameters:                                                      # optional - sage.rings.finite_rings
        ....:     K = GF(v, 'a')
        ....:     df = df_q_6_1(K, check=True)
        ....:     assert is_difference_family(K, df, v, 6, 1)

    .. TODO::

        Do improvements due to Zhen and Wu 1999.
    """
    v = K.cardinality()
    x = K.multiplicative_generator()
    one = K.one()
    if v % 30 != 1:
        if existence:
            return False
        raise EmptySetError("k(k-1)=30 should divide (v-1)")
    t = (v-1) // 30  # number of blocks

    r = x**((v-1)//3)  # primitive cube root of unity
    r2 = r*r           # the other primitive cube root

    # we now compute the cosets of x**i
    xx = x**5
    to_coset = {x**i * xx**j: i for i in range(5) for j in range((v-1)/5)}

    for c in to_coset: # the loop runs through all nonzero elements of K
        if c == one or c == r or c == r2:
            continue
        if len(set(to_coset[elt] for elt in (r-one, c*(r-one), c-one, c-r, c-r**2))) == 5:
            if existence:
                return True
            B = [one,r,r2,c,c*r,c*r2]
            D = [[xx**i * b for b in B] for i in range(t)]
            break
    else:
        if existence:
            return Unknown
        raise NotImplementedError("Wilson construction failed for v={}".format(v))

    if check and not is_difference_family(K, D, v, 6, 1):
        raise RuntimeError("Wilson 1972 construction failed! Please e-mail sage-devel@googlegroups.com")

    return D

def radical_difference_set(K, k, l=1, existence=False, check=True):
    r"""
    Return a difference set made of a cyclotomic coset in the finite field
    ``K`` and with parameters ``k`` and ``l``.

    Most of these difference sets appear in chapter VI.18.48 of the Handbook of
    combinatorial designs.

    EXAMPLES::

        sage: from sage.combinat.designs.difference_family import radical_difference_set

        sage: D = radical_difference_set(GF(7), 3, 1); D                                # optional - sage.rings.finite_rings
        [[1, 2, 4]]
        sage: sorted(x-y for x in D[0] for y in D[0] if x != y)                         # optional - sage.rings.finite_rings
        [1, 2, 3, 4, 5, 6]

        sage: D = radical_difference_set(GF(16,'a'), 6, 2)                              # optional - sage.rings.finite_rings
        sage: sorted(x-y for x in D[0] for y in D[0] if x != y)                         # optional - sage.rings.finite_rings
        [1,
         1,
         a,
         a,
         a + 1,
         a + 1,
         a^2,
         a^2,
         ...
         a^3 + a^2 + a + 1,
         a^3 + a^2 + a + 1]

        sage: for k in range(2,50):                                                     # optional - sage.rings.finite_rings
        ....:     for l in reversed(divisors(k*(k-1))):
        ....:         v = k*(k-1)//l + 1
        ....:         if is_prime_power(v) and radical_difference_set(GF(v,'a'),k,l,existence=True) is True:
        ....:             _ = radical_difference_set(GF(v,'a'),k,l)
        ....:             print("{:3} {:3} {:3}".format(v,k,l))
          3   2   1
          4   3   2
          7   3   1
          5   4   3
          7   4   2
         13   4   1
         11   5   2
          7   6   5
         11   6   3
         16   6   2
          8   7   6
          9   8   7
         19   9   4
         37   9   2
         73   9   1
         11  10   9
         19  10   5
         23  11   5
         13  12  11
         23  12   6
         27  13   6
         27  14   7
         16  15  14
         31  15   7
        ...
         41  40  39
         79  40  20
         83  41  20
         43  42  41
         83  42  21
         47  46  45
         49  48  47
        197  49  12
    """
    v = K.cardinality()

    if l*(v-1) != k*(k-1):
        if existence:
            return False
        raise EmptySetError("l*(v-1) is not equal to k*(k-1)")

    # trivial case
    if (v-1) == k:
        if existence:
            return True
        add_zero = False

    # q = 3 mod 4
    elif v%4 == 3 and k == (v-1)//2:
        if existence:
            return True
        add_zero = False

    # q = 3 mod 4
    elif v%4 == 3 and k == (v+1)//2:
        if existence:
            return True
        add_zero = True

    # q = 4t^2 + 1, t odd
    elif v%8 == 5 and k == (v-1)//4 and arith.is_square((v-1)//4):
        if existence:
            return True
        add_zero = False

    # q = 4t^2 + 9, t odd
    elif v%8 == 5 and k == (v+3)//4 and arith.is_square((v-9)//4):
        if existence:
            return True
        add_zero = True

    # exceptional case 1
    elif (v,k,l) == (16,6,2):
        if existence:
            return True
        add_zero = True

    # exceptional case 2
    elif (v,k,l) == (73,9,1):
        if existence:
            return True
        add_zero = False

    # are there more ??
    else:
        x = K.multiplicative_generator()
        D = K.cyclotomic_cosets(x**((v-1)//k), [K.one()])
        if is_difference_family(K, D, v, k, l):
            print("**  You found a new example of radical difference set **\n"
                  "**  for the parameters (v,k,l)=({},{},{}).            **\n"
                  "**  Please contact sage-devel@googlegroups.com        **\n".format(v, k, l))
            if existence:
                return True
            add_zero = False

        else:
            D = K.cyclotomic_cosets(x**((v-1)//(k-1)), [K.one()])
            D[0].insert(0,K.zero())
            if is_difference_family(K, D, v, k, l):
                print("**  You found a new example of radical difference set **\n"
                      "**  for the parameters (v,k,l)=({},{},{}).            **\n"
                      "**  Please contact sage-devel@googlegroups.com        **\n".format(v, k, l))
                if existence:
                    return True
                add_zero = True

            elif existence:
                return False
            else:
                raise EmptySetError("no radical difference set exist "
                        "for the parameters (v,k,l) = ({},{},{}".format(v,k,l))

    x = K.multiplicative_generator()
    if add_zero:
        r = x**((v-1)//(k-1))
        D = K.cyclotomic_cosets(r, [K.one()])
        D[0].insert(0, K.zero())
    else:
        r = x**((v-1)//k)
        D = K.cyclotomic_cosets(r, [K.one()])

    if check and not is_difference_family(K, D, v, k, l):
        raise RuntimeError("Sage tried to build a radical difference set with "
                "parameters ({},{},{}) but it seems that it failed! Please "
                "e-mail sage-devel@googlegroups.com".format(v,k,l))

    return D

def one_cyclic_tiling(A,n):
    r"""
    Given a subset ``A`` of the cyclic additive group `G = Z / nZ` return
    another subset `B` so that `A + B = G` and `|A| |B| = n` (i.e. any element
    of `G` is uniquely expressed as a sum `a+b` with `a` in `A` and `b` in `B`).

    EXAMPLES::

        sage: from sage.combinat.designs.difference_family import one_cyclic_tiling
        sage: tile = [0,2,4]
        sage: m = one_cyclic_tiling(tile,6); m
        [0, 3]
        sage: sorted((i+j)%6 for i in tile for j in m)
        [0, 1, 2, 3, 4, 5]

        sage: def print_tiling(tile, translat, n):
        ....:     for x in translat:
        ....:         print(''.join('X' if (i-x)%n in tile else '.' for i in range(n)))

        sage: tile = [0, 1, 2, 7]
        sage: m = one_cyclic_tiling(tile, 12)
        sage: print_tiling(tile, m, 12)
        XXX....X....
        ....XXX....X
        ...X....XXX.

        sage: tile = [0, 1, 5]
        sage: m = one_cyclic_tiling(tile, 12)
        sage: print_tiling(tile, m, 12)
        XX...X......
        ...XX...X...
        ......XX...X
        ..X......XX.

        sage: tile = [0, 2]
        sage: m = one_cyclic_tiling(tile, 8)
        sage: print_tiling(tile, m, 8)
        X.X.....
        ....X.X.
        .X.X....
        .....X.X

    ALGORITHM:

    Uses dancing links :mod:`sage.combinat.dlx`
    """
    # we first try a naive approach which correspond to what Wilson used in his
    # 1972 article
    n = int(n)
    d = len(A)
    if len(set(a%d for a in A)) == d:
        return [i*d for i in range(n//d)]

    # next, we consider an exhaustive search
    from sage.combinat.dlx import DLXMatrix

    rows = []
    for i in range(n):
        rows.append([i+1, [(i+a)%n+1 for a in A]])
    M = DLXMatrix(rows)
    for c in M:
        return [i-1 for i in c]

def one_radical_difference_family(K, k):
    r"""
    Search for a radical difference family on ``K`` using dancing links
    algorithm.

    For the definition of radical difference family, see
    :func:`radical_difference_family`. Here, we consider only radical difference
    family with `\lambda = 1`.

    INPUT:

    - ``K`` -- a finite field of cardinality `q`
    - ``k`` -- a positive integer so that `k(k-1)` divides `q-1`

    OUTPUT:

    Either a difference family or ``None`` if it does not exist.

    ALGORITHM:

    The existence of a radical difference family is equivalent to a one
    dimensional tiling (or packing) problem in a cyclic group. This subsequent
    problem is solved by a call to the function :func:`one_cyclic_tiling`.

        Let `K^*` be the multiplicative group of the finite field `K`. A radical
        family has the form `\mathcal B = \{x_1 B, \ldots, x_k B\}`, where
        `B=\{x:x^{k}=1\}` (for `k` odd) or `B=\{x:x^{k-1}=1\}\cup \{0\}` (for
        `k` even). Equivalently, `K^*` decomposes as:

        .. MATH::

            K^* = \Delta (x_1 B) \cup \cdots \cup \Delta (x_k B)
            = x_1 \Delta B \cup \cdots \cup x_k \Delta B.

        We observe that `C=B\backslash 0` is a subgroup of the (cyclic) group
        `K^*`, that can thus be generated by some element `r`. Furthermore, we
        observe that `\Delta B` is always a union of cosets of `\pm C` (which is
        twice larger than `C`).

        .. MATH::

            \begin{array}{llll}
            (k\text{ odd} ) & \Delta B &= \{r^i-r^j:r^i\neq r^j\} &= \pm C\cdot \{r^i-1: 0 < i \leq m\}\\
            (k\text{ even}) & \Delta B &= \{r^i-r^j:r^i\neq r^j\}\cup C &= \pm C\cdot \{r^i-1: 0 < i < m\}\cup \pm C
            \end{array}

        where

        .. MATH::

            (k\text{ odd})\ m = (k-1)/2 \quad \text{and} \quad (k\text{ even})\ m = k/2.

        Consequently, `\mathcal B = \{x_1 B, \ldots, x_k B\}` is a radical
        difference family if and only if `\{x_1 (\Delta B/(\pm C)), \ldots, x_k
        (\Delta B/(\pm C))\}` is a partition of the cyclic group `K^*/(\pm C)`.

    EXAMPLES::

        sage: from sage.combinat.designs.difference_family import (
        ....:    one_radical_difference_family,
        ....:    is_difference_family)

        sage: one_radical_difference_family(GF(13),4)                                   # optional - sage.rings.finite_rings
        [[0, 1, 3, 9]]

    The parameters that appear in [Bu95]_::

        sage: df = one_radical_difference_family(GF(449), 8); df                        # optional - sage.rings.finite_rings
        [[0, 1, 18, 25, 176, 324, 359, 444],
         [0, 9, 88, 162, 222, 225, 237, 404],
         [0, 11, 140, 198, 275, 357, 394, 421],
         [0, 40, 102, 249, 271, 305, 388, 441],
         [0, 49, 80, 93, 161, 204, 327, 433],
         [0, 70, 99, 197, 230, 362, 403, 435],
         [0, 121, 141, 193, 293, 331, 335, 382],
         [0, 191, 285, 295, 321, 371, 390, 392]]
        sage: is_difference_family(GF(449), df, 449, 8, 1)                              # optional - sage.rings.finite_rings
        True
    """
    q = K.cardinality()
    x = K.multiplicative_generator()

    e = k*(k-1)
    if q%e != 1:
        raise ValueError("q%e is not 1")

    # We define A by (see the function's documentation):
    # ΔB = C.A
    if k%2 == 1:
        m = (k-1) // 2
        r = x ** ((q-1) // k)     # k-th root of unity
        A = [r**i - 1 for i in range(1,m+1)]
    else:
        m = k // 2
        r = x ** ((q-1) // (k-1)) # (k-1)-th root of unity
        A = [r**i - 1 for i in range(1,m)]
        A.append(K.one())

    # instead of the complicated multiplicative group K^*/(±C) we use the
    # discrete logarithm to convert everything into the additive group Z/cZ
    c = m * (q-1) // e # cardinal of ±C
    from sage.groups.generic import discrete_log
    logA = [discrete_log(a,x)%c for a in A]

    # if two elements of A are equal modulo c then no tiling is possible
    if len(set(logA)) != m:
        return None

    # brute force
    tiling = one_cyclic_tiling(logA, c)
    if tiling is None:
        return None

    D = K.cyclotomic_cosets(r, [x**i for i in tiling])
    if k%2 == 0:
        for d in D:
            d.insert(K.zero(),0)
    return D

def radical_difference_family(K, k, l=1, existence=False, check=True):
    r"""
    Return a ``(v,k,l)``-radical difference family.

    Let fix an integer `k` and a prime power `q = t k(k-1) + 1`. Let `K` be a
    field of cardinality `q`. A `(q,k,1)`-difference family is *radical* if
    its base blocks are either: a coset of the `k`-th root of unity for `k` odd
    or a coset of `k-1`-th root of unity and `0` if `k` is even (the number `t`
    is the number of blocks of that difference family).

    The terminology comes from M. Buratti article [Bu95]_ but the first
    constructions go back to R. Wilson [Wi72]_.

    INPUT:

    - ``K`` - a finite field
    - ``k`` -- positive integer; the size of the blocks
    - ``l`` -- integer (default: ``1``); the `\lambda` parameter
    - ``existence`` -- if ``True``, then return either ``True`` if Sage knows
      how to build such design, ``Unknown`` if it does not and ``False`` if it
      knows that the design does not exist
    - ``check`` -- boolean (default: ``True``); if ``True`` then the result of
      the computation is checked before being returned. This should not be
      needed but ensures that the output is correct

    EXAMPLES::

        sage: from sage.combinat.designs.difference_family import radical_difference_family

        sage: radical_difference_family(GF(73), 9)                                      # optional - sage.rings.finite_rings
        [[1, 2, 4, 8, 16, 32, 37, 55, 64]]

        sage: radical_difference_family(GF(281), 5)                                     # optional - sage.rings.finite_rings
        [[1, 86, 90, 153, 232],
         [4, 50, 63, 79, 85],
         [5, 36, 149, 169, 203],
         [7, 40, 68, 219, 228],
         [9, 121, 212, 248, 253],
         [29, 81, 222, 246, 265],
         [31, 137, 167, 247, 261],
         [32, 70, 118, 119, 223],
         [39, 56, 66, 138, 263],
         [43, 45, 116, 141, 217],
         [98, 101, 109, 256, 279],
         [106, 124, 145, 201, 267],
         [111, 123, 155, 181, 273],
         [156, 209, 224, 264, 271]]

        sage: for k in range(5,10):                                                     # optional - sage.rings.finite_rings
        ....:     print("k = {}".format(k))
        ....:     list_q = []
        ....:     for q in range(k*(k-1)+1, 2000, k*(k-1)):
        ....:          if is_prime_power(q):
        ....:              K = GF(q,'a')
        ....:              if radical_difference_family(K, k, existence=True) is True:
        ....:                  list_q.append(q)
        ....:                  _ = radical_difference_family(K,k)
        ....:     print(" ".join(str(p) for p in list_q))
        k = 5
        41 61 81 241 281 401 421 601 641 661 701 761 821 881 1181 1201 1301 1321
        1361 1381 1481 1601 1681 1801 1901
        k = 6
        181 211 241 631 691 1531 1831 1861
        k = 7
        337 421 463 883 1723
        k = 8
        449 1009
        k = 9
        73 1153 1873
    """
    v = K.cardinality()
    x = K.multiplicative_generator()
    e = k*(k-1)
    if (l*(v-1)) % e:
        raise ValueError("k (k-1) = {} should be a multiple of l (v-1) ={}".format(
                         k*(k-1), l*(v-1)))
    t = l*(v-1) // e  # number of blocks

    if t == 1:
        return radical_difference_set(K, k, l, existence=existence, check=check)

    elif l == (k-1):
        if existence:
            return True
        else:
            return K.cyclotomic_cosets(x**((v-1)//k))[1:]

    # all the other cases below concern the case l == 1
    elif l != 1:
        if existence:
            return Unknown
        raise NotImplementedError("No radical families implemented for l > 2")

    else:
        D = one_radical_difference_family(K,k)
        if D is None:
            if existence:
                return False
            raise EmptySetError("No such difference family")
        elif existence:
            return True

    if check and not is_difference_family(K, D, v, k, l):
        raise RuntimeError("radical_difference_family produced a wrong "
                           "difference family with parameters v={}, "
                           "k={}, l={}. Please contact "
                           "sage-devel@googlegroups.com".format(v,k,l))

    return D

def twin_prime_powers_difference_set(p, check=True):
    r"""
    Return a difference set on `GF(p) \times GF(p+2)`.

    The difference set is built from the following element of the Cartesian
    product of finite fields `GF(p) \times GF(p+2)`:

    - `(x,0)` with any `x`
    - `(x,y)` with `x` and `y` squares
    - `(x,y)` with `x` and `y` non-squares

    For more information see :wikipedia:`Difference_set`.

    INPUT:

    - ``check`` -- boolean (default: ``True``); if ``True``, then the result of
      the computation is checked before being returned. This should not be
      needed but ensures that the output is correct

    EXAMPLES::

        sage: from sage.combinat.designs.difference_family import twin_prime_powers_difference_set
        sage: G, D = twin_prime_powers_difference_set(3)                                # optional - sage.rings.finite_rings
        sage: G                                                                         # optional - sage.rings.finite_rings
        The Cartesian product of (Finite Field of size 3, Finite Field of size 5)
        sage: D                                                                         # optional - sage.rings.finite_rings
        [[(1, 1), (1, 4), (2, 2), (2, 3), (0, 0), (1, 0), (2, 0)]]
    """
    from sage.rings.finite_rings.finite_field_constructor import FiniteField
    from sage.categories.cartesian_product import cartesian_product
    from itertools import product
    Fp = FiniteField(p,'x')
    Fq = FiniteField(p+2,'x')
    Fpset = set(Fp)
    Fqset = set(Fq)
    Fp_squares = set(x**2 for x in Fpset)
    Fq_squares = set(x**2 for x in Fqset)

    # Pairs of squares, pairs of non-squares
    d = []
    d.extend(product(Fp_squares.difference([0]),Fq_squares.difference([0])))
    d.extend(product(Fpset.difference(Fp_squares),Fqset.difference(Fq_squares)))

    # All (x,0)
    d.extend((x,0) for x in Fpset)

    G = cartesian_product([Fp,Fq])

    if check and not is_difference_family(G, [d]):
        raise RuntimeError("twin_prime_powers_difference_set produced a wrong "
                           "difference set with p={}. Please contact "
                           "sage-devel@googlegroups.com".format(p))

    return G, [d]

def are_mcfarland_1973_parameters(v, k, lmbda, return_parameters=False):
    r"""
    Test whether ``(v,k,lmbda)`` is a triple that can be obtained from the
    construction from [McF1973]_.

    See :func:`mcfarland_1973_construction`.

    INPUT:

    - ``v``, ``k``, ``lmbda`` - integers; parameters of the difference family
    - ``return_parameters`` -- boolean (default ``False``); if ``True``, return a
      pair ``(True, (q, s))`` so that ``(q,s)`` can be used in the function
      :func:`mcfarland_1973_construction` to actually build a
      ``(v,k,lmbda)``-difference family. Or ``(False, None)`` if the
      construction is not possible

    EXAMPLES::

        sage: from sage.combinat.designs.difference_family import are_mcfarland_1973_parameters
        sage: are_mcfarland_1973_parameters(64, 28, 12)                                 # optional - sage.rings.finite_rings
        True
        sage: are_mcfarland_1973_parameters(64, 28, 12, return_parameters=True)         # optional - sage.rings.finite_rings
        (True, (2, 2))
        sage: are_mcfarland_1973_parameters(60, 13, 5)                                  # optional - sage.rings.finite_rings
        False
        sage: are_mcfarland_1973_parameters(98125, 19500, 3875)                         # optional - sage.rings.finite_rings
        True
        sage: are_mcfarland_1973_parameters(98125, 19500, 3875, True)                   # optional - sage.rings.finite_rings
        (True, (5, 3))

        sage: from sage.combinat.designs.difference_family import are_mcfarland_1973_parameters
        sage: for v in range(1, 100):                                                   # optional - sage.rings.finite_rings
        ....:     for k in range(1,30):
        ....:         for l in range(1,15):
        ....:             if are_mcfarland_1973_parameters(v,k,l):
        ....:                 answer, (q,s) = are_mcfarland_1973_parameters(v,k,l,return_parameters=True)
        ....:                 print("{} {} {} {} {}".format(v,k,l,q,s))
        ....:                 assert answer is True
        ....:                 assert designs.difference_family(v,k,l,existence=True) is True
        ....:                 G,D = designs.difference_family(v,k,l)
        16 6 2 2 1
        45 12 3 3 1
        64 28 12 2 2
        96 20 4 4 1
    """
    if v <= k or k <= lmbda:
        return (False,None) if return_parameters else False
    k = ZZ(k)
    lmbda = ZZ(lmbda)
    qs,r = (k - lmbda).sqrtrem() # sqrt(k-l) should be q^s
    if r or (qs*(qs-1))%lmbda:
        return (False,None) if return_parameters else False

    q = qs*(qs-1) // lmbda + 1
    if (q <= 1 or
        v * (q-1) != qs*q * (qs*q+q-2)  or
        k * (q-1)!= qs * (qs*q-1)):
        return (False,None) if return_parameters else False

    # NOTE: below we compute the value of s so that qs = q^s. If the method
    # is_power_of of integers would be able to return the exponent, we could use
    # that... but currently this is not the case
    # see github issue #19792
    p1,a1 = qs.is_prime_power(get_data=True)
    p2,a2 = q.is_prime_power(get_data=True)

    if a1 == 0 or a2 == 0 or p1 != p2 or a1%a2:
        return (False,None) if return_parameters else False

    return (True, (q, a1//a2)) if return_parameters else True

def mcfarland_1973_construction(q, s):
    r"""
    Return a difference set.

    The difference set returned has the following parameters

    .. MATH::

        v = \frac{q^{s+1}(q^{s+1}+q-2)}{q-1},
        k = \frac{q^s (q^{s+1}-1)}{q-1},
        \lambda = \frac{q^s(q^s-1)}{q-1}

    This construction is due to [McF1973]_.

    INPUT:

    - ``q``, ``s`` - integers; parameters for the difference set (see the above
      formulas for the expression of ``v``, ``k``, ``l`` in terms of ``q`` and
      ``s``)

    .. SEEALSO::

        The function :func:`are_mcfarland_1973_parameters` makes the translation
        between the parameters `(q,s)` corresponding to a given triple
        `(v,k,\lambda)`.

    REFERENCES:

    .. [McF1973] Robert L. McFarland
       "A family of difference sets in non-cyclic groups"
       J. Combinatorial Theory (A) 15 (1973) 1--10.
       :doi:`10.1016/0097-3165(73)90031-9`

    EXAMPLES::

        sage: from sage.combinat.designs.difference_family import (
        ....:    mcfarland_1973_construction, is_difference_family)

        sage: G,D = mcfarland_1973_construction(3, 1)                                   # optional - sage.modules sage.rings.finite_rings
        sage: assert is_difference_family(G, D, 45, 12, 3)                              # optional - sage.modules sage.rings.finite_rings

        sage: G,D = mcfarland_1973_construction(2, 2)                                   # optional - sage.modules sage.rings.finite_rings
        sage: assert is_difference_family(G, D, 64, 28, 12)                             # optional - sage.modules sage.rings.finite_rings
    """
    from sage.rings.finite_rings.finite_field_constructor import GF
    from sage.modules.free_module import VectorSpace
    from sage.rings.finite_rings.integer_mod_ring import Zmod
    from sage.categories.cartesian_product import cartesian_product

    r = (q**(s+1)-1) // (q-1)
    F = GF(q,'a')
    V = VectorSpace(F, s+1)
    K = Zmod(r+1)

    G = cartesian_product([F]*(s+1) + [K])

    D = []
    for k, H in zip(K, V.subspaces(s)):
        for v in H:
            D.append(G((tuple(v) + (k,))))

    return G,[D]

def are_hadamard_difference_set_parameters(v, k, lmbda):
    r"""
    Check whether ``(v,k,lmbda)`` is of the form ``(4N^2, 2N^2 - N, N^2 - N)``.

    INPUT:

    - ``(v,k,lmbda)`` -- parameters of a difference set

    EXAMPLES::

        sage: from sage.combinat.designs.difference_family import are_hadamard_difference_set_parameters
        sage: are_hadamard_difference_set_parameters(36, 15, 6)
        True
        sage: are_hadamard_difference_set_parameters(60, 13, 5)
        False
    """
    N = k - 2*lmbda
    N2 = N*N
    return v == 4*N2 and k == 2*N2 - N and lmbda == N2 - N

@cached_function
def hadamard_difference_set_product_parameters(N):
    r"""
    Check whether a product construction is available for Hadamard difference
    set with parameter ``N``.

    This function looks for two integers `N_1` and `N_2`` greater than `1`
    and so that `N = 2 N_1 N_2` and there exists Hadamard difference set with
    parameters `(4 N_i^2, 2N_i^2 - N_i, N_i^2 - N_i)`. If such pair exists,
    the output is the pair ``(N_1, N_2)`` otherwise it is ``None``.

    INPUT:

    - ``N`` -- positive integer

    EXAMPLES::

        sage: from sage.combinat.designs.difference_family import hadamard_difference_set_product_parameters
        sage: hadamard_difference_set_product_parameters(8)                             # optional - sage.rings.finite_rings
        (2, 2)
    """
    if N % 2:
        return False

    for N1 in (N//2).divisors()[1:]:
        if 4*N1 > N:
            break
        v1 = 4*N1*N1
        k1 = 2*N1*N1 - N1
        l1 = N1*N1 - N1
        if not difference_family(v1, k1, l1, existence=True):
            continue
        N2 = N // (2*N1)
        v2 = 4*N2*N2
        k2 = 2*N2*N2 - N2
        l2 = N2*N2 - N2
        if not difference_family(v2, k2, l2, existence=True):
            continue

        return (N1,N2)

    return None

def hadamard_difference_set_product(G1, D1, G2, D2):
    r"""
    Make a product of two Hadamard difference sets.

    This product construction appears in [Tu1984]_.

    INPUT:

    - ``G1,D1``, ``G2,D2`` -- two Hadamard difference sets

    EXAMPLES::

        sage: from sage.combinat.designs.difference_family import hadamard_difference_set_product
        sage: from sage.combinat.designs.difference_family import is_difference_family

        sage: G1,D1 = designs.difference_family(16,6,2)                                 # optional - sage.rings.finite_rings
        sage: G2,D2 = designs.difference_family(36,15,6)                                # optional - sage.rings.finite_rings

        sage: G11,D11 = hadamard_difference_set_product(G1,D1,G1,D1)                    # optional - sage.rings.finite_rings
        sage: assert is_difference_family(G11, D11, 256, 120, 56)                       # optional - sage.rings.finite_rings
        sage: assert designs.difference_family(256, 120, 56, existence=True) is True    # optional - sage.rings.finite_rings

        sage: G12,D12 = hadamard_difference_set_product(G1,D1,G2,D2)                    # optional - sage.rings.finite_rings
        sage: assert is_difference_family(G12, D12, 576, 276, 132)                      # optional - sage.rings.finite_rings
        sage: assert designs.difference_family(576, 276, 132, existence=True) is True   # optional - sage.rings.finite_rings
    """
    from sage.categories.cartesian_product import cartesian_product

    G = cartesian_product([G1,G2])
    D1 = set(D1[0])
    D1c = set(s for s in G1 if s not in D1)
    D2 = set(D2[0])
    D2c = set(s for s in G2 if s not in D2)

    D = set().union((G((s1,s2)) for s1 in D1 for s2 in D2),
                    (G((s1,s2)) for s1 in D1c for s2 in D2c))

    return G, [[s for s in G if s not in D]]

def turyn_1965_3x3xK(k=4):
    r"""
    Return a difference set in either `C_3 \times C_3 \times C_4` or `C_3 \times
    C_3 \times C_2 \times C_2` with parameters `v=36`, `k=15`, `\lambda=6`.

    This example appears in [Tu1965]_.

    INPUT:

    - ``k`` -- either ``2`` (to get a difference set in `C_3 \times C_3 \times
      C_2 \times C_2`) or ``4`` (to get a difference set in `C_3 \times C_3
      \times C_3 \times C_4`)

    EXAMPLES::

        sage: from sage.combinat.designs.difference_family import turyn_1965_3x3xK
        sage: from sage.combinat.designs.difference_family import is_difference_family
        sage: G,D = turyn_1965_3x3xK(4)
        sage: assert is_difference_family(G, D, 36, 15, 6)
        sage: G,D = turyn_1965_3x3xK(2)
        sage: assert is_difference_family(G, D, 36, 15, 6)
    """
    from sage.categories.cartesian_product import cartesian_product
    from sage.rings.finite_rings.integer_mod_ring import Zmod

    if k == 2:
        G = cartesian_product([Zmod(3), Zmod(3), Zmod(2), Zmod(2)])
        K = [(0,0), (0,1), (1,0), (1,1)]
    elif k == 4:
        G = cartesian_product([Zmod(3), Zmod(3), Zmod(4)])
        K = [(0,), (1,), (2,), (3,)]
    else:
        raise ValueError("k must be 2 or 4")

    L = [[(0,1),(1,1),(2,1),(0,2),(1,2),(2,2)], # complement of y=0
         [(0,0),(1,1),(2,2)],                   # x-y=0
         [(0,0),(1,2),(2,1)],                   # x+y=0
         [(0,0),(0,1),(0,2)]]                   # x=0

    return G, [[G(v + k) for l, k in zip(L, K) for v in l]]


def _is_periodic_sequence(seq, period):
    r"""
    Check if the sequence is periodic with correct period.

    The sequence should have length at least twice the period, so that
    periodicity can be checked.

    INPUT:

    - ``seq`` -- the sequence to be tested (must have length at least twice the period)
    - ``period`` -- integer; the period that the sequence should have

    EXAMPLES::

        sage: from sage.combinat.designs.difference_family import _is_periodic_sequence
        sage: _is_periodic_sequence([0, 1, 2, 3, 0, 1, 2, 3], 4)
        True
        sage: _is_periodic_sequence([0, 1, 0, 1, 0, 1, 0, 1], 4)
        False
        sage: _is_periodic_sequence([0, 1, 1, 1, 0, 1, 2, 1], 4)
        False
    """
    assert len(seq) >= 2*period

    for per in range(1, period):
        first = seq[:per]
        periodic = True
        for j in range(1, len(seq)//per):
            if seq[j*per : (j+1)*per] != first:
                periodic = False
                break
        if periodic:
            return False
    if seq[:period] != seq[period : 2*period]:
        return False
    return True

def _create_m_sequence(q, n, check=True):
    r"""
    Create an m-sequence over GF(q) with period `q^n - 1`.

    Given a prime power `q`, the m-sequence is created as described by [Zie1959]_
    from a primitive function over the finite field `GF(q)`.

    Given a primitive function `f=c_0+c_1x+...+c_nx^n` over `K = GF(q)` of degree `n`,
    the recurrence is given by: `a_i = -c_0^{-1}(c_1a_{i-1} + ... + c_na{i-n})`.
    The first `n` elements will be `0, 0, ..., 0, 1` and these will give a maximal length recurrence sequence
    as shown in [Mit2008]_.

    INPUT:

    - ``q`` -- a prime power
    - ``n`` -- a nonnegative number
    - ``check`` -- boolean (default: ``True``); if ``True``, check that the
      result is a sequence with correct period; detting it to ``False`` may
      speed up considerably the computation

    EXAMPLES::

        sage: from sage.combinat.designs.difference_family import _create_m_sequence
        sage: _create_m_sequence(3, 2)  # random                                        # optional - sage.rings.finite_rings
        [1, 0, 1, 2, 2, 0, 2, 1]
        sage: _create_m_sequence(4, 2, check=False)  # random                           # optional - sage.rings.finite_rings
        [1, 0, a, a + 1, a, a, 0, a + 1, 1, a + 1, a + 1, 0, 1, a, 1]
        sage: _create_m_sequence(6, 2)                                                  # optional - sage.rings.finite_rings
        Traceback (most recent call last):
        ...
        ValueError: q must be a prime power

    """
    from sage.rings.finite_rings.finite_field_constructor import GF

    if not is_prime_power(q):
        raise ValueError('q must be a prime power')
    if n < 0:
        raise ValueError('n cannot be negative')

    K = GF(q, 'a')

    T = PolynomialRing(K, 'x')
    primitive = T.irreducible_element(n, algorithm='random')
    while not primitive.is_primitive():
        primitive = T.irreducible_element(n, algorithm='random')
    coeffs = primitive.coefficients()
    exps = primitive.exponents()

    period = q**n - 1
    seq_len = period*2 if check else period
    seq = [1] + [0]*(n-1)

    while len(seq) < seq_len:
        nxt = 0
        for i, coeff in zip(exps[1:], coeffs[1:]):
            nxt += coeff * seq[-i]
        seq.append(-coeffs[0].inverse() * nxt)

    if check:
        assert _is_periodic_sequence(seq, period)
    return seq[:period]

def _get_submodule_of_order(G, order):
    r"""
    Construct a submodule of the given order from group ``G``.

    This method tries to construct submodules from various elements of `G` until
    a submodule of the correct order is found.

    INPUT:

    - ``G`` -- an additive abelian group
    - ``order`` -- integer; the order of the desired submodule

    TESTS:

        sage: from sage.combinat.designs.difference_family import _get_submodule_of_order
        sage: G = AdditiveAbelianGroup([48])                                            # optional - sage.modules
        sage: _get_submodule_of_order(G, 6).order()                                     # optional - sage.modules
        6
        sage: G = AdditiveAbelianGroup([13^2 - 1])                                      # optional - sage.modules
        sage: _get_submodule_of_order(G, 12).order()                                    # optional - sage.modules
        12
    """
    for el in G:
        H = G.submodule([el])
        if H.order() == order:
            return H
    return None

def relative_difference_set_from_m_sequence(q, N, check=True, return_group=False):
    r"""
    Construct `R((q^N-1)/(q-1), q-1, q^{N-1}, q^{N-2})` where ``q`` is a prime power and `N\ge 2`.

    The relative difference set is constructed over the set of additive integers modulo `q^N-1`,
    as described in Theorem 5.1 of [EB1966]_. Given an m-sequence `(a_i)` of period `q^N-1`, the
    set is: `R=\{i | 0 \le i \le q^{N-1}, a_i=1\}`.

    INPUT:

    - ``q`` -- a prime power
    - ``N`` -- a nonnegative number
    - ``check`` -- boolean (default: ``True``); if ``True``, check that the
      result is a relative difference set before returning it
    - ``return_group`` -- boolean (default: ``False``); if ``True``, the function
      will also return the group from which the set is created

    OUTPUT:

    If ``return_group=False``, the function return only the relative difference
    set. Otherwise, it returns a tuple containing the group and the set.

    EXAMPLES::

        sage: from sage.combinat.designs.difference_family import relative_difference_set_from_m_sequence
        sage: relative_difference_set_from_m_sequence(2, 4,               # random      # optional - sage.modules sage.rings.finite_rings
        ....:                                         return_group=True)
        (Additive abelian group isomorphic to Z/15,
         [(0), (4), (5), (6), (7), (9), (11), (12)])
        sage: relative_difference_set_from_m_sequence(8, 2, check=False)  # random      # optional - sage.modules sage.rings.finite_rings
        [(0), (6), (30), (40), (41), (44), (56), (61)]
        sage: relative_difference_set_from_m_sequence(6, 2)                             # optional - sage.modules sage.rings.finite_rings
        Traceback (most recent call last):
        ...
        ValueError: q must be a prime power

    TESTS::

        sage: from sage.combinat.designs.difference_family import is_relative_difference_set, _get_submodule_of_order
        sage: q, N = 5, 3
        sage: G, D = relative_difference_set_from_m_sequence(q, N, check=False,         # optional - sage.modules sage.rings.finite_rings
        ....:                                                return_group=True)
        sage: H = _get_submodule_of_order(G, q-1)                                       # optional - sage.modules sage.rings.finite_rings
        sage: is_relative_difference_set(D, G, H,                                       # optional - sage.modules sage.rings.finite_rings
        ....:                            ((q^N-1)//(q-1), q-1, q^(N-1), q^(N-2)))
        True
        sage: q, N = 13, 2
        sage: G, D = relative_difference_set_from_m_sequence(q, N, check=False,         # optional - sage.modules sage.rings.finite_rings
        ....:                                                return_group=True)
        sage: H = _get_submodule_of_order(G, q-1)                                       # optional - sage.modules sage.rings.finite_rings
        sage: is_relative_difference_set(D, G, H,                                       # optional - sage.modules sage.rings.finite_rings
        ....:                            ((q^N-1)//(q-1), q-1, q^(N-1), q^(N-2)))
        True
    """
    from sage.groups.additive_abelian.additive_abelian_group import AdditiveAbelianGroup

    if not is_prime_power(q):
        raise ValueError('q must be a prime power')
    if N < 2:
        raise ValueError('N must be at least 2')

    m_seq = _create_m_sequence(q, N, check=False)
    period = q**N - 1
    G = AdditiveAbelianGroup([period])

    set1 = [i for i in G if m_seq[i[0]] == 1]

    if check:
        H = _get_submodule_of_order(G, q-1)
        assert is_relative_difference_set(set1, G, H, (period // (q-1), q - 1, q**(N-1), q**(N-2)))

    if return_group:
        return G, set1
    return set1

def relative_difference_set_from_homomorphism(q, N, d, check=True, return_group=False):
    r"""
    Construct `R((q^N-1)/(q-1), n, q^{N-1}, q^{N-2}d)` where `nd = q-1`.

    Given a prime power `q`, a number `N \ge 2` and integers `d` such that `d | q-1` we create the
    relative difference set using the construction from Corollary 5.1.1 of [EB1966]_.

    INPUT:

    - ``q`` -- a prime power
    - ``N`` -- an integer greater than 1
    - ``d`` -- an integer which divides `q-1`
    - ``check`` -- boolean (default: ``True``); if ``True``, check that the
      result is a relative difference set before returning it
    - ``return_group`` -- boolean (default: ``False``); if ``True``, the function
      will also return the group from which the set is created

    OUTPUT:

    If ``return_group=False``, the function return only the relative difference
    set. Otherwise, it returns a tuple containing the group and the set.

    EXAMPLES::

        sage: from sage.combinat.designs.difference_family import relative_difference_set_from_homomorphism
        sage: relative_difference_set_from_homomorphism(7, 2, 3)                # random, optional - sage.modules sage.rings.finite_rings
        [(0), (3), (4), (2), (13), (7), (14)]
        sage: relative_difference_set_from_homomorphism(9, 2, 4, check=False,   # random, optional - sage.modules sage.rings.finite_rings
        ....:                                           return_group=True)
        (Additive abelian group isomorphic to Z/80,
         [(0), (4), (6), (13), (7), (12), (15), (8), (9)])
        sage: relative_difference_set_from_homomorphism(9, 2, 5)                        # optional - sage.modules sage.rings.finite_rings
        Traceback (most recent call last):
        ...
        ValueError: q-1 must be a multiple of d

    TESTS::

        sage: from sage.combinat.designs.difference_family import is_relative_difference_set, _get_submodule_of_order
        sage: q, N, d = 11, 2, 5
        sage: G, D = relative_difference_set_from_homomorphism(q, N, d, check=False,    # optional - sage.modules sage.rings.finite_rings
        ....:                                                  return_group=True)
        sage: H = _get_submodule_of_order(G, (q-1)//d)                                  # optional - sage.modules sage.rings.finite_rings
        sage: is_relative_difference_set(D, G, H,                                       # optional - sage.modules sage.rings.finite_rings
        ....:                            ((q**N-1)//(q-1), (q-1)//d, q**(N-1), q**(N-2)*d))
        True
        sage: q, N, d = 9, 2, 4
        sage: G, D = relative_difference_set_from_homomorphism(q, N, d, check=False,    # optional - sage.modules sage.rings.finite_rings
        ....:                                                  return_group=True)
        sage: H = _get_submodule_of_order(G, (q-1)//d)                                  # optional - sage.modules sage.rings.finite_rings
        sage: is_relative_difference_set(D, G, H,                                       # optional - sage.modules sage.rings.finite_rings
        ....:                            ((q**N-1)//(q-1), (q-1)//d, q**(N-1), q**(N-2)*d))
        True
    """
    from sage.groups.additive_abelian.additive_abelian_group import AdditiveAbelianGroup

    if not is_prime_power(q):
        raise ValueError('q must be a prime power')
    if N < 2:
        raise ValueError('N must be at least 2')
    if (q-1)%d != 0:
        raise ValueError('q-1 must be a multiple of d')

    G = AdditiveAbelianGroup([q**N - 1])
    K = _get_submodule_of_order(G, d)
    assert K is not None, 'Could not find kernel'

    G2 = G/K

    theta = G.hom([G2.gen(0)], G2)
    diff_set = relative_difference_set_from_m_sequence(q, N, check=False)
    second_diff_set = [theta(x) for x in diff_set]

    if check:
        H = _get_submodule_of_order(G2, (q-1) // d)
        assert is_relative_difference_set(second_diff_set, G2, H, ((q**N-1) // (q-1), (q-1) // d, q**(N-1), q**(N-2) * d))

    if return_group:
        return G2, second_diff_set
    return second_diff_set


def is_relative_difference_set(R, G, H, params, verbose=False):
    r"""
    Check if ``R`` is a difference set of ``G`` relative to ``H``, with the given parameters.

    This function checks that `G`, `H` and `R` have the orders specified in the parameters, and
    that `R` satisfies the definition of relative difference set (from [EB1966]_): the collection of
    differences `r-s`, `r,s \in R`, `r \neq s` contains only elements of `G` which are not in `H`, and contains
    every such element exactly `d` times.

    INPUT:

    - ``R`` -- list; the relative diffeence set of length `k`
    - ``G`` -- an additive abelian group of order `mn`
    - ``H`` -- list; a submodule of ``G`` of order `n`
    - ``params`` -- a tuple in the form `(m, n, k, d)`
    - ``verbose`` -- boolean (default: ``False``); if ``True``, the function
      will be verbose when the sequences do not satisfy the contraints

    EXAMPLES::

        sage: from sage.combinat.designs.difference_family import _get_submodule_of_order, relative_difference_set_from_m_sequence, is_relative_difference_set
        sage: q, N = 5, 2
        sage: params = ((q^N-1) // (q-1), q - 1, q^(N-1), q^(N-2))
        sage: G, R = relative_difference_set_from_m_sequence(q, N, return_group=True)   # optional - sage.modules
        sage: H = _get_submodule_of_order(G, q - 1)                                     # optional - sage.modules
        sage: is_relative_difference_set(R, G, H, params)                               # optional - sage.modules
        True

    If we pass the ``verbose`` argument, the function will explain why it failed::

        sage: R2 = [G[1], G[2], G[3], G[5], G[6]]                                       # optional - sage.modules
        sage: is_relative_difference_set(R2, G, H, params, verbose=True)                # optional - sage.modules
        There is a value in the difference set which is not repeated d times
        False
    """
    m, n, k, d = params
    if G.order() != m * n:
        if verbose:
            print('Incorrect order of G:', G.order())
        return False

    if H.order() != n:
        if verbose:
            print('Incorect order of H:', H.order())

    if len(R) != k:
        if verbose:
            print('Length of R not correct:', len(R))
        return False

    diff_set = {}
    for el1 in R:
        for el2 in R:
            if el1 != el2:
                idx = el1 - el2
                if idx not in diff_set:
                    diff_set[idx] = 0
                diff_set[idx] += 1
    values = [diff_set[x] for x in diff_set]
    if max(values) != d or min(values) != d:
        if verbose:
            print('There is a value in the difference set which is not repeated d times')
        return False

    for el in G:
        if el in H and el in diff_set:
            if verbose:
                print('An element of G is present in both the difference set and in H')
            return False
        if el not in H and el not in diff_set:
            if verbose:
                print('An element of G is not present in either one of H or the difference set')
            return False

    return True


def is_supplementary_difference_set(Ks, v=None, lmbda=None, G=None, verbose=False):
    r"""
    Check that the sets in ``Ks`` are `n-\{v; k_1, ..., k_n; \lambda \}` supplementary
    difference sets over group ``G`` of order ``v``.

    From the definition in [Spe1975]_: let  `S_1, S_2, ..., S_n` be `n` subsets of a group `G` of order `v`
    such that `|S_i| = k_i`. If, for each `g \in G`, `g \neq 0`, the total number of solutions of `a_i - a'_i = g`, with
    `a_i, a'_i \in S_i` is `\lambda`, then `S_1, S_2, ..., S_n` are `n-\{v; k_1, ..., k_n; \lambda\}` supplementary difference sets.

    One of the parameters ``v`` or ``G`` must always be specified. If ``G`` is not
    given, the function will use an ``AdditiveAbelianGroup`` of order ``v``.

    INPUT:

    - ``Ks`` -- a list of sets to be checked
    - ``v`` -- integer; the parameter `v` of the supplementary difference sets
    - ``lmbda`` -- integer; the parameter `\lambda` of the supplementary difference sets
    - ``G`` -- a group of order `v`
    - ``verbose`` -- boolean (default: ``False``); if ``True``, the function will
      be verbose when the sets do not satisfy the contraints

    EXAMPLES::

        sage: from sage.combinat.designs.difference_family import supplementary_difference_set_from_rel_diff_set, is_supplementary_difference_set
        sage: G, [S1, S2, S3, S4] = supplementary_difference_set_from_rel_diff_set(17)  # optional - sage.modules sage.rings.finite_rings
        sage: is_supplementary_difference_set([S1, S2, S3, S4], lmbda=16, G=G)          # optional - sage.modules sage.rings.finite_rings
        True

    The parameter ``v`` can be given instead of ``G``::

        sage: is_supplementary_difference_set([S1, S2, S3, S4], v=16, lmbda=16)         # optional - sage.modules sage.rings.finite_rings
        True
        sage: is_supplementary_difference_set([S1, S2, S3, S4], v=20, lmbda=16)         # optional - sage.modules sage.rings.finite_rings
        False

    If ``verbose=True``, the function will be verbose::

        sage: is_supplementary_difference_set([S1, S2, S3, S4], lmbda=14, G=G,          # optional - sage.modules sage.rings.finite_rings
        ....:                                 verbose=True)
        Number of pairs with difference (1) is 16, but lambda is 14
        False

    TESTS::

        sage: is_supplementary_difference_set([[1], [1]], lmbda=0, G=Zmod(3))           # optional - sage.modules sage.rings.finite_rings
        True
        sage: is_supplementary_difference_set([S1, S2, S3, S4], v=17, lmbda=16, G=G)    # optional - sage.modules sage.rings.finite_rings
        False
        sage: is_supplementary_difference_set([S1, S2, S3, S4], G=G)                    # optional - sage.modules sage.rings.finite_rings
        True
        sage: is_supplementary_difference_set([S1, S2, S3, S4], lmbda=16)               # optional - sage.modules sage.rings.finite_rings
        Traceback (most recent call last):
        ...
        ValueError: one of G or v must be specified

    .. SEEALSO::

        :func:`supplementary_difference_set_from_rel_diff_set`
    """

    if G is None and v is None:
        raise ValueError('one of G or v must be specified')

    if G is None:
        from sage.groups.additive_abelian.additive_abelian_group import AdditiveAbelianGroup
        G = AdditiveAbelianGroup([v])

    if v is not None and G.order() != v:
        if verbose:
            print(f'G has order {G.order()}, but it should be {v}')
        return False

    differences_counter = {el: 0 for el in G}
    for K in Ks:
        for el1 in K:
            for el2 in K:
                diff = G(el1) - G(el2)
                differences_counter[diff] += 1

    for key, diff in differences_counter.items():
        if key == 0:
            continue
        if lmbda is None:
            lmbda = diff
        if diff != lmbda:
            if verbose:
                print(f'Number of pairs with difference {key} is {diff}, but lambda is {lmbda}')
            return False

    return True


def supplementary_difference_set_from_rel_diff_set(q, existence=False, check=True):
    r"""
    Construct `4-\{2v; v, v+1, v, v; 2v\}` supplementary difference sets where `q=2v+1`.

    The sets are created from relative difference sets as detailed in Theorem 3.3 of [Spe1975]_. this construction
    requires that `q` is an odd prime power and that there exists `s \ge 0` such that `(q-(2^{s+1}+1))/2^{s+1}` is
    an odd prime power.

    Note that the construction from [Spe1975]_ states that the resulting sets are `4-\{2v; v+1, v, v, v; 2v\}`
    supplementary difference sets. However, the implementation of that construction returns
    `4-\{2v; v, v+1, v, v; 2v\}` supplementary difference sets. This is not important, since the supplementary
    difference sets are not ordered.

    INPUT:

    - ``q`` -- an odd prime power
    - ``existence`` -- boolean (default: ``False``); If ``True``, only check
      whether the supplementary difference sets can be constructed
    - ``check`` -- boolean (default: ``True``); If ``True``, check that the sets
      are supplementary difference sets before returning them

    OUTPUT:

    If ``existence=False``, the function returns the 4 sets (containing integers),
    or raises an error if ``q`` does not satify the constraints.
    If ``existence=True``, the function returns a boolean representing whether
    supplementary difference sets can be constructed.

    EXAMPLES::

        sage: from sage.combinat.designs.difference_family import supplementary_difference_set_from_rel_diff_set
        sage: supplementary_difference_set_from_rel_diff_set(17) #random
        (Additive abelian group isomorphic to Z/16,
         [[(1), (5), (6), (7), (9), (13), (14), (15)],
          [(0), (2), (3), (5), (6), (10), (11), (13), (14)],
          [(0), (1), (2), (3), (5), (6), (7), (12)],
          [(0), (2), (3), (5), (6), (7), (9), (12)]])

    If ``existence=True``, the function returns a boolean::

        sage: supplementary_difference_set_from_rel_diff_set(7, existence=True)
        False
        sage: supplementary_difference_set_from_rel_diff_set(17, existence=True)
        True

    TESTS::

        sage: from sage.combinat.designs.difference_family import is_supplementary_difference_set
        sage: G, sets = supplementary_difference_set_from_rel_diff_set(17, check=False)
        sage: is_supplementary_difference_set(sets, lmbda=16, G=G)
        True
        sage: G, sets = supplementary_difference_set_from_rel_diff_set(9, check=False)
        sage: is_supplementary_difference_set(sets, lmbda=8, G=G)
        True
        sage: supplementary_difference_set_from_rel_diff_set(7)
        Traceback (most recent call last):
        ...
        ValueError: There is no s for which m-1 is an odd prime power
        sage: supplementary_difference_set_from_rel_diff_set(8)
        Traceback (most recent call last):
        ...
        ValueError: q must be an odd prime power
        sage: supplementary_difference_set_from_rel_diff_set(8, existence=True)
        False
        sage: supplementary_difference_set_from_rel_diff_set(7, existence=True)
        False
        sage: supplementary_difference_set_from_rel_diff_set(1, existence=True)
        False

    Check that the function works even when s > 1::

        sage: G, sets = supplementary_difference_set_from_rel_diff_set(353, check=False) #long time
        sage: is_supplementary_difference_set(sets, lmbda=352, G=G) #long time
        True

    .. SEEALSO::

        :func:`is_supplementary_difference_set`
    """
    s = 0
    m = -1

    while q > 2**(s+1) and (q-1) % 2**(s+1) == 0:
        prime_pow = (q-1)//2**(s+1) - 1
        if is_prime_power(prime_pow) and prime_pow % 2 == 1:
            m = (q - (2**(s+1) + 1)) // 2**(s+1) + 1
            break
        s += 1

    if existence:
        return is_prime_power(q) and q % 2 == 1 and m != -1

    if not is_prime_power(q) or q % 2 != 1:
        raise ValueError('q must be an odd prime power')
    if m == -1:
        raise ValueError('There is no s for which m-1 is an odd prime power')

    set1 = relative_difference_set_from_homomorphism(m - 1, 2, (m-2) // 2, check=False)

    from sage.rings.polynomial.polynomial_ring_constructor import PolynomialRing
    P = PolynomialRing(ZZ, 'x')

    #Compute psi3, psi4
    hall = 0
    for d in set1:
        hall += P.monomial(d[0])

    def get_T(k):
        T = P.monomial(0) -1
        for i in range(k):
            T += P.monomial(i)
        return T

    modulo = P.monomial(2*m) - 1

    diff = get_T(2*m) - (1+P.monomial(m))*hall
    diff = diff.mod(modulo)
    exp1, exp2 = diff.exponents()
    a = (exp1+exp2-m) // 2

    psi3 = (P.monomial(a) + hall).mod(modulo)
    psi4 = (P.monomial(a+m) + hall).mod(modulo)

    for i in range(s):
        m_start = 2**i * m
        psi3, psi4 = (psi3(P.monomial(2)) + P.monomial(1)*psi4(P.monomial(2))).mod(P.monomial(4*m_start)-1), \
                 (psi3(P.monomial(2)) + P.monomial(1)*(get_T(2*m_start)(P.monomial(2)) - psi4(P.monomial(2)))).mod(P.monomial(4*m_start)-1)

    # Construction of psi1, psi2
    G2, set2 = relative_difference_set_from_m_sequence(q, 2, check=False, return_group=True)
    s3 = get_fixed_relative_difference_set(G2, set2)

    phi_exps = []
    for i in range(len(s3)):
        for j in range(i+1, len(s3)):
            diff = s3[i] - s3[j]
            if diff % (q-1) == 0 and diff % (q**2-1) != 0:
                phi_exps.append(s3[i])

    exps1 = [(x+1)//2 for x in phi_exps if x % 2 == 1]
    exps2 = [x//2 for x in phi_exps if x % 2 == 0]

    theta1 = 0
    for exp in exps1:
        theta1 += P.monomial(exp)
    theta1 = theta1.mod(P.monomial(q-1)-1)

    theta2 = 0
    for exp in exps2:
        theta2 += P.monomial(exp)
    theta2 = theta2.mod(P.monomial(q-1) - 1)

    psi1 = ((1 + P.monomial((q-1)//2)) * theta1).mod(P.monomial(q-1) - 1)
    psi2 = (1 + (1 + P.monomial((q-1)//2)) * theta2).mod(P.monomial(q-1) - 1)

    from sage.groups.additive_abelian.additive_abelian_group import AdditiveAbelianGroup
    G = AdditiveAbelianGroup([q-1])
    K1 = [G[x] for x in psi1.exponents()]
    K2 = [G[x] for x in psi2.exponents()]
    K3 = [G[x] for x in psi3.exponents()]
    K4 = [G[x] for x in psi4.exponents()]

    if check:
        assert is_supplementary_difference_set([K1, K2, K3, K4], lmbda=q-1, G=G)

    return G, [K1, K2, K3, K4]


def supplementary_difference_set(q, existence=False, check=True):
    r"""
    Construct `4-\{2v; v, v+1, v, v; 2v\}` supplementary difference sets where `q=2v+1`.

    This is a deprecated version of :func:`supplementary_difference_set_from_rel_diff_set`,
    please use that instead.
    """
    from sage.misc.superseded import deprecation
    deprecation(35211, 'This function is deprecated, please use supplementary_difference_set_from_rel_diff_set instead.')

    if existence:
        return supplementary_difference_set_from_rel_diff_set(q, existence=True)
    _, s = supplementary_difference_set_from_rel_diff_set(q, check=check)
    return s


def get_fixed_relative_difference_set(G, rel_diff_set, as_elements=False):
    r"""
    Construct an equivalent relative difference set fixed by the size of the set.

    Given a relative difference set `R(q+1, q-1, q, 1)`, it is possible to find a translation
    of this set fixed by `q` (see Section 3 of [Spe1975]_). We say that a set is fixed by `t` if
    `\{td | d\in R\}= R`.

    In addition, the set returned by this function will contain the element `0`. This is needed in the
    construction of supplementary difference sets (see :func:`supplementary_difference_set_from_rel_diff_set`).

    INPUT:

    - ``G`` -- a group, of which ``rel_diff_set`` is a subset
    - ``rel_diff_set`` -- the relative difference set
    - ``as_elements`` -- boolean (default: ``False``); if ``True``, the list
      returned will contain elements of the abelian group (this may slow down
      the computation considerably)

    OUTPUT:

    By default, this function returns the set as a list of integers. However, if
    ``as_elements=True`` it will return the set as a list containing elements of
    the abelian group.
    If no such set can be found, the function will raise an error.

    EXAMPLES::

        sage: from sage.combinat.designs.difference_family import relative_difference_set_from_m_sequence, get_fixed_relative_difference_set
        sage: G, s1 = relative_difference_set_from_m_sequence(5, 2, return_group=True)  # optional - sage.modules
        sage: get_fixed_relative_difference_set(G, s1)  # random                        # optional - sage.modules
        [2, 10, 19, 23, 0]

    If ``as_elements=True``, the result will contain elements of the group::

        sage: get_fixed_relative_difference_set(G, s1, as_elements=True)  # random      # optional - sage.modules
        [(2), (10), (19), (23), (0)]

    TESTS::

        sage: from sage.combinat.designs.difference_family import is_fixed_relative_difference_set
        sage: G, s1 = relative_difference_set_from_m_sequence(5, 2, return_group=True)  # optional - sage.modules
        sage: s2 = get_fixed_relative_difference_set(G, s1, as_elements=True)           # optional - sage.modules
        sage: is_fixed_relative_difference_set(s2, len(s2))                             # optional - sage.modules
        True
        sage: G, s1 = relative_difference_set_from_m_sequence(9, 2, return_group=True)  # optional - sage.modules
        sage: s2 = get_fixed_relative_difference_set(G, s1, as_elements=True)           # optional - sage.modules
        sage: is_fixed_relative_difference_set(s2, len(s2))                             # optional - sage.modules
        True
        sage: type(s2[0])                                                               # optional - sage.modules
        <class 'sage.groups.additive_abelian.additive_abelian_group.AdditiveAbelianGroup_fixed_gens_with_category.element_class'>
        sage: s2 = get_fixed_relative_difference_set(G, s1)                             # optional - sage.modules
        sage: type(s2[0])                                                               # optional - sage.modules
        <class 'sage.rings.integer.Integer'>
    """
    q = len(rel_diff_set)

    s2 = None
    for el in G:
        fixed_set = [el+x for x in rel_diff_set]
        if is_fixed_relative_difference_set(fixed_set, q):
            s2 = fixed_set
            break
    assert s2 is not None, 'Cannot find fixed translation of the set'

    s3 = None
    for i in range(G.order()):
        temp = [((q+1)*i+x[0]) % G.order() for x in s2]
        if 0 in temp:
            s3 = temp
            break
    assert s3 is not None, 'Cannot find fixed set containing 0'

    if as_elements:
        return [G[x] for x in s3]
    return s3


def is_fixed_relative_difference_set(R, q):
    r"""
    Check if the relative difference set ``R`` is fixed by ``q``.

    A relative difference set  `R` is fixed by `q` if  `\{qd | d \in R\}= R` (see Section 3 of [Spe1975]_).

    INPUT:

    - ``R`` -- a list containing elements of an abelian group; the relative
      difference set
    - ``q`` -- an integer

    EXAMPLES::

        sage: from sage.combinat.designs.difference_family import relative_difference_set_from_m_sequence, get_fixed_relative_difference_set, is_fixed_relative_difference_set
        sage: G, s1 = relative_difference_set_from_m_sequence(7, 2, return_group=True)  # optional - sage.modules
        sage: s2 = get_fixed_relative_difference_set(G, s1, as_elements=True)           # optional - sage.modules
        sage: is_fixed_relative_difference_set(s2, len(s2))                             # optional - sage.modules
        True
        sage: G = AdditiveAbelianGroup([15])                                            # optional - sage.modules
        sage: s3 = [G[1], G[2], G[3], G[4]]                                             # optional - sage.modules
        sage: is_fixed_relative_difference_set(s3, len(s3))                             # optional - sage.modules
        False

    If the relative difference set does not contain elements of the group, the method returns false::

        sage: G, s1 = relative_difference_set_from_m_sequence(7, 2, return_group=True)  # optional - sage.modules
        sage: s2 = get_fixed_relative_difference_set(G, s1, as_elements=False)          # optional - sage.modules
        sage: is_fixed_relative_difference_set(s2, len(s2))                             # optional - sage.modules
        False
    """
    for el in R:
        if q * el not in R:
            return False
    return True


def skew_supplementary_difference_set_over_polynomial_ring(n, existence=False, check=True):
    r"""
    Construct skew supplementary difference sets over a polynomial ring of order ``n``.

    The skew supplementary difference sets for `n=81, 169` are taken from [Djo1994a]_.

    INPUT:

    - ``n`` -- integer; the parameter of the supplementary difference sets
    - ``existence`` -- boolean (default: ``False``); if ``True``, only check
      whether the supplementary difference sets can be constructed
    - ``check`` -- boolean (default: ``True``); if ``True``, check that the sets
      are supplementary difference sets with `S_1` skew before returning them;
      setting this parameter to ``False`` may speed up the computation considerably

    OUTPUT:

    If ``existence=False``, the function returns a Polynomial Ring of order ``n``
    and a list containing 4 sets, or raises an error if data for the given ``n``
    is not available.
    If ``existence=True``, the function returns a boolean representing whether
    skew supplementary difference sets can be constructed.

    EXAMPLES::

        sage: from sage.combinat.designs.difference_family import skew_supplementary_difference_set_over_polynomial_ring
        sage: G, [S1, S2, S3, S4] = skew_supplementary_difference_set_over_polynomial_ring(81)

    If ``existence=True``, the function returns a boolean::

        sage: skew_supplementary_difference_set_over_polynomial_ring(81, existence=True)
        True
        sage: skew_supplementary_difference_set_over_polynomial_ring(17, existence=True)
        False

    TESTS::

        sage: skew_supplementary_difference_set_over_polynomial_ring(7)
        Traceback (most recent call last):
        ...
        NotImplementedError: skew SDS of order 7 not yet implemented
    """
    data = {
        81: (3, lambda x: x**4 - x**3 - 1, 16, 5,
             [1, 2, 4, 6, 8, 10, 12, 14], [1, 2, 3, 4, 10, 11, 13],
             [4, 5, 6, 8, 12, 13, 14], [2, 4, 5, 6, 7, 11, 12, 13, 15]),
        169: (13, lambda x: x**2 - 4*x + 6, 24, 7,
              [0, 2, 5, 7, 9, 10, 12, 15, 16, 18, 21, 22], [0, 1, 2, 7, 8, 9, 13, 14, 18, 20, 23],
              [1, 4, 6, 7, 9, 14, 16, 17, 20, 21, 23], [3, 5, 6, 9, 10, 12, 13, 14, 15, 17, 20])
    }

    if existence:
        return n in data

    if n not in data:
        raise NotImplementedError(f'skew SDS of order {n} not yet implemented')

    mod, poly, exp, order, ind1, ind2, ind3, ind4 = data[n]

<<<<<<< HEAD
=======
    from sage.symbolic.ring import SymbolicRing
>>>>>>> e5fd4e13
    from sage.rings.finite_rings.integer_mod_ring import Zmod

    Z3 = Zmod(mod)
    R = ZZ['x']
    x = R.gen()
    F = Z3.extension(poly(x))

    H = [F.gen() ** (exp * i) for i in range(order)]

    cosets = []
    for i in range((n - 1) // (2 * order)):
        cosets.append([F.gen()**i * el for el in H])
        cosets.append([-F.gen()**i * el for el in H])

    def generate_set(index_set, cosets):
        return sum((cosets[idx] for idx in index_set), [])

    S1 = generate_set(ind1, cosets)
    S2 = generate_set(ind2, cosets)
    S3 = generate_set(ind3, cosets)
    S4 = generate_set(ind4, cosets)

    if check:
        lmbda = len(S1) + len(S2) + len(S3) + len(S4) - n
        assert is_supplementary_difference_set([S1, S2, S3, S4], lmbda=lmbda, G=F)
        assert _is_skew_set(F, S1)

    return F, [S1, S2, S3, S4]


def skew_supplementary_difference_set_with_paley_todd(n, existence=False, check=True):
    r"""
    Construct `4-\{n; n_1, n_2, n_3, n_4; \lambda\}` skew supplementary difference sets where `S_1` is the Paley-Todd difference set.

    The skew SDS returned have the property that `n_1 + n_2 + n_3 + n_4 = n + \lambda`.

    This construction is described in [DK2016]_. The function contains, for each
    value of `n`, a set `H` containing integers modulo `n`, and four sets `J, K, L`.
    Then, these are used to construct `(n; k_2, k_3, k_4; \lambda_2)` difference family,
    with `\lambda_2 = k_2 + k_3 + k_4 + (3n - 1) / 4`. Finally, these sets together
    with the Paley-Todd difference set form a skew supplementary difference set.

    INPUT:

    - ``n`` -- integer; the parameter of the supplementary difference set
    - ``existence`` -- boolean (default: ``False``); if ``True``, only check
      whether the supplementary difference sets can be constructed
    - ``check`` -- boolean (default: ``True``); if ``True``, check that the sets
      are supplementary difference sets with `S_1` skew before returning them;
      setting this parameter to ``False`` may speed up the computation considerably

    OUTPUT:

    If ``existence=False``, the function returns the group G of integers modulo
    ``n`` and a list containing 4 sets, or raises an error if data for the given
    ``n`` is not available.
    If ``existence=True``, the function returns a boolean representing whether
    skew supplementary difference sets can be constructed.

    EXAMPLES::

        sage: from sage.combinat.designs.difference_family import skew_supplementary_difference_set_with_paley_todd
        sage: G, [S1, S2, S3, S4] = skew_supplementary_difference_set_with_paley_todd(239)

    If existence is ``True``, the function returns a boolean::

        sage: skew_supplementary_difference_set_with_paley_todd(239, existence=True)
        True
        sage: skew_supplementary_difference_set_with_paley_todd(17, existence=True)
        False

    TESTS::

        sage: skew_supplementary_difference_set_with_paley_todd(7)
        Traceback (most recent call last):
        ...
        NotImplementedError: data for skew SDS of order 7 not yet implemented
    """
    H_db = {
        239: [1, 10, 24, 44, 98, 100, 201],
    }

    indices = {
        239: [[1, 3, 5, 6, 15, 17, 19, 28, 34, 38, 39, 57, 58, 63, 85, 95, 107],
              [1, 3, 4, 5, 15, 16, 17, 18, 19, 21, 23, 29, 35, 45, 58, 63],
              [0, 1, 4, 6, 7, 8, 13, 16, 18, 34, 35, 45, 47, 58, 63, 95]],
    }

    if existence:
        return n in H_db

    if n not in H_db:
        raise NotImplementedError(f'data for skew SDS of order {n} not yet implemented')

    G = Zmod(n)
    H = {G(el) for el in H_db[n]}

    def generate_subset(indices, H):
        return list({el * idx for el in H for idx in indices})

    from sage.arith.misc import quadratic_residues

    S1 = [G(el) for el in quadratic_residues(n) if el != 0]
    S2 = generate_subset(indices[n][0], H)
    S3 = generate_subset(indices[n][1], H)
    S4 = generate_subset(indices[n][2], H)

    if check:
        lmbda = len(S1) + len(S2) + len(S3) + len(S4) - n
        assert is_supplementary_difference_set([S1, S2, S3, S4], lmbda=lmbda, G=G)
        assert _is_skew_set(G, S1)

    return G, [S1, S2, S3, S4]


def skew_supplementary_difference_set(n, existence=False, check=True, return_group=False):
    r"""
    Construct `4-\{n; n_1, n_2, n_3, n_4; \lambda\}` supplementary difference sets,
    where `S_1` is skew and `n_1 + n_2 + n_3 + n_4 = n+\lambda`.

    These sets are constructed from available data, as described in [Djo1994a]_. The set `S_1 \subset G` is
    always skew, i.e. `S_1 \cap (-S_1) = \emptyset` and `S_1 \cup (-S_1) = G \setminus \{0\}`.

    The data is taken from:

    * `n = 103, 151`: [Djo1994a]_
    * `n = 67, 113, 127, 157, 163, 181, 241`: [Djo1992a]_
    * `n = 37, 43`: [Djo1992b]_
    * `n = 39, 49, 65, 93, 121, 129, 133, 217, 219, 267`: [Djo1992c]_
    * `n = 97`: [Djo2008a]_
    * `n = 109, 145, 247`: [Djo2008b]_
    * `n = 73`: [Djo2023b]_
    * `n = 213, 631`: [DGK2014]_
    * `n = 331`: [DK2016]_

    Additional skew Supplementary difference sets are built using the function
    :func:`skew_supplementary_difference_set_over_polynomial_ring`, and
    :func:`skew_supplementary_difference_set_with_paley_todd`.

    INPUT:

    - ``n`` -- integer; the parameter of the supplementary difference set
    - ``existence`` -- boolean (default: ``False``); if ``True``, only check
      whether the supplementary difference sets can be constructed
    - ``check`` -- boolean (default: ``True``); if ``True``, check that the sets
      are supplementary difference sets with `S_1` skew before returning them;
      setting this parameter to ``False`` may speed up the computation considerably
    - ``return_group`` -- boolean (default: ``False``); if ``True``, the function
      will also return the group from which the sets are created

    OUTPUT:

    If ``existence=False``, the function returns a list containing 4 sets,
    or raises an error if data for the given ``n`` is not available. If
    ``return_group=True`` the function will additionally return the group from
    which the sets are created.
    If ``existence=True``, the function returns a boolean representing whether
    skew supplementary difference sets can be constructed.

    EXAMPLES::

        sage: from sage.combinat.designs.difference_family import skew_supplementary_difference_set
        sage: [S1, S2, S3, S4] = skew_supplementary_difference_set(39)

    If ``return_group=True``, the function will also return the group::

        sage: G, [S1, S2, S3, S4] = skew_supplementary_difference_set(103, return_group=True)

    If ``existence=True``, the function returns a boolean::

        sage: skew_supplementary_difference_set(103, existence=True)
        True
        sage: skew_supplementary_difference_set(17, existence=True)
        False

    TESTS::

        sage: from sage.combinat.designs.difference_family import is_supplementary_difference_set, _is_skew_set
        sage: G, [S1, S2, S3, S4] = skew_supplementary_difference_set(113, check=False, return_group=True)
        sage: is_supplementary_difference_set([S1, S2, S3, S4], lmbda=len(S1)+len(S2)+len(S3)+len(S4)-113, G=G)
        True
        sage: _is_skew_set(G, S1)
        True
        sage: G, [S1, S2, S3, S4] = skew_supplementary_difference_set(67, check=False, return_group=True)
        sage: is_supplementary_difference_set([S1, S2, S3, S4], lmbda=len(S1)+len(S2)+len(S3)+len(S4)-67, G=G)
        True
        sage: _is_skew_set(G, S1)
        True
        sage: skew_supplementary_difference_set(7)
        Traceback (most recent call last):
        ...
        ValueError: Skew SDS of order 7 not yet implemented.
        sage: skew_supplementary_difference_set(7, existence=True)
        False
        sage: skew_supplementary_difference_set(127, existence=True)
        True
        sage: skew_supplementary_difference_set(81, existence=True)
        True

    .. NOTE::

        The data for `n=247` in [Djo2008b]_ contains a typo: the set `\alpha_2` should contain `223` instead of `233`.
        This can be verified by checking the resulting sets, which are given explicitly in the paper.
    """

    # If -1 is present in an index set, it means that {0} should be added to that set
    indices = {
        37: [[0, 3, 5, 7, 9, 10], [0, 5, 6, 7, 8],
             [1, 2, 6, 7, 9], [2, 6, 8, 9, 10]],
        39: [[1, 3, 5, 6, 8, 10, 12], [0, 1, 5, 8, 12, 13],
             [1, 3, 4, 7, 9, 12, 13], [0, 1, 2, 3, 7, 8]],
        43: [[1, 2, 4], [1, 2, 4], [0, 2, 3], [3, 4, -1]],
        49: [[1, 2, 5, 7, 8, 10, 13, 14], [4, 5, 6, 7, 10, 11],
             [0, 1, 2, 4, 6, 7, 12, 14], [1, 2, 3, 5, 6, 10, 12, 13, 14]],
        65: [[1, 3, 5, 6, 8, 10, 13, 14, 17, 18, 20, 22],
             [0, 3, 7, 10, 16, 17, 18, 20, 21],
             [2, 4, 6, 8, 9, 10, 14, 15, 16, 17, 18, 20],
             [5, 7, 8, 9, 11, 12, 13, 14, 16, 18, 19, 20, 21]],
        67:  [[0, 3, 5, 6, 9, 10, 13, 14, 17, 18, 20],
              [0, 2, 4, 9, 11, 12, 13, 16, 19, 21],
              [1, 3, 6, 10, 11, 13, 14, 16, 20, 21],
              [2, 4, 6, 8, 9, 11, 14, 17, 19]],
        73: [[4, 6, 8, 14], [8, 10, 12, 14], [4, 6, 10, 12], [-1, 0, 2, 10]],
        93: [[0, 3, 4, 6, 9, 10, 12, 14, 17, 18],
             [2, 3, 4, 5, 9, 13, 15, 18, 19],
             [1, 2, 3, 4, 5, 6, 7, 8, 16],
             [1, 4, 6, 11, 12, 13, 15, 16, 17, 18]],
        97: [[1, 2, 4, 6, 9, 11, 13, 14, 17, 18, 21, 23, 25, 27, 29, 30],
             [1, 2, 6, 7, 8, 9, 10, 11, 12, 13, 23, 27, 29],
             [0, 1, 2, 5, 6, 12, 13, 15, 16, 20, 24, 25, 26, 29, 30, 31],
             [0, 2, 3, 4, 7, 8, 9, 11, 12, 13, 15, 16, 17, 18, 23, 28, 29]],
        103: [[1, 3, 4, 6, 8, 11, 12, 14, 17, 18, 20, 22, 25, 27, 28, 30, 32],
              [2, 9, 10, 12, 13, 14, 15, 16, 20, 21, 22, 23, 24, 26, 28, 29, 30],
              [0, 1, 2, 3, 4, 11, 12, 13, 16, 17, 19, 20, 21, 24, 25, 26, 28, 30, 31],
              [0, 1, 2, 3, 4, 5, 6, 13, 15, 18, 19, 20, 23, 24, 25, 26, 27, 28, 29, 31]],
        109: [[0, 2, 5, 7, 8, 10, 12, 15, 16, 19, 20, 23, 24, 26, 29, 30, 33, 34],
              [4, 5, 6, 7, 11, 15, 18, 19, 20, 22, 25, 30, 32, 33, 35],
              [0, 1, 5, 6, 9, 10, 11, 14, 17, 20, 24, 26, 27, 28, 29, 31, 32],
              [0, 3, 4, 6, 7, 9, 10, 12, 13, 22, 24, 25, 26, 27, 28, 29, 31, 33, 35]],
        113: [[0, 3, 4, 6, 8, 10, 13, 14],
              [1, 3, 8, 9, 10, 11, 12, 13],
              [0, 2, 3, 5, 6, 7, 12],
              [1, 2, 3, 5, 8, 9, 15]],
        121: [[0, 2, 4, 7, 8, 11, 13, 14, 16, 19, 20, 22],
              [0, 1, 4, 5, 8, 9, 10, 15, 17, 20, 23],
              [1, 2, 3, 7, 9, 16, 18, 19, 20, 21, 22, 23],
              [0, 2, 9, 10, 11, 12, 13, 14, 15, 17, 18, 21, 22, 23]],
        127: [[0, 3, 5, 7, 8, 10, 12, 14, 16],
              [0, 1, 3, 6, 7, 9, 10, 12, 14, 15],
              [0, 1, 3, 4, 5, 7, 8, 9, 15, 16],
              [1, 4, 5, 6, 9, 10, 13, 14, 15, 16]],
        129: [[1, 2, 4, 7, 9, 11, 12, 14, 16, 18],
              [0, 1, 2, 3, 9, 11, 14, 15, 19],
              [0, 1, 3, 6, 8, 10, 12, 16, 18, 19],
              [0, 3, 7, 8, 9, 10, 12, 14, 15, 17]],
        133: [[1, 2, 5, 6, 9, 11, 12, 14], [1, 4, 7, 9, 10, 12, 13, 15],
              [0, 5, 6, 8, 11, 12, 13, 15], [0, 1, 2, 5, 7, 8, 9, 13, 14, 15]],
        145: [[1, 2, 4, 7, 9, 10, 13, 14, 16, 19, 20, 22], [0, 2, 4, 7, 10, 11, 14, 18, 19, 20, 21, 22],
              [1, 3, 6, 9, 12, 13, 14, 17, 19, 20, 21, 22, 23], [2, 3, 5, 6, 7, 9, 12, 13, 15, 16, 19, 20, 21, 22, 23]],
        151: [[0, 3, 5, 6, 8, 11, 13, 14, 16, 19, 21, 23, 25, 27, 28],
              [2, 3, 6, 13, 16, 17, 20, 23, 25, 26, 27, 28, 29],
              [0, 1, 2, 3, 4, 6, 7, 8, 9, 10, 11, 12, 23, 24, 27, 28],
              [1, 4, 5, 10, 11, 12, 13, 14, 16, 18, 19, 22, 25, 26, 27, 28]],
        157: [[0, 2, 5, 7, 8, 11],
              [0, 4, 5, 6, 9, 11],
              [6, 7, 8, 9, 10, 11],
              [0, 5, 6, 7, 8, 10, 11]],
        163: [[0, 2, 5, 6, 9, 10, 13, 14, 17],
              [0, 1, 7, 10, 12, 15, 16, 17],
              [0, 1, 3, 5, 8, 13, 15, 16, 17],
              [3, 6, 7, 8, 11, 12, 13, 14, 16, 17]],
        181: [[0, 3, 5, 6, 8, 10, 13, 15, 16, 19],
              [4, 5, 7, 8, 11, 14, 15, 16, 18, 19],
              [0, 4, 10, 11, 13, 15, 16, 18, 19],
              [2, 4, 5, 7, 11, 13, 15, 17, 19]],
        213: [[1, 2, 5, 6, 9, 11, 12, 14, 16, 19, 20, 23, 24, 26, 29, 30],
              [3, 6, 8, 12, 13, 14, 15, 17, 20, 22, 23, 25, 26, 27, 28, 31],
              [2, 3, 5, 7, 9, 13, 16, 17, 19, 21, 23, 24, 27, 28, 29],
              [0, 5, 6, 9, 11, 13, 14, 17, 20, 22, 23, 26, 29, 31]],
        217: [[0, 3, 5, 7, 8, 11, 12, 14], [1, 3, 4, 7, 9, 11, 12, 15],
              [3, 4, 5, 6, 7, 9, 10, 14, 15], [1, 3, 4, 5, 7, 8, 11, 13, 14]],
        219: [[1, 3, 5, 6, 8, 11, 12, 15, 17, 18, 21, 22, 24],
              [2, 6, 8, 10, 11, 12, 13, 16, 19, 22, 23, 24],
              [0, 1, 5, 6, 10, 11, 13, 14, 17, 20, 21, 24, 25],
              [0, 2, 3, 4, 5, 6, 7, 11, 12, 13, 16, 20, 23]],
        241: [[0, 2, 4, 6, 8, 11, 12, 14],
              [1, 3, 4, 6, 7, 13, 14, 15],
              [6, 8, 9, 10, 12, 13, 14, 15],
              [3, 4, 5, 9, 10, 13, 14]],
        247: [[0, 2, 4, 7, 8, 10, 12, 15, 16, 18, 20, 23, 25, 27, 29],
              [0, 2, 7, 9, 11, 12, 14, 15, 16, 18, 20, 22, 26],
              [2, 3, 4, 12, 13, 14, 15, 16, 18, 20, 23, 24, 26, 27, 29],
              [0, 3, 4, 6, 10, 11, 12, 14, 18, 19, 20, 22, 25, 29]],
        267: [[0, 3, 4, 7, 8, 11, 13, 15, 16, 19, 21, 22, 25],
              [0, 1, 4, 5, 6, 8, 14, 15, 18, 21, 23],
              [0, 2, 4, 5, 7, 9, 10, 11, 14, 15, 16, 17, 25],
              [0, 1, 3, 4, 6, 14, 15, 16, 17, 18, 20, 22, 23, 25]],
        331: [[1, 2, 4, 7, 9, 10, 12, 15, 16, 18, 21, 22, 24, 26, 28],
              [-1, 0, 2, 6, 9, 11, 12, 14, 15, 17, 20, 21, 24, 25, 28],
              [-1, 0, 1, 5, 6, 7, 8, 9, 10, 12, 15, 18, 23, 28, 29],
              [-1, 0, 3, 7, 8, 10, 11, 12, 14, 16, 19, 20, 21, 26, 29]],
        631: [[0, 2, 4, 6, 9, 10, 12, 15, 16, 18, 20, 23, 24, 26, 29, 30, 32, 35, 36, 38, 40],
              [0, 1, 2, 4, 6, 8, 9, 10, 11, 12, 13, 14, 16, 20, 23, 28, 29, 30, 32, 36, 38, 41],
              [0, 2, 3, 4, 6, 9, 10, 12, 14, 15, 16, 17, 18, 19, 20, 22, 24, 25, 26, 29, 34, 40],
              [0, 2, 4, 5, 6, 7, 8, 10, 15, 16, 18, 22, 23, 24, 26, 30, 31, 33, 35, 36, 37, 38]],
    }

    # If the element is a list, that is the coset.
    cosets_gens = {
        37: [1, 2, 3, 5, 6, 9],
        39: [1, 2, 3, 4, 6, 8, [13]],
        43: [1, 3, 7],
        49: [1, 2, 3, 4, 6, 7, 9, 12],
        65: [1, 2, 3, 5, 6, 7, 9, 10, 11, [13], 22, [26]],
        67: [1, 2, 3, 4, 5, 6, 8, 10, 12, 15, 17],
        73: [1, 3, 5, 9, 11, 13, 17, 25],
        93: [1, 2, 3, 5, 7, 9, 10, 14, 15, [31]],
        97: [1, 2, 3, 4, 5, 6, 7, 9, 10, 12, 13, 15, 18, 20, 23, 26],
        103: [1, 2, 3, 4, 5, 6, 7, 8, 10, 12, 14, 15, 17, 19, 21, 23, 30],
        109: [1, 2, 3, 4, 5, 6, 8, 9, 10, 11, 13, 15, 16, 18, 20, 23, 25, 30],
        113: [1, 2, 3, 5, 6, 9, 10, 13],
        121: [1, 2, 4, 5, 7, 8, 10, 11, 16, 17, 19, 20],
        127: [1, 3, 5, 7, 9, 11, 13, 19, 21],
        129: [1, 3, 5, 7, 9, 11, 13, 19, 21, [43]],
        133: [1, 2, 3, 6, 7, 9, 18, [19, 38, 76]],
        145: [1, [2, 17, 32, 72, 77, 127, 137], [3, 43, 48, 98, 108, 118, 133], [6, 51, 71, 86, 91, 96, 121],
              [7, 52, 82, 107, 112, 117, 132], [11, 21, 31, 46, 61, 101, 106], [14, 19, 69, 79, 89, 104, 119],
              [22, 42, 57, 62, 67, 92, 122], [5, 35, 80, 100, 115, 120, 125], [10, 15, 55, 70, 85, 95, 105],
              [29], [58]],
        151: [1, 2, 3, 4, 5, 6, 9, 10, 11, 12, 15, 22, 27, 29, 30],
        157: [1, 2, 3, 5, 9, 15],
        163: [1, 2, 3, 5, 6, 9, 10, 15, 18],
        181: [1, 2, 3, 4, 6, 7, 8, 12, 13, 24],
        213: [1, 2, 3, 4, 5, 6, 10, 11, 12, 13, 15, 20, 22, 30, 43, 71],
        217: [1, 2, 4, 5, 7, 10, 19, [31, 62, 124]],
        219: [1, 2, 3, 5, 7, 9, 11, 15, 19, 22, 23, 33, [73]],
        241: [1, 2, 4, 5, 7, 13, 19, 35],
        247: [1, [2, 18, 31, 32, 41, 110, 122, 162, 223], [3, 27, 48, 165, 170, 183, 185, 211, 243],
              [5, 28, 45, 58, 80, 158, 187, 201, 226], [6, 54, 83, 93, 96, 119, 123, 175, 239], [7, 20, 63, 73, 112, 138, 163, 180, 232],
              [10, 56, 69, 90, 116, 127, 155, 160, 205], [11, 47, 99, 102, 111, 115, 150, 176, 177], [13, 52, 65, 78, 91, 117, 143, 208, 221],
              [14, 29, 40, 79, 113, 126, 146, 217, 224], [17, 25, 43, 49, 140, 142, 153, 194, 225], [19, 57, 171],
              [33, 34, 37, 50, 59, 86, 98, 141, 203], [35, 66, 68, 74, 100, 118, 159, 172, 196], [38, 95, 114]],
        267: [1, 2, 3, 5, 7, 9, 10, 13, 14, 15, 19, 39, [89]],
        331: [1, 2, 4, 5, 7, 8, 10, 13, 14, 16, 19, 20, 28, 32, 56],
        631: [1, 2, 3, 4, 5, 6, 7, 9, 12, 14, 17, 18, 19, 21, 23, 27, 31, 35, 38, 42, 62],
    }

    H_db = {
        37: [1, 10, -11],
        39: [1, 16, 22],
        43: [1, 4, 11, 16, 21, -2, -8],
        49: [1, 18, 30],
        65: [1, 16, 61],
        67: [1, 29, 37],
        73: [1, 2, 4, 8, 16, 32, 64, 55, 37],
        93: [1, 4, 16, 64, 70],
        97: [1, 35, 61],
        103: [1, 46, 56],
        109: [1, 45, 63],
        113: [1, 16, 28, 30, 49, 106, 109],
        121: [1, 3, 9, 27, 81],
        127: [1, 2, 4, 8, 16, 32, 64],
        129: [1, 4, 16, 64, 97, 121, 127],
        133: [1, 4, 16, 25, 64, 93, 100, 106, 123],
        145: [1, 16, 36, 81, 111, 136, 141],
        151: [1, 8, 19, 59, 64],
        157: [1, 14, 16, 39, 46, 67, 75, 93, 99, 101, 108, 130, 153],
        163: [1, 38, 40, 53, 58, 85, 104, 133, 140],
        181: [1, 39, 43, 48, 62, 65, 73, 80, 132],
        213: [1, 37, 91, 103, 172, 187, 190],
        217: [1, 8, 9, 25, 51, 64, 72, 78, 81, 142, 190, 191, 193, 200, 214],
        219: [1, 4, 16, 37, 55, 64, 148, 154, 178],
        241: [1, 15, 24, 54, 87, 91, 94, 98, 100, 119, 160, 183, 205, 225, 231],
        247: [1, 9, 16, 55, 61, 81, 139, 144, 235],
        267: [1, 4, 16, 64, 67, 91, 97, 121, 217, 223, 256],
        331: [1, 74, 80, 85, 111, 120, 167, 180, 270, 274, 293],
        631: [1, 8, 43, 64, 79, 188, 228, 242, 279, 310, 339, 344, 512, 562, 587],
    }

    G, S1, S2, S3, S4 = None, [], [], [], []

    if n in indices:
        if existence:
            return True
        G, [S1, S2, S3, S4] = _construction_supplementary_difference_set(n, H_db[n], indices[n], cosets_gens[n], check=False)
    elif skew_supplementary_difference_set_over_polynomial_ring(n, existence=True):
        if existence:
            return True
        G, [S1, S2, S3, S4] = skew_supplementary_difference_set_over_polynomial_ring(n, check=False)
    elif skew_supplementary_difference_set_with_paley_todd(n, existence=True):
        if existence:
            return True
        G, [S1, S2, S3, S4] = skew_supplementary_difference_set_with_paley_todd(n, check=False)

    if existence:
        return False

    if G is None:
        raise ValueError(f'Skew SDS of order {n} not yet implemented.')

    if check:
        lmbda = len(S1) + len(S2) + len(S3) + len(S4) - n
        assert is_supplementary_difference_set([S1, S2, S3, S4], lmbda=lmbda, G=G)
        assert _is_skew_set(G, S1)

    if return_group:
        return G, [S1, S2, S3, S4]
    return [S1, S2, S3, S4]


def _construction_supplementary_difference_set(n, H, indices, cosets_gen, check=True):
    r"""
    Construct `4-\{n; n_1, n_2, n_3, n_4; \lambda\}` supplementary difference sets,
    where `n_1 + n_2 + n_3 + n_4 = n+\lambda`.

    This construction is described in [Djo1994a]_.

    Let H be a subgroup of Zmod(n) of order `t`. We construct the `2s = n/t` cosets
    `\alpha_0, .., \alpha_{2s-1}` by using the elements contained in a sequence `A`:
    `\alpha_{2i} = a_iH` and `\alpha_{2i+1} = -\alpha_{2i}`.

    Then, we use four indices sets `J_1, J_2, J_3, J_4` to construct the four
    supplementary difference sets: `S_i = \bigcup_{j\in J__i} \alpha_i`. Note that
    if `J_i` contains the value `-1`, this function will add `0` to the set `S_i`.

    To construct a coset `\alpha_{2i}` by listing it directly, replace the `2i`-th
    element of the list `A` with the desired set.

    INPUT:

    - ``n`` -- integer; the parameter of the supplementary difference set
    - ``H`` -- list of integers; the set `H` used to construct the cosets
    - ``indices`` -- list containing four lists of integers; the sets
      `J_1, J_2, J_3, J_4` described above
    - ``cosets_gen`` -- list containing integers or list of integers; the set `A`
      described above
    - ``check`` -- boolean (default: ``True``); if ``True``, check that the sets
      are supplementary difference sets; setting this parameter to ``False`` may
      speed up the computation considerably

    OUTPUT:

    The function returns the ring of integers modulo ``n`` and a list containing
    the 4 sets.

    TESTS::

        sage: from sage.combinat.designs.difference_family import is_supplementary_difference_set, _construction_supplementary_difference_set
        sage: H = [1, 10, -11]
        sage: cosets_gen = [1, 2, 3, 5, 6, 9]
        sage: indices =  [[0, 3, 5, 7, 9, 10], [0, 5, 6, 7, 8], [1, 2, 6, 7, 9], [2, 6, 8, 9, 10]]
        sage: _construction_supplementary_difference_set(37, H, indices, cosets_gen)
        (Ring of integers modulo 37,
        [[32, 1, 33, 35, 34, 7, 9, 10, 12, 14, 16, 17, 18, 22, 24, 26, 29, 31],
         [32, 1, 33, 34, 5, 6, 7, 8, 10, 13, 18, 19, 23, 24, 26],
         [32, 2, 36, 5, 11, 13, 14, 15, 18, 19, 20, 24, 27, 29, 31],
         [2, 5, 6, 8, 9, 12, 13, 14, 15, 16, 19, 20, 23, 29, 31]])
        sage: H = [1, 16, 22]
        sage: cosets_gen = [1, 2, 3, 4, 6, 8, [13]]
        sage: indices = [[1, 3, 5, 6, 8, 10, 12], [0, 1, 5, 8, 12, 13], [1, 3, 4, 7, 9, 12, 13], [0, 1, 2, 3, 7, 8]]
        sage: _construction_supplementary_difference_set(39, H, indices, cosets_gen)
        (Ring of integers modulo 39,
        [[4, 6, 7, 8, 10, 11, 12, 13, 15, 17, 18, 20, 23, 25, 30, 34, 36, 37, 38],
         [1, 36, 38, 6, 12, 13, 15, 16, 17, 18, 22, 23, 26, 30],
         [3, 7, 9, 13, 14, 17, 21, 23, 24, 26, 27, 29, 33, 34, 35, 37, 38],
         [32, 1, 2, 34, 35, 5, 38, 37, 7, 6, 14, 15, 16, 17, 18, 22, 23, 29]])
        sage: H = [1, 4, 11, 16, 21, -2, -8]
        sage: cosets_gen = [1, 3, 7]
        sage: indices = [[1, 2, 4], [1, 2, 4], [0, 2, 3], [3, 4, -1]]
        sage: G, sets = _construction_supplementary_difference_set(43, H, indices, cosets_gen, check=False)
        sage: is_supplementary_difference_set(sets, lmbda=35, G=G)
        True

    .. SEEALSO::

        :func:`skew_supplementary_difference_set`
    """
    def generate_set(index_set, cosets):
        S = set()
        for idx in index_set:
            if idx == -1:
                S.add(Z(0))
            else:
                S = S.union(cosets[idx])
        return list(S)

    Z = Zmod(n)
    H = set(map(Z, H))

    cosets = []
    for el in cosets_gen:
        if isinstance(el, list):
            even_coset = {Z(x) for x in el}
        else:
            even_coset = {x*el for x in H}
        odd_coset = {-x for x in even_coset}
        cosets.append(even_coset)
        cosets.append(odd_coset)

    S1 = generate_set(indices[0], cosets)
    S2 = generate_set(indices[1], cosets)
    S3 = generate_set(indices[2], cosets)
    S4 = generate_set(indices[3], cosets)

    if check:
        lmbda = len(S1) + len(S2) + len(S3) + len(S4) - n
        assert is_supplementary_difference_set([S1, S2, S3, S4], lmbda=lmbda, G=Z)

    return Z, [S1, S2, S3, S4]


def supplementary_difference_set_hadamard(n, existence=False, check=True):
    r"""
    Construct `4-\{n; n_1, n_2, n_3, n_4; \lambda\}` supplementary difference sets,
    where `n_1 + n_2 + n_3 + n_4 = n+\lambda`.

    These sets are constructed from available data, as described in [Djo1994a]_.
    The data is taken from:

    * `n = 191`: [Djo2008c]_
    * `n = 239`: [Djo1994b]_
    * `n = 251`: [DGK2014]_

    Additional SDS are constructed using :func:`skew_supplementary_difference_set`.

    INPUT:

    - ``n`` -- integer; the parameter of the supplementary difference set
    - ``existence`` -- boolean (default: ``False``); if ``True``, only check
      whether the supplementary difference sets can be constructed
    - ``check`` -- boolean (default: ``True``); if ``True``, check that the sets
      are supplementary difference sets before returning them; Setting this
      parameter to ``False`` may speed up the computation considerably

    OUTPUT:

    If ``existence=False``, the function returns the ring of integers modulo
    ``n`` and a list containing the 4 sets, or raises an error if data for the
    given ``n`` is not available.
    If ``existence=True``, the function returns a boolean representing whether
    skew supplementary difference sets can be constructed.

    EXAMPLES::

        sage: from sage.combinat.designs.difference_family import supplementary_difference_set_hadamard
        sage: G, [S1, S2, S3, S4] = supplementary_difference_set_hadamard(191)

    If ``existence=True``, the function returns a boolean::

        sage: supplementary_difference_set_hadamard(191, existence=True)
        True
        sage: supplementary_difference_set_hadamard(17, existence=True)
        False

    TESTS::

        sage: from sage.combinat.designs.difference_family import is_supplementary_difference_set
        sage: G, [S1, S2, S3, S4] = supplementary_difference_set_hadamard(191, check=False)
        sage: is_supplementary_difference_set([S1, S2, S3, S4], lmbda=len(S1)+len(S2)+len(S3)+len(S4)-191, G=G)
        True
        sage: G, [S1, S2, S3, S4] = supplementary_difference_set_hadamard(37, check=False)
        sage: is_supplementary_difference_set([S1, S2, S3, S4], lmbda=len(S1)+len(S2)+len(S3)+len(S4)-37, G=G)
        True
        sage: supplementary_difference_set_hadamard(7)
        Traceback (most recent call last):
        ...
        ValueError: SDS of order 7 not yet implemented.
        sage: supplementary_difference_set_hadamard(7, existence=True)
        False
        sage: supplementary_difference_set_hadamard(127, existence=True)
        True
    """

    indices = {
        191: [[1, 7, 9, 10, 11, 13, 17, 18, 25, 26, 30, 31, 33, 34, 35, 36, 37],
              [1, 4, 7, 9, 11, 12, 13, 14, 19, 21, 22, 23, 24, 25, 26, 29, 36, 37],
              [0, 3, 4, 5, 7, 8, 9, 16, 17, 19, 24, 25, 29, 30, 31, 33, 35, 37],
              [1, 3, 4, 5, 8, 11, 14, 18, 19, 20, 21, 23, 24, 25, 28, 29, 30, 32, 34, 35]],
        239: [[0, 1, 2, 3, 4, 5, 6, 7, 14, 18, 19, 21, 24, 25, 29, 30],
              [0, 1, 3, 7, 9, 12, 15, 18, 20, 22, 26, 28, 29, 30, 31, 32, 33],
              [2, 3, 4, 5, 8, 9, 10, 11, 13, 17, 19, 21, 22, 24, 27, 31, 32],
              [0, 1, 2, 3, 6, 7, 8, 11, 13, 15, 17, 18, 19, 22, 25, 26, 27, 32, 33]],
        251: [[2, 6, 8, 10, 12, 13, 14, 15, 16, 18, 19, 20, 21, 22, 23, 27, 28, 35, 36, 39, 41, 43, 44, 47, 48],
              [2, 5, 10, 11, 17, 18, 21, 23, 24, 25, 26, 28, 29, 30, 34, 35, 38, 39, 40, 41, 42, 43, 44, 49],
              [0, 2, 6, 7, 10, 11, 14, 15, 16, 18, 21, 22, 24, 26, 30, 35, 37, 38, 45, 46, 47, 48, 49],
              [1, 2, 3, 4, 8, 9, 12, 17, 21, 22, 27, 28, 29, 30, 33, 34, 39, 41, 42, 43, 46, 47, 48]],
    }

    cosets_gens = {
        191: [1, 2, 3, 4, 6, 8, 9, 11, 12, 13, 16, 17, 18, 19, 22, 32, 36, 38, 41],
        239: [1, 2, 3, 4, 5, 6, 7, 8, 9, 13, 14, 15, 18, 21, 28, 35, 42],
        251: [1, 2, 3, 4, 5, 6, 7, 9, 10, 11, 14, 15, 17, 18, 19, 21, 28, 30, 33, 34, 35, 41, 43, 45, 68],
    }

    H_db = {
        191: [1, 39, 184, 109, 49],
        239: [1, 10, 24, 44, 98, 100, 201],
        251: [1, 20, 113, 149, 219],
    }

    if existence:
        return n in indices or skew_supplementary_difference_set(n, existence=True)

    sets = None
    G = None
    if n in indices:
        G, sets = _construction_supplementary_difference_set(n, H_db[n], indices[n], cosets_gens[n], check=False)
    elif skew_supplementary_difference_set(n, existence=True):
        G, sets = skew_supplementary_difference_set(n, check=False, return_group=True)

    if sets is None:
        raise ValueError(f'SDS of order {n} not yet implemented.')

    S1, S2, S3, S4 = sets
    if check:
        lmbda = len(S1) + len(S2) + len(S3) + len(S4) - n
        assert is_supplementary_difference_set([S1, S2, S3, S4], lmbda=lmbda, G=G)

    return G, [S1, S2, S3, S4]


def _is_skew_set(G, S):
    r"""
    Check if ``S`` is a skew set over the group ``G``.

    From [Djo1994a]_, a set `S \subset G` (where `G` is a finite abelian group of order `n`) is of skew
    type if `S_1 \cap (-S_1) = \emptyset` and `S_1 \cup (-S_1) = G\setminus \{0\}`.

    INPUT:

    - ``G`` -- a group
    - ``S`` -- list containing elements of ``G``; the set to be checked

    EXAMPLES::

        sage: from sage.combinat.designs.difference_family import _is_skew_set
        sage: Z5 = Zmod(5)
        sage: _is_skew_set(Z5, [Z5(1), Z5(2)])
        True
        sage: _is_skew_set(Z5, [Z5(1), Z5(2), Z5(3)])
        False
        sage: _is_skew_set(Z5, [Z5(1)])
        False
    """
    for el in S:
        if -el in S:
            return False
    for el in G:
        if el == 0:
            continue
        if el not in S and -el not in S:
            return False
    return True


def are_complementary_difference_sets(G, A, B, verbose=False):
    r"""
    Check if ``A`` and ``B`` are complementary difference sets over the group ``G``.

    According to [Sze1971]_, two sets `A`, `B` of size `m` are complementary
    difference sets over a group `G` of size `2m+1` if:

    1. they are `2-\{2m+1; m, m; m-1\}` supplementary difference sets
    2. `A` is skew, i.e. `a \in A` implies `-a \not \in A`

    INPUT:

    - ``G`` -- a group of odd order
    - ``A`` -- a set of elements of ``G``
    - ``B`` -- a set of elements of ``G``
    - ``verbose`` -- boolean (default: ``False``); if ``True`` the function will
      be verbose when the sets do not satisfy the contraints

    EXAMPLES::

        sage: from sage.combinat.designs.difference_family import are_complementary_difference_sets
        sage: are_complementary_difference_sets(Zmod(7), [1, 2, 4], [1, 2, 4])
        True

    If ``verbose=True``, the function will be verbose::

        sage: are_complementary_difference_sets(Zmod(7), [1, 2, 5], [1, 2, 4], verbose=True)
        The sets are not supplementary difference sets with lambda = 2
        False

    TESTS::

        sage: are_complementary_difference_sets(Zmod(16), [1, 2, 4], [1, 2, 4])
        False
        sage: are_complementary_difference_sets(Zmod(7), [1, 2, 4], [1, 2, 3, 4])
        False
        sage: are_complementary_difference_sets(Zmod(19), [1, 4, 5, 6, 7, 9, 11, 16, 17], [1, 4, 5, 6, 7, 9, 11, 16, 17])
        True

    .. SEEALSO::

        :func:`is_supplementary_difference_set`
    """
    n = G.order()

    if n % 2 != 1:
        if verbose:
            print('G must have odd order')
        return False

    m = (n - 1) // 2

    if len(A) != m or len(B) != m:
        if verbose:
            print(f'A and B must have size {m}')
        return False

    if not is_supplementary_difference_set([A, B], lmbda=m-1, G=G):
        if verbose:
            print(f'The sets are not supplementary difference sets with lambda = {m-1}')
        return False

    if not _is_skew_set(G, A):
        if verbose:
            print('The set A is not skew')
        return False

    return True


def complementary_difference_setsI(n, check=True):
    r"""
    Construct complementary difference sets in a group of order `n \cong 3 \mod 4`, `n` a prime power.

    Let `G` be a Galois Field of order `n`, where `n` satisfies the requirements
    above. Let `A` be the set of non-zero quadratic elements in `G`, and `B = A`.
    Then `A` and `B` are complementary difference sets over a group of order `n`.
    This construction is described in [Sze1971]_.

    INPUT:

    - ``n`` -- integer; the order of the group `G`
    - ``check`` -- boolean (default: ``True``); if ``True``, check that the sets
      are complementary difference sets before returning them

    OUTPUT:

    The function returns the Galois field of order ``n`` and the two sets, or raises
    an error if ``n`` does not satisfy the requirements of this construction.

    EXAMPLES::

        sage: from sage.combinat.designs.difference_family import complementary_difference_setsI
        sage: complementary_difference_setsI(19)
        (Finite Field of size 19,
         [1, 4, 5, 6, 7, 9, 11, 16, 17],
         [1, 4, 5, 6, 7, 9, 11, 16, 17])

    TESTS::

        sage: from sage.combinat.designs.difference_family import are_complementary_difference_sets
        sage: G, A, B = complementary_difference_setsI(23, check=False)
        sage: are_complementary_difference_sets(G, A, B)
        True
        sage: complementary_difference_setsI(17)
        Traceback (most recent call last):
        ...
        ValueError: the parameter 17 is not valid
        sage: complementary_difference_setsI(15)
        Traceback (most recent call last):
        ...
        ValueError: the parameter 15 is not valid

    .. SEEALSO::

        :func:`are_complementary_difference_sets`
        :func:`complementary_difference_sets`
    """
    if not (n % 4 == 3 and is_prime_power(n)):
        raise ValueError(f'the parameter {n} is not valid')

    from sage.rings.finite_rings.finite_field_constructor import GF

    G = GF(n, 'a')
    A = list({x**2 for x in G if x**2 != 0})
    B = A
    if check:
        assert are_complementary_difference_sets(G, A, B)

    return G, A, B


def complementary_difference_setsII(n, check=True):
    r"""
    Construct complementary difference sets in a group of order `n = p^t`, where `p \cong 5 \mod 8` and `t \cong 1, 2, 3 \mod 4`.

    Consider a finite field `G` of order `n` and let `\rho` be the generator of
    the corresponding multiplicative group. Then, there are two different constructions,
    depending on whether `t` is even or odd.

    If `t \cong 2 \mod 4`, let `C_0` be the set of non-zero octic residues in `G`,
    and let `C_i = \rho^i C_0` for `1 \le i \le  7`.
    Then, `A = C_0 \cup C_1 \cup C_2 \cup C_3` and  `B = C_0 \cup C_1 \cup C_6 \cup C_7`.

    If `t` is odd, let `C_0` be the set of non-zero fourth powers in `G`, and let
    `C_i = \rho^i C_0` for `1 \le i \le  3`.
    Then, `A = C_0 \cup C_1` and  `B = C_0 \cup C_3`.

    For more details on this construction, see [Sze1971]_.

    INPUT:

    - ``n`` -- integer; the order of the group `G`
    - ``check`` -- boolean (default: ``True``); if ``True``, check that the sets
      are complementary difference sets before returning them; setting this to
      ``False`` might speed up the computation for large values of ``n``

    OUTPUT:

    The function returns the Galois field of order ``n`` and the two sets, or raises
    an error if ``n`` does not satisfy the requirements of this construction.

    EXAMPLES::

        sage: from sage.combinat.designs.difference_family import complementary_difference_setsII
        sage: complementary_difference_setsII(5)
        (Finite Field of size 5, [1, 2], [1, 3])

    TESTS::

        sage: from sage.combinat.designs.difference_family import are_complementary_difference_sets
        sage: G, A, B = complementary_difference_setsII(25, check=False)
        sage: are_complementary_difference_sets(G, A, B)
        True
        sage: G, A, B = complementary_difference_setsII(13, check=False)
        sage: are_complementary_difference_sets(G, A, B)
        True
        sage: complementary_difference_setsII(49)
        Traceback (most recent call last):
        ...
        ValueError: the parameter 49 is not valid
        sage: complementary_difference_setsII(15)
        Traceback (most recent call last):
        ...
        ValueError: the parameter 15 is not valid

    .. SEEALSO::

        :func:`are_complementary_difference_sets`
        :func:`complementary_difference_sets`
    """
    p, t = is_prime_power(n, get_data=True)
    if not (p % 8 == 5 and t > 0 and t % 4 in [1, 2, 3]):
        raise ValueError(f'the parameter {n} is not valid')

    from sage.rings.finite_rings.finite_field_constructor import GF
    G = GF(n, 'a')
    A, B = None, None

    if t % 2 == 0:
        rho = G.multiplicative_generator()
        C0 = list({el**8 for el in G if el != 0})
        C1, C2, C3, C6, C7 = map(lambda i: [rho**i * el for el in C0], [1, 2, 3, 6, 7])
        A = C0 + C1 + C2 + C3
        B = C0 + C1 + C6 + C7
    else:
        rho = G.multiplicative_generator()
        C0 = list({el**4 for el in G if el**4 != 0})
        C1 = [rho * el for el in C0]
        C3 = [rho**3 * el for el in C0]
        A = C0 + C1
        B = C0 + C3

    if check:
        assert are_complementary_difference_sets(G, A, B)

    return G, A, B


def complementary_difference_setsIII(n, check=True):
    r"""
    Construct complementary difference sets in a group of order `n = 2m + 1`, where `4m + 3` is a prime power.

    Consider a finite field `G` of order `n` and let `\rho` be a primite element
    of this group. Now let `Q` be the set of non zero quadratic residues in `G`,
    and let `A = \{ a | \rho^{2a} - 1 \in Q\}`, `B' = \{ b | -(\rho^{2b} + 1) \in Q\}`.
    Then `A` and `B = Q \setminus B'` are complementary difference sets over the ring
    of integers modulo `n`. For more details, see [Sz1969]_.

    INPUT:

    - ``n`` -- integer; the order of the group over which the sets are constructed
    - ``check`` -- boolean (default: ``True``); if ``True``, check that the sets
      are complementary difference sets before returning them; setting this to
      ``False`` might speed up the computation for large values of ``n``

    OUTPUT:

    The function returns the Galois field of order ``n`` and the two sets, or raises
    an error if ``n`` does not satisfy the requirements of this construction.

    EXAMPLES::

        sage: from sage.combinat.designs.difference_family import complementary_difference_setsIII
        sage: complementary_difference_setsIII(11)
        (Ring of integers modulo 11, [1, 2, 5, 7, 8], [0, 1, 3, 8, 10])

    TESTS::

        sage: from sage.combinat.designs.difference_family import are_complementary_difference_sets
        sage: G, A, B = complementary_difference_setsIII(21, check=False)
        sage: are_complementary_difference_sets(G, A, B)
        True
        sage: G, A, B = complementary_difference_setsIII(65, check=False)
        sage: are_complementary_difference_sets(G, A, B)
        True
        sage: complementary_difference_setsIII(10)
        Traceback (most recent call last):
        ...
        ValueError: the parameter 10 is not valid
        sage: complementary_difference_setsIII(17)
        Traceback (most recent call last):
        ...
        ValueError: the parameter 17 is not valid

    .. SEEALSO::

        :func:`are_complementary_difference_sets`
        :func:`complementary_difference_sets`
    """
    m = (n - 1) // 2
    q = 4*m + 3
    if n % 2 != 1 or not is_prime_power(q):
        raise ValueError(f'the parameter {n} is not valid')

    from sage.rings.finite_rings.finite_field_constructor import GF
    G = Zmod(n)
    G2 = GF(q)
    rho = G2.primitive_element()

    Q = [rho ** (2*b) for b in range(1, n+1)]

    A = [G(a) for a in range(n) if rho**(2*a) - 1 in Q]
    B = [G(b) for b in range(n) if -rho**(2*b) - 1 not in Q]

    if check:
        assert are_complementary_difference_sets(G, A, B)

    return G, A, B


def complementary_difference_sets(n, existence=False, check=True):
    r"""
    Compute complementary difference sets over a group of order `n = 2m + 1`.

    According to [Sze1971]_, two sets `A`, `B` of size `m` are complementary
    difference sets over a group `G` of size `n = 2m + 1` if:

    1. they are `2-\{2m+1; m, m; m-1\}` supplementary difference sets
    2. `A` is skew, i.e. `a \in A` implies `-a \not \in A`

    This method tries to call :func:`complementary_difference_setsI`,
    :func:`complementary_difference_setsII` or :func:`complementary_difference_setsIII`
    if the parameter `n` satisfies the requirements of one of these functions.

    INPUT:

    - ``n`` -- integer; the order of the group over which the sets are constructed
    - ``existence`` -- boolean (default: ``False``); if ``True``, only check
      whether the supplementary difference sets can be constructed
    - ``check`` -- boolean (default: ``True``); if ``True``, check that the sets
      are complementary difference sets before returning them; setting this to
      ``False`` might speed up the computation for large values of ``n``

    OUTPUT:

    If ``existence=False``, the function returns group ``G`` and two complementary
    difference sets, or raises an error if data for the given ``n`` is not available.
    If ``existence=True``, the function returns a boolean representing whether
    complementary difference sets can be constructed for the given ``n``.

    EXAMPLES::

        sage: from sage.combinat.designs.difference_family import complementary_difference_sets
        sage: complementary_difference_sets(15)
        (Ring of integers modulo 15, [1, 2, 4, 6, 7, 10, 12], [0, 1, 2, 6, 9, 13, 14])

    If ``existence=True``, the function returns a boolean::

        sage: complementary_difference_sets(15, existence=True)
        True
        sage: complementary_difference_sets(16, existence=True)
        False

    TESTS::

        sage: from sage.combinat.designs.difference_family import are_complementary_difference_sets
        sage: G, A, B = complementary_difference_sets(29)
        sage: are_complementary_difference_sets(G, A, B)
        True
        sage: G, A, B = complementary_difference_sets(65)
        sage: are_complementary_difference_sets(G, A, B)
        True
        sage: complementary_difference_sets(10)
        Traceback (most recent call last):
        ...
        ValueError: the parameter n must be odd
        sage: complementary_difference_sets(17)
        Traceback (most recent call last):
        ...
        NotImplementedError: complementary difference sets of order 17 are not implemented yet

    .. SEEALSO::

        :func:`are_complementary_difference_sets`
    """
    if n % 2 == 0:
        if existence:
            return False
        raise ValueError('the parameter n must be odd')

    p, t = is_prime_power(n, get_data=True)
    G, A, B = None, None, None

    if n % 4 == 3 and t > 0:
        if existence:
            return True
        G, A, B = complementary_difference_setsI(n, check=False)
    elif p % 8 == 5 and t > 0 and t % 4 in [1, 2, 3]:
        if existence:
            return True
        G, A, B = complementary_difference_setsII(n, check=False)
    elif is_prime_power(2*n + 1):
        if existence:
            return True
        G, A, B = complementary_difference_setsIII(n, check=False)

    if existence:
        return False

    if G is None:
        raise NotImplementedError(f'complementary difference sets of order {n} are not implemented yet')

    if check:
        assert are_complementary_difference_sets(G, A, B)
    return G, A, B


def difference_family(v, k, l=1, existence=False, explain_construction=False, check=True):
    r"""
    Return a (``k``, ``l``)-difference family on an Abelian group of cardinality ``v``.

    Let `G` be a finite Abelian group. For a given subset `D` of `G`, we define
    `\Delta D` to be the multi-set of differences `\Delta D = \{x - y; x \in D,
    y \in D, x \not= y\}`. A `(G,k,\lambda)`-*difference family* is a collection
    of `k`-subsets of `G`, `D = \{D_1, D_2, \ldots, D_b\}` such that the union
    of the difference sets `\Delta D_i` for `i=1,...b`, seen as a multi-set,
    contains each element of `G \backslash \{0\}` exactly `\lambda`-times.

    When there is only one block, i.e. `\lambda(v - 1) = k(k-1)`, then a
    `(G,k,\lambda)`-difference family is also called a *difference set*.

    See also :wikipedia:`Difference_set`.

    If there is no such difference family, an ``EmptySetError`` is raised and if
    there is no construction at the moment ``NotImplementedError`` is raised.

    INPUT:

    - ``v,k,l`` -- parameters of the difference family. If ``l`` is not provided
      it is assumed to be ``1``
    - ``existence`` -- if ``True``, then return either ``True`` if Sage knows
      how to build such design, ``Unknown`` if it does not and ``False`` if it
      knows that the design does not exist
    - ``explain_construction`` -- instead of returning a difference family,
      returns a string that explains the construction used
    - ``check`` -- boolean (default: ``True``); if ``True``, then the result of
      the computation is checked before being returned. This should not be
      needed but ensures that the output is correct

    OUTPUT:

    A pair ``(G,D)`` made of a group `G` and a difference family `D` on that
    group. Or, if ``existence=True``` a troolean or if
    ``explain_construction=True`` a string.

    EXAMPLES::

        sage: G,D = designs.difference_family(73,4)
        sage: G
        Finite Field of size 73
        sage: D
        [[0, 1, 5, 18],
         [0, 3, 15, 54],
         [0, 9, 45, 16],
         [0, 27, 62, 48],
         [0, 8, 40, 71],
         [0, 24, 47, 67]]

        sage: print(designs.difference_family(73, 4, explain_construction=True))
        The database contains a (73,4)-evenly distributed set

        sage: G,D = designs.difference_family(15,7,3)
        sage: G
        Ring of integers modulo 15
        sage: D
        [[0, 1, 2, 4, 5, 8, 10]]
        sage: print(designs.difference_family(15,7,3,explain_construction=True))
        Singer difference set

        sage: print(designs.difference_family(91,10,1,explain_construction=True))
        Singer difference set
        sage: print(designs.difference_family(64,28,12, explain_construction=True))
        McFarland 1973 construction
        sage: print(designs.difference_family(576, 276, 132, explain_construction=True))
        Hadamard difference set product from N1=2 and N2=3

    For `k=6,7` we look at the set of small prime powers for which a
    construction is available::

        sage: def prime_power_mod(r,m):
        ....:     k = m+r
        ....:     while True:
        ....:         if is_prime_power(k):
        ....:             yield k
        ....:         k += m

        sage: from itertools import islice
        sage: l6 = {True:[], False: [], Unknown: []}
        sage: for q in islice(prime_power_mod(1,30), int(60)):
        ....:     l6[designs.difference_family(q,6,existence=True)].append(q)
        sage: l6[True]
        [31, 121, 151, 181, 211, ...,  3061, 3121, 3181]
        sage: l6[Unknown]
        [61]
        sage: l6[False]
        []

        sage: l7 = {True: [], False: [], Unknown: []}
        sage: for q in islice(prime_power_mod(1,42), int(60)):
        ....:     l7[designs.difference_family(q,7,existence=True)].append(q)
        sage: l7[True]
        [169, 337, 379, 421, 463, 547, 631, 673, 757, 841, 883, 967, ...,  4621, 4957, 5167]
        sage: l7[Unknown]
        [43, 127, 211, 2017, 2143, 2269, 2311, 2437, 2521, 2647, ..., 4999, 5041, 5209]
        sage: l7[False]
        []

    List available constructions::

        sage: for v in range(2,100):
        ....:     constructions = []
        ....:     for k in range(2,10):
        ....:         for l in range(1,10):
        ....:             ret = designs.difference_family(v,k,l,existence=True)
        ....:             if ret is True:
        ....:                 constructions.append((k,l))
        ....:                 _ = designs.difference_family(v,k,l)
        ....:     if constructions:
        ....:         print("%2d: %s"%(v, ', '.join('(%d,%d)'%(k,l) for k,l in constructions)))
         3: (2,1)
         4: (3,2)
         5: (2,1), (4,3)
         6: (5,4)
         7: (2,1), (3,1), (3,2), (4,2), (6,5)
         8: (7,6)
         9: (2,1), (4,3), (8,7)
        10: (9,8)
        11: (2,1), (4,6), (5,2), (5,4), (6,3)
        13: (2,1), (3,1), (3,2), (4,1), (4,3), (5,5), (6,5)
        15: (3,1), (4,6), (5,6), (7,3), (7,6)
        16: (3,2), (5,4), (6,2)
        17: (2,1), (4,3), (5,5), (8,7)
        19: (2,1), (3,1), (3,2), (4,2), (6,5), (9,4), (9,8)
        21: (3,1), (4,3), (5,1), (6,3), (6,5)
        22: (4,2), (6,5), (7,4), (8,8)
        23: (2,1)
        25: (2,1), (3,1), (3,2), (4,1), (4,3), (6,5), (7,7), (8,7)
        27: (2,1), (3,1)
        28: (3,2), (6,5)
        29: (2,1), (4,3), (7,3), (7,6), (8,4), (8,6)
        31: (2,1), (3,1), (3,2), (4,2), (5,2), (5,4), (6,1), (6,5)
        33: (3,1), (5,5), (6,5)
        34: (4,2)
        35: (5,2)
        37: (2,1), (3,1), (3,2), (4,1), (4,3), (6,5), (9,2), (9,8)
        39: (3,1), (6,5)
        40: (3,2), (4,1)
        41: (2,1), (4,3), (5,1), (5,4), (6,3), (8,7)
        43: (2,1), (3,1), (3,2), (4,2), (6,5), (7,2), (7,3), (7,6), (8,4)
        45: (3,1), (5,1)
        46: (4,2), (6,2)
        47: (2,1)
        49: (2,1), (3,1), (3,2), (4,1), (4,3), (6,5), (8,7), (9,3)
        51: (3,1), (5,2), (6,3)
        52: (4,1)
        53: (2,1), (4,3)
        55: (3,1), (9,4)
        57: (3,1), (7,3), (8,1)
        59: (2,1)
        61: (2,1), (3,1), (3,2), (4,1), (4,3), (5,1), (5,4), (6,2), (6,3), (6,5)
        63: (3,1)
        64: (3,2), (4,1), (7,2), (7,6), (9,8)
        65: (5,1)
        67: (2,1), (3,1), (3,2), (6,5)
        69: (3,1)
        71: (2,1), (5,2), (5,4), (7,3), (7,6), (8,4)
        73: (2,1), (3,1), (3,2), (4,1), (4,3), (6,5), (8,7), (9,1), (9,8)
        75: (3,1), (5,2)
        76: (4,1)
        79: (2,1), (3,1), (3,2), (6,5)
        81: (2,1), (3,1), (4,3), (5,1), (5,4), (8,7)
        83: (2,1)
        85: (4,1), (7,2), (7,3), (8,2)
        89: (2,1), (4,3), (8,7)
        91: (6,1), (7,1)
        97: (2,1), (3,1), (3,2), (4,1), (4,3), (6,5), (8,7), (9,3)

    TESTS:

    Check more of the Wilson constructions from [Wi72]_::

        sage: Q5 = [241, 281,421,601,641, 661, 701, 821,881]
        sage: Q9 = [73, 1153, 1873, 2017]
        sage: Q15 = [76231]
        sage: Q4 = [13, 73, 97, 109, 181, 229, 241, 277, 337, 409, 421, 457]
        sage: Q8 = [1009, 3137, 3697]
        sage: for Q,k in [(Q4,4),(Q5,5),(Q8,8),(Q9,9),(Q15,15)]:
        ....:     for q in Q:
        ....:         assert designs.difference_family(q,k,1,existence=True) is True
        ....:         _ = designs.difference_family(q,k,1)

    Check Singer difference sets::

        sage: sgp = lambda q,d: ((q**(d+1)-1)//(q-1), (q**d-1)//(q-1), (q**(d-1)-1)//(q-1))

        sage: for q in range(2,10):
        ....:     if is_prime_power(q):
        ....:         for d in [2,3,4]:
        ....:           v,k,l = sgp(q,d)
        ....:           assert designs.difference_family(v,k,l,existence=True) is True
        ....:           _ = designs.difference_family(v,k,l)

    Check twin primes difference sets::

        sage: for p in [3,5,7,9,11]:
        ....:     v = p*(p+2); k = (v-1)/2;  lmbda = (k-1)/2
        ....:     G,D = designs.difference_family(v,k,lmbda)

    Check Complementary difference sets::

        sage: for v in [15, 33, 35, 39, 51]:
        ....:     G, D = designs.difference_family(v, (v-1)//2, (v-1)//2-1)

    Check the database::

        sage: from sage.combinat.designs.database import DF,EDS
        sage: for v,k,l in DF:
        ....:     assert designs.difference_family(v,k,l,existence=True) is True
        ....:     df = designs.difference_family(v,k,l,check=True)

        sage: for k in EDS:
        ....:     for v in EDS[k]:
        ....:         assert designs.difference_family(v,k,1,existence=True) is True
        ....:         df = designs.difference_family(v,k,1,check=True)

    Check the known Hadamard parameters::

        sage: for N in range(2,21):
        ....:     v = 4*N^2; k = 2*N^2-N; l = N^2-N
        ....:     status = designs.difference_family(v,k,l,existence=True)
        ....:     print("{:2} {}".format(N,designs.difference_family(v,k,l,explain_construction=True) if status is True else status))
        2 McFarland 1973 construction
        3 Turyn 1965 construction
        4 McFarland 1973 construction
        5 False
        6 Unknown
        7 False
        8 McFarland 1973 construction
        9 Unknown
        10 Unknown
        11 False
        12 Hadamard difference set product from N1=2 and N2=3
        13 False
        14 Unknown
        15 Unknown
        16 McFarland 1973 construction
        17 False
        18 Hadamard difference set product from N1=3 and N2=3
        19 False
        20 Unknown

    Check a failing construction (:trac:`17528`)::

        sage: designs.difference_family(9,3)
        Traceback (most recent call last):
        ...
        NotImplementedError: No construction available for (9,3,1)-difference family

    Check that when ``existence=True`` we always obtain ``True``, ``False`` or ``Unknown``,
    and when ``explain_construction=True``, it is a string (see :trac:`24513`)::

        sage: designs.difference_family(3, 2, 1, existence=True)
        True
        sage: designs.difference_family(3, 2, 1, explain_construction=True)
        'Trivial difference family'

        sage: for _ in range(100):
        ....:     v = randint(1, 30)
        ....:     k = randint(2, 30)
        ....:     l = randint(1, 30)
        ....:     res = designs.difference_family(v, k, l, existence=True)
        ....:     assert res is True or res is False or res is Unknown
        ....:     if res is True:
        ....:         assert isinstance(designs.difference_family(3, 2, 1, explain_construction=True), str)

    .. TODO::

        Implement recursive constructions from Buratti "Recursive for difference
        matrices and relative difference families" (1998) and Jungnickel
        "Composition theorems for difference families and regular planes" (1978)
    """
    from .block_design import are_hyperplanes_in_projective_geometry_parameters

    from .database import DF, EDS

    v = ZZ(v)
    k = ZZ(k)
    l = ZZ(l)

    if v < 0 or k < 0 or l < 0:
        if existence:
            return False
        raise EmptySetError("No difference family eixsts with negative parameters")

    if (v,k,l) in DF:
        if existence:
            return True
        elif explain_construction:
            return "The database contains a ({},{},{})-difference family".format(v,k,l)

        vv, blocks = next(iter(DF[v,k,l].items()))

        # Build the group
        from sage.rings.finite_rings.integer_mod_ring import Zmod
        if len(vv) == 1:
            G = Zmod(vv[0])
        else:
            from sage.categories.cartesian_product import cartesian_product
            G = cartesian_product([Zmod(i) for i in vv])

        df = [[G(i) for i in b] for b in blocks]

        if check and not is_difference_family(G, df, v=v, k=k, l=l):
            raise RuntimeError("There is an invalid ({},{},{})-difference "
                    "family in the database... Please contact "
                    "sage-devel@googlegroups.com".format(v,k,l))

        return G,df

    elif l == 1 and k in EDS and v in EDS[k]:
        if existence:
            return True
        elif explain_construction:
            return "The database contains a ({},{})-evenly distributed set".format(v,k)

        from sage.rings.finite_rings.finite_field_constructor import GF
        poly,B = EDS[k][v]
        if poly is None:  # q is prime
            K = G = GF(v)
        else:
            K = G = GF(v,'a',modulus=poly)

        B = [K(b) for b in B]
        e = k*(k-1)//2
        xe = G.multiplicative_generator()**e
        df = [[xe**j*b for b in B] for j in range((v-1)//(2*e))]
        if check and not is_difference_family(G, df, v=v, k=k, l=l):
            raise RuntimeError("There is an invalid ({},{})-evenly distributed "
                               "set in the database... Please contact "
                               "sage-devel@googlegroups.com".format(v, k))
        return G, df

    if k in [0,1]:
        # Then \Delta D_i is empty
        # So if G\{0} is empty is good, otherwise not
        if v == 1:
            if existence:
                return True
            from sage.rings.finite_rings.integer_mod_ring import Zmod
            l = [0] if k ==1 else []
            return Zmod(1),[l]

        if existence:
            return False
        raise EmptySetError("No difference family exists with k=1 and v!=1")

    e = k*(k-1)
    if (l*(v-1)) % e:
        if existence:
            return Unknown
        raise NotImplementedError("No construction available for ({},{},{})-difference family".format(v,k,l))

    # trivial construction
    if k == (v-1) and l == (v-2):
        if existence:
            return True
        elif explain_construction:
            return "Trivial difference family"

        from sage.rings.finite_rings.integer_mod_ring import Zmod
        G = Zmod(v)
        return G, [list(range(1, v))]

    factorization = arith.factor(v)
    if len(factorization) == 1:
        from sage.rings.finite_rings.finite_field_constructor import GF
        K = GF(v,'z')

    if are_mcfarland_1973_parameters(v,k,l):
        if existence:
            return True
        elif explain_construction:
            return "McFarland 1973 construction"
        else:
            _, (q,s) = are_mcfarland_1973_parameters(v,k,l,True)
            G,D = mcfarland_1973_construction(q,s)

    elif are_hyperplanes_in_projective_geometry_parameters(v,k,l):
        if existence:
            return True
        elif explain_construction:
            return "Singer difference set"
        else:
            _, (q,d) = are_hyperplanes_in_projective_geometry_parameters(v,k,l,True)
            G,D = singer_difference_set(q,d)

    elif are_hadamard_difference_set_parameters(v,k,l) and k-2*l == 3:
        if existence:
            return True
        elif explain_construction:
            return "Turyn 1965 construction"
        else:
            G,D = turyn_1965_3x3xK(4)

    elif are_hadamard_difference_set_parameters(v,k,l) and hadamard_difference_set_product_parameters(k-2*l):
        N1,N2 = hadamard_difference_set_product_parameters(k-2*l)
        if existence:
            return True
        elif explain_construction:
            return "Hadamard difference set product from N1={} and N2={}".format(N1,N2)
        else:
            v1 = 4*N1*N1
            v2 = 4*N2*N2
            k1 = 2*N1*N1 - N1
            k2 = 2*N2*N2 - N2
            l1 = N1*N1 - N1
            l2 = N2*N2 - N2
            G1, D1 = difference_family(v1,k1,l1)
            G2, D2 = difference_family(v2,k2,l2)
            G, D = hadamard_difference_set_product(G1,D1,G2,D2)

    elif are_hadamard_difference_set_parameters(v,k,l) and (k-2*l).is_prime():
        if existence:
            return False
        else:
            raise EmptySetError("by McFarland 1989 such difference family does not exist")

    elif len(factorization) == 1 and radical_difference_family(K, k, l, existence=True) is True:
        if existence:
            return True
        elif explain_construction:
            return "Radical difference family on a finite field"
        else:
            D = radical_difference_family(K,k,l)
            G = K

    elif (len(factorization) == 1
        and l == 1
        and k == 6
        and df_q_6_1(K, existence=True) is True):
        if existence:
            return True
        elif explain_construction:
            return "Wilson 1972 difference family made from the union of two cyclotomic cosets"
        else:
            D = df_q_6_1(K)
            G = K

    elif (k == (v-1)//2 and
          l == (k-1)//2 and
          len(factorization) == 2 and
          abs(pow(*factorization[0]) - pow(*factorization[1])) == 2):
        # Twin prime powers construction
        # i.e. v = p(p+2) where p and p+2 are prime powers
        #      k = (v-1)/2
        #      lambda = (k-1)/2 (ie 2l+1 = k)
        if existence:
            return True
        elif explain_construction:
            return "Twin prime powers difference family"
        else:
            p = pow(*factorization[0])
            q = pow(*factorization[1])
            if p > q:
                p,q = q,p
            G,D = twin_prime_powers_difference_set(p,check=False)

    elif (v-1)//2 == k and (v-1)//2-1 == l and complementary_difference_sets(v, existence=True):
        if existence:
            return True
        elif explain_construction:
            return "Complementary difference sets"
        else:
            G, A, B = complementary_difference_sets(v)
            D = [A, B]

    else:
        if existence:
            return Unknown
        raise NotImplementedError("No constructions for these parameters")

    if check and not is_difference_family(G,D,v=v,k=k,l=l,verbose=False):
        raise RuntimeError("There is a problem. Sage built the following "
                "difference family on G='{}' with parameters ({},{},{}):\n "
                "{}\nwhich seems to not be a difference family... "
                "Please contact sage-devel@googlegroups.com".format(G,v,k,l,D))

    return G, D

from sage.misc.rest_index_of_methods import gen_rest_table_index
import sys
__doc__ = __doc__.format(INDEX_OF_FUNCTIONS=gen_rest_table_index(sys.modules[__name__]))<|MERGE_RESOLUTION|>--- conflicted
+++ resolved
@@ -2069,10 +2069,7 @@
 
     mod, poly, exp, order, ind1, ind2, ind3, ind4 = data[n]
 
-<<<<<<< HEAD
-=======
     from sage.symbolic.ring import SymbolicRing
->>>>>>> e5fd4e13
     from sage.rings.finite_rings.integer_mod_ring import Zmod
 
     Z3 = Zmod(mod)
