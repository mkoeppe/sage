--- conflicted
+++ resolved
@@ -284,11 +284,6 @@
 from itertools import accumulate
 
 from sage.arith.misc import binomial, factorial, gcd, multinomial
-<<<<<<< HEAD
-=======
-from sage.libs.pari.all import pari
-from sage.libs.flint.arith_sage import number_of_partitions as flint_number_of_partitions
->>>>>>> abbea0f6
 from sage.structure.global_options import GlobalOptions
 from sage.structure.parent import Parent
 from sage.structure.unique_representation import UniqueRepresentation
@@ -9201,7 +9196,7 @@
 # number_of_partitions functions which is currently using FLINT.
 # AM trac #13072
 try:
-    from sage.libs.flint.arith import number_of_partitions as flint_number_of_partitions
+    from sage.libs.flint.arith_sage import number_of_partitions as flint_number_of_partitions
     cached_number_of_partitions = cached_function(flint_number_of_partitions)
 except ImportError:
     pass
