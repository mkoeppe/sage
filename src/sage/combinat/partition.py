--- conflicted
+++ resolved
@@ -5500,16 +5500,9 @@
 
         EXAMPLES::
 
-<<<<<<< HEAD
             sage: SM = Partition([2,2,1]).specht_module(QQ); SM                         # needs sage.modules
-            Specht module of [(0, 0), (0, 1), (1, 0), (1, 1), (2, 0)] over Rational Field
-            sage: s = SymmetricFunctions(QQ).s()                                        # needs sage.modules
-            sage: s(SM.frobenius_image())                                               # needs sage.modules
-=======
-            sage: SM = Partition([2,2,1]).specht_module(QQ); SM
             Specht module of [2, 2, 1] over Rational Field
-            sage: SM.frobenius_image()                                               # needs sage.modules
->>>>>>> 12e324aa
+            sage: SM.frobenius_image()                                                  # needs sage.modules
             s[2, 2, 1]
         """
         from sage.combinat.specht_module import SpechtModule
