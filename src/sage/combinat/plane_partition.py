--- conflicted
+++ resolved
@@ -671,11 +671,7 @@
         EXAMPLES::
 
             sage: PP = PlanePartition([[4,3,3,1],[2,1,1],[1,1]])
-<<<<<<< HEAD
             sage: PP.plot()                                                             # needs sage.plot
-=======
-            sage: PP.plot()                                                     # optional - sage.plot
->>>>>>> 6695becb
             Graphics object consisting of 27 graphics primitives
         """
         from sage.functions.trig import cos, sin
@@ -772,11 +768,7 @@
         EXAMPLES::
 
             sage: PP = PlanePartition([[4,3,3,1],[2,1,1],[1,1]])
-<<<<<<< HEAD
             sage: PP.plot3d()                                                           # needs sage.plot
-=======
-            sage: PP.plot3d()                                                   # optional - sage.plot
->>>>>>> 6695becb
             Graphics3d Object
         """
         if colors is None:
@@ -1556,11 +1548,7 @@
         EXAMPLES::
 
             sage: PP = PlanePartitions([4,3,2])
-<<<<<<< HEAD
-            sage: TestSuite(PP).run()                                                   # needs sage.modules
-=======
-            sage: TestSuite(PP).run()                                           # long time
->>>>>>> 6695becb
+            sage: TestSuite(PP).run()                           # long time, needs sage.modules
         """
         super().__init__(box_size, category=FiniteEnumeratedSets())
 
@@ -2009,24 +1997,18 @@
 
         EXAMPLES::
 
-            sage: list(PlanePartitions([2,2,1], symmetry='SPP'))                        # needs sage.graphs sage.modules sage.rings.finite_rings
+            sage: list(PlanePartitions([2,2,1], symmetry='SPP'))                        # needs sage.graphs sage.modules
             [Plane partition [],
-<<<<<<< HEAD
              Plane partition [[1, 1], [1, 1]],
              Plane partition [[1, 1], [1]],
              Plane partition [[1]]]
-=======
-            Plane partition [[1, 1], [1, 1]],
-            Plane partition [[1, 1], [1]],
-            Plane partition [[1]]]
-
-        TESTS::
-
-            sage: all(len(set(PP)) == PP.cardinality()
+
+        TESTS::
+
+            sage: all(len(set(PP)) == PP.cardinality()                                  # needs sage.graphs sage.modules
             ....:     for a, b in cartesian_product([range(4)]*2)
             ....:     if (PP := PlanePartitions([a, a, b], symmetry='SPP')))
             True
->>>>>>> 6695becb
         """
         for acl in self.to_poset().antichains_iterator():
             yield self.from_antichain(acl)
@@ -2248,22 +2230,16 @@
 
             sage: list(PlanePartitions([2,2,2], symmetry='CSPP'))                       # needs sage.graphs sage.modules
             [Plane partition [],
-<<<<<<< HEAD
              Plane partition [[2, 2], [2, 2]],
              Plane partition [[2, 2], [2, 1]],
              Plane partition [[2, 1], [1]],
              Plane partition [[1]]]
-=======
-            Plane partition [[2, 2], [2, 2]],
-            Plane partition [[2, 2], [2, 1]],
-            Plane partition [[2, 1], [1]],
-            Plane partition [[1]]]
-
-        TESTS::
-
-            sage: all(len(set(PP)) == PP.cardinality() for n in range(5) if (PP := PlanePartitions([n]*3, symmetry='CSPP')))
-            True
->>>>>>> 6695becb
+
+        TESTS::
+
+            sage: all(len(set(PP)) == PP.cardinality() for n in range(5)                # needs sage.graphs sage.modules
+            ....:     if (PP := PlanePartitions([n]*3, symmetry='CSPP')))
+            True
         """
         for acl in self.to_poset().antichains_iterator():
             yield self.from_antichain(acl)
@@ -2858,11 +2834,7 @@
             sage: TestSuite(PP).run()                                                   # needs sage.modules
 
             sage: PP = PlanePartitions([4, 4, 2], symmetry='SSCPP')
-<<<<<<< HEAD
-            sage: TestSuite(PP).run()           # long time                             # needs sage.modules
-=======
-            sage: TestSuite(PP).run()
->>>>>>> 6695becb
+            sage: TestSuite(PP).run()                                                   # needs sage.modules
 
             sage: PlanePartitions([4, 2, 2], symmetry='SSCPP')
             Traceback (most recent call last):
@@ -2896,13 +2868,8 @@
 
         EXAMPLES::
 
-<<<<<<< HEAD
             sage: list(PlanePartitions([4,4,2], symmetry='SSCPP'))                      # needs sage.modules
-            [Plane partition [[2, 2, 2, 1], [2, 2, 1], [2, 1], [1]],
-=======
-            sage: list(PlanePartitions([4,4,2], symmetry='SSCPP'))
             [Plane partition [[1, 1, 1, 1], [1, 1, 1, 1], [1, 1, 1, 1], [1, 1, 1, 1]],
->>>>>>> 6695becb
              Plane partition [[2, 2, 2, 1], [2, 1, 1], [2, 1, 1], [1]],
              Plane partition [[2, 2, 1, 1], [2, 2, 1, 1], [1, 1], [1, 1]],
              Plane partition [[2, 2, 2, 1], [2, 2, 1], [2, 1], [1]],
@@ -3306,16 +3273,13 @@
 
             sage: list(PlanePartitions([4,4,4], symmetry='TSSCPP'))                     # needs sage.graphs sage.modules
             [Plane partition [[4, 4, 2, 2], [4, 4, 2, 2], [2, 2], [2, 2]],
-<<<<<<< HEAD
              Plane partition [[4, 4, 3, 2], [4, 3, 2, 1], [3, 2, 1], [2, 1]]]
-=======
-            Plane partition [[4, 4, 3, 2], [4, 3, 2, 1], [3, 2, 1], [2, 1]]]
-
-        TESTS::
-
-            sage: all(len(set(PP)) == PP.cardinality() for n in range(0,11,2) if (PP := PlanePartitions([n]*3, symmetry='TSSCPP')))
-            True
->>>>>>> 6695becb
+
+        TESTS::
+
+            sage: all(len(set(PP)) == PP.cardinality() for n in range(0,11,2)           # needs sage.graphs sage.modules
+            ....:     if (PP := PlanePartitions([n]*3, symmetry='TSSCPP')))
+            True
         """
         for acl in self.to_poset().antichains_iterator():
             yield self.from_antichain(acl)
