--- conflicted
+++ resolved
@@ -413,12 +413,8 @@
         """
         sig_free(seq)
 
-<<<<<<< HEAD
+
 cdef init(int n) noexcept:
-=======
-
-cdef init(int n):
->>>>>>> 31f4fa60
     """
     Initializes the memory and starts the enumeration algorithm.
     """
