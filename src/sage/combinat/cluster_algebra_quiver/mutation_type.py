--- conflicted
+++ resolved
@@ -1,8 +1,4 @@
-<<<<<<< HEAD
-# sage.doctest: optional - sage.graphs
-=======
 # sage.doctest: needs sage.graphs
->>>>>>> 370fce78
 r"""
 Helper functions for mutation types of quivers
 
