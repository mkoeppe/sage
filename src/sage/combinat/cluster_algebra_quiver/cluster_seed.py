# sage.doctest - sage.graphs sage.modules
r"""
ClusterSeed

A *cluster seed* is a pair `(B,\mathbf{x})` with `B` being a *skew-symmetrizable* `(n+m) \times n` *-matrix*
and with `\mathbf{x}` being an `n`-tuple of *independent elements* in the field of rational functions in `n` variables.

For the compendium on the cluster algebra and quiver package see
[MS2011]_.

AUTHORS:

- Gregg Musiker: Initial Version
- Christian Stump: Initial Version
- Aram Dermenjian (2015-07-01): Updating ability to not rely solely on clusters
- Jesse Levitt (2015-07-01): Updating ability to not rely solely on clusters

REFERENCES:

- [FZ2007]_

- [BDP2013]_

.. SEEALSO:: For mutation types of cluster seeds, see :meth:`sage.combinat.cluster_algebra_quiver.quiver_mutation_type.QuiverMutationType`. Cluster seeds are closely related to :meth:`sage.combinat.cluster_algebra_quiver.quiver.ClusterQuiver`.
"""

# ****************************************************************************
#       Copyright (C) 2011 Gregg Musiker <musiker@math.mit.edu>
#                          Christian Stump <christian.stump@univie.ac.at>
#
#  Distributed under the terms of the GNU General Public License (GPL)
#                  https://www.gnu.org/licenses/
# ****************************************************************************

import itertools
import time
from itertools import islice
from sage.structure.sage_object import SageObject
from copy import copy
from sage.rings.rational_field import QQ
from sage.rings.infinity import infinity
from sage.rings.integer_ring import ZZ
from sage.rings.fraction_field import FractionField
from sage.rings.polynomial.polynomial_ring_constructor import PolynomialRing
from sage.rings.fraction_field_element import FractionFieldElement
from sage.sets.set import Set
from sage.combinat.cluster_algebra_quiver.quiver_mutation_type import QuiverMutationType_Irreducible, QuiverMutationType_Reducible
from sage.combinat.cluster_algebra_quiver.mutation_type import is_mutation_finite
from random import randint
from sage.misc.lazy_import import lazy_import
from sage.misc.misc_c import prod
from sage.matrix.special import identity_matrix
from sage.matrix.constructor import matrix
from sage.combinat.cluster_algebra_quiver.quiver import ClusterQuiver
from sage.rings.integer import Integer
from copy import deepcopy

from sage.combinat.cluster_algebra_quiver.interact import cluster_interact

lazy_import('sage.graphs.digraph', 'DiGraph')


class ClusterSeed(SageObject):
    r"""
    The *cluster seed* associated to an *exchange matrix*.

    INPUT:

    - ``data`` -- can be any of the following::

      * :class:`QuiverMutationType`
<<<<<<< HEAD
      * :class:`str` -- a string representing a :class:`QuiverMutationType` or a common quiver type (see Examples)
      * :class:`ClusterQuiver`
      * :class:`Matrix` -- a skew-symmetrizable matrix
      * :class:`DiGraph` -- must be the input data for a quiver
=======

      * :class:`str` -- a string representing a :class:`QuiverMutationType`
        or a common quiver type (see Examples)

      * :class:`ClusterQuiver`

      * :class:`Matrix` -- a skew-symmetrizable matrix

      * :class:`DiGraph` -- must be the input data for a quiver

>>>>>>> e5fd4e13
      * List of edges -- must be the edge list of a digraph for a quiver

    EXAMPLES::

        sage: S = ClusterSeed(['A',5]); S
        A seed for a cluster algebra of rank 5 of type ['A', 5]

        sage: S = ClusterSeed(['A',[2,5],1]); S
        A seed for a cluster algebra of rank 7 of type ['A', [2, 5], 1]

        sage: T = ClusterSeed(S); T
        A seed for a cluster algebra of rank 7 of type ['A', [2, 5], 1]

        sage: T = ClusterSeed(S._M); T
        A seed for a cluster algebra of rank 7

        sage: T = ClusterSeed(S.quiver()._digraph); T
        A seed for a cluster algebra of rank 7

        sage: T = ClusterSeed(S.quiver()._digraph.edges(sort=True)); T
        A seed for a cluster algebra of rank 7

        sage: S = ClusterSeed(['B',2]); S
        A seed for a cluster algebra of rank 2 of type ['B', 2]

        sage: S = ClusterSeed(['C',2]); S
        A seed for a cluster algebra of rank 2 of type ['B', 2]

        sage: S = ClusterSeed(['A', [5,0],1]); S
        A seed for a cluster algebra of rank 5 of type ['D', 5]

        sage: S = ClusterSeed(['GR',[3,7]]); S
        A seed for a cluster algebra of rank 6 of type ['E', 6]

        sage: S = ClusterSeed(['F', 4, [2,1]]); S
        A seed for a cluster algebra of rank 6 of type ['F', 4, [1, 2]]

        sage: S = ClusterSeed(['A',4]); S._use_fpolys
        True
        sage: S._use_d_vec
        True
        sage: S._use_g_vec
        True
        sage: S._use_c_vec
        True

        sage: S = ClusterSeed(['A', 4]); S.use_fpolys(False); S._use_fpolys
        False

        sage: S = ClusterSeed(DiGraph([['a', 'b'], ['c', 'b'], ['c', 'd'], ['e', 'd']]),
        ....:                 frozen=['c']); S
        A seed for a cluster algebra of rank 4 with 1 frozen variable

        sage: S = ClusterSeed(['D', 4], user_labels=[-1, 0, 1, 2]); S
        A seed for a cluster algebra of rank 4 of type ['D', 4]
    """

    def __init__(self, data, frozen=None, is_principal=False, user_labels=None, user_labels_prefix='x'):
        r"""
        Initialize the ClusterSeed ``self`` with the following range of possible attributes:

        * self._n - the number of mutable elements of the cluster seed.
        * self._m - the number of immutable elements of the cluster seed.
        * self._nlist - a list of mutable elements of the cluster seed.
        * self._mlist - a list of immutable elements of the cluster seed.
        * self._M - the 'n + m' x 'n' exchange matrix associated to the cluster seed.
        * self._B - the mutable part of self._M.
        * self._b_initial - the initial exchange matrix
        * self._description - the description of the ClusterSeed
        * self._use_fpolys - a boolean tracking whether F-polynomials and cluster
          variables will be tracked as part of every mutation.
        * self._cluster - a list tracking the current names of cluster elements.
        * self._user_labels_prefix - the prefix for every named cluster element.
          Defaults to 'x'.
        * self._user_labels - an optional dictionary or list of user
          defined names for all cluster elements. Defaults to ``'x_i'``
          for mutable elements and ``'y_i'`` for immutable elements.
          All labels should be integers or alphanumeric strings.
        * self._init_vars - an internal list for defining ambient
          the algebraic setting and naming quiver vertices.
        * self._init_exch - the dictionary storing the initial
          mutable cluster variable names.
        * self._U - the coefficient tuple of the initial cluster seed.
        * self._F - the dictionary of F-polynomials.
        * self._R - the ambient polynomial ring.
        * self._y - the coefficient tuple for the current cluster seed.
        * self._yhat - the mixed coefficient tuple appearing in
          Proposition 3.9 of [FZ2007]
        * self._use_g_vec - a boolean stating if g-vectors for the cluster seed
          are being tracked. User input overridden as needed.
        * self._G - the matrix containing all g-vectors.
        * self._use_d_vec - a boolean stating if d-vectors for the cluster seed
          are being tracked.
        * self._D - the matrix containing all d-vectors.
        * self._bot_is_c - a boolean stating if the c-vectors are stored
          on the bottom of the exchange matrix M.
        * self._use_c_vec - a boolean stating if c-vectors for the cluster seed
          are being tracked. User input overridden as needed.
        * self._C - the matrix containing all c-vectors.
        * self._BC - an extended matrix involving the B and C matrices used
          for simplifying mutation calculations.
        * self._is_principal - a boolean tracking whether the ClusterSeed
          contains immutable elements coming from a principal extension
          of the mutable vertices. To be deprecated in future versions.

        * self._quiver - the ClusterQuiver corresponding to the
          exchange matrix ``self._M``.
        * self._mutation_type - the mutation type of self._quiver .

        * self._track_mut - a boolean tracking whether the ClusterSeed's
          mutation path is being recorded.
        * self._mut_path - the list of integers recording the mutation path of
          a seed - with consecutive repeats deleted since mutations
          is an involution.

        TESTS::

            sage: S = ClusterSeed(['A',4])
            sage: TestSuite(S).run()
        """
        # initialize a null state ClusterSeed object so all tests run and fail as appropriate.
        # numerous doctests if this null state is not first initialized.
        self._n = 0
        self._m = 0
        self._nlist = None
        self._mlist = None
        self._M = None
        self._B = None
        self._b_initial = None
        self._description = None
        self._use_fpolys = None
        self._cluster = None
        self._user_labels_prefix = None
        self._user_labels = None
        self._init_vars = None
        self._init_exch = None
        self._U = None
        self._F = None
        self._R = None
        self._y = None
        self._yhat = None

        self._use_g_vec = None
        self._G = None

        self._use_d_vec = None
        self._D = None

        self._bot_is_c = None
        self._use_c_vec = None
        self._C = None
        self._BC = None
        self._is_principal = None

        self._quiver = None
        self._mutation_type = None

        self._track_mut = None
        self._mut_path = None

        # ensures user_labels are immutable
        if isinstance(user_labels, list):
            user_labels = [tuple(x) if isinstance(x, list) else x for x in user_labels]
        elif isinstance(user_labels, dict):
            values = [tuple(user_labels[x]) if isinstance(user_labels[x], list) else user_labels[x] for x in user_labels]
            keys = list(user_labels)
            user_labels = {keys[i]: v for i, v in enumerate(values)}

        # constructs a cluster seed from a cluster seed
        if isinstance(data, ClusterSeed):
            if frozen:
                print("The input \'frozen\' is ignored")

            # Copy the following attributes from data
            self._M = copy(data._M)
            self._M.set_immutable()
            self._B = copy(data._B)
            self._n = data._n
            self._m = data._m
            self._nlist = list(data._nlist)
            self._mlist = list(data._mlist)

            # initialize matrix of g-vectors if desired and possible
            if data._use_g_vec and (data._G or data._cluster or (data._B.is_skew_symmetric() and data._C) or data._track_mut):
                self._G = data.g_matrix()

            # initialize matrix of c-vectors if desired and possible
            if data._use_c_vec and (data._C or (data._B.is_skew_symmetric() and (data._cluster or (data._use_g_vec and data._G)) or data._track_mut)):
                self._C = data.c_matrix()
                self._BC = copy(self._M).stack(copy(self._C))
            else:
                self._BC = copy(self._M)

            # initialize matrix of d-vectors if desired and possible
            if data._use_d_vec and (data._D or data._cluster or data._track_mut):
                self._D = data.d_matrix()

            self._cluster = copy(data._cluster)

            self._b_initial = copy(data._b_initial)

            self._mutation_type = copy(data._mutation_type)
            self._description = copy(data._description)
            self._quiver = ClusterQuiver(data._quiver) if data._quiver else None

            # copy all previous booleans
            self._use_fpolys = data._use_fpolys
            self._use_g_vec = data._use_g_vec
            self._use_d_vec = data._use_d_vec
            self._bot_is_c = data._bot_is_c
            self._use_c_vec = data._use_c_vec
            self._track_mut = data._track_mut
            self._is_principal = data._is_principal

            # copy all previous dictionaries, names and data
            self._user_labels = copy(data._user_labels)
            self._user_labels_prefix = copy(data._user_labels_prefix)
            self._init_vars = copy(data._init_vars)
            self._init_exch = copy(data._init_exch)
            self._U = copy(data._U)
            self._F = copy(data._F)
            self._R = copy(data._R)
            self._y = copy(data._y)
            self._yhat = copy(data._yhat)
            self._mut_path = copy(data._mut_path)

        # constructs a cluster seed from a quiver
        elif isinstance(data, ClusterQuiver):
            quiver = ClusterQuiver(data)

            self._M = copy(quiver._M)    # B-tilde exchange matrix
            self._M.set_immutable()
            self._n = quiver._n
            self._m = quiver._m
            self._nlist = copy(quiver._nlist)
            self._mlist = copy(quiver._mlist)
            self._B = copy(self._M[:self._n, :self._n])  # Square Part of the B_matrix

            # If initializing from a ClusterQuiver rather than a ClusterSeed, the initial B-matrix is reset to be the input B-matrix.
            self._b_initial = copy(self._M)
            self._mutation_type = copy(quiver._mutation_type)
            self._description = 'A seed for a cluster algebra of rank %d' % (self._n)
            self._quiver = quiver

            # Sets ``user_labels`` to existing vertex labels
            if not user_labels and set(self._nlist + self._mlist) != set(range(self._n + self._m)):
                user_labels = self._nlist + self._mlist
            if user_labels:
                if isinstance(user_labels, dict):
                    labelset = set(user_labels)
                else:
                    labelset = set(user_labels)
                    # Sanitizes our ``user_labels`` to use Integers instead of ints
                    user_labels = [ZZ(x) if x in ZZ else x for x in user_labels]
                if labelset != set(self._nlist + self._mlist) and labelset != set(range(self._n + self._m)):
                    raise ValueError('user_labels conflict with both the given'
                                     ' vertex labels and the default labels')

            # We are now updating labels from user's most recent choice.
            self._is_principal = is_principal
            self._user_labels = user_labels
            self._user_labels_prefix = user_labels_prefix

            # initialize the rest

            self._C = matrix.identity(self._n)
            self._use_c_vec = True

            self._G = matrix.identity(self._n)
            self._use_g_vec = True

            self._BC = copy(self._M).stack(self.c_matrix())
            self._bot_is_c = False

            self._D = -matrix.identity(self._n)
            self._use_d_vec = True

            self._mut_path = []
            self._track_mut = True

            if user_labels:
                self._sanitize_init_vars(user_labels, user_labels_prefix)
            else:
                xs = {i: f'x{i}' for i in range(self._n)}
                ys = {(i + self._n): f'y{i}' for i in range(self._n + self._m)}
                self._init_vars = copy(xs)
                self._init_vars.update(ys)

            self._init_exch = dict(islice(self._init_vars.items(), self._n))
            self._U = PolynomialRing(QQ, [f'y{i}' for i in range(self._n)])
            self._F = {i: self._U(1) for i in self._init_exch.values()}
            self._R = PolynomialRing(QQ, [val for val in self._init_vars.values()])
            self._y = {self._U.gen(j): prod([self._R.gen(i)**self._M[i, j] for i in range(self._n, self._n + self._m)])
                       for j in range(self._n)}
            self._yhat = {self._U.gen(j): prod([self._R.gen(i)**self._M[i, j] for i in range(self._n + self._m)])
                          for j in range(self._n)}
            self._use_fpolys = True

        # in all other cases, we construct the corresponding ClusterQuiver first
        else:
            quiver = ClusterQuiver(data, frozen=frozen, user_labels=user_labels)
            self.__init__(quiver, frozen=frozen,
                          is_principal=is_principal,
                          user_labels=user_labels,
                          user_labels_prefix=user_labels_prefix)

    def use_c_vectors(self, use=True, bot_is_c=False, force=False):
        r"""
        Reconstruct c-vectors from other data or initialize if no usable data exists.

        Warning: Initialization may lead to inconsistent data.

        INPUT:

        - ``use`` -- (default: ``True``) If ``True``, will use c-vectors
<<<<<<< HEAD
        - ``bot_is_c`` -- (default: ``False``) If ``True`` and :class:`ClusterSeed` ``self`` has ``self._m == self._n``,
          then will assume bottom half of the extended exchange matrix is the c-matrix.
          If ``True``, lets the :class:`ClusterSeed` know c-vectors can be calculated.
=======
        - ``bot_is_c`` -- (default: ``False``) If ``True`` and
          :class:`ClusterSeed` ``self`` has ``self._m == self._n``, then will
          assume bottom half of the extended exchange matrix is the c-matrix.
          If ``True``, lets the :class:`ClusterSeed` know c-vectors can be
          calculated.
>>>>>>> e5fd4e13

        EXAMPLES::

            sage: S = ClusterSeed(['A',4])
            sage: S.use_c_vectors(False); S.use_g_vectors(False)
            sage: S.use_fpolys(False); S.track_mutations(False)
            sage: S.use_c_vectors(True)
            Warning: Initializing c-vectors at this point
            could lead to inconsistent seed data.

            sage: S.use_c_vectors(True, force=True)
            sage: S.c_matrix()
            [1 0 0 0]
            [0 1 0 0]
            [0 0 1 0]
            [0 0 0 1]

            sage: S = ClusterSeed(['A',4])
            sage: S.use_c_vectors(False); S.use_g_vectors(False)
            sage: S.use_fpolys(False); S.track_mutations(False)
            sage: S.mutate(1)
            sage: S.use_c_vectors(True, force=True)
            sage: S.c_matrix()
            [1 0 0 0]
            [0 1 0 0]
            [0 0 1 0]
            [0 0 0 1]
        """
        if self._use_c_vec != use:
            self._use_c_vec = use
            if self._use_c_vec:
                # self._C = matrix.identity(self._n)
                try:
                    self._use_c_vec = False   # temporarily turns off c-vectors to see if they can be recovered.
                    self._C = self.c_matrix()    # if not just sets it to be identity matrix, i.e. reinitialized.
                    self._BC = copy(self._M).stack(self.c_matrix())
                    self._use_c_vec = True
                except ValueError:
                    if not force:
                        print("Warning: Initializing c-vectors at this point could lead to inconsistent seed data.")
                    else:
                        self._use_c_vec = True
                        self._C = matrix.identity(self._n)
                        self._BC = copy(self._M).stack(self.c_matrix())
                except AttributeError:
                    if not force:
                        print("Warning: Initializing c-vectors at this point could lead to inconsistent seed data.")
                    else:
                        self._use_c_vec = True
                        self._C = matrix.identity(self._n)
                        self._BC = copy(self._M).stack(self.c_matrix())
            else:
                self._C = None
                self._BC = copy(self._M)
        if self._bot_is_c != bot_is_c:  # If we need to do this. It overrides the previous designations.
            self._bot_is_c = bot_is_c
            if self._bot_is_c:
                self._use_c_vec = True
                if self._m == self._n:  # in this case, the second half of a 2n x n matrix is a c-matrix.
                    self._C = copy(self._M[self._n:(self._n + self._m), :self._n])
                    self._BC = copy(self._M)
                else:  # self._n != self._m
                    raise ValueError('There are immutable elements not in the c-matrix. Storing the c-matrix separately.')
                    self._C = copy(self._M[self._m:(self._n + self._m), :self._n])
                    self._BC = copy(self._M)
                    self._M = self._M[:self._m:self._n]
                    self._M.set_immutable()
                    self._bot_is_c = False

    def use_g_vectors(self, use=True, force=False):
        r"""
        Reconstruct g-vectors from other data or initialize if no usable data exists.

        .. warning::

            Initialization may lead to inconsistent data.

        INPUT:

        - ``use`` -- (default: ``True``) If ``True``, will use g-vectors

        EXAMPLES::

            sage: S = ClusterSeed(['A',4])
            sage: S.use_g_vectors(False); S.use_fpolys(False)
            sage: S.use_g_vectors(True)
            sage: S.g_matrix()
            [1 0 0 0]
            [0 1 0 0]
            [0 0 1 0]
            [0 0 0 1]

            sage: S = ClusterSeed(['A',4])
            sage: S.use_g_vectors(False); S.use_fpolys(False)
            sage: S.mutate(1)
            sage: S.use_g_vectors(True)
            sage: S.g_matrix()
            [ 1  0  0  0]
            [ 0 -1  0  0]
            [ 0  0  1  0]
            [ 0  0  0  1]

            sage: S = ClusterSeed(['A',4])
            sage: S.use_g_vectors(False); S.use_fpolys(False); S.track_mutations(False)
            sage: S.mutate(1)
            sage: S.use_c_vectors(False)
            sage: S.g_matrix()
            Traceback (most recent call last):
            ...
            ValueError: Unable to calculate g-vectors. Need to use g vectors.

            sage: S = ClusterSeed(['A',4])
            sage: S.use_g_vectors(False); S.use_fpolys(False); S.track_mutations(False)
            sage: S.mutate(1)
            sage: S.use_c_vectors(False)
            sage: S.use_g_vectors(True)
            Warning: Initializing g-vectors at this point
            could lead to inconsistent seed data.

            sage: S.use_g_vectors(True, force=True)
            sage: S.g_matrix()
            [1 0 0 0]
            [0 1 0 0]
            [0 0 1 0]
            [0 0 0 1]
        """
        if self._use_g_vec != use:
            self._use_g_vec = use
            if self._use_g_vec:
                # self._G = matrix.identity(self._n) if self._use_g_vec else None
                try:
                    self._use_g_vec = False   # temporarily turns off g-vectors to see if they can be recovered.
                    self._G = self.g_matrix()    # if not just sets it to be identity matrix, i.e. reinitialized.
                    self._use_g_vec = True
                except ValueError:
                    if not force:
                        print("Warning: Initializing g-vectors at this point could lead to inconsistent seed data.")
                    else:
                        self._use_g_vec = True
                        self._G = matrix.identity(self._n)
                except AttributeError:
                    if not force:
                        print("Warning: Initializing g-vectors at this point could lead to inconsistent seed data.")
                    else:
                        self._use_g_vec = True
                        self._G = matrix.identity(self._n)
            else:
                self._G = None

            # Initially coded so c_vectors would be turned back on but now each of these boolean flags are independent
            # if self._use_g_vec and not self._use_c_vec:
            #    self.use_c_vectors(True)

    def use_d_vectors(self, use=True, force=False):
        r"""
        Reconstruct d-vectors from other data or initialize if no usable data exists.

        .. warning::

            Initialization may lead to inconsistent data.

        INPUT:

        - ``use`` -- (default: ``True``) If ``True``, will use d-vectors

        EXAMPLES::

            sage: S = ClusterSeed(['A',4])
            sage: S.use_d_vectors(True)
            sage: S.d_matrix()
            [-1  0  0  0]
            [ 0 -1  0  0]
            [ 0  0 -1  0]
            [ 0  0  0 -1]

            sage: S = ClusterSeed(['A',4]); S.use_d_vectors(False)
            sage: S.track_mutations(False); S.mutate(1); S.d_matrix()
            [-1  0  0  0]
            [ 0  1  0  0]
            [ 0  0 -1  0]
            [ 0  0  0 -1]
            sage: S.use_fpolys(False)
            sage: S.d_matrix()
            Traceback (most recent call last):
            ...
            ValueError: Unable to calculate d-vectors. Need to use d vectors.

            sage: S = ClusterSeed(['A',4]); S.use_d_vectors(False)
            sage: S.track_mutations(False); S.mutate(1); S.d_matrix()
            [-1  0  0  0]
            [ 0  1  0  0]
            [ 0  0 -1  0]
            [ 0  0  0 -1]
            sage: S.use_fpolys(False)
            sage: S.use_d_vectors(True)
            Warning: Initializing d-vectors at this point
            could lead to inconsistent seed data.

            sage: S.use_d_vectors(True, force=True)
            sage: S.d_matrix()
            [-1  0  0  0]
            [ 0 -1  0  0]
            [ 0  0 -1  0]
            [ 0  0  0 -1]

            sage: S = ClusterSeed(['A',4]); S.mutate(1); S.d_matrix()
            [-1  0  0  0]
            [ 0  1  0  0]
            [ 0  0 -1  0]
            [ 0  0  0 -1]
            sage: S = ClusterSeed(['A',4])
            sage: S.use_d_vectors(True); S.mutate(1); S.d_matrix()
            [-1  0  0  0]
            [ 0  1  0  0]
            [ 0  0 -1  0]
            [ 0  0  0 -1]
        """
        if self._use_d_vec != use:
            self._use_d_vec = use
            if self._use_d_vec:
                try:
                    self._use_d_vec = False  # temporarily turns off d-vectors to see if they can be recovered.
                    self._D = self.d_matrix()
                    self._use_d_vec = True
                except ValueError:
                    if not force:
                        print("Warning: Initializing d-vectors at this point could lead to inconsistent seed data.")
                    else:
                        self._use_d_vec = True  # if not just sets it to be negative identity matrix, i.e. reinitialized.
                        self._D = -matrix.identity(self._n)
                except AttributeError:
                    if not force:
                        print("Warning: Initializing d-vectors at this point could lead to inconsistent seed data.")
                    else:
                        self._use_d_vec = True  # if not just sets it to be negative identity matrix, i.e. reinitialized.
                        self._D = -matrix.identity(self._n)
            else:
                self._D = None

    def use_fpolys(self, use=True, user_labels=None, user_labels_prefix=None):
        r"""
        Use F-polynomials in our Cluster Seed

        Note: This will automatically try to recompute the cluster variables
        if possible

        INPUT:

        - ``use`` -- (default: ``True``) If ``True``, will use F-polynomials
<<<<<<< HEAD
        - ``user_labels`` -- (default: ``None``) If set, will overwrite the default cluster variable labels
        - ``user_labels_prefix`` -- (default: ``None``) If set, will overwrite the default
=======
        - ``user_labels`` -- (default: ``None``) If set, will overwrite the
          default cluster variable labels
        - ``user_labels_prefix`` -- (default: ``None``) If set, will overwrite
          the default
>>>>>>> e5fd4e13

        EXAMPLES::

            sage: S = ClusterSeed(['A',4]); S.use_fpolys(False); S._cluster
            sage: S.use_fpolys(True)
            sage: S.cluster()
            [x0, x1, x2, x3]

            sage: S = ClusterSeed(['A',4]); S.use_fpolys(False); S.track_mutations(False)
            sage: S.mutate(1)
            sage: S.use_fpolys(True)
            Traceback (most recent call last):
            ...
            ValueError: F-polynomials and Cluster Variables cannot be reconstructed
            from given data.
            sage: S.cluster()
            Traceback (most recent call last):
            ...
            ValueError: Clusters not being tracked
        """
        if user_labels:
            self._user_labels = user_labels
        if user_labels_prefix:
            self._user_labels_prefix = user_labels_prefix
        if self._use_fpolys != use:
            self._use_fpolys = use

            if self._use_fpolys:

                if user_labels:
                    self._sanitize_init_vars(user_labels, user_labels_prefix)
                else:
                    xs = {i: f'x{i}' for i in range(self._n)}
                    ys = {(i + self._n): f'y{i}' for i in range(self._n + self._m)}
                    self._init_vars = copy(xs)
                    self._init_vars.update(ys)

                if self._G == matrix.identity(self._n):  # If we are at the root
                    if not self._use_g_vec:
                        self.use_g_vectors(True)
                    self._init_exch = dict(islice(self._init_vars.items(), self._n))
                    self._U = PolynomialRing(QQ, [f'y{i}' for i in range(self._n)])
                    self._F = {i: self._U(1) for i in self._init_exch.values()}
                    self._R = PolynomialRing(QQ, [val for val in self._init_vars.values()])
                    self._y = {self._U.gen(j): prod([self._R.gen(i)**self._M[i, j] for i in range(self._n, self._n + self._m)])
                               for j in range(self._n)}
                    self._yhat = {self._U.gen(j): prod([self._R.gen(i)**self._M[i, j] for i in range(self._n + self._m)])
                                  for j in range(self._n)}
                elif self._cluster:
                    raise ValueError("should not be possible to have cluster variables without f-polynomials")    # added this as a sanity check.  This error should never appear however.
                elif self._track_mut:  # If we can navigate from the root to where we are
                    if not self._use_g_vec:
                        self.use_g_vectors(True)
                    catchup = ClusterSeed(self._b_initial, user_labels=user_labels, user_labels_prefix=user_labels_prefix)
                    catchup.use_c_vectors(use=self._use_c_vec, bot_is_c=self._bot_is_c)
                    catchup.mutate(self.mutations())

                    self._init_exch = catchup._init_exch
                    self._U = catchup._U
                    self._F = catchup._F
                    self._R = catchup._R
                    self._y = catchup._y
                    self._yhat = catchup._yhat
                else:
                    self._use_fpolys = False
                    self._cluster = None
                    raise ValueError("F-polynomials and Cluster Variables cannot be reconstructed from given data.")

                # since we have F polynomials, set up clusters properly
                self._cluster = None
                self.cluster()
            else:
                if user_labels:
                    print("Warning: since 'use_fpolys' is False, the parameter 'user_labels' is ignored.")
                self._init_vars = None
                self._init_exch = None
                self._U = None
                self._F = None
                self._R = None
                self._y = None
                self._yhat = None
                self._cluster = None

    def track_mutations(self, use=True):
        r"""
        Begin tracking the mutation path.

        .. warning::

<<<<<<< HEAD
        Warning: May initialize all other data to ensure that all c-, d-, and g-vectors agree on the start of mutations.
=======
            May initialize all other data to ensure that all
            c-, d-, and g-vectors agree on the start of mutations.
>>>>>>> e5fd4e13

        INPUT:

        - ``use`` -- (default: ``True``) If ``True``, will begin filling the mutation path

        EXAMPLES::

            sage: S = ClusterSeed(['A',4]); S.track_mutations(False)
            sage: S.mutate(0)
            sage: S.mutations()
            Traceback (most recent call last):
            ...
            ValueError: Not recording mutation sequence.  Need to track mutations.
            sage: S.track_mutations(True)
            sage: S.g_matrix()
            [1 0 0 0]
            [0 1 0 0]
            [0 0 1 0]
            [0 0 0 1]

            sage: S.mutate([0,1])
            sage: S.mutations()
            [0, 1]
        """
        if self._track_mut != use:
            self._track_mut = use
            if self._track_mut:
                self._b_initial = self.b_matrix()
                self._mut_path = []
                use_c = self._use_c_vec
                use_d = self._use_d_vec
                use_g = self._use_g_vec
                # use_f = self._use_fpolys    #### also reinitialize F polynomials? -J
                # if use_f:
                #    self.use_fpolys(False)
                if use_g:
                    self.use_g_vectors(False)
                if use_c:
                    self.use_c_vectors(False)
                if use_d:
                    self.use_d_vectors(False)
                if use_g:
                    self.use_g_vectors()
                if use_c:
                    self.use_c_vectors()
                if use_d:
                    self.use_d_vectors()
                # if use_f:
                #    self.use_fpolys()
            else:
                self._mut_path = None

    def _sanitize_init_vars(self, user_labels, user_labels_prefix='x'):
        r"""
        Rewrite a user-given set of cluster variable names into a format that Sage can utilize.

        INPUT:

        - ``user_labels`` -- The labels that need sanitizing
<<<<<<< HEAD
        - ``user_labels_prefix`` -- (default: ``'x'``) The prefix to use for labels if integers given for labels
=======
        - ``user_labels_prefix`` -- (default: ``'x'``) The prefix to use
          for labels if integers given for labels
>>>>>>> e5fd4e13

        EXAMPLES::

            sage: S = ClusterSeed(['A', 4]); S._init_vars
            {0: 'x0', 1: 'x1', 2: 'x2', 3: 'x3', 4: 'y0', 5: 'y1', 6: 'y2', 7: 'y3'}
            sage: S._sanitize_init_vars([1, 2, 3, 4], 'z')
            sage: S._init_vars
            {0: 'z1', 1: 'z2', 2: 'z3', 3: 'z4'}

            sage: S = ClusterSeed(['A', 4]); S._init_vars
            {0: 'x0', 1: 'x1', 2: 'x2', 3: 'x3', 4: 'y0', 5: 'y1', 6: 'y2', 7: 'y3'}
            sage: S._sanitize_init_vars(['a', 'b', 'c', 'd'])
            sage: S._init_vars
            {0: 'a', 1: 'b', 2: 'c', 3: 'd'}
        """
        self._init_vars = {}
        if isinstance(user_labels, list):
            for i in range(len(user_labels)):
                if isinstance(user_labels[i], Integer):
                    if user_labels[i] >= 0:
                        self._init_vars[i] = user_labels_prefix + user_labels[i].str()
                    else:
                        self._init_vars[i] = user_labels_prefix + 'neg' + (-user_labels[i]).str()
                elif isinstance(user_labels[i], (list, tuple)):
                    self._user_labels_prefix = user_labels_prefix
                    strng = self._user_labels_prefix
                    for j in user_labels[i]:
                        if isinstance(j, Integer):
                            if j >= 0:
                                strng = strng + "_" + j.str()
                            else:
                                strng = strng + "_" + 'neg' + (-j).str()
                        else:
                            strng = strng + "_" + j
                    self._init_vars[i] = strng
                else:
                    self._init_vars[i] = user_labels[i]
        elif isinstance(user_labels, dict):
            for key in user_labels:
                if isinstance(user_labels[key], (list, tuple)):
                    self._user_labels_prefix = user_labels_prefix
                    strng = self._user_labels_prefix
                    for j in user_labels[key]:
                        if isinstance(j, Integer):
                            if j >= 0:
                                strng = strng + "_" + j.str()
                            else:
                                strng = strng + "_" + 'neg' + (-j).str()
                        else:
                            strng = strng + "_" + j
                    self._init_vars[key] = strng
                else:
                    self._init_vars[key] = user_labels[key]
        else:
            raise ValueError("the input 'user_labels' must be a dictionary or a list")

        if len(self._init_vars) != self._n + self._m:
            raise ValueError("the number of user-defined labels is not the"
                             " number of exchangeable and frozen variables")

    def set_c_matrix(self, data):
        r"""
        Will force set the c-matrix according to a matrix, a quiver, or a seed.

        INPUT:

        - ``data`` -- The matrix to set the c-matrix to.  Also allowed
          to be a quiver or cluster seed, in which case the b-matrix
          is used.

        EXAMPLES::

            sage: S = ClusterSeed(['A',3])
            sage: X = matrix([[0,0,1],[0,1,0],[1,0,0]])
            sage: S.set_c_matrix(X)
            sage: S.c_matrix()
            [0 0 1]
            [0 1 0]
            [1 0 0]

            sage: Y = matrix([[-1,0,1],[0,1,0],[1,0,0]])
            sage: S.set_c_matrix(Y)
            C matrix does not look to be valid - there exists a column
            containing positive and negative entries.
            Continuing...

            sage: Z = matrix([[1,0,1],[0,1,0],[2,0,2]])
            sage: S.set_c_matrix(Z)
            C matrix does not look to be valid - not a linearly independent set.
            Continuing...
        """
        if isinstance(data, ClusterQuiver):
            data = data.b_matrix()
        if isinstance(matrix, ClusterSeed):
            data = data.b_matrix()

        if data.determinant() == 0:
            print("C matrix does not look to be valid - not a linearly independent set.")
            print("Continuing...")

        # Do a quick check to make sure that each column is either all
        # positive or all negative.
        # Can do this through green/red vertices
        greens = Set(get_green_vertices(data))
        reds = Set(get_red_vertices(data))
        if greens.intersection(reds) or greens.union(reds).cardinality() < data.ncols():
            print("C matrix does not look to be valid - there exists a column containing positive and negative entries.")
            print("Continuing...")

        self._C = data
        self._BC = copy(self._M.stack(self._C))

    def __eq__(self, other):
        r"""
        Return ``True`` iff ``self`` represent the same cluster seed as ``other`` and all tracked data agrees.

        EXAMPLES::

            sage: S = ClusterSeed(['A',5])
            sage: T = S.mutate(2, inplace=False)
            sage: S.__eq__(T)
            False

            sage: T.mutate(2)
            sage: S.__eq__(T)
            True

            sage: S = ClusterSeed(['A',2])
            sage: T = ClusterSeed(S)
            sage: S.__eq__(T)
            True

            sage: S.mutate([0,1,0,1,0])
            sage: S.__eq__(T)
            False
            sage: S.cluster()
            [x1, x0]
            sage: T.cluster()
            [x0, x1]

            sage: S.mutate([0,1,0,1,0])
            sage: S.__eq__(T)
            True
            sage: S.cluster()
            [x0, x1]
        """
        if not isinstance(other, ClusterSeed):
            return False
        g_vec = True
        c_vec = True
        d_vec = True
        clusters = True
        ExMat = self._M == other._M
        if self._use_fpolys and other._use_fpolys:
            clusters = self.cluster() == other.cluster() and self.ground_field() == other.ground_field()
        elif self._use_g_vec and other._use_g_vec:
            g_vec = self.g_matrix() == other.g_matrix()
        if self._use_c_vec and other._use_c_vec:
            c_vec = self.c_matrix() == other.c_matrix()
        if self._use_d_vec and other._use_d_vec:
            d_vec = self.d_matrix() == other.d_matrix()
        return g_vec and c_vec and d_vec and clusters and ExMat

    def __hash__(self):
        """
        Return a hash of ``self``.

        EXAMPLES::

            sage: Q1 = ClusterSeed(['A',5])
            sage: Q2 = ClusterSeed(ClusterQuiver(['A',5]))
            sage: hash(Q1) == hash(Q2)
            True
            sage: hash(Q1) == hash('something')
            False
        """
        if self._use_fpolys:
            return hash(tuple(self.cluster()))
        elif self._use_g_vec:
            return hash(self.g_matrix())
        elif self._use_c_vec:
            return hash(self.c_matrix())
        elif self._use_d_vec:
            return hash(self.d_matrix())

    def _repr_(self):
        r"""
        Return the description of ``self``.

        EXAMPLES::

            sage: S = ClusterSeed(['A',5])
            sage: S._repr_()
            "A seed for a cluster algebra of rank 5 of type ['A', 5]"

            sage: S = ClusterSeed(['B',2])
            sage: T = S.principal_extension()
            sage: T._repr_()
            "A seed for a cluster algebra of rank 2 of type ['B', 2] with principal coefficients"
        """
        name = self._description
        if self._mutation_type:
            if isinstance(self._mutation_type, (QuiverMutationType_Irreducible,
                                                QuiverMutationType_Reducible)):
                name += ' of type ' + str(self._mutation_type)
            # the following case allows description of 'undetermined finite mutation type'
            else:
                name += ' of ' + self._mutation_type
        if self._is_principal:
            name += ' with principal coefficients'
        elif self._m == 1:
            name += ' with %s frozen variable' % self._m
        elif self._m > 1:
            name += ' with %s frozen variables' % self._m
        return name

    def plot(self, circular=False, mark=None, save_pos=False, force_c=False, with_greens=False, add_labels=False):
        r"""
        Return the plot of the quiver of ``self``.

        INPUT:

<<<<<<< HEAD
        - ``circular`` -- (default: ``False``) if ``True``, the circular plot is chosen, otherwise >>spring<< is used.
        - ``mark`` -- (default: ``None``) if set to i, the vertex i is highlighted.
        - ``save_pos`` -- (default: ``False``) if ``True``, the positions of the vertices are saved.
        - ``force_c`` -- (default: ``False``) if ``True``, will show the frozen vertices even if they were never initialized
        - ``with_greens`` -- (default: ``False``) if ``True``, will display the green vertices in green
        - ``add_labels`` -- (default: ``False``) if ``True``, will use the initial variables as labels
=======
        - ``circular`` -- (default: ``False``) if ``True``, the circular plot
          is chosen, otherwise >>spring<< is used.
        - ``mark`` -- (default: ``None``) if set to i, the vertex i is
          highlighted.
        - ``save_pos`` -- (default: ``False``) if ``True``, the positions
          of the vertices are saved.
        - ``force_c`` -- (default: ``False``) if ``True``, will show the frozen
          vertices even if they were never initialized
        - ``with_greens`` -- (default: ``False``) if ``True``, will display
          the green vertices in green
        - ``add_labels`` -- (default: ``False``) if ``True``, will use the
          initial variables as labels
>>>>>>> e5fd4e13

        EXAMPLES::

            sage: S = ClusterSeed(['A',5])
            sage: S.plot()                                                              # optional - sage.plot sage.symbolic
            Graphics object consisting of 15 graphics primitives
            sage: S.plot(circular=True)                                                 # optional - sage.plot sage.symbolic
            Graphics object consisting of 15 graphics primitives
            sage: S.plot(circular=True, mark=1)                                         # optional - sage.plot sage.symbolic
            Graphics object consisting of 15 graphics primitives
        """
        greens = []
        if with_greens:
            greens = self.green_vertices()

        if force_c:
            quiver = ClusterQuiver(self._BC)
        elif add_labels:
            # relabelling multiple times causes errors, so we need to always do it in place
            quiver = self.quiver().relabel(self._init_vars, inplace=True)
        else:
            quiver = self.quiver()

        return quiver.plot(circular=circular, mark=mark, save_pos=save_pos,
                           greens=greens)

    def show(self, fig_size=1, circular=False, mark=None, save_pos=False, force_c=False, with_greens=False, add_labels=False):
        r"""
        Shows the plot of the quiver of ``self``.

        INPUT:

<<<<<<< HEAD
        - ``fig_size`` -- (default: 1) factor by which the size of the plot is multiplied.
        - ``circular`` -- (default: ``False``) if ``True``, the circular plot is chosen, otherwise >>spring<< is used.
        - ``mark`` -- (default: ``None``) if set to i, the vertex i is highlighted.
        - ``save_pos`` -- (default: ``False``) if ``True``, the positions of the vertices are saved.
        - ``force_c`` -- (default: ``False``) if ``True``, will show the frozen vertices even if they were never initialized
        - ``with_greens`` -- (default: ``False``) if ``True``, will display the green vertices in green
        - ``add_labels`` -- (default: ``False``) if ``True``, will use the initial variables as labels
=======
        - ``fig_size`` -- (default: 1) factor by which the size of the plot
          is multiplied.
        - ``circular`` -- (default: ``False``) if ``True``, the circular plot
          is chosen, otherwise >>spring<< is used.
        - ``mark`` -- (default: ``None``) if set to i, the vertex i is
          highlighted.
        - ``save_pos`` -- (default: ``False``) if ``True``, the positions
          of the vertices are saved.
        - ``force_c`` -- (default: ``False``) if ``True``, will show the frozen
          vertices even if they were never initialized
        - ``with_greens`` -- (default: ``False``) if ``True``, will display the
          green vertices in green
        - ``add_labels`` -- (default: ``False``) if ``True``, will use the
          initial variables as labels
>>>>>>> e5fd4e13

        TESTS::

            sage: S = ClusterSeed(['A',5])
            sage: S.show()  # long time                                                 # optional - sage.plot sage.symbolic
        """
        greens = []
        if with_greens:
            greens = self.green_vertices()

        if force_c:
            quiver = ClusterQuiver(self._BC)
        elif add_labels:
            # relabelling multiple times causes errors, so we need to always do it in place
            quiver = self.quiver().relabel(self._init_vars, inplace=True)
        else:
            quiver = self.quiver()

        quiver.show(fig_size=fig_size, circular=circular, mark=mark,
                    save_pos=save_pos, greens=greens)

    def interact(self, fig_size=1, circular=True):
        r"""
        Start an interactive window for cluster seed mutations.

        Only in *Jupyter notebook mode*.

        INPUT:

        - ``fig_size`` -- (default: 1) factor by which the size of the
          plot is multiplied.

        - ``circular`` -- (default: ``True``) if ``True``, the circular plot
          is chosen, otherwise >>spring<< is used.

        TESTS::

            sage: S = ClusterSeed(['A',4])
            sage: S.interact()                                                          # optional - sage.plot sage.symbolic
            ...VBox(children=...
        """
        return cluster_interact(self, fig_size, circular, kind='seed')

    def save_image(self, filename, circular=False, mark=None, save_pos=False):
        r"""
        Save the plot of the underlying digraph of the quiver of ``self``.

        INPUT:

        - ``filename`` -- the filename the image is saved to.
<<<<<<< HEAD
        - ``circular`` -- (default: ``False``) if ``True``, the circular plot is chosen, otherwise >>spring<< is used.
        - ``mark`` -- (default: ``None``) if set to i, the vertex i is highlighted.
        - ``save_pos`` -- (default: ``False``) if ``True``, the positions of the vertices are saved.
=======
        - ``circular`` -- (default: ``False``) if ``True``, the circular plot
          is chosen, otherwise >>spring<< is used.
        - ``mark`` -- (default: ``None``) if set to i, the vertex i is highlighted.
        - ``save_pos`` -- (default: ``False``) if ``True``, the positions
          of the vertices are saved.
>>>>>>> e5fd4e13

        EXAMPLES::

            sage: S = ClusterSeed(['F',4,[1,2]])
            sage: import tempfile
            sage: with tempfile.NamedTemporaryFile(suffix=".png") as f:                 # optional - sage.plot sage.symbolic
            ....:     S.save_image(f.name)
        """
        graph_plot = self.plot(circular=circular, mark=mark, save_pos=save_pos)
        graph_plot.save(filename=filename)

    def b_matrix(self):
        r"""
        Return the `B` *-matrix* of ``self``.

        EXAMPLES::

            sage: ClusterSeed(['A',4]).b_matrix()
            [ 0  1  0  0]
            [-1  0 -1  0]
            [ 0  1  0  1]
            [ 0  0 -1  0]

            sage: ClusterSeed(['B',4]).b_matrix()
            [ 0  1  0  0]
            [-1  0 -1  0]
            [ 0  1  0  1]
            [ 0  0 -2  0]

            sage: ClusterSeed(['D',4]).b_matrix()
            [ 0  1  0  0]
            [-1  0 -1 -1]
            [ 0  1  0  0]
            [ 0  1  0  0]

            sage: ClusterSeed(QuiverMutationType([['A',2],['B',2]])).b_matrix()
            [ 0  1  0  0]
            [-1  0  0  0]
            [ 0  0  0  1]
            [ 0  0 -2  0]
        """
        return copy(self._M)

    def ground_field(self):
        r"""
        Return the *ground field* of the cluster of ``self``.

        EXAMPLES::

            sage: S = ClusterSeed(['A',3])
            sage: S.ground_field()
            Multivariate Polynomial Ring in x0, x1, x2, y0, y1, y2 over Rational Field
        """
        return self._R

    def x(self, k):
        r"""
        Return the `k` *-th initial cluster variable* for the associated cluster seed,
        or the cluster variable of the corresponding vertex in ``self.quiver``.

        EXAMPLES::

            sage: S = ClusterSeed(['A', 3])
            sage: S.mutate([2, 1])
            sage: S.x(0)
            x0

            sage: S.x(1)
            x1

            sage: S.x(2)
            x2

            sage: dg = DiGraph([['a', 'b'], ['b', 'c']], format="list_of_edges")
            sage: S = ClusterSeed(dg, frozen=['c'])
            sage: S.x(0)
            a
            sage: S.x('a')
            a
        """
        if self._use_fpolys:
            if k in range(self._n):
                x = self._R.gens()[k]
            elif k in self._nlist:
                x = self._R.gens()[self._nlist.index(k)]

            return ClusterVariable(FractionField(self._R),
                                   x.numerator(), x.denominator(),
                                   mutation_type=self._mutation_type,
                                   variable_type='cluster variable',
                                   xdim=self._n)
        raise ValueError("the input is not in an index of a cluster variable")

    def y(self, k):
        r"""
        Return the `k` *-th initial coefficient (frozen variable)* for the
        associated cluster seed, or the cluster variable of the corresponding
        vertex in ``self.quiver``.

        EXAMPLES::

            sage: S = ClusterSeed(['A', 3]).principal_extension()
            sage: S.mutate([2, 1])
            sage: S.y(0)
            y0

            sage: S.y(1)
            y1

            sage: S.y(2)
            y2

            sage: dg = DiGraph([['a', 'b'], ['b', 'c']], format="list_of_edges")
            sage: S = ClusterSeed(dg, frozen=['c'])
            sage: S.y(0)
            c
            sage: S.y('c')
            c
        """
        if self._use_fpolys:
            if k in range(self._m):
                x = self._R.gens()[self._n + k]
            elif k in self._mlist:
                x = self._R.gens()[self._mlist.index(k) + self._n]
            return ClusterVariable(FractionField(self._R),
                                   x.numerator(), x.denominator(),
                                   mutation_type=self._mutation_type,
                                   variable_type='frozen variable',
                                   xdim=self._n)
        raise ValueError("the input is not in an index of a frozen variable")

    def n(self):
        r"""
        Return the number of *exchangeable variables* of ``self``.

        EXAMPLES::

            sage: S = ClusterSeed(['A', 3])
            sage: S.n()
            3
        """
        return self._n

    def m(self):
        r"""
        Return the number of *frozen variables* of ``self``.

        EXAMPLES::

            sage: S = ClusterSeed(['A',3])
            sage: S.n()
            3

            sage: S.m()
            0

            sage: S = S.principal_extension()
            sage: S.m()
            3
        """
        return self._m

    def free_vertices(self):
        r"""
        Return the list of *exchangeable vertices* of ``self``.

        EXAMPLES::

            sage: S = ClusterSeed(DiGraph([['a', 'b'], ['c', 'b'], ['c', 'd'], ['e', 'd']]),
            ....:                         frozen=['b', 'd'])
            sage: S.free_vertices()
            ['a', 'c', 'e']

            sage: S = ClusterSeed(DiGraph([[5, 'b']]))
            sage: S.free_vertices()
            [5, 'b']
        """
        return self._nlist

    def frozen_vertices(self):
        r"""
        Return the list of *frozen vertices* of ``self``.

        EXAMPLES::

            sage: S = ClusterSeed(DiGraph([['a', 'b'], ['c', 'b'], ['c', 'd'], ['e', 'd']]),
            ....:                         frozen=['b', 'd'])
            sage: sorted(S.frozen_vertices())
            ['b', 'd']
        """
        return self._mlist

    def mutations(self):
        r"""
        Return the list of mutations ``self`` has undergone if they are being tracked.

        EXAMPLES::

            sage: S = ClusterSeed(['A',3])
            sage: S.mutations()
            []

            sage: S.mutate([0,1,0,2])
            sage: S.mutations()
            [0, 1, 0, 2]

            sage: S.track_mutations(False)
            sage: S.mutations()
            Traceback (most recent call last):
            ...
            ValueError: Not recording mutation sequence.  Need to track mutations.
        """
        if self._track_mut:
            return copy(self._mut_path)
        else:
            raise ValueError("Not recording mutation sequence.  Need to track mutations.")

    def cluster_variable(self, k):
        r"""
        Generates a cluster variable using F-polynomials

        EXAMPLES::

            sage: S = ClusterSeed(['A',3])
            sage: S.mutate([0,1])
            sage: S.cluster_variable(0)
            (x1 + 1)/x0
            sage: S.cluster_variable(1)
            (x0*x2 + x1 + 1)/(x0*x1)
        """
        if self._use_fpolys:
            IE = list(self._init_exch.values())
            if (k in range(self._n)) or (k in IE):
                if k in range(self._n):
                    pass
                elif k in IE:
                    k = IE.index(k)

                g_mon = prod([self._R.gen(i)**self._G[i, k] for i in range(self._n)])
                F_num = self._F[IE[k]].subs(self._yhat)
                F_den = self._R(self._F[IE[k]].subs(self._y).denominator())
                cluster_variable = g_mon * F_num * F_den

                return ClusterVariable(FractionField(self._R), cluster_variable.numerator(), cluster_variable.denominator(), mutation_type=self._mutation_type, variable_type='cluster variable', xdim=self._n)
            else:
                raise ValueError('No cluster variable with index or label ' + str(k) + '.')
        elif self._track_mut:  # if we can recreate the clusters
            catchup = ClusterSeed(self._b_initial, user_labels=self._user_labels, user_labels_prefix=self._user_labels_prefix)
            catchup.use_c_vectors(use=self._use_c_vec, bot_is_c=self._bot_is_c)
            catchup.mutate(self.mutations())
            return catchup.cluster_variable(k)
        else:
            raise ValueError('Clusters not being tracked')

    def cluster(self):
        r"""
        Return a copy of the *cluster* of ``self``.

        EXAMPLES::

            sage: S = ClusterSeed(['A',3])
            sage: S.cluster()
            [x0, x1, x2]

            sage: S.mutate(1)
            sage: S.cluster()
            [x0, (x0*x2 + 1)/x1, x2]

            sage: S.mutate(2)
            sage: S.cluster()
            [x0, (x0*x2 + 1)/x1, (x0*x2 + x1 + 1)/(x1*x2)]

            sage: S.mutate([2,1])
            sage: S.cluster()
            [x0, x1, x2]
        """

        if not self._use_fpolys:
            if self._track_mut:  # if we can recreate the clusters
                catchup = ClusterSeed(self._b_initial, user_labels=self._user_labels, user_labels_prefix=self._user_labels_prefix)
                catchup.use_c_vectors(use=self._use_c_vec, bot_is_c=self._bot_is_c)
                catchup.mutate(self.mutations())
                return catchup.cluster()
            else:
                raise ValueError('Clusters not being tracked')
        elif self._cluster is None:
            self._cluster = [self.cluster_variable(k) for k in range(self._n)]
        return copy(self._cluster)

    def _f_mutate(self, k):
        r"""
        An internal procedure that returns ``self`` with F-polynomials mutated at k.

        WARNING: This function assumes you are sending it good data

        EXAMPLES::

            sage: S = ClusterSeed(['A',3])
            sage: S._f_mutate(0)
            sage: S.f_polynomial(0)
            y0 + 1
        """
        if self._use_fpolys:
            IE = list(self._init_exch.values())
        else:
            IE = []

        F = self._F
        B = self.b_matrix()
        C = self.c_matrix()

        # F-polynomials
        pos = self._U(1)
        neg = self._U(1)

        for j in range(self._n):
            if C[j, k] > 0:
                pos *= self._U.gen(j)**C[j, k]
            else:
                neg *= self._U.gen(j)**(-C[j, k])
            if B[j, k] > 0:
                pos *= F[IE[j]]**B[j, k]
            else:
                neg *= F[IE[j]]**(-B[j, k])

        # can the following be improved?
        self._F[IE[k]] = (pos + neg) // F[IE[k]]

    def f_polynomial(self, k):
        r"""
        Return the ``k``-th *F-polynomial* of ``self``. It is obtained from the
        ``k``-th cluster variable by setting all `x_i` to `1`.

        .. warning::

            This method assumes the sign-coherence conjecture and that the
            input seed is sign-coherent (has an exchange matrix with columns of like signs).
            Otherwise, computational errors might arise.

        EXAMPLES::

            sage: S = ClusterSeed(['A',3]).principal_extension()
            sage: S.mutate([2,1,2])
            sage: [S.f_polynomial(k) for k in range(3)]
            [1, y1*y2 + y2 + 1, y1 + 1]

            sage: S = ClusterSeed(Matrix([[0,1],[-1,0],[1,0],[-1,1]]))
            sage: S.use_c_vectors(bot_is_c=True); S
            A seed for a cluster algebra of rank 2 with 2 frozen variables
            sage: T = ClusterSeed(Matrix([[0,1],[-1,0]])).principal_extension(); T
            A seed for a cluster algebra of rank 2 with principal coefficients
            sage: S.mutate(0)
            sage: T.mutate(0)
            sage: S.f_polynomials()
            [y0 + y1, 1]
            sage: T.f_polynomials()
            [y0 + 1, 1]
        """
        if self._use_fpolys:
            IE = list(self._init_exch.values())
            if k in range(self._n):
                pass
            elif k in IE:
                k = IE.index(k)
            else:
                raise ValueError("The cluster seed does not have a cluster variable of index %s." % k)

            return self._F[IE[k]]
        elif self._track_mut:
            catchup = ClusterSeed(self._b_initial, user_labels=self._user_labels, user_labels_prefix=self._user_labels_prefix)
            catchup.use_c_vectors(use=self._use_c_vec, bot_is_c=self._bot_is_c)
            catchup.mutate(self.mutations())

            return catchup.f_polynomial(k)
        else:
            raise ValueError("Turn on use_fpolys to get F polynomial %s." % k)

    def f_polynomials(self):
        r"""
        Return all *F-polynomials* of ``self``. These are obtained from the
        cluster variables by setting all `x_i`'s to `1`.

        .. warning::

            This method assumes the sign-coherence conjecture and that the
            input seed is sign-coherent (has an exchange matrix with columns of like signs).
            Otherwise, computational errors might arise.

        EXAMPLES::

            sage: S = ClusterSeed(['A',3]).principal_extension()
            sage: S.mutate([2,1,2])
            sage: S.f_polynomials()
            [1, y1*y2 + y2 + 1, y1 + 1]
        """

        return [self.f_polynomial(i) for i in range(self._n)]

    def g_vector(self, k):
        r"""
        Return the ``k``-th *g-vector* of ``self``. This is the degree vector
        of the ``k``-th cluster variable after setting all `y_i`'s to `0`.

        .. warning::

            This method assumes the sign-coherence conjecture and that the
            input seed is sign-coherent (has an exchange matrix with columns of like signs).
            Otherwise, computational errors might arise.

        EXAMPLES::

            sage: S = ClusterSeed(['A',3]).principal_extension()
            sage: S.mutate([2,1,2])
            sage: [S.g_vector(k) for k in range(3)]
            [(1, 0, 0), (0, 0, -1), (0, -1, 0)]
        """

        if not (self._is_principal or self._use_g_vec or (self._use_fpolys and self._cluster)):
            raise ValueError("Unable to calculate g-vectors. Need to use g vectors.")
        if k not in range(self._n):
            raise ValueError("The cluster seed does not have a cluster variable of index %s." % k)

        if self._use_g_vec:  # This implies the g-matrix is maintained by the mutate function and will always be up to date
            return copy(self._G.column(k))
        elif self._use_fpolys and self._cluster:
            f = copy(self.cluster_variable(k))
            eval_dict = {self.y(i): 0 for i in range(self._m)}
            f0 = f.subs(eval_dict)
            d1 = f0.numerator().degrees()
            d2 = f0.denominator().degrees()
            return tuple(d1[i] - d2[i] for i in range(self._n))
        else:  # in the is_principal=True case
            try:
                # ensure that we cannot create a loop by calling g_matrix() here by filtering out loop causing conditions in the previous if-elif sections
                return self.g_matrix().column(k)
            except ValueError:
                raise ValueError("Unable to calculate g-vectors. Need to use g vectors.")

    def g_matrix(self, show_warnings=True):
        r"""
        Return the matrix of all *g-vectors* of ``self``. These are the degree
        vectors of the cluster variables after setting all `y_i`'s to `0`.

        .. warning::

            This method assumes the sign-coherence conjecture and that the
            input seed is sign-coherent (has an exchange matrix with columns of like signs).
            Otherwise, computational errors might arise.

        EXAMPLES::

            sage: S = ClusterSeed(['A',3]).principal_extension()
            sage: S.mutate([2,1,2])
            sage: S.g_matrix()
            [ 1  0  0]
            [ 0  0 -1]
            [ 0 -1  0]

            sage: S = ClusterSeed(['A',3])
            sage: S.mutate([0,1])
            sage: S.g_matrix()
            [-1 -1  0]
            [ 1  0  0]
            [ 0  0  1]

            sage: S = ClusterSeed(['A',4])
            sage: S.use_g_vectors(False); S.use_fpolys(False); S.g_matrix()
            [1 0 0 0]
            [0 1 0 0]
            [0 0 1 0]
            [0 0 0 1]

            sage: S = ClusterSeed(['A',4])
            sage: S.use_g_vectors(False); S.use_c_vectors(False); S.use_fpolys(False)
            sage: S.track_mutations(False); S.g_matrix()
            Traceback (most recent call last):
            ...
            ValueError: Unable to calculate g-vectors. Need to use g vectors.
        """

        from sage.matrix.constructor import matrix
        if self._use_g_vec:
            return copy(self._G)
        elif self._use_fpolys and self._cluster:  # This only calls g_vector when it will not create a loop.
            return matrix([self.g_vector(k) for k in range(self._n)]).transpose()
        elif self._use_c_vec:
            if self.b_matrix().is_skew_symmetric():
                return copy(self._C).inverse().transpose()
            elif self._track_mut:
                BC1 = copy(self._b_initial[0:self._n])
                BC1 = -BC1.transpose()
                BC1 = BC1.stack(matrix.identity(self._n))
                seq = iter(self.mutations())
                for k in seq:
                    BC1.mutate(k)
                return copy(BC1[self._n:2 * self._n]).inverse().transpose()
            else:
                raise ValueError("Unable to calculate g-vectors. Need to use g vectors.")
        elif self._track_mut:
            catchup = ClusterSeed(self._b_initial)
            catchup.use_fpolys(False)
            catchup.mutate(self.mutations())
            return catchup.g_matrix()
        elif show_warnings:
            raise ValueError("Unable to calculate g-vectors. Need to use g vectors.")
        else:
            return None

    def _g_mutate(self, k):
        r"""
        An internal procedure that returns ``self`` with g-vectors mutated at k.

        .. WARNING::

            This function assumes you are sending it good data.

        EXAMPLES::

            sage: S = ClusterSeed(['A',3])
            sage: S._g_mutate(0)
            sage: S.g_vector(0)
            (-1, 1, 0)

        REFERENCES:

        [NZ2012]_
        """
        B = self.b_matrix()
        C = self.c_matrix()

        # G-matrix
        J = identity_matrix(self._n)
        if any(x > 0 for x in C.column(k)):
            eps = +1
        else:
            eps = -1
        for j in range(self._n):
            J[j, k] += max(0, -eps * B[j, k])
        J[k, k] = -1
        self._G = self._G * J

    def c_vector(self, k):
        r"""
        Return the ``k``-th *c-vector* of ``self``. It is obtained as the
        ``k``-th column vector of the bottom part of the ``B``-matrix
        of ``self``.

        .. warning::

            This method assumes the sign-coherence conjecture and that the
            input seed is sign-coherent (has an exchange matrix with columns of like signs).
            Otherwise, computational errors might arise.

        EXAMPLES::

            sage: S = ClusterSeed(['A',3]).principal_extension()
            sage: S.mutate([2,1,2])
            sage: [S.c_vector(k) for k in range(3)]
            [(1, 0, 0), (0, 0, -1), (0, -1, 0)]

            sage: S = ClusterSeed(Matrix([[0,1],[-1,0],[1,0],[-1,1]])); S
            A seed for a cluster algebra of rank 2 with 2 frozen variables
            sage: S.c_vector(0)
            (1, 0)

            sage: S = ClusterSeed(Matrix([[0,1],[-1,0],[1,0],[-1,1]]))
            sage: S.use_c_vectors(bot_is_c=True); S
            A seed for a cluster algebra of rank 2 with 2 frozen variables
            sage: S.c_vector(0)
            (1, -1)

        """
        if k not in range(self._n):
            raise ValueError("The cluster seed does not have a c-vector of index %s." % k)
        if not (self._is_principal or self._use_c_vec):
            raise ValueError("Requires C vectors to use.")
        if self._use_c_vec:
            return self.c_matrix().column(k)
        return tuple(self._M[i, k] for i in range(self._n, self._n + self._m))

    def c_matrix(self, show_warnings=True):
        r"""
        Return all *c-vectors* of ``self``.

        .. warning::

            This method assumes the sign-coherence conjecture and that the
            input seed is sign-coherent (has an exchange matrix with columns of like signs).
            Otherwise, computational errors might arise.

        EXAMPLES::

            sage: S = ClusterSeed(['A',3]).principal_extension()
            sage: S.mutate([2,1,2])
            sage: S.c_matrix()
            [ 1  0  0]
            [ 0  0 -1]
            [ 0 -1  0]

            sage: S = ClusterSeed(['A',4])
            sage: S.use_g_vectors(False); S.use_fpolys(False)
            sage: S.use_c_vectors(False); S.use_d_vectors(False); S.track_mutations(False)
            sage: S.c_matrix()
            Traceback (most recent call last):
            ...
            ValueError: Unable to calculate c-vectors. Need to use c vectors.
        """

        if self._bot_is_c:
            return copy(self._M[self._m:(self._n + self._m), :self._n])
        elif self._use_c_vec:
            return copy(self._C)
        elif self._use_g_vec or self._use_fpolys:  # both of these will populate g_matrix() successfully
            if self.b_matrix().is_skew_symmetric():
                return self.g_matrix().inverse().transpose()
            elif self._track_mut:
                BC1 = copy(self._b_initial[0:self._n])
                BC1 = BC1.stack(matrix.identity(self._n))
                seq = iter(self.mutations())
                for k in seq:
                    BC1.mutate(k)
                return copy(BC1[self._n:2 * self._n])
            else:
                raise ValueError("Unable to calculate c-vectors. Need to use c vectors.")
        elif self._track_mut:
            BC1 = copy(self._b_initial[0:self._n])
            BC1 = BC1.stack(matrix.identity(self._n))
            seq = iter(self.mutations())
            for k in seq:
                BC1.mutate(k)
            return copy(BC1[self._n:2 * self._n])
        elif show_warnings:
            raise ValueError("Unable to calculate c-vectors. Need to use c vectors.")
        else:
            return None

    def d_vector(self, k):
        r"""
        Return the ``k``-th *d-vector* of ``self``. This is the exponent vector
        of the denominator of the ``k``-th cluster variable.

        EXAMPLES::

            sage: S = ClusterSeed(['A',3])
            sage: S.mutate([2,1,2])
            sage: [S.d_vector(k) for k in range(3)]
            [(-1, 0, 0), (0, 1, 1), (0, 1, 0)]
        """
        from sage.modules.free_module_element import vector

        if self._use_d_vec:
            return copy(self._D).column(k)
        elif self._use_fpolys:
            f = self.cluster_variable(k)
            if f in self._R.gens():
                return -vector(f.numerator().monomials()[0].exponents()[0][:self._n])
            return vector(f.denominator().monomials()[0].exponents()[0][:self._n])
        elif self._track_mut:
            catchup = ClusterSeed(self._b_initial)
            catchup.use_fpolys(False)
            catchup.use_g_vectors(False)
            catchup.use_c_vectors(False)

            catchup.mutate(self.mutations())
            return copy(catchup._D).column(k)
        else:
            raise ValueError("Unable to calculate d-vector %s. Need to use d vectors." % k)

    def d_matrix(self, show_warnings=True):
        r"""
        Return the matrix of *d-vectors* of ``self``.

        EXAMPLES::

            sage: S = ClusterSeed(['A',4]); S.d_matrix()
            [-1  0  0  0]
            [ 0 -1  0  0]
            [ 0  0 -1  0]
            [ 0  0  0 -1]
            sage: S.mutate([1,2,1,0,1,3]); S.d_matrix()
            [1 1 0 1]
            [1 1 1 1]
            [1 0 1 1]
            [0 0 0 1]


        """
        if not (self._use_d_vec or self._use_fpolys or self._track_mut):
            # raise ValueError("No d-vectors initialized.")
            raise ValueError("Unable to calculate d-vectors. Need to use d vectors.")
        if self._use_d_vec:
            return copy(self._D)
        elif self._use_fpolys:
            return matrix([self.d_vector(k) for k in range(self._n)]).transpose()
        elif self._track_mut:
            catchup = ClusterSeed(self._b_initial)
            catchup.use_fpolys(False)
            catchup.use_g_vectors(False)
            catchup.use_c_vectors(False)
            catchup.track_mutations(False)

            catchup.mutate(self.mutations())
            return catchup.d_matrix()
        elif show_warnings:
            raise ValueError("No valid way to calculate d-vectors")

    def _d_mutate(self, k):
        r"""
        An internal procedure that returns ``self`` with d-vectors mutated at k.

        WARNING: This function assumes you are sending it good data (does not check for sanitized inputs)

        EXAMPLES::

            sage: S = ClusterSeed(['A',3])
            sage: S._d_mutate(0)
            sage: S.d_matrix()
            [ 1  0  0]
            [ 0 -1  0]
            [ 0  0 -1]
            sage: S.d_vector(0)
            (1, 0, 0)

        """
        B = self.b_matrix()
        D = copy(self._D)
        dnew = copy(-D.column(k))
        dp = copy(dnew.parent().zero())
        dn = copy(dnew.parent().zero())
        dmax = copy(dnew.parent().zero())

        for j in range(self._n):
            if B[j, k] > 0:
                dp += B[j, k] * D.column(j)
            elif B[j, k] < 0:
                dn -= B[j, k] * D.column(j)
        for i in range(self._n):
            dmax[i] = max(dp[i], dn[i])
        self._D.set_column(k, dnew + dmax)

    def coefficient(self, k):
        r"""
        Return the *coefficient* of ``self`` at index ``k``,
        or vertex ``k`` if ``k`` is not an index.

        EXAMPLES::

            sage: S = ClusterSeed(['A',3]).principal_extension()
            sage: S.mutate([2,1,2])
            sage: [S.coefficient(k) for k in range(3)]
            [y0, 1/y2, 1/y1]
        """
        from sage.misc.misc_c import prod

        if k in self._nlist:
            k = self._nlist.index(k)
        if k not in range(self._n):
            raise ValueError("The cluster seed does not have a coefficient of index %s." % k)
        if self._m == 0:
            return self.x(0)**0
        else:
            try:    # are c vectors being tracked?
                exp = self.c_vector(k)
            except Exception:    # if not try and reconstruct them
                exp = self.c_matrix().column(k)

            return prod(self.y(i)**exp[i] for i in range(self._m))

    def coefficients(self):
        r"""
        Return all *coefficients* of ``self``.

        EXAMPLES::

            sage: S = ClusterSeed(['A',3]).principal_extension()
            sage: S.mutate([2,1,2])
            sage: S.coefficients()
            [y0, 1/y2, 1/y1]
        """
        # exceptions are caught in the subroutine.
        return [self.coefficient(k) for k in range(self._n)]

    def quiver(self):
        r"""
        Return the *quiver* associated to ``self``.

        EXAMPLES::

            sage: S = ClusterSeed(['A',3])
            sage: S.quiver()
            Quiver on 3 vertices of type ['A', 3]
        """
        from sage.combinat.cluster_algebra_quiver.quiver import ClusterQuiver
        if self._quiver is None:
            self._quiver = ClusterQuiver(self._M,
                                         user_labels=self._nlist + self._mlist)
        return self._quiver

    def is_acyclic(self) -> bool:
        r"""
        Return ``True`` iff ``self`` is acyclic (i.e., if the underlying quiver is acyclic).

        EXAMPLES::

            sage: ClusterSeed(['A',4]).is_acyclic()
            True

            sage: ClusterSeed(['A',[2,1],1]).is_acyclic()
            True

            sage: ClusterSeed([[0,1],[1,2],[2,0]]).is_acyclic()
            False
        """
        return self.quiver()._digraph.is_directed_acyclic()

    def is_bipartite(self, return_bipartition=False):
        r"""
        Return ``True`` iff ``self`` is bipartite (i.e., if the underlying quiver is bipartite).

        INPUT:

<<<<<<< HEAD
        - ``return_bipartition`` -- (default: ``False``) if ``True``, the bipartition is returned in the case of ``self`` being bipartite.
=======
        - ``return_bipartition`` -- (default: ``False``) if ``True``, the
          bipartition is returned in the case of ``self`` being bipartite.
>>>>>>> e5fd4e13

        EXAMPLES::

            sage: ClusterSeed(['A',[3,3],1]).is_bipartite()
            True

            sage: ClusterSeed(['A',[4,3],1]).is_bipartite()
            False
        """
        return self.quiver().is_bipartite(return_bipartition=return_bipartition)

    def green_vertices(self):
        r"""
        Return the list of green vertices of ``self``.

        A vertex is defined to be green if its c-vector has all non-positive
        entries. More information on green vertices can be found at [BDP2013]_

        OUTPUT:

        The green vertices as a list of integers.

        EXAMPLES::

            sage: ClusterSeed(['A',3]).principal_extension().green_vertices()
            [0, 1, 2]

            sage: ClusterSeed(['A',[3,3],1]).principal_extension().green_vertices()
            [0, 1, 2, 3, 4, 5]
        """

        # Make sure we have c vectors
        if not self._use_c_vec:
            raise ValueError("Must use c vectors to grab the vertices.")

        return get_green_vertices(self._C)

    def first_green_vertex(self):
        r"""
        Return the first green vertex of ``self``.

        A vertex is defined to be green if its c-vector has all non-positive entries.
        More information on green vertices can be found at [BDP2013]_

        EXAMPLES::

            sage: ClusterSeed(['A',3]).principal_extension().first_green_vertex()
            0

            sage: ClusterSeed(['A',[3,3],1]).principal_extension().first_green_vertex()
            0
        """
        # Make sure we have c vectors
        if not self._use_c_vec:
            raise ValueError("Must use c vectors to grab the vertices.")

        greens = self.green_vertices()
        if greens:
            return greens[0]

        return None

    def red_vertices(self):
        r"""
        Return the list of red vertices of ``self``.

        A vertex is defined to be red if its c-vector has all non-negative entries.
        More information on red vertices can be found at [BDP2013]_.

        OUTPUT:

        The red vertices as a list of integers.

        EXAMPLES::

            sage: ClusterSeed(['A',3]).principal_extension().red_vertices()
            []

            sage: ClusterSeed(['A',[3,3],1]).principal_extension().red_vertices()
            []

            sage: Q = ClusterSeed(['A',[3,3],1]).principal_extension()
            sage: Q.mutate(1)
            sage: Q.red_vertices()
            [1]

        """
        # Make sure we have c vectors on
        if not self._use_c_vec:
            raise ValueError("Must use c vectors to grab the vertices.")

        return get_red_vertices(self._C)

    def first_red_vertex(self):
        r"""
        Return the first red vertex of ``self``.

        A vertex is defined to be red if its c-vector has all non-negative entries.
        More information on red vertices can be found at [BDP2013]_.

        EXAMPLES::

            sage: ClusterSeed(['A',3]).principal_extension().first_red_vertex()

            sage: ClusterSeed(['A',[3,3],1]).principal_extension().first_red_vertex()

            sage: Q = ClusterSeed(['A',[3,3],1]).principal_extension()
            sage: Q.mutate(1)
            sage: Q.first_red_vertex()
            1

        """
        # Make sure we have c vectors
        if not self._use_c_vec:
            raise ValueError("Must use c vectors to grab the vertices.")

        reds = self.red_vertices()
        if reds:
            return reds[0]

        return None

    def urban_renewals(self, return_first=False):
        r"""
        Return the list of the urban renewal vertices of ``self``.

        An urban renewal vertex is one in which there are two arrows pointing
        toward the vertex and two arrows pointing away.

        INPUT:

        - ``return_first`` -- (default: ``False``) if ``True``, will return the first urban renewal

        OUTPUT:

        A list of vertices (as integers)

        EXAMPLES::

            sage: G = ClusterSeed(['GR',[4,9]]); G.urban_renewals()
            [5, 6]
        """
        vertices = []
        for i in range(self._n):
            if self.quiver().digraph().in_degree(i) == 2 and self.quiver().digraph().out_degree(i) == 2:
                if return_first:
                    return i
                vertices.append(i)

        if return_first:
            return None
        return vertices

    def first_urban_renewal(self):
        r"""
        Return the first urban renewal vertex.

        An urban renewal vertex is one in which there are two arrows pointing
        toward the vertex and two arrows pointing away.

        EXAMPLES::

            sage: G = ClusterSeed(['GR',[4,9]]); G.first_urban_renewal()
            5
        """
        return self.urban_renewals(return_first=True)

    def highest_degree_denominator(self, filter=None):
        r"""
        Return the vertex of the cluster polynomial with highest degree in the denominator.

        INPUT:

        - ``filter`` -- a list or iterable

        OUTPUT:

        An integer.

        EXAMPLES::

            sage: B = matrix([[0,-1,0,-1,1,1], [1,0,1,0,-1,-1], [0,-1,0,-1,1,1],
            ....:             [1,0,1,0,-1,-1], [-1,1,-1,1,0,0], [-1,1,-1,1,0,0]])
            sage: C = ClusterSeed(B).principal_extension(); C.mutate([0,1,2,4,3,2,5,4,3])
            sage: C.highest_degree_denominator()
            5
        """
        if filter is None:
            filter = range(len(self.cluster()))
        degree = 0
        vertex_to_mutate = []

        # if we have d vectors use those, else see if we have clusters
        if self._use_d_vec:
            for vertex, col in enumerate(self.d_matrix().columns()):
                if vertex not in filter:
                    continue
                cur_vertex_degree = sum(col)
                if degree == cur_vertex_degree:
                    vertex_to_mutate.append(vertex)
                elif degree < cur_vertex_degree:
                    degree = cur_vertex_degree
                    vertex_to_mutate = [vertex]
        elif self._use_fpolys:
            for vertex, vari in enumerate(self.cluster()):
                if vertex not in filter:
                    continue
                denom = vari.denominator()
                cur_vertex_degree = denom.degree()
                if degree == cur_vertex_degree:
                    vertex_to_mutate.append(vertex)
                elif degree < cur_vertex_degree:
                    degree = cur_vertex_degree
                    vertex_to_mutate = [vertex]

        return_key = randint(0, len(vertex_to_mutate) - 1)
        return vertex_to_mutate[return_key]

    def smallest_c_vector(self):
        r"""
        Return the vertex with the smallest c-vector.

        OUTPUT: An integer.

        EXAMPLES::

            sage: B = matrix([[0,2], [-2,0]])
            sage: C = ClusterSeed(B).principal_extension()
            sage: C.mutate(0)
            sage: C.smallest_c_vector()
            0
        """
        min_sum = infinity
        vertex_to_mutate = []

        for i in enumerate(self.c_matrix().columns()):
            col = i[1]
            vertex = i[0]
            cur_vertex_sum = abs(sum(col))
            if min_sum == cur_vertex_sum:
                vertex_to_mutate.append(vertex)
            if min_sum > cur_vertex_sum:
                min_sum = cur_vertex_sum
                vertex_to_mutate = [vertex]

        return_key = randint(0, len(vertex_to_mutate) - 1)
        return vertex_to_mutate[return_key]

    def most_decreased_edge_after_mutation(self):
        r"""
        Return the vertex that will produce the least degrees after mutation

        EXAMPLES::

            sage: S = ClusterSeed(['A',5])
            sage: S.mutate([0,2,3,1,2,3,1,2,0,2,3])
            sage: S.most_decreased_edge_after_mutation()
            2
        """
        analysis = self.mutation_analysis(['edge_diff'])
        least_edge = infinity
        least_vertex = []
        for edge, edge_analysis in analysis.items():
            if least_edge == edge_analysis['edge_diff']:
                least_vertex.append(edge)
            if least_edge > edge_analysis['edge_diff']:
                least_edge = edge_analysis['edge_diff']
                least_vertex = [edge]

        # if we have one vertex, return it
        if len(least_vertex) == 1:
            return least_vertex[0]

        # if not then do a test based on which one currently has the highest degree
        return self.highest_degree_denominator(least_vertex)

    def most_decreased_denominator_after_mutation(self):
        r"""
        Return the vertex that will produce the most decrease in denominator degrees after mutation

        EXAMPLES::

            sage: S = ClusterSeed(['A',5])
            sage: S.mutate([0,2,3,1,2,3,1,2,0,2,3])
            sage: S.most_decreased_denominator_after_mutation()
            2
        """
        analysis = self.mutation_analysis(['d_matrix'])
        least_change = infinity
        least_vertex = []
        current_columns = [sum(i) for i in self.d_matrix().columns()]
        for vertex, edge_analysis in analysis.items():
            mutated_column = sum(edge_analysis['d_matrix'].column(vertex))

            diff = mutated_column - current_columns[vertex]
            if least_change == diff:
                least_vertex.append(vertex)
            if diff < least_change:
                least_change = diff
                least_vertex = [vertex]

        return_key = randint(0, len(least_vertex) - 1)
        return least_vertex[return_key]

    def mutate(self, sequence, inplace=True, input_type=None):
        r"""
        Mutate ``self`` at a vertex or a sequence of vertices.

        INPUT:

        - ``sequence`` -- a vertex of ``self``, an iterator of vertices of
          ``self``, a function which takes in the :class:`ClusterSeed`
          and returns a vertex or an iterator of vertices,
          or a string representing a type of vertices to mutate
        - ``inplace`` -- (default: ``True``) if ``False``, the result is
          returned, otherwise ``self`` is modified
        - ``input_type`` -- (default: ``None``) indicates the type of data
          contained in the sequence

        Possible values for vertex types in ``sequence`` are:

        - ``"first_source"``: mutates at first found source vertex,
        - ``"sources"``: mutates at all sources,
        - ``"first_sink"``: mutates at first sink,
        - ``"sinks"``: mutates at all sink vertices,
        - ``"green"``: mutates at the first green vertex,
        - ``"red"``: mutates at the first red vertex,
        - ``"urban_renewal"`` or ``"urban"``: mutates at first urban renewal vertex,
        - ``"all_urban_renewals"`` or ``"all_urban"``: mutates at all
          urban renewal vertices.

        For ``input_type``, if no value is given, preference will
        be given to vertex names, then indices, then cluster variables.
        If all input is not of the same type, an error is given.
        Possible values for ``input_type`` are:

        - ``"vertices"``: interprets the input sequence as vertices
        - ``"indices"``: interprets the input sequence as indices
        - ``"cluster_vars"``: interprets the input sequence as cluster variables
          this must be selected if inputting a sequence of cluster variables.

        EXAMPLES::

            sage: S = ClusterSeed(['A',4]); S.b_matrix()
            [ 0  1  0  0]
            [-1  0 -1  0]
            [ 0  1  0  1]
            [ 0  0 -1  0]

            sage: S.mutate(0); S.b_matrix()
            [ 0 -1  0  0]
            [ 1  0 -1  0]
            [ 0  1  0  1]
            [ 0  0 -1  0]

            sage: T = S.mutate(0, inplace=False); T
            A seed for a cluster algebra of rank 4 of type ['A', 4]

            sage: S.mutate(0)
            sage: S == T
            True

            sage: S.mutate([0,1,0])
            sage: S.b_matrix()
            [ 0 -1  1  0]
            [ 1  0  0  0]
            [-1  0  0  1]
            [ 0  0 -1  0]

            sage: S = ClusterSeed(QuiverMutationType([['A',1],['A',3]]))
            sage: S.b_matrix()
            [ 0  0  0  0]
            [ 0  0  1  0]
            [ 0 -1  0 -1]
            [ 0  0  1  0]

            sage: T = S.mutate(0,inplace=False)
            sage: S == T
            False

            sage: Q = ClusterSeed(['A',3]);Q.b_matrix()
            [ 0  1  0]
            [-1  0 -1]
            [ 0  1  0]

            sage: Q.mutate('first_sink');Q.b_matrix()
            [ 0 -1  0]
            [ 1  0  1]
            [ 0 -1  0]

            sage: def last_vertex(self): return self._n - 1
            sage: Q.mutate(last_vertex); Q.b_matrix()
            [ 0 -1  0]
            [ 1  0 -1]
            [ 0  1  0]

            sage: S = ClusterSeed(['A', 4], user_labels=['a', 'b', 'c', 'd'])
            sage: S.mutate('a'); S.mutate('(b+1)/a')
            sage: S.cluster()
            [a, b, c, d]

            sage: S = ClusterSeed(['A', 4], user_labels=['a', 'b', 'c'])
            Traceback (most recent call last):
            ...
            ValueError: the number of user-defined labels is not
             the number of exchangeable and frozen variables

            sage: S = ClusterSeed(['A', 4], user_labels=['x', 'y', 'w', 'z'])
            sage: S.mutate('x')
            sage: S.cluster()
            [(y + 1)/x, y, w, z]
            sage: S.mutate('(y+1)/x')
            sage: S.cluster()
            [x, y, w, z]
            sage: S.mutate('y')
            sage: S.cluster()
            [x, (x*w + 1)/y, w, z]
            sage: S.mutate('(x*w+1)/y')
            sage: S.cluster()
            [x, y, w, z]

            sage: S = ClusterSeed(['A', 4], user_labels=[[1, 2], [2, 3], [4, 5], [5, 6]])
            sage: S.cluster()
            [x_1_2, x_2_3, x_4_5, x_5_6]
            sage: S.mutate('[1,2]')
            sage: S.cluster()
            [(x_2_3 + 1)/x_1_2, x_2_3, x_4_5, x_5_6]

            sage: S = ClusterSeed(['A', 4], user_labels=[[1, 2], [2, 3], [4, 5], [5, 6]],
            ....:                 user_labels_prefix='P');
            sage: S.cluster()
            [P_1_2, P_2_3, P_4_5, P_5_6]
            sage: S.mutate('[1,2]')
            sage: S.cluster()
            [(P_2_3 + 1)/P_1_2, P_2_3, P_4_5, P_5_6]
            sage: S.mutate('P_4_5')
            sage: S.cluster()
            [(P_2_3 + 1)/P_1_2, P_2_3, (P_2_3*P_5_6 + 1)/P_4_5, P_5_6]

            sage: S = ClusterSeed(['A', 4])
            sage: S.mutate([0, 1, 0, 1, 0, 2, 1])
            sage: T = ClusterSeed(S)
            sage: S.use_fpolys(False)
            sage: S.use_g_vectors(False)
            sage: S.use_c_vectors(False)
            sage: S._C
            sage: S._G
            sage: S._F
            sage: S.g_matrix()
            [ 0 -1  0  0]
            [ 1  1  1  0]
            [ 0  0 -1  0]
            [ 0  0  1  1]
            sage: S.c_matrix()
            [ 1 -1  0  0]
            [ 1  0  0  0]
            [ 1  0 -1  1]
            [ 0  0  0  1]
            sage: S.f_polynomials() == T.f_polynomials()
            True

            sage: S.cluster() == T.cluster()
            True
            sage: S._mut_path
            [0, 1, 0, 1, 0, 2, 1]

            sage: S = ClusterSeed(DiGraph([[1, 2], [2, 'c']]))
            sage: S.mutate(1)
            Input can be ambiguously interpreted as both vertices and indices.
             Mutating at vertices by default.
            sage: S.cluster()
            [(x2 + 1)/x1, x2, c]
            sage: S.mutate(1, input_type="indices")
            sage: S.cluster()
            [(x2 + 1)/x1, (x2*c + x1 + c)/(x1*x2), c]

            sage: S = ClusterSeed(DiGraph([['a', 'b'], ['c', 'b'], ['d', 'b']]))
            sage: S.mutate(['a', 'b', 'a', 'b', 'a'])
            sage: S.cluster()
            [b, a, c, d]
            sage: S.mutate('a')
            Input can be ambiguously interpreted as both vertices and cluster variables.
             Mutating at vertices by default.
            sage: S.cluster()
            [(a*c*d + 1)/b, a, c, d]
            sage: S.mutate('a', input_type="cluster_vars")
            sage: S.cluster()
            [(a*c*d + 1)/b, (a*c*d + b + 1)/(a*b), c, d]
            sage: S.mutate(['(a*c*d + 1)/b', 'd'])
            sage: S.cluster()
            [(b + 1)/a, (a*c*d + b + 1)/(a*b), c, (a*c*d + b^2 + 2*b + 1)/(a*b*d)]

            sage: S = ClusterSeed(DiGraph([[5, 'b']]))
            sage: S.mutate(5)
            sage: S.cluster()
            [(b + 1)/x5, b]
            sage: S.mutate([5])
            sage: S.cluster()
            [x5, b]
            sage: S.mutate(0)
            sage: S.cluster()
            [(b + 1)/x5, b]

            sage: S = ClusterSeed(DiGraph([[1, 2]]))
            sage: S.cluster()
            [x1, x2]
            sage: S.mutate(1)
            Input can be ambiguously interpreted as both vertices and indices.
             Mutating at vertices by default.
            sage: S.cluster()
            [(x2 + 1)/x1, x2]

            sage: S = ClusterSeed(DiGraph([[-1, 0], [0, 1]]))
            sage: S.cluster()
            [xneg1, x0, x1]
            sage: S.mutate(-1);S.cluster()
            [(x0 + 1)/xneg1, x0, x1]
            sage: S.mutate(0, input_type='vertices');S.cluster()
            [(x0 + 1)/xneg1, (x0*x1 + xneg1 + x1)/(xneg1*x0), x1]
        """

        # check for sanitizable data
        if not isinstance(inplace, bool):
            raise ValueError("the second parameter must be boolean; to mutate"
                             " at a sequence of length 2, input it as a list")

        if inplace:
            seed = self
        else:
            seed = ClusterSeed(self)  # change to deepcopy?

        # If we get a string, execute as a function
        if isinstance(sequence, str) and len(sequence) > 1 and sequence[0] != '_':
            if sequence == 'green':
                sequence = self.first_green_vertex()
            elif sequence == 'red':
                sequence = self.first_red_vertex()
            elif sequence == 'urban' or sequence == 'urban_renewal':
                sequence = self.first_urban_renewal()
            elif sequence == 'all_urbans' or sequence == 'all_urban_renewals':
                sequence = self.urban_renewals()
            elif hasattr(self, sequence):
                sequence = getattr(self, sequence)()
            elif hasattr(self.quiver(), sequence):
                sequence = getattr(self.quiver(), sequence)()
            # If we are given a list in string format
            elif sequence[0] == '[' and sequence[-1] == ']':
                # convert to list
                from ast import literal_eval
                temp_list = literal_eval(sequence)

                sequence = self._user_labels_prefix
                for j in temp_list:
                    if isinstance(j, Integer):
                        sequence = sequence + "_" + j.str()
                    elif isinstance(j, int):
                        sequence = sequence + "_" + repr(j)
                    else:
                        sequence = sequence + "_" + j

        # If we get a function, execute it
        if callable(sequence):
            # function should return either integer or sequence
            sequence = sequence(seed)

        if sequence is None:
            raise ValueError('not mutating: no vertices given')

        if seed._use_fpolys:
            IE = seed._init_exch.values()
        else:
            IE = []

        n, m = seed.n(), seed.m()

        if (sequence in range(n) or sequence in IE
                or isinstance(sequence, str) or sequence in seed._nlist):
            seqq = [sequence]
        else:
            seqq = sequence

        if isinstance(seqq, tuple):
            seqq = list(seqq)
        if not isinstance(seqq, list):
            raise ValueError("the quiver can only be mutated at a vertex"
                             " or at a sequence of vertices")

        # These boolean variables classify the input type
        is_vertices = set(seqq).issubset(set(seed._nlist))
        is_indices = set(seqq).issubset(set(range(n)))

        # Note - this does not guarantee that the sequence consists of
        # cluster variables, it only rules out some possibilities.
        is_cluster_vars = all(isinstance(y, str) for y in seqq) and seed._use_fpolys

        # Ensures the sequence has elements of type input_type.
        if input_type:
            if input_type == "vertices" and not is_vertices:
                raise ValueError('input_type set to "vertices" but not everything'
                                 ' in the mutation sequence is a vertex.')

            elif input_type == "indices" and not is_indices:
                raise ValueError('input_type set to "indices" but not everything'
                                 ' in the mutation sequence is an index.')

            elif input_type == "cluster_vars" and not is_cluster_vars:
                raise ValueError('input_type set to "cluster_vars" but not'
                                 ' everything in the mutation sequence is a'
                                 ' cluster variable.')

            elif input_type not in ["vertices", "indices", "cluster_vars"]:
                raise ValueError('input_type must be either "vertices",'
                                 ' "indices", or "cluster_vars"')

        # Classifies the input_type.  Raises warnings if the input is ambiguous, and errors if the input is not all of the same type.
        else:
            if is_vertices:
                input_type = "vertices"
                for x in seqq:
                    if is_indices and seed._nlist[x] != x:
                        print("Input can be ambiguously interpreted as both"
                              " vertices and indices."
                              " Mutating at vertices by default.")
                        break

                    elif is_cluster_vars:
                        cluster_var_index = seed.cluster_index(x)
                        vertex_index = seed._nlist.index(x)
                        if isinstance(cluster_var_index, int) and cluster_var_index != vertex_index:
                            print("Input can be ambiguously interpreted as"
                                  " both vertices and cluster variables."
                                  " Mutating at vertices by default.")
                            break

            # It should be impossible to interpret an index as a cluster variable.
            elif is_indices:
                input_type = "indices"
            elif is_cluster_vars:
                input_type = "cluster_vars"
            else:
                raise ValueError('mutation sequences must consist of exactly'
                                 ' one of vertices, indices, or cluster variables')

        if input_type == "cluster_vars" and len(seqq) > 1:
            mutation_seed = deepcopy(seed)
            try:
                index_list = []
                for cluster_var in seqq:
                    new_index = mutation_seed.cluster_index(cluster_var)
                    mutation_seed.mutate(new_index, input_type="indices")
                    index_list.append(new_index)
            except (ValueError, TypeError):
                raise ValueError('input interpreted as cluster variables,'
                                 ' but the input sequence did not consist'
                                 ' of cluster variables')

            input_type = "indices"
            seqq = index_list

            if not inplace:
                mutation_seed._cluster = None
                mutation_seed._quiver = None
                return mutation_seed

        seq = iter(seqq)

        for k in seq:
            if input_type == "vertices":
                k = seed._nlist.index(k)

            elif input_type == "indices":
                pass

            elif input_type == "cluster_vars":
                k = seed.cluster_index(k)
                if k is None:
                    raise ValueError("variable provided is not in our cluster")
            else:
                raise ValueError('Should not happen. Cannot mutate in direction ' + str(k) + '.')

            if seed._use_fpolys:
                seed._f_mutate(k)

            if seed._use_g_vec:
                seed._g_mutate(k)

            if seed._use_d_vec:
                seed._d_mutate(k)

            seed._BC.mutate(k)
            seed._M = copy(seed._BC[:n + m, :n])
            self._M.set_immutable()

            if seed._use_c_vec:
                seed._C = seed._BC[n + m:2 * n + m, :n + m]

            if seed._track_mut:
                # delete involutive mutations
                if len(seed._mut_path) == 0 or seed._mut_path[len(self._mut_path) - 1] != k:
                    seed._mut_path.append(k)
                else:
                    seed._mut_path.pop()

        # a mutation invalidates the cluster although it can be recomputed by F-polys and g-vectors
        seed._cluster = None
        seed._quiver = None

        if not inplace:
            return seed

    def cluster_index(self, cluster_str):
        r"""
        Return the index of a cluster if ``use_fpolys`` is on.

        INPUT:

        - ``cluster_str`` -- the string to look for in the cluster

        OUTPUT:

        An integer or ``None`` if the string is not a cluster variable

        EXAMPLES::

            sage: S = ClusterSeed(['A', 4], user_labels=['x', 'y', 'z', 'w']); S.mutate('x')
            sage: S.cluster_index('x')
            sage: S.cluster_index('(y+1)/x')
            0

        """
        if self._use_fpolys and isinstance(cluster_str, str):
            c = FractionField(self._R)(cluster_str)
            cluster_str = ClusterVariable(FractionField(self._R),
                                          c.numerator(), c.denominator(),
                                          mutation_type=self._mutation_type,
                                          variable_type='cluster variable',
                                          xdim=self._n)
            if cluster_str in self.cluster():
                return self.cluster().index(cluster_str)

        return None

    def mutation_sequence(self, sequence, show_sequence=False,
                          fig_size=1.2, return_output='seed'):
        r"""
        Return the seeds obtained by mutating ``self`` at all vertices
        in ``sequence``.

        INPUT:

        - ``sequence`` -- an iterable of vertices of self.
<<<<<<< HEAD
        - ``show_sequence`` -- (default: ``False``) if ``True``, a png containing the associated quivers is shown.
        - ``fig_size`` -- (default: 1.2) factor by which the size of the plot is multiplied.
        - ``return_output`` -- (default: 'seed') determines what output is to be returned::

          * if ``'seed'``, outputs all the cluster seeds obtained by the ``sequence`` of mutations.
          * if ``'matrix'``, outputs a list of exchange matrices.
          * if ``'var'``, outputs a list of new cluster variables obtained at each step.
=======

        - ``show_sequence`` -- (default: ``False``) if ``True``, a png
          containing the associated quivers is shown.

        - ``fig_size`` -- (default: 1.2) factor by which the size of
          the plot is multiplied.

        - ``return_output`` -- (default: ``'seed'``) determines what output
          is to be returned:

          * if ``'seed'``, outputs all the cluster seeds obtained
            by the ``sequence`` of mutations.

          * if ``'matrix'``, outputs a list of exchange matrices.

          * if ``'var'``, outputs a list of new cluster variables obtained
            at each step.
>>>>>>> e5fd4e13

        EXAMPLES::

            sage: S = ClusterSeed(['A',2])
            sage: for T in S.mutation_sequence([0,1,0]):
            ....:     print(T.b_matrix())
            [ 0 -1]
            [ 1  0]
            [ 0  1]
            [-1  0]
            [ 0 -1]
            [ 1  0]

            sage: S = ClusterSeed(['A',2])
            sage: S.mutation_sequence([0,1,0,1], return_output='var')
            [(x1 + 1)/x0, (x0 + x1 + 1)/(x0*x1), (x0 + 1)/x1, x0]
        """
        seed = ClusterSeed(self)

        new_clust_var = []
        seed_sequence = []

        for v in sequence:
            seed = seed.mutate(v, inplace=False)
            new_clust_var.append(seed.cluster()[v])
            seed_sequence.append(seed)

        if show_sequence:
            self.quiver().mutation_sequence2(sequence=sequence, show_sequence=True, fig_size=fig_size)

        if return_output == 'seed':
            return seed_sequence
        elif return_output == 'matrix':
            return [s._M for s in seed_sequence]
        elif return_output == 'var':
            return new_clust_var
        else:
            raise ValueError('The parameter `return_output` can only be `seed`, `matrix`, or `var`.')

    def mutation_analysis(self, options=['all'], filter=None):
        r"""
        Runs an analysis of all potential mutation options. Note that this might take a long time on large seeds.

        .. note::

            Edges are only returned if we have a non-valued quiver.
            Green and red vertices are only returned if the cluster is principal.

        INPUT:

<<<<<<< HEAD
        - ``options`` -- (default: [``'all'``]) a list of mutation options.
=======
        - ``options`` -- (default: ``['all']``) a list of mutation options.
>>>>>>> e5fd4e13
        - ``filter`` -- (default: ``None``) A vertex or interval of vertices to limit our search to

        Possible options are:

        - ``"all"`` - All options below
        - ``"edges"`` - Number of edges (works with skew-symmetric quivers)
        - ``"edge_diff"`` - Edges added/deleted (works with skew-symmetric quivers)
        - ``"green_vertices"`` - List of green vertices (works with principals)
        - ``"green_vertices_diff"`` - Green vertices added/removed (works with principals)
        - ``"red_vertices"`` - List of red vertices (works with principals)
        - ``"red_vertices_diff"`` - Red vertices added/removed (works with principals)
        - ``"urban_renewals"`` - List of urban renewal vertices
        - ``"urban_renewals_diff"`` - Urban renewal vertices added/removed
        - ``"sources"`` - List of source vertices
        - ``"sources_diff"`` - Source vertices added/removed
        - ``"sinks"`` - List of sink vertices
        - ``"sinks_diff"`` - Sink vertices added/removed
        - ``"denominators"`` - List of all denominators of the cluster variables

        OUTPUT:

        Outputs a dictionary indexed by the vertex numbers. Each vertex will itself also be a
        dictionary with each desired option included as a key in the dictionary. As an example
        you would get something similar to: ``{0: {'edges': 1}, 1: {'edges': 2}}``. This represents
        that if you were to do a mutation at the current seed then mutating at vertex 0 would result
        in a quiver with 1 edge and mutating at vertex 0 would result in a quiver with 2 edges.

        EXAMPLES::

            sage: B = [[0, 4, 0, -1],[-4,0, 3, 0],[0, -3, 0, 1],[1, 0, -1, 0]]
            sage: S = ClusterSeed(matrix(B)); S.mutate([2,3,1,2,1,3,0,2])
            sage: S.mutation_analysis()
            {0: {'d_matrix': [ 0  0  1  0]
                             [ 0 -1  0  0]
                             [ 0  0  0 -1]
                             [-1  0  0  0],
                 'denominators': [1, 1, x0, 1],
                 'edge_diff': 6,
                 'edges': 13,
                 'green_vertices': [0, 1, 3],
                 'green_vertices_diff': {'added': [0], 'removed': []},
                 'red_vertices': [2],
                 'red_vertices_diff': {'added': [], 'removed': [0]},
                 'sinks': [],
                 'sinks_diff': {'added': [], 'removed': [2]},
                 'sources': [],
                 'sources_diff': {'added': [], 'removed': []},
                 'urban_renewals': [],
                 'urban_renewals_diff': {'added': [], 'removed': []}},
             1: {'d_matrix': [ 1  4  1  0]
                             [ 0  1  0  0]
                             [ 0  0  0 -1]
                             [ 1  4  0  0],
                 'denominators': [x0*x3, x0^4*x1*x3^4, x0, 1],
                 'edge_diff': 2,
                 'edges': 9,
                 'green_vertices': [0, 3],
                 'green_vertices_diff': {'added': [0], 'removed': [1]},
                 'red_vertices': [1, 2],
                 'red_vertices_diff': {'added': [1], 'removed': [0]},
                 'sinks': [2],
                 'sinks_diff': {'added': [], 'removed': []},
                 'sources': [],
                 'sources_diff': {'added': [], 'removed': []},
                 'urban_renewals': [],
                 'urban_renewals_diff': {'added': [], 'removed': []}},
             2: {'d_matrix': [ 1  0  0  0]
                             [ 0 -1  0  0]
                             [ 0  0  0 -1]
                             [ 1  0  1  0],
                 'denominators': [x0*x3, 1, x3, 1],
                 'edge_diff': 0,
                 'edges': 7,
                 'green_vertices': [1, 2, 3],
                 'green_vertices_diff': {'added': [2], 'removed': []},
                 'red_vertices': [0],
                 'red_vertices_diff': {'added': [], 'removed': [2]},
                 'sinks': [],
                 'sinks_diff': {'added': [], 'removed': [2]},
                 'sources': [2],
                 'sources_diff': {'added': [2], 'removed': []},
                 'urban_renewals': [],
                 'urban_renewals_diff': {'added': [], 'removed': []}},
             3: {'d_matrix': [ 1  0  1  1]
                             [ 0 -1  0  0]
                             [ 0  0  0  1]
                             [ 1  0  0  1],
                 'denominators': [x0*x3, 1, x0, x0*x2*x3],
                 'edge_diff': -1,
                 'edges': 6,
                 'green_vertices': [1],
                 'green_vertices_diff': {'added': [], 'removed': [3]},
                 'red_vertices': [0, 2, 3],
                 'red_vertices_diff': {'added': [3], 'removed': []},
                 'sinks': [2],
                 'sinks_diff': {'added': [], 'removed': []},
                 'sources': [1],
                 'sources_diff': {'added': [1], 'removed': []},
                 'urban_renewals': [],
                 'urban_renewals_diff': {'added': [], 'removed': []}}}

            sage: S = ClusterSeed(['A',3]).principal_extension()
            sage: S.mutation_analysis()
            {0: {'d_matrix': [ 1  0  0]
                             [ 0 -1  0]
                             [ 0  0 -1],
                 'denominators': [x0, 1, 1],
                 'green_vertices': [1, 2],
                 'green_vertices_diff': {'added': [], 'removed': [0]},
                 'red_vertices': [0],
                 'red_vertices_diff': {'added': [0], 'removed': []},
                 'sinks': [],
                 'sinks_diff': {'added': [], 'removed': [1]},
                 'sources': [4, 5],
                 'sources_diff': {'added': [], 'removed': [3]},
                 'urban_renewals': [],
                 'urban_renewals_diff': {'added': [], 'removed': []}},
             1: {'d_matrix': [-1  0  0]
                             [ 0  1  0]
                             [ 0  0 -1],
                 'denominators': [1, x1, 1],
                 'green_vertices': [0, 2],
                 'green_vertices_diff': {'added': [], 'removed': [1]},
                 'red_vertices': [1],
                 'red_vertices_diff': {'added': [1], 'removed': []},
                 'sinks': [0, 2, 4],
                 'sinks_diff': {'added': [0, 2, 4], 'removed': [1]},
                 'sources': [1, 3, 5],
                 'sources_diff': {'added': [1], 'removed': [4]},
                 'urban_renewals': [],
                 'urban_renewals_diff': {'added': [], 'removed': []}},
             2: {'d_matrix': [-1  0  0]
                             [ 0 -1  0]
                             [ 0  0  1],
                 'denominators': [1, 1, x2],
                 'green_vertices': [0, 1],
                 'green_vertices_diff': {'added': [], 'removed': [2]},
                 'red_vertices': [2],
                 'red_vertices_diff': {'added': [2], 'removed': []},
                 'sinks': [],
                 'sinks_diff': {'added': [], 'removed': [1]},
                 'sources': [3, 4],
                 'sources_diff': {'added': [], 'removed': [5]},
                 'urban_renewals': [],
                 'urban_renewals_diff': {'added': [], 'removed': []}}}
        """
        V = range(self._n)
        if filter is None:
            filter = V
        elif filter in V:
            filter = [filter]

        # setup our initial information for differences later on
        if 'edge_diff' in options or ('all' in options and self._M.is_skew_symmetric()):
            initial_edges = self.quiver().number_of_edges()
        if 'green_vertices_diff' in options or ('all' in options and self._use_c_vec):
            initial_green_vertices = self.green_vertices()
        if 'red_vertices_diff' in options or ('all' in options and self._use_c_vec):
            initial_red_vertices = self.red_vertices()
        if 'urban_renewals_diff' in options or 'all' in options:
            initial_urban_renewals = self.urban_renewals()
        if 'sources_diff' in options or 'all' in options:
            initial_sources = self.quiver().sources()
        if 'sinks_diff' in options or 'all' in options:
            initial_sinks = self.quiver().sinks()

        # instantiate our dictionary
        analysis = {}
        for i in filter:
            # instantiate our dictionary
            analysis[i] = {}

            # run mutations not in place as we just want an analysis
            current_mutation = self.mutate(i, inplace=False)

            if ('edges' in options or 'all' in options) and self._M.is_skew_symmetric():
                analysis[i]['edges'] = current_mutation.quiver().number_of_edges()
            if ('edge_diff' in options or 'all' in options) and self._M.is_skew_symmetric():
                analysis[i]['edge_diff'] = current_mutation.quiver().number_of_edges() - initial_edges

            if ('green_vertices' in options or 'all' in options) and self._use_c_vec:
                analysis[i]['green_vertices'] = current_mutation.green_vertices()
            if ('green_vertices_diff' in options or 'all' in options) and self._use_c_vec:
                analysis[i]['green_vertices_diff'] = {}
                new_green_vertices = current_mutation.green_vertices()
                analysis[i]['green_vertices_diff']['added'] = list(set(new_green_vertices) - set(initial_green_vertices))
                analysis[i]['green_vertices_diff']['removed'] = list(set(initial_green_vertices) - set(new_green_vertices))

            if ('red_vertices' in options or 'all' in options) and self._use_c_vec:
                analysis[i]['red_vertices'] = current_mutation.red_vertices()
            if ('red_vertices_diff' in options or 'all' in options) and self._use_c_vec:
                analysis[i]['red_vertices_diff'] = {}
                new_red_vertices = current_mutation.red_vertices()
                analysis[i]['red_vertices_diff']['added'] = list(set(new_red_vertices) - set(initial_red_vertices))
                analysis[i]['red_vertices_diff']['removed'] = list(set(initial_red_vertices) - set(new_red_vertices))

            if 'urban_renewals' in options or 'all' in options:
                analysis[i]['urban_renewals'] = current_mutation.urban_renewals()
            if 'urban_renewals_diff' in options or 'all' in options:
                analysis[i]['urban_renewals_diff'] = {}
                new_urban_renewals = current_mutation.urban_renewals()
                analysis[i]['urban_renewals_diff']['added'] = list(set(new_urban_renewals) - set(initial_urban_renewals))
                analysis[i]['urban_renewals_diff']['removed'] = list(set(initial_urban_renewals) - set(new_urban_renewals))

            if 'sources' in options or 'all' in options:
                analysis[i]['sources'] = current_mutation.quiver().sources()
            if 'sources_diff' in options or 'all' in options:
                analysis[i]['sources_diff'] = {}
                new_sources = current_mutation.quiver().sources()
                analysis[i]['sources_diff']['added'] = list(set(new_sources) - set(initial_sources))
                analysis[i]['sources_diff']['removed'] = list(set(initial_sources) - set(new_sources))

            if 'sinks' in options or 'all' in options:
                analysis[i]['sinks'] = current_mutation.quiver().sinks()
            if 'sinks_diff' in options or 'all' in options:
                analysis[i]['sinks_diff'] = {}
                new_sinks = current_mutation.quiver().sinks()
                analysis[i]['sinks_diff']['added'] = list(set(new_sinks) - set(initial_sinks))
                analysis[i]['sinks_diff']['removed'] = list(set(initial_sinks) - set(new_sinks))

            if ('denominators' in options or 'all' in options) and self._use_fpolys:
                analysis[i]['denominators'] = []
                for vari in current_mutation.cluster():
                    analysis[i]['denominators'].append(vari.denominator())

            if ('d_matrix' in options or 'all' in options) and (self._use_d_vec or self._use_fpolys):
                analysis[i]['d_matrix'] = current_mutation.d_matrix()

        return analysis

    def exchangeable_part(self):
        r"""
        Return the restriction to the principal part (i.e. the exchangeable
        variables) of ``self``.

        EXAMPLES::

            sage: S = ClusterSeed(['A',4])
            sage: T = ClusterSeed(S.quiver().digraph().edges(sort=True), frozen=[3])
            sage: T.quiver().digraph().edges(sort=True)
            [(0, 1, (1, -1)), (2, 1, (1, -1)), (2, 3, (1, -1))]

            sage: T.exchangeable_part().quiver().digraph().edges(sort=True)
            [(0, 1, (1, -1)), (2, 1, (1, -1))]

        """
        from sage.combinat.cluster_algebra_quiver.mutation_class import _principal_part
        eval_dict = {self.y(i): 1 for i in range(self._m)}
        seed = ClusterSeed(_principal_part(self._M), is_principal=True,
                           user_labels=self._nlist,
                           user_labels_prefix=self._user_labels_prefix,
                           frozen=None)
        seed.use_c_vectors(self._use_c_vec)
        seed.use_fpolys(self._use_fpolys)
        seed.use_g_vectors(self._use_g_vec)
        seed.use_d_vectors(self._use_d_vec)
        seed.track_mutations(self._track_mut)
        if self._use_fpolys:
            self.cluster()
            seed._cluster = [self._cluster[k].subs(eval_dict)
                             for k in range(self._n)]
        seed._mutation_type = self._mutation_type
        return seed

    def universal_extension(self):
        r"""
        Return the universal extension of ``self``.

        This is the initial seed of the associated cluster algebra
        with universal coefficients, as defined in section 12 of
        [FZ2007]_.

        This method works only if ``self`` is a bipartite, finite-type seed.

        Due to some limitations in the current implementation of
        ``CartanType``, we need to construct the set of almost positive
        coroots by hand. As a consequence their ordering is not the
        standard one (the rows of the bottom part of the exchange
        matrix might be a shuffling of those you would expect).

        EXAMPLES::

            sage: S = ClusterSeed(['A',2])
            sage: T = S.universal_extension()
            sage: T.b_matrix()
            [ 0  1]
            [-1  0]
            [-1  0]
            [ 1  0]
            [ 1 -1]
            [ 0  1]
            [ 0 -1]

            sage: S = ClusterSeed(['A',3])
            sage: T = S.universal_extension()
            sage: T.b_matrix()
            [ 0  1  0]
            [-1  0 -1]
            [ 0  1  0]
            [-1  0  0]
            [ 1  0  0]
            [ 1 -1  0]
            [ 1 -1  1]
            [ 0  1  0]
            [ 0 -1  0]
            [ 0 -1  1]
            [ 0  0 -1]
            [ 0  0  1]

            sage: S = ClusterSeed(['B',2])
            sage: T = S.universal_extension()
            sage: T.b_matrix()
            [ 0  1]
            [-2  0]
            [-1  0]
            [ 1  0]
            [ 1 -1]
            [ 2 -1]
            [ 0  1]
            [ 0 -1]

            sage: S = ClusterSeed(['A', 5], user_labels=[-2, -1, 0, 1 ,2])
            sage: U = S.universal_extension()
            sage: U.b_matrix() == ClusterSeed(['A', 5]).universal_extension().b_matrix()
            True
        """
        if self._m != 0:
            raise ValueError("To have universal coefficients we need "
                             "to start from a coefficient-free seed")
        if not self.is_bipartite() or not self.is_finite():
            raise ValueError("Universal coefficients are defined only "
                             "for finite type cluster algebras at a "
                             "bipartite initial cluster")

        from sage.matrix.constructor import matrix
        from sage.combinat.root_system.cartan_matrix import CartanMatrix

        A = 2 - self.b_matrix().apply_map(abs).transpose()

        # We give the indexing set of the Cartan matrix to be [1, 2, ..., n]
        rs = CartanMatrix(A, index_set=list(range(1, A.ncols() + 1))).root_space()
        almost_positive_coroots = rs.almost_positive_roots()

        sign = [-1 if all(x <= 0 for x in self.b_matrix()[i]) else 1
                for i in range(self._n)]
        C = matrix([[sign[j] * alpha[j + 1] for j in range(self._n)]
                    for alpha in almost_positive_coroots])

        M = self._M.stack(C)
        n = C.nrows()
        new_labels = None
        if self._user_labels:
            if isinstance(self._user_labels, list):
                new_labels = self._user_labels + [f'y{i}' for i in range(n)]
            elif isinstance(self._user_labels, dict):
                new_labels = copy(self._user_labels)
                new_labels.update({(i + self._n): f'y{i}' for i in range(n)})
        seed = ClusterSeed(M, is_principal=False, user_labels=new_labels,
                           user_labels_prefix=self._user_labels_prefix,
                           frozen=None)
        seed.use_c_vectors(self._use_c_vec)
        seed.use_fpolys(self._use_fpolys)
        seed.use_g_vectors(self._use_g_vec)
        seed.use_d_vectors(self._use_d_vec)
        seed.track_mutations(self._track_mut)

        seed._mutation_type = self._mutation_type
        return seed

    def principal_extension(self):
        r"""
        Return the principal extension of ``self``, yielding a
        `2n \times n` matrix.

        Raises an error if the input seed has a non-square exchange matrix.
        In this case, the method instead adds `n` frozen variables to any
        previously frozen variables. I.e., the seed obtained by adding a
        frozen variable to every exchangeable variable of ``self``.

        EXAMPLES::

            sage: S = ClusterSeed([[0,1],[1,2],[2,3],[2,4]]); S
            A seed for a cluster algebra of rank 5

            sage: T = S.principal_extension(); T
            A seed for a cluster algebra of rank 5 with principal coefficients

            sage: T.b_matrix()
            [ 0  1  0  0  0]
            [-1  0  1  0  0]
            [ 0 -1  0  1  1]
            [ 0  0 -1  0  0]
            [ 0  0 -1  0  0]
            [ 1  0  0  0  0]
            [ 0  1  0  0  0]
            [ 0  0  1  0  0]
            [ 0  0  0  1  0]
            [ 0  0  0  0  1]

            sage: S = ClusterSeed(['A', 4], user_labels=['a', 'b', 'c', 'd'])
            sage: T = S.principal_extension()
            sage: T.cluster()
            [a, b, c, d]
            sage: T.coefficients()
            [y0, y1, y2, y3]
            sage: S2 = ClusterSeed(['A', 4], user_labels={0:'a', 1:'b', 2:'c', 3:'d'})
            sage: S2 == S
            True
            sage: T2 = S2.principal_extension()
            sage: T2 == T
            True
        """
        from sage.matrix.special import identity_matrix
        if self._m != 0:
            raise ValueError("the b-matrix is not square")
        M = self._M.stack(identity_matrix(self._n))
        is_principal = (self._m == 0)
        new_labels = None
        if self._user_labels:
            if isinstance(self._user_labels, list):
                new_labels = self._user_labels + [f'y{i}' for i in range(self._n)]
            elif isinstance(self._user_labels, dict):
                new_labels = copy(self._user_labels)
                new_labels.update({(i + self._n): f'y{i}' for i in range(self._n)})
        seed = ClusterSeed(M, is_principal=is_principal, user_labels=new_labels,
                           user_labels_prefix=self._user_labels_prefix, frozen=None)
        seed.use_c_vectors(self._use_c_vec)
        seed.use_fpolys(self._use_fpolys)
        seed.use_g_vectors(self._use_g_vec)
        seed.use_d_vectors(self._use_d_vec)
        seed.track_mutations(self._track_mut)

        # This should fix principal_extension resetting boolean flags.
        # Might need to update user labels to include new principals with y's.
        seed._mutation_type = self._mutation_type
        return seed

    def reorient(self, data):
        r"""
        Reorients ``self`` with respect to the given total order,
        or with respect to an iterator of ordered pairs.

        .. warning::

            - This operation might change the mutation type of ``self``.
            - Ignores ordered pairs `(i,j)` for which neither `(i,j)` nor `(j,i)`
              is an edge of ``self``.

        INPUT:

        - ``data`` -- an iterator defining a total order on ``self.vertices()``,
          or an iterator of ordered pairs in ``self`` defining the new
          orientation of these edges.

        EXAMPLES::

            sage: S = ClusterSeed(['A',[2,3],1])
            sage: S.mutation_type()
            ['A', [2, 3], 1]

            sage: S.reorient([(0,1),(2,3)])
            sage: S.mutation_type()
            ['D', 5]

            sage: S.reorient([(1,0),(2,3)])
            sage: S.mutation_type()
            ['A', [1, 4], 1]

            sage: S.reorient([0,1,2,3,4])
            sage: S.mutation_type()
            ['A', [1, 4], 1]
        """
        if not self._quiver:
            self.quiver()
        self._quiver.reorient(data)
        self._M = self._quiver._M
        self.reset_cluster()
        self._mutation_type = None

    def set_cluster(self, cluster, force=False):
        r"""
        Sets the cluster for ``self`` to ``cluster``.

        .. warning::

            Initialization may lead to inconsistent data.

        INPUT:

        - ``cluster`` -- an iterable defining a cluster for ``self``.

        EXAMPLES::

            sage: S = ClusterSeed(['A',3])
            sage: cluster = S.cluster()
            sage: S.mutate([1,2,1])
            sage: S.cluster()
            [x0, (x1 + 1)/x2, (x0*x2 + x1 + 1)/(x1*x2)]
            sage: cluster2 = S.cluster()

            sage: S.set_cluster(cluster)
            Warning: using set_cluster at this point could lead to inconsistent seed data.

            sage: S.set_cluster(cluster, force=True)
            sage: S.cluster()
            [x0, x1, x2]
            sage: S.set_cluster(cluster2, force=True)
            sage: S.cluster()
            [x0, (x1 + 1)/x2, (x0*x2 + x1 + 1)/(x1*x2)]

            sage: S = ClusterSeed(['A',3]); S.use_fpolys(False)
            sage: S.set_cluster([1,1,1])
            Warning: clusters not being tracked so this command is ignored.
        """
        if len(cluster) < self._n + self._m:
            raise ValueError('The number of given cluster variables is wrong')
        if self._use_fpolys:
            if any(c not in FractionField(self._R) for c in cluster):
                raise ValueError('The cluster variables are not all contained in %s' % FractionField(self._R))
            if not force:  # if already have f_polynomials, using set_cluster might yield data inconsistent with them.
                print("Warning: using set_cluster at this point could lead to inconsistent seed data.")
            else:
                self._cluster = [FractionField(self._R)(x)
                                 for x in cluster][0:self._n]
                self._is_principal = None
        else:
            print("Warning: clusters not being tracked so this command is ignored.")

    def reset_cluster(self):
        r"""
        Reset the cluster of ``self`` to the initial cluster.

        EXAMPLES::

            sage: S = ClusterSeed(['A',3])
            sage: S.mutate([1,2,1])
            sage: S.cluster()
            [x0, (x1 + 1)/x2, (x0*x2 + x1 + 1)/(x1*x2)]

            sage: S.reset_cluster()
            sage: S.cluster()
            [x0, x1, x2]

            sage: T = S.principal_extension()
            sage: T.cluster()
            [x0, x1, x2]
            sage: T.mutate([1,2,1])
            sage: T.cluster()
            [x0, (x1*y2 + x0)/x2, (x1*y1*y2 + x0*y1 + x2)/(x1*x2)]

            sage: T.reset_cluster()
            sage: T.cluster()
            [x0, x1, x2]

            sage: S = ClusterSeed(['B',3], user_labels=[[1,2],[2,3],[3,4]],
            ....:                 user_labels_prefix='p')
            sage: S.mutate([0,1])
            sage: S.cluster()
            [(p_2_3 + 1)/p_1_2, (p_1_2*p_3_4^2 + p_2_3 + 1)/(p_1_2*p_2_3), p_3_4]

            sage: S.reset_cluster()
            sage: S.cluster()
            [p_1_2, p_2_3, p_3_4]
            sage: S.g_matrix()
            [1 0 0]
            [0 1 0]
            [0 0 1]
            sage: S.f_polynomials()
            [1, 1, 1]
        """
        if self._use_g_vec:
            self._G = matrix.identity(self._n)
        if self._use_fpolys:
            self._F = {i: self._U(1) for i in self._init_exch.values()}
        if self._use_fpolys:
            self.set_cluster(self._R.gens(), force=True)

    def reset_coefficients(self):
        r"""
        Reset the coefficients of ``self`` to the frozen variables but keep the current cluster.

        This raises an error if the number of frozen variables is different
        from the number of exchangeable variables.

        .. warning::

<<<<<<< HEAD
        WARNING: This command to be phased out since :meth:`use_c_vectors` does this more effectively.
=======
            This command to be phased out since :meth:`use_c_vectors`
            does this more effectively.
>>>>>>> e5fd4e13

        EXAMPLES::

            sage: S = ClusterSeed(['A',3]).principal_extension()
            sage: S.b_matrix()
            [ 0  1  0]
            [-1  0 -1]
            [ 0  1  0]
            [ 1  0  0]
            [ 0  1  0]
            [ 0  0  1]
            sage: S.mutate([1,2,1])
            sage: S.b_matrix()
            [ 0  1 -1]
            [-1  0  1]
            [ 1 -1  0]
            [ 1  0  0]
            [ 0  1 -1]
            [ 0  0 -1]
            sage: S.reset_coefficients()
            sage: S.b_matrix()
            [ 0  1 -1]
            [-1  0  1]
            [ 1 -1  0]
            [ 1  0  0]
            [ 0  1  0]
            [ 0  0  1]
        """
        n, m = self._n, self._m
        if not n == m:
            raise ValueError("The numbers of cluster variables "
                             "and of frozen variables do not coincide.")
        newM = copy(self._M)
        for i in range(m):
            for j in range(n):
                if i == j:
                    newM[i + n, j] = 1
                else:
                    newM[i + n, j] = 0
        self._M = newM
        self._M.set_immutable()
        self._quiver = None
        self._is_principal = None

    def mutation_class_iter(self, depth=infinity, show_depth=False,
                            return_paths=False, up_to_equivalence=True,
                            only_sink_source=False):
        r"""
        Return an iterator for the mutation class of ``self`` with
        respect to certain constraints.

        INPUT:

<<<<<<< HEAD
        - ``depth`` -- (default: infinity) integer or infinity, only seeds with distance at most ``depth`` from ``self`` are returned.
        - ``show_depth`` -- (default: ``False``) if ``True``, the current depth of the mutation is shown while computing.
        - ``return_paths`` -- (default: ``False``) if ``True``, a shortest path of mutations from ``self`` to the given quiver is returned as well.
        - ``up_to_equivalence`` -- (default: ``True``) if ``True``, only one seed up to simultaneous permutation of rows and columns of the exchange matrix is recorded.
        - ``sink_source`` -- (default: ``False``) if ``True``, only mutations at sinks and sources are applied.
=======
        - ``depth`` -- (default: infinity) integer or infinity, only seeds with
          distance at most ``depth`` from ``self`` are returned.
        - ``show_depth`` -- (default: ``False``) if ``True``, the current depth
          of the mutation is shown while computing.
        - ``return_paths`` -- (default: ``False``) if ``True``, a shortest path
          of mutations from ``self`` to the given quiver is returned as well.
        - ``up_to_equivalence`` -- (default: ``True``) if ``True``, only one
          seed up to simultaneous permutation of rows and columns of the
          exchange matrix is recorded.
        - ``sink_source`` -- (default: ``False``) if ``True``, only mutations
          at sinks and sources are applied.
>>>>>>> e5fd4e13

        EXAMPLES:

        A standard finite type example::

            sage: S = ClusterSeed(['A',3])
            sage: it = S.mutation_class_iter()
            sage: for T in it: print(T)
            A seed for a cluster algebra of rank 3 of type ['A', 3]
            A seed for a cluster algebra of rank 3 of type ['A', 3]
            A seed for a cluster algebra of rank 3 of type ['A', 3]
            A seed for a cluster algebra of rank 3 of type ['A', 3]
            A seed for a cluster algebra of rank 3 of type ['A', 3]
            A seed for a cluster algebra of rank 3 of type ['A', 3]
            A seed for a cluster algebra of rank 3 of type ['A', 3]
            A seed for a cluster algebra of rank 3 of type ['A', 3]
            A seed for a cluster algebra of rank 3 of type ['A', 3]
            A seed for a cluster algebra of rank 3 of type ['A', 3]
            A seed for a cluster algebra of rank 3 of type ['A', 3]
            A seed for a cluster algebra of rank 3 of type ['A', 3]
            A seed for a cluster algebra of rank 3 of type ['A', 3]
            A seed for a cluster algebra of rank 3 of type ['A', 3]

        A finite type example with given depth::

            sage: it = S.mutation_class_iter(depth=1)
            sage: for T in it: print(T)
            A seed for a cluster algebra of rank 3 of type ['A', 3]
            A seed for a cluster algebra of rank 3 of type ['A', 3]
            A seed for a cluster algebra of rank 3 of type ['A', 3]
            A seed for a cluster algebra of rank 3 of type ['A', 3]

        A finite type example where the depth is shown while computing::

            sage: it = S.mutation_class_iter(show_depth=True)
            sage: for T in it: pass
            Depth: 0     found: 1          Time: ... s
            Depth: 1     found: 4          Time: ... s
            Depth: 2     found: 9          Time: ... s
            Depth: 3     found: 13         Time: ... s
            Depth: 4     found: 14         Time: ... s

        A finite type example with shortest paths returned::

            sage: it = S.mutation_class_iter(return_paths=True)
            sage: mutation_class = list(it)
            sage: len(mutation_class)
            14
            sage: mutation_class[0]
            (A seed for a cluster algebra of rank 3 of type ['A', 3], [])

        Finite type examples not considered up to equivalence::

            sage: it = S.mutation_class_iter(up_to_equivalence=False)
            sage: len([T for T in it])
            84

            sage: it = ClusterSeed(['A',2]).mutation_class_iter(return_paths=True,
            ....:                                               up_to_equivalence=False)
            sage: mutation_class = list(it)
            sage: len(mutation_class)
            10
            sage: mutation_class[0]
            (A seed for a cluster algebra of rank 2 of type ['A', 2], [])

        Check that :trac:`14638` is fixed::

            sage: S = ClusterSeed(['E',6])
            sage: MC = S.mutation_class(depth=7); len(MC)  # long time
            534

        Infinite type examples::

            sage: S = ClusterSeed(['A',[1,1],1])
            sage: it = S.mutation_class_iter()
            sage: next(it)
            A seed for a cluster algebra of rank 2 of type ['A', [1, 1], 1]
            sage: next(it)
            A seed for a cluster algebra of rank 2 of type ['A', [1, 1], 1]
            sage: next(it)
            A seed for a cluster algebra of rank 2 of type ['A', [1, 1], 1]
            sage: next(it)
            A seed for a cluster algebra of rank 2 of type ['A', [1, 1], 1]

            sage: it = S.mutation_class_iter(depth=3, return_paths=True)
            sage: for T in it: print(T)
            (A seed for a cluster algebra of rank 2 of type ['A', [1, 1], 1], [])
            (A seed for a cluster algebra of rank 2 of type ['A', [1, 1], 1], [1])
            (A seed for a cluster algebra of rank 2 of type ['A', [1, 1], 1], [0])
            (A seed for a cluster algebra of rank 2 of type ['A', [1, 1], 1], [1, 0])
            (A seed for a cluster algebra of rank 2 of type ['A', [1, 1], 1], [0, 1])
            (A seed for a cluster algebra of rank 2 of type ['A', [1, 1], 1], [1, 0, 1])
            (A seed for a cluster algebra of rank 2 of type ['A', [1, 1], 1], [0, 1, 0])
        """

        # Variable to track the depth
        depth_counter = 0
        n = self._n
        timer = time.time()

        # set up our initial cluster and grab variables
        if up_to_equivalence:
            cl = Set(self.cluster())
        else:
            cl = tuple(self.cluster())

        # If we are tracking return paths
        if return_paths:
            yield (self, [])
        else:
            yield self

        # instantiate the variables
        clusters = {}
        clusters[cl] = [self, list(range(n)), []]

        # we get bigger the first time
        gets_bigger = True

        # If we are showing depth, show some statistics
        if show_depth:
            timer2 = time.time()
            dc = str(depth_counter)
            dc += ' ' * (5 - len(dc))
            nr = str(len(clusters))
            nr += ' ' * (10 - len(nr))
            print("Depth: %s found: %s Time: %.2f s" % (dc, nr, timer2 - timer))

        # Each time we get bigger and we haven't hit the full depth
        while gets_bigger and depth_counter < depth:
            gets_bigger = False

            # set the keys
            keys = list(clusters)

            # Our keys are cluster variables, so for each cluster:
            for key in keys:
                # sd is the cluster data
                sd = clusters[key]

                # another way to do a for loop for each item
                while sd[1]:
                    i = sd[1].pop()

                    # If we aren't only sinking the source
                    if not only_sink_source or all(entry >= 0 for entry in sd[0]._M.row(i)) or all(entry <= 0 for entry in sd[0]._M.row(i)):
                        # do an inplace mutation on our cluster (sd[0])
                        sd2 = sd[0].mutate(i, inplace=False, input_type="indices")

                        # set up our new cluster variables
                        if up_to_equivalence:
                            cl2 = Set(sd2.cluster())
                        else:
                            cl2 = tuple(sd2.cluster())
                        if cl2 in clusters:
                            if not up_to_equivalence and i in clusters[cl2][1]:
                                clusters[cl2][1].remove(i)
                        else:
                            gets_bigger = True
                            if only_sink_source:
                                orbits = list(range(n))
                            else:
                                orbits = [index for index in range(n) if index > i or sd2._M[index,i] != 0]

                            clusters[cl2] = [sd2, orbits, clusters[key][2]+[i]]
                            if return_paths:
                                yield (sd2,clusters[cl2][2])
                            else:
                                yield sd2
            depth_counter += 1
            if show_depth and gets_bigger:
                timer2 = time.time()
                dc = str(depth_counter)
                dc += ' ' * (5-len(dc))
                nr = str(len(clusters))
                nr += ' ' * (10-len(nr))
                print("Depth: %s found: %s Time: %.2f s" % (dc,nr,timer2-timer))

    def mutation_class(self, depth=infinity, show_depth=False, return_paths=False,
                       up_to_equivalence=True, only_sink_source=False):
        r"""
        Return the mutation class of ``self`` with respect to
        certain constraints.

        .. NOTE::

            Vertex labels are not tracked in this method.

        .. SEEALSO::

            :meth:`mutation_class_iter`

        INPUT:

        - ``depth`` -- (default: ``infinity`) integer, only seeds with
          distance at most depth from ``self`` are returned
        - ``show_depth`` -- (default: ``False``) if ``True``, the actual depth
          of the mutation is shown
        - ``return_paths`` -- (default: ``False``) if ``True``, a shortest
          path of mutation sequences from self to the given quiver is
          returned as well
        - ``up_to_equivalence`` -- (default: ``True``) if ``True``, only
          seeds up to equivalence are considered
        - ``sink_source`` -- (default: ``False``) if ``True``, only mutations
          at sinks and sources are applied

        EXAMPLES:

        - for examples see :meth:`mutation_class_iter`

        TESTS::

            sage: A = ClusterSeed(['A',3]).mutation_class()
        """
        if depth is infinity and not self.is_finite():
            raise ValueError('The mutation class can - for infinite types - only be computed up to a given depth')
        return list(self.mutation_class_iter(depth=depth, show_depth=show_depth, return_paths=return_paths, up_to_equivalence=up_to_equivalence, only_sink_source=only_sink_source))

    def cluster_class_iter(self, depth=infinity, show_depth=False, up_to_equivalence=True):
        r"""
        Return an iterator through all clusters in the mutation class of ``self``.

        INPUT:

<<<<<<< HEAD
        - ``depth`` -- (default: infinity) integer or infinity, only seeds with distance at most ``depth`` from ``self`` are returned
        - ``show_depth`` -- (default: ``False``) if ``True``, ignored if ``depth`` is set; returns the depth of the mutation class, i.e., the maximal distance from ``self`` of an element in the mutation class
        - ``up_to_equivalence`` -- (default: ``True``) if ``True``, only clusters up to equivalence are considered.
=======
        - ``depth`` -- (default: infinity) integer or infinity, only seeds with
          distance at most ``depth`` from ``self`` are returned
        - ``show_depth`` -- (default: ``False``) if ``True``, ignored if
          ``depth`` is set; returns the depth of the mutation class, i.e., the
          maximal distance from ``self`` of an element in the mutation class
        - ``up_to_equivalence`` -- (default: ``True``) if ``True``, only
          clusters up to equivalence are considered.
>>>>>>> e5fd4e13

        EXAMPLES:

        A standard finite type example::

            sage: S = ClusterSeed(['A',3])
            sage: it = S.cluster_class_iter()
            sage: cluster_class = list(it)
            sage: len(cluster_class)
            14
            sage: cluster_class[0]
            [x0, x1, x2]

        A finite type example with given depth::

            sage: it = S.cluster_class_iter(depth=1)
            sage: for T in it: print(T)
            [x0, x1, x2]
            [x0, x1, (x1 + 1)/x2]
            [x0, (x0*x2 + 1)/x1, x2]
            [(x1 + 1)/x0, x1, x2]

        A finite type example where the depth is returned while computing::

            sage: it = S.cluster_class_iter(show_depth=True)
            sage: _ = list(it)
            Depth: 0     found: 1          Time: ... s
            Depth: 1     found: 4          Time: ... s
            Depth: 2     found: 9          Time: ... s
            Depth: 3     found: 13         Time: ... s
            Depth: 4     found: 14         Time: ... s

        Finite type examples not considered up to equivalence::

            sage: it = S.cluster_class_iter(up_to_equivalence=False)
            sage: len([T for T in it])
            84

            sage: it = ClusterSeed(['A',2]).cluster_class_iter(up_to_equivalence=False)
            sage: cluster_class = list(it)
            sage: len(cluster_class)
            10
            sage: cluster_class[0]
            [x0, x1]
            sage: cluster_class[-1]
            [x1, x0]

        Infinite type examples::

            sage: S = ClusterSeed(['A',[1,1],1])
            sage: it = S.cluster_class_iter()
            sage: next(it)
            [x0, x1]
            sage: next(it)
            [x0, (x0^2 + 1)/x1]
            sage: next(it)
            [(x1^2 + 1)/x0, x1]
            sage: next(it)
            [(x0^4 + 2*x0^2 + x1^2 + 1)/(x0*x1^2), (x0^2 + 1)/x1]
            sage: next(it)
            [(x1^2 + 1)/x0, (x1^4 + x0^2 + 2*x1^2 + 1)/(x0^2*x1)]

            sage: it = S.cluster_class_iter(depth=3)
            sage: for T in it: print(T)
            [x0, x1]
            [x0, (x0^2 + 1)/x1]
            [(x1^2 + 1)/x0, x1]
            [(x0^4 + 2*x0^2 + x1^2 + 1)/(x0*x1^2), (x0^2 + 1)/x1]
            [(x1^2 + 1)/x0, (x1^4 + x0^2 + 2*x1^2 + 1)/(x0^2*x1)]
            [(x0^4 + 2*x0^2 + x1^2 + 1)/(x0*x1^2), (x0^6 + 3*x0^4 + 2*x0^2*x1^2 + x1^4 + 3*x0^2 + 2*x1^2 + 1)/(x0^2*x1^3)]
            [(x1^6 + x0^4 + 2*x0^2*x1^2 + 3*x1^4 + 2*x0^2 + 3*x1^2 + 1)/(x0^3*x1^2), (x1^4 + x0^2 + 2*x1^2 + 1)/(x0^2*x1)]

        For a cluster seed from an arbitrarily labelled digraph::

            sage: dg = DiGraph([['a', 'b'], ['b', 'c']], format="list_of_edges")
            sage: S = ClusterSeed(dg, frozen=['b'])
            sage: S.cluster_class()
            [[a, c], [a, (b + 1)/c], [(b + 1)/a, c], [(b + 1)/a, (b + 1)/c]]

            sage: S2 = ClusterSeed(dg, frozen=[])
            sage: S2.cluster_class()[0]
            [a, b, c]
        """
        mc_iter = self.mutation_class_iter(depth=depth, show_depth=show_depth, up_to_equivalence=up_to_equivalence)
        for c in mc_iter:
            yield c.cluster()

    def cluster_class(self, depth=infinity, show_depth=False, up_to_equivalence=True):
        r"""
        Return the cluster class of ``self`` with respect to certain constraints.

        INPUT:

<<<<<<< HEAD
        - ``depth`` -- (default: infinity) integer, only seeds with distance at most ``depth`` from ``self`` are returned
        - ``return_depth`` -- (default: ``False``) - if ``True``, ignored if ``depth`` is set; returns the depth of the mutation class, i.e., the maximal distance from ``self`` of an element in the mutation class
        - ``up_to_equivalence`` -- (default: ``True``) if ``True``, only clusters up to equivalence are considered.
=======
        - ``depth`` -- (default: infinity) integer, only seeds with distance
          at most ``depth`` from ``self`` are returned
        - ``return_depth`` -- (default: ``False``) - if ``True``, ignored if
          ``depth`` is set; returns the depth of the mutation class, i.e.,
          the maximal distance from ``self`` of an element in the mutation class
        - ``up_to_equivalence`` -- (default: ``True``) if ``True``, only
          clusters up to equivalence are considered.
>>>>>>> e5fd4e13

        EXAMPLES:

        - for examples see :meth:`cluster_class_iter`

        TESTS::

            sage: A = ClusterSeed(['A',3]).cluster_class()
        """
        if depth is infinity and not self.is_finite():
            raise ValueError('The variable class can - for infinite types - only be computed up to a given depth')

        return [c for c in self.cluster_class_iter(depth=depth, show_depth=show_depth, up_to_equivalence=up_to_equivalence)]

    def b_matrix_class_iter(self, depth=infinity, up_to_equivalence=True):
        r"""
        Return an iterator through all `B`-matrices in the mutation class of ``self``.

        INPUT:

<<<<<<< HEAD
        - ``depth`` -- (default:infinity) integer or infinity, only seeds with distance at most ``depth`` from ``self`` are returned
        - ``up_to_equivalence`` -- (default: ``True``) if ``True``, only `B`-matrices up to equivalence are considered.
=======
        - ``depth`` -- (default:infinity) integer or infinity, only seeds
          with distance at most ``depth`` from ``self`` are returned
        - ``up_to_equivalence`` -- (default: ``True``) if ``True``, only
          `B`-matrices up to equivalence are considered.
>>>>>>> e5fd4e13

        EXAMPLES:

        A standard finite type example::

            sage: S = ClusterSeed(['A',4])
            sage: it = S.b_matrix_class_iter()
            sage: for T in it: print(T)
            [ 0  0  0  1]
            [ 0  0  1  1]
            [ 0 -1  0  0]
            [-1 -1  0  0]
            [ 0  0  0  1]
            [ 0  0  1  0]
            [ 0 -1  0  1]
            [-1  0 -1  0]
            [ 0  0  1  1]
            [ 0  0  0 -1]
            [-1  0  0  0]
            [-1  1  0  0]
            [ 0  0  0  1]
            [ 0  0 -1  1]
            [ 0  1  0 -1]
            [-1 -1  1  0]
            [ 0  0  0  1]
            [ 0  0 -1  0]
            [ 0  1  0 -1]
            [-1  0  1  0]
            [ 0  0  0 -1]
            [ 0  0 -1  1]
            [ 0  1  0 -1]
            [ 1 -1  1  0]

        A finite type example with given depth::

            sage: it = S.b_matrix_class_iter(depth=1)
            sage: for T in it: print(T)
            [ 0  0  0  1]
            [ 0  0  1  1]
            [ 0 -1  0  0]
            [-1 -1  0  0]
            [ 0  0  0  1]
            [ 0  0  1  0]
            [ 0 -1  0  1]
            [-1  0 -1  0]
            [ 0  0  1  1]
            [ 0  0  0 -1]
            [-1  0  0  0]
            [-1  1  0  0]

        Finite type example not considered up to equivalence::

            sage: S = ClusterSeed(['A',3])
            sage: it = S.b_matrix_class_iter(up_to_equivalence=False)
            sage: b_matrix_class = list(it)
            sage: len(b_matrix_class)
            14
            sage: b_matrix_class[0]
            [ 0  1  0]
            [-1  0 -1]
            [ 0  1  0]

        Infinite (but finite mutation) type example::

            sage: S = ClusterSeed(['A',[1,2],1])
            sage: it = S.b_matrix_class_iter()
            sage: for T in it: print(T)
            [ 0  1  1]
            [-1  0  1]
            [-1 -1  0]
            [ 0 -2  1]
            [ 2  0 -1]
            [-1  1  0]

        Infinite mutation type example::

            sage: S = ClusterSeed(['E',10])
            sage: it = S.b_matrix_class_iter(depth=3)
            sage: len ([T for T in it])
            266

        For a cluster seed from an arbitrarily labelled digraph::

            sage: dg = DiGraph([['a', 'b'], ['b', 'c']], format="list_of_edges")
            sage: S = ClusterSeed(dg, frozen=['b'])
            sage: S.b_matrix_class()
            [
            [ 0  0]  [ 0  0]  [0 0]
            [ 0  0]  [ 0  0]  [0 0]
            [-1  1], [-1 -1], [1 1]
            ]
        """
        Q = self.quiver()
        for M in Q.mutation_class_iter(depth=depth, up_to_equivalence=up_to_equivalence, data_type='matrix'):
            yield M

    def b_matrix_class(self, depth=infinity, up_to_equivalence=True):
        r"""
        Return all `B`-matrices in the mutation class of ``self``.

        INPUT:

<<<<<<< HEAD
        - ``depth`` -- (default: infinity) integer or infinity, only seeds with distance at most ``depth`` from ``self`` are returned
        - ``up_to_equivalence`` -- (default: ``True``) if ``True``, only `B`-matrices up to equivalence are considered.
=======
        - ``depth`` -- (default: infinity) integer or infinity, only seeds
          with distance at most ``depth`` from ``self`` are returned
        - ``up_to_equivalence`` -- (default: ``True``) if ``True``, only
          `B`-matrices up to equivalence are considered.
>>>>>>> e5fd4e13

        EXAMPLES:

        - for examples see :meth:`b_matrix_class_iter`

        TESTS::

            sage: A = ClusterSeed(['A',3]).b_matrix_class()
            sage: A = ClusterSeed(['A',[2,1],1]).b_matrix_class()
        """
        if depth is infinity and not self.is_mutation_finite():
            raise ValueError('The B-matrix class can - for infinite mutation types - only be computed up to a given depth')

        return list(self.b_matrix_class_iter(depth=depth, up_to_equivalence=up_to_equivalence))

    def variable_class_iter(self, depth=infinity, ignore_bipartite_belt=False):
        r"""
        Return an iterator for all cluster variables in the mutation class of ``self``.

        INPUT:

<<<<<<< HEAD
            - ``depth`` -- (default: infinity) integer, only seeds with distance at most ``depth`` from ``self`` are returned
            - ``ignore_bipartite_belt`` -- (default: ``False``) if ``True``, the algorithm does not use the bipartite belt
=======
            - ``depth`` -- (default: infinity) integer, only seeds with distance
              at most ``depth`` from ``self`` are returned
            - ``ignore_bipartite_belt`` -- (default: ``False``) if ``True``,
              the algorithm does not use the bipartite belt
>>>>>>> e5fd4e13

        EXAMPLES:

        A standard finite type example::

            sage: S = ClusterSeed(['A',3])
            sage: it = S.variable_class_iter()
            sage: for T in it: print(T)
            x0
            x1
            x2
            (x1 + 1)/x0
            (x1^2 + x0*x2 + 2*x1 + 1)/(x0*x1*x2)
            (x1 + 1)/x2
            (x0*x2 + x1 + 1)/(x0*x1)
            (x0*x2 + 1)/x1
            (x0*x2 + x1 + 1)/(x1*x2)

        Finite type examples with given depth::

            sage: it = S.variable_class_iter(depth=1)
            sage: for T in it: print(T)
            Found a bipartite seed - restarting the depth counter at zero
            and constructing the variable class using its bipartite belt.
            x0
            x1
            x2
            (x1 + 1)/x0
            (x1^2 + x0*x2 + 2*x1 + 1)/(x0*x1*x2)
            (x1 + 1)/x2
            (x0*x2 + x1 + 1)/(x0*x1)
            (x0*x2 + 1)/x1
            (x0*x2 + x1 + 1)/(x1*x2)

        Note that the notion of *depth* depends on whether a bipartite seed
        is found or not, or if it is manually ignored::

            sage: it = S.variable_class_iter(depth=1, ignore_bipartite_belt=True)
            sage: for T in it: print(T)
            x0
            x1
            x2
            (x1 + 1)/x2
            (x0*x2 + 1)/x1
            (x1 + 1)/x0

            sage: S.mutate([0,1])
            sage: it2 = S.variable_class_iter(depth=1)
            sage: for T in it2: print(T)
            (x1 + 1)/x0
            (x0*x2 + x1 + 1)/(x0*x1)
            x2
            (x1^2 + x0*x2 + 2*x1 + 1)/(x0*x1*x2)
            x1
            (x0*x2 + 1)/x1

        Infinite type examples::

            sage: S = ClusterSeed(['A',[1,1],1])
            sage: it = S.variable_class_iter(depth=2)
            sage: for T in it: print(T)
            Found a bipartite seed - restarting the depth counter at zero
            and constructing the variable class using its bipartite belt.
            x0
            x1
            (x1^2 + 1)/x0
            (x1^4 + x0^2 + 2*x1^2 + 1)/(x0^2*x1)
            (x0^4 + 2*x0^2 + x1^2 + 1)/(x0*x1^2)
            (x0^2 + 1)/x1
            (x1^6 + x0^4 + 2*x0^2*x1^2 + 3*x1^4 + 2*x0^2 + 3*x1^2 + 1)/(x0^3*x1^2)
            (x1^8 + x0^6 + 2*x0^4*x1^2 + 3*x0^2*x1^4 + 4*x1^6 + 3*x0^4 + 6*x0^2*x1^2 + 6*x1^4 + 3*x0^2 + 4*x1^2 + 1)/(x0^4*x1^3)
            (x0^8 + 4*x0^6 + 3*x0^4*x1^2 + 2*x0^2*x1^4 + x1^6 + 6*x0^4 + 6*x0^2*x1^2 + 3*x1^4 + 4*x0^2 + 3*x1^2 + 1)/(x0^3*x1^4)
            (x0^6 + 3*x0^4 + 2*x0^2*x1^2 + x1^4 + 3*x0^2 + 2*x1^2 + 1)/(x0^2*x1^3)
        """
        mut_iter = self.mutation_class_iter(depth=depth,show_depth=False)
        var_class = set()

        for seed in mut_iter:
            if seed is self:
                seed = ClusterSeed(seed)
            if not ignore_bipartite_belt and seed.is_bipartite():
                bipartition = seed.is_bipartite(return_bipartition=True)
                bipartition = (list(bipartition[0]),list(bipartition[1]))
                if depth is not infinity:
                    print("Found a bipartite seed - restarting the depth counter at zero and constructing the variable class using its bipartite belt.")
                depth_counter = 0
                end = False
                seed2 = ClusterSeed(seed)
                for c in seed.cluster():
                    if c not in var_class:
                        yield ClusterVariable(FractionField(seed._R), c.numerator(), c.denominator(), mutation_type=self._mutation_type, variable_type='cluster variable',xdim=seed._n)
                var_class = var_class.union(seed.cluster())

                init_cluster = set(seed.cluster())
                while not end and depth_counter < depth:
                    depth_counter += 1
                    seed.mutate(bipartition[0])
                    seed.mutate(bipartition[1])
                    if set(seed.cluster()) in [set(seed2.cluster()),init_cluster]:
                        end = True
                    if not end:
                        for c in seed.cluster():
                            if c not in var_class:
                                yield ClusterVariable(FractionField(seed._R), c.numerator(), c.denominator(), mutation_type=self._mutation_type, variable_type='cluster variable',xdim=seed._n)
                        var_class = var_class.union(seed.cluster())
                        seed2.mutate(bipartition[1])
                        seed2.mutate(bipartition[0])
                        if set(seed2.cluster()) in [set(seed.cluster()),init_cluster]:
                            end = True
                        if not end:
                            for c in seed2.cluster():
                                if c not in var_class:
                                    yield ClusterVariable(FractionField(seed._R), c.numerator(), c.denominator(), mutation_type=self._mutation_type, variable_type='cluster variable',xdim=seed._n)
                            var_class = var_class.union(seed2.cluster())
                return
            else:
                for c in seed.cluster():
                    if c not in var_class:
                        yield ClusterVariable(FractionField(seed._R), c.numerator(), c.denominator(), mutation_type=self._mutation_type, variable_type='cluster variable',xdim=seed._n)
                var_class = var_class.union(seed.cluster())

    def variable_class(self, depth=infinity, ignore_bipartite_belt=False):
        r"""
        Return all cluster variables in the mutation class of ``self``.

        INPUT:

<<<<<<< HEAD
            - ``depth`` -- (default: infinity) integer, only seeds with distance at most ``depth`` from ``self`` are returned
            - ``ignore_bipartite_belt`` -- (default: ``False``) if ``True``, the algorithms does not use the bipartite belt
=======
        - ``depth`` -- (default: infinity) integer, only seeds with distance
          at most ``depth`` from ``self`` are returned
        - ``ignore_bipartite_belt`` -- (default: ``False``) if ``True``, the
          algorithm does not use the bipartite belt
>>>>>>> e5fd4e13

        EXAMPLES:

        - for examples see :meth:`variable_class_iter`

        TESTS::

            sage: A = ClusterSeed(['A',3]).variable_class()
        """
        if depth is infinity and not self.is_finite():
            raise ValueError('The variable class can - for infinite types - only be computed up to a given depth')

        var_iter = self.variable_class_iter(depth=depth, ignore_bipartite_belt=ignore_bipartite_belt)
        return sorted(var_iter)

    def is_finite(self) -> bool:
        r"""
        Return ``True`` if ``self`` is of finite type.

        EXAMPLES::

            sage: S = ClusterSeed(['A',3])
            sage: S.is_finite()
            True

            sage: S = ClusterSeed(['A',[2,2],1])
            sage: S.is_finite()
            False

        TESTS::

            sage: Q = ClusterQuiver([[1,2],[2,3],[3,4],[4,1]])
            sage: Q.is_finite()
            True
        """
        mt = self.mutation_type()
        if isinstance(mt, str):
            return False
        else:
            return mt.is_finite()

    def is_mutation_finite(self, nr_of_checks=None, return_path=False):
        r"""
        Return True if ``self`` is of finite mutation type.

        INPUT:

<<<<<<< HEAD
        - ``nr_of_checks`` -- (default: ``None``) number of mutations applied. Standard is 500*(number of vertices of ``self``).
        - ``return_path`` -- (default: ``False``) if ``True``, in case of ``self`` not being mutation finite,
          a path from ``self`` to a quiver with an edge label `(a,-b)` and `a*b > 4` is returned.
=======
        - ``nr_of_checks`` -- (default: ``None``) number of mutations applied.
          Standard is 500 times the number of vertices of ``self``.
        - ``return_path`` -- (default: ``False``) if ``True``, in case of
          ``self`` not being mutation finite, a path from ``self`` to a quiver
          with an edge label `(a,-b)` and `a*b > 4` is returned.
>>>>>>> e5fd4e13

        ALGORITHM:

        - A cluster seed is mutation infinite if and only if every
          `b_{ij}*b_{ji} > -4`. Thus, we apply random mutations in random directions

        .. warning::

            - Uses a non-deterministic method by random mutations in various directions.
            - In theory, it can return a wrong ``True``.

        EXAMPLES::

            sage: S = ClusterSeed(['A',10])
            sage: S._mutation_type = None
            sage: S.is_mutation_finite()
            True

            sage: S = ClusterSeed([(0,1),(1,2),(2,3),(3,4),(4,5),(5,6),(6,7),(7,8),(2,9)])
            sage: S.is_mutation_finite()
            False
        """
        is_finite, path = is_mutation_finite(copy(self._M),nr_of_checks=nr_of_checks)
        if return_path:
            return is_finite, path
        else:
            return is_finite

    def mutation_type(self):
        r"""
<<<<<<< HEAD
        Return the mutation_type of each connected component of ``self``, if it can be determined.
=======
        Return the mutation type of each connected component of ``self``, if it can be determined.

>>>>>>> e5fd4e13
        Otherwise, the mutation type of this component is set to be unknown.

        The mutation types of the components are ordered by vertex labels.

        .. warning::

            - All finite types can be detected,
            - All affine types can be detected, **except** affine type D
              (the algorithm is not yet implemented)
            - All exceptional types can be detected.

            - Might fail to work if it is used within different Sage processes
              simultaneously (that happened in the doctesting).

        EXAMPLES:

        - finite types::

            sage: S = ClusterSeed(['A',5])
            sage: S._mutation_type = S._quiver._mutation_type = None
            sage: S.mutation_type()
            ['A', 5]

            sage: S = ClusterSeed([(0,1),(1,2),(2,3),(3,4)])
            sage: S.mutation_type()
            ['A', 5]

            sage: S = ClusterSeed(DiGraph([['a','b'],['c','b'],['c','d'],['e','d']]),
            ....:                 frozen=['c'])
            sage: S.mutation_type()
            [ ['A', 2], ['A', 2] ]

        - affine types::

            sage: S = ClusterSeed(['E',8,[1,1]]); S
            A seed for a cluster algebra of rank 10 of type ['E', 8, [1, 1]]
            sage: S._mutation_type = S._quiver._mutation_type = None; S
            A seed for a cluster algebra of rank 10
            sage: S.mutation_type() # long time
            ['E', 8, [1, 1]]

        - the not yet working affine type D::

            sage: S = ClusterSeed(['D',4,1])
            sage: S._mutation_type = S._quiver._mutation_type = None
            sage: S.mutation_type() # todo: not implemented
            ['D', 4, 1]

        - the exceptional types::

            sage: S = ClusterSeed(['X',6])
            sage: S._mutation_type = S._quiver._mutation_type = None
            sage: S.mutation_type() # long time
            ['X', 6]

        -  infinite types::

            sage: S = ClusterSeed(['GR',[4,9]])
            sage: S._mutation_type = S._quiver._mutation_type = None
            sage: S.mutation_type()
            'undetermined infinite mutation type'
        """
        if self._mutation_type is None:
            if self._quiver is None:
                self.quiver()
            self._mutation_type = self._quiver.mutation_type()
        return self._mutation_type

    def greedy(self, a1, a2, algorithm='by_recursion'):
        r"""
        Return the greedy element `x[a_1,a_2]` assuming that self is rank two.

        The third input can be ``'by_recursion'``, ``'by_combinatorics'``, or
        ``'just_numbers'`` to specify if the user wants the element
        computed by the recurrence, combinatorial formula, or wants to
        set `x_1` and `x_2` to be one.

        See [LLZ2014]_ for more details.

        EXAMPLES::

            sage: S = ClusterSeed(['R2', [3, 3]])
            sage: S.greedy(4, 4)
            (x0^12 + x1^12 + 4*x0^9 + 4*x1^9 + 6*x0^6
              + 4*x0^3*x1^3 + 6*x1^6 + 4*x0^3 + 4*x1^3 + 1)/(x0^4*x1^4)
            sage: S.greedy(4, 4, 'by_combinatorics')
            (x0^12 + x1^12 + 4*x0^9 + 4*x1^9 + 6*x0^6
              + 4*x0^3*x1^3 + 6*x1^6 + 4*x0^3 + 4*x1^3 + 1)/(x0^4*x1^4)
            sage: S.greedy(4, 4, 'just_numbers')
            35
            sage: S = ClusterSeed(['R2', [2, 2]])
            sage: S.greedy(1, 2)
            (x0^4 + 2*x0^2 + x1^2 + 1)/(x0*x1^2)
            sage: S.greedy(1, 2, 'by_combinatorics')
            (x0^4 + 2*x0^2 + x1^2 + 1)/(x0*x1^2)

        TESTS:

        We check that :trac:`23688` has been resolved::

            sage: S = ClusterSeed(Matrix([[0,1],[-4,0]])); S
            A seed for a cluster algebra of rank 2
            sage: S.greedy(1,2)
            (x1^4 + x0^2 + 2*x0 + 1)/(x0*x1^2)
            sage: S.greedy(1,2,'by_combinatorics')
            (x1^4 + x0^2 + 2*x0 + 1)/(x0*x1^2)
        """
        if self.b_matrix().dimensions() == (2, 2):
            b = abs(self.b_matrix()[0, 1])
            c = abs(self.b_matrix()[1, 0])
            if algorithm == 'by_recursion':
                ans = self.x(0)**(-a1)*self.x(1)**(-a2)
                for p in range(max(a2, 0)+1):
                    for q in range(max(a1, 0)+1):
                        if p != 0 or q != 0:
                            ans += self._R(coeff_recurs(p, q, a1, a2, b, c))*self.x(0)**(b*p-a1)*self.x(1)**(c*q-a2)
                return ans
            elif algorithm == 'by_combinatorics':
                if b == 0:
                    S = ClusterSeed([['A', 1], ['A', 1]])
                else:
                    S = ClusterSeed(['R2', [b, b]])
                ans = 0
                if a1 >= a2:
                    PS = PathSubset(a1, a2)
                else:
                    PS = PathSubset(a2, a1)
                from sage.combinat.subset import Subsets
                for T in Subsets(PS):
                    if a1 >= a2:
                        if is_LeeLiZel_allowable(T, a1, a2, b, c):
                            oddT = set(T).intersection(PathSubset(a1, 0))
                            evenT = set(T).symmetric_difference(oddT)
                            ans = ans + S.x(0)**(b*len(evenT)) * S.x(1)**(c*len(oddT))
                    else:
                        if is_LeeLiZel_allowable(T, a2, a1, c, b):
                            oddT = set(T).intersection(PathSubset(a2, 0))
                            evenT = set(T).symmetric_difference(oddT)
                            ans = ans + S.x(0)**(b*len(oddT)) * S.x(1)**(c*len(evenT))
                ans = ans*S.x(0)**(-a1)*S.x(1)**(-a2)
                return ans
            elif algorithm == 'just_numbers':
                ans = 1
                for p in range(max(a2, 0)+1):
                    for q in range(max(a1, 0)+1):
                        if p != 0 or q != 0:
                            ans += coeff_recurs(p, q, a1, a2, b, c)
                return ans
            else:
                raise ValueError("The third input should be 'by_recursion', "
                                 "'by_combinatorics', or 'just_numbers'.")
        else:
            raise ValueError("Greedy elements are only currently "
                             "defined for cluster seeds of rank two.")

    def oriented_exchange_graph(self):
        """
        Return the oriented exchange graph of ``self`` as a directed graph.

        The seed must be a cluster seed for a cluster algebra of
        finite type with principal coefficients (the corresponding
        quiver must have mutable vertices `0,1,...,n-1`).

        EXAMPLES::

            sage: S = ClusterSeed(['A', 2]).principal_extension()
            sage: G = S.oriented_exchange_graph(); G
            Digraph on 5 vertices
            sage: G.out_degree_sequence()
            [2, 1, 1, 1, 0]

            sage: S = ClusterSeed(['B', 2]).principal_extension()
            sage: G = S.oriented_exchange_graph(); G
            Digraph on 6 vertices
            sage: G.out_degree_sequence()
            [2, 1, 1, 1, 1, 0]

        TESTS::

            sage: S = ClusterSeed(['A',[2,2],1])
            sage: S.oriented_exchange_graph()
            Traceback (most recent call last):
            ...
            TypeError: only works for finite mutation type

            sage: S = ClusterSeed(['A', 2])
            sage: S.oriented_exchange_graph()
            Traceback (most recent call last):
            ...
            TypeError: only works for principal coefficients
        """
        if not self._mutation_type.is_finite():
            raise TypeError('only works for finite mutation type')

        if not self._is_principal:
            raise TypeError('only works for principal coefficients')

        covers = []
        n = self.n()
        stack = [self]
        known_clusters = []
        while stack:
            i = stack.pop()
            Vari = tuple(sorted(i.cluster()))
            B = i.b_matrix()
            for k in range(n):
                # check if green
                if all(B[i2][k] >= 0 for i2 in range(n, 2 * n)):
                    j = i.mutate(k, inplace=False)
                    Varj = tuple(sorted(j.cluster()))
                    covers.append((Vari, Varj))
                    if not(Varj in known_clusters):
                        known_clusters += [Varj]
                        stack.append(j)

        return DiGraph(covers)

    def find_upper_bound(self, verbose=False):
        r"""
        Return the upper bound of the given cluster algebra as a quotient ring.

        The upper bound is the intersection of the Laurent polynomial
        rings of the initial cluster and its neighboring clusters.  As
        such, it always contains both the cluster algebra and the
        upper cluster algebra.  This function uses the algorithm from
        [MM2015]_.

        When the initial seed is totally coprime (for example, when
        the unfrozen part of the exchange matrix has full rank), the
        upper bound is equal to the upper cluster algebra by
        [BFZ2005]_.

        .. WARNING::

            The computation time grows rapidly with the size
            of the seed and the number of steps.  For most seeds
            larger than four vertices, the algorithm may take an
            infeasible amount of time.  Additionally, it will run
            forever without terminating whenever the upper bound is
            infinitely-generated (such as the example in [Spe2013]_).

        INPUT:

        - ``verbose`` -- (default: ``False``) if ``True``, prints output
          during the computation.

        EXAMPLES:

        - finite type::

            sage: S = ClusterSeed(['A',3])
            sage: S.find_upper_bound()
            Quotient of Multivariate Polynomial Ring in x0, x1, x2, x0p, x1p, x2p, z0
             over Rational Field
             by the ideal (x0*x0p - x1 - 1, x1*x1p - x0*x2 - 1, x2*x2p - x1 - 1,
                           x0*z0 - x2p, x1*z0 + z0 - x0p*x2p, x2*z0 - x0p,
                           x1p*z0 + z0 - x0p*x1p*x2p + x1 + 1)

        - Markov::

            sage: B = matrix([[0,2,-2],[-2,0,2],[2,-2,0]])
            sage: S = ClusterSeed(B)
            sage: S.find_upper_bound()
            Quotient of Multivariate Polynomial Ring in x0, x1, x2, x0p, x1p, x2p, z0
             over Rational Field
             by the ideal (x0*x0p - x2^2 - x1^2, x1*x1p - x2^2 - x0^2, x2*x2p - x1^2 - x0^2,
                           x0p*x1p*x2p - x0*x1*x2p - x0*x2*x1p - x1*x2*x0p - 2*x0*x1*x2,
                           x0^3*z0 - x1p*x2p + x1*x2, x0*x1*z0 - x2p - x2,
                           x1^3*z0 - x0p*x2p + x0*x2, x0*x2*z0 - x1p - x1,
                           x1*x2*z0 - x0p - x0, x2^3*z0 - x0p*x1p + x0*x1)
        """
        rank = self.n()

        xvars = ['x{}'.format(t) for t in range(rank)]
        xpvars = ['x{}p'.format(t) for t in range(rank)]
        gens = xvars + xpvars
        initial_product = '*'.join(g for g in xvars)

        lower_var = self.cluster()
        for t in range(self.b_matrix().nrows()):
            lower_var += [(self.mutate(t, inplace=False)).cluster()[t]]

        deep_gens = [initial_product]
        for t in range(rank):
            neighbor_product = '*'.join(xpvars[s] if s == t else xvars[s]
                                        for s in range(rank))
            deep_gens += [neighbor_product]

        rels = ["-{}*{}+{}".format(gens[t], gens[t + rank],
                                   lower_var[t + rank].numerator())
                for t in range(rank)]

        while True:
            R = PolynomialRing(QQ, gens, order='invlex')
            I = R.ideal(rels)
            J = R.ideal(initial_product)
            if verbose:
                msg = 'Computing relations among {} generators'
                print(msg.format(len(gens)))
            start = time.time()
            ISat = I.saturation(J)[0]
            spend = time.time() - start
            if verbose:
                msg = 'Computed {} relations in {} seconds'
                print(msg.format(len(ISat.gens()), spend))
            deep_ideal = R.ideal(deep_gens) + ISat
            initial_product_ideal = R.ideal(initial_product) + ISat
            if verbose:
                print('Attempting to find a new element of the upper bound')
            start = time.time()
            M = initial_product_ideal.saturation(deep_ideal)[0]
            spend = time.time() - start
            if M == initial_product_ideal:
                if verbose:
                    print('Verified that there are no new elements in', spend, 'seconds')
                    print('Returning a presentation for the upper bound')
                return R.quotient_ring(ISat)
            else:
                gens.append('z' + str(len(gens) - 2 * rank))
                new_gen_found = False
                i = 0
                M_gens = M.gens()
                while (not new_gen_found) and i < len(M_gens):
                    f = initial_product_ideal.reduce(M_gens[i])
                    if f != 0:
                        rels.append('z' + str(len(gens) - 2 * rank - 1) + '*' + initial_product + '-(' + str(f) + ')')
                        new_gen_found = True
                        if verbose:
                            print('Found a new element in', spend, 'seconds!')
                            print('')
                    i += 1

    def get_upper_cluster_algebra_element(self,a):
        r"""
        Compute an element in the upper cluster algebra of `B` corresponding to the vector `a \in \ZZ^n`.

        See [LLM2014]_ for more details.

        INPUT:

<<<<<<< HEAD
        - `B` -- a skew-symmetric matrix. Must have the same number of columns as the length of the vectors in `vd`.
=======
        - ``B`` -- a skew-symmetric matrix. Must have the same number of columns
          as the length of the vectors in `vd`.
>>>>>>> e5fd4e13
        - ``a`` -- a vector in `\ZZ^n` where `n` is the number of columns in `B`.

        OUTPUT:

        Return an element in the upper cluster algebra. Depending on the input it may or may not be irreducible.

        EXAMPLES::

            sage: B = matrix([[0,3,-3],[-3,0,3],[3,-3,0],[1,0,0],[0,1,0],[0,0,1]])
            sage: C = ClusterSeed(B)
            sage: C.get_upper_cluster_algebra_element([1,1,0])
            (x0^3*x2^3*x3*x4 + x2^6*x3 + x1^3*x2^3)/(x0*x1)
            sage: C.get_upper_cluster_algebra_element([1,1,1])
            x0^2*x1^2*x2^2*x3*x4*x5 + x0^2*x1^2*x2^2

            sage: B = matrix([[0,3,0],[-3,0,3],[0,-3,0]])
            sage: C = ClusterSeed(B)
            sage: C.get_upper_cluster_algebra_element([1,1,0])
            (x1^3*x2^3 + x0^3 + x2^3)/(x0*x1)
            sage: C.get_upper_cluster_algebra_element([1,1,1])
            (x0^3*x1^3 + x1^3*x2^3 + x0^3 + x2^3)/(x0*x1*x2)

            sage: B = matrix([[0,2],[-3,0],[4,-5]])
            sage: C = ClusterSeed(B)
            sage: C.get_upper_cluster_algebra_element([1,1])
            (x2^9 + x1^3*x2^5 + x0^2*x2^4)/(x0*x1)

            sage: B = matrix([[0,3,-5],[-3,0,4],[5,-4,0]])
            sage: C = ClusterSeed(B)
            sage: C.get_upper_cluster_algebra_element([1,1,1])
            x0^4*x1^2*x2^3 + x0^2*x1^3*x2^4
        """
        B=self.b_matrix()
        # Checks if the length of the
        if len(a) != B.ncols():
            raise ValueError('The length of the input vector must be the same as the number of columns of B.')
        # Runs helper functions.
        v=_vector_decomposition(a,B.nrows())
        c=self._compute_compatible_vectors(v)
        return self._produce_upper_cluster_algebra_element(v,c)

    def LLM_gen_set(self, size_limit=-1):
        r"""
        Produce a list of upper cluster algebra elements corresponding to all
        vectors in `\{0,1\}^n`.

        INPUT:

        - ``B`` -- a skew-symmetric matrix.
        - ``size_limit`` -- a limit on how many vectors you want
          the function to return.

        OUTPUT:

        An array of elements in the upper cluster algebra.

        EXAMPLES::

            sage: B = matrix([[0,1,0],[-1,0,1],[0,-1,0],[1,0,0],[0,1,0],[0,0,1]])
            sage: C = ClusterSeed(B)
            sage: C.LLM_gen_set()
            [1,
             (x1 + x3)/x0,
             (x0*x4 + x2)/x1,
             (x0*x3*x4 + x1*x2 + x2*x3)/(x0*x1),
             (x1*x5 + 1)/x2,
             (x1^2*x5 + x1*x3*x5 + x1 + x3)/(x0*x2),
             (x0*x1*x4*x5 + x0*x4 + x2)/(x1*x2),
             (x0*x1*x3*x4*x5 + x0*x3*x4 + x1*x2 + x2*x3)/(x0*x1*x2)]
        """
        from sage.modules.free_module import VectorSpace
        from sage.rings.finite_rings.finite_field_constructor import GF
        B = self.b_matrix()
        aSet = VectorSpace(GF(2), B.ncols()).list()
        genSet = []
        for i in range(len(aSet)):
            if i == size_limit:
                break
            a = aSet[i]
            genSet.append(self.get_upper_cluster_algebra_element(a))
        return (genSet)

    def _compute_compatible_vectors(self, vd):
        r"""
        Return a list of compatible vectors for each vector in the vector decomposition ``vd``.

        Compatibility is defined as in [LLM2014]_ with respect to the
        matrix `B`.

        INPUT:

        - ``B`` -- a skew-symmetric matrix. Must have the same number of columns
          as the length of the vectors in ``vd``.
        - ``vd`` -- a collection of tuples `(v,z)` with `v \in \{0,1\}^n` and `z \in \ZZ`.
<<<<<<< HEAD
          `n` must be the number of columns in `B`. Taken from the output of vector_decomposition.
=======
          `n` must be the number of columns in `B`. Taken from the output of
          :func:`_vector_decomposition`.
>>>>>>> e5fd4e13

        OUTPUT:

        a 2-dimensional array containing all the vectors compatible with each vector in ``vd.``

        .. NOTE::

            If the vector in ``vd`` is negative, it will not have any
            compatible vectors, so it does not contribute to the list.

        EXAMPLES::

            sage: from sage.combinat.cluster_algebra_quiver.cluster_seed import _vector_decomposition

            sage: B = matrix([[0,1,0,0],[-1,0,1,0],[0,-1,0,1],[0,0,-1,0]])
            sage: C = ClusterSeed(B)
            sage: v = _vector_decomposition([3,2,3,4],4)
            sage: C._compute_compatible_vectors(v)
            [[[0, 0, 0, 0], [0, 0, 0, 1], [0, 0, 1, 1], [0, 1, 1, 1], [1, 1, 1, 1]],
            [[0, 0, 0, 0],
            [0, 0, 0, 1],
            [0, 0, 1, 1],
            [1, 0, 0, 0],
            [1, 0, 0, 1],
            [1, 0, 1, 1]],
            [[0, 0, 0, 0], [0, 0, 0, 1]]]


            sage: B = matrix([[0,1,1,0],[-1,0,1,1],[-1,-1,0,0],[0,-1,0,0]])
            sage: C = ClusterSeed(B)
            sage: v = _vector_decomposition([2,-1,3,-2],4)
            sage: C._compute_compatible_vectors(v)
            [[],
             [],
             [[0, 0, 0, 0], [0, 0, 1, 0], [1, 0, 1, 0]],
             [[0, 0, 0, 0], [0, 0, 1, 0]]]
        """
        B = self.b_matrix()
        # E is the set of 'edges' in the quiver. It records the tuple
        # of indices `(i,j)` if `b_{ij} > 0`.
        E = []
        # Checks the upper triangular part of the exchange graph.
        num_cols = B.ncols()
        num_rows = B.nrows()
        for j in range(num_cols):
            for i in range(j, num_rows):
                if B[i][j] > 0:
                    E.append([i, j])
                elif B[i][j] < 0:
                    E.append([j, i])
        # Checks for edges to frozen vertices.
        num_frozens = num_rows - num_cols
        for k in range(num_frozens):
            for j in range(i, num_cols):
                if B[k + num_cols][j] > 0:
                    E.append([i, j])
                elif B[i][j] < 0:
                    E.append([j, i])

        # For each vector a in vd. check if a vector s in {0,1}^n is compatible.
        compatibleList = []
        psetvect_temp = list(itertools.product([0, 1], repeat=num_cols))
        psetvect = []
        for p_tuple in psetvect_temp:
            p = list(p_tuple)
            while len(p) < len(vd[0][0]):
                p.append(0)
            psetvect.append(p)

        for a in vd:
            if any(am < 0 for am in a[0]):
                compatibleList.append([])
                continue
                # If the vector a in vd is non-positive, it is not compatible
                # with any vector. 0 vector will pass this check but will be
                # handled later.
            clist = []
            for s in psetvect:
                # The first possible failure for compatibility is if
                # any entry in s is larger than the corresponding entry
                # of a. Only checks for the mutable vertices since all
                # entries in a_i i > num_cols are zero.
                if any(s[k] > a[0][k] for k in range(num_cols)):
                    continue
                # The second possible failure is if (s_i,a_j-s_j) = (1,1).
                if any(s[e[0]] == 1 == (a[0][e[1]] - s[e[1]]) for e in E):
                    continue
                clist.append(s)
            compatibleList.append(clist)
        return compatibleList

    def _produce_upper_cluster_algebra_element(self, vd, cList):
        r"""
        Takes the compatible vectors and uses them to produce a Laurent polynomial in the upper cluster algebra.

        EXAMPLES::

            sage: from sage.combinat.cluster_algebra_quiver.cluster_seed import _vector_decomposition

            sage: B = matrix([[0,1,0,0],[-1,0,1,1],[0,-1,0,0],[0,-1,0,0],[1,0,0,0],[0,1,0,0],[0,0,1,0],[0,0,0,1]])
            sage: C = ClusterSeed(B)
            sage: v = _vector_decomposition([1,2,1,2],8)
            sage: c = C._compute_compatible_vectors(v)
            sage: C._produce_upper_cluster_algebra_element(v,c)
            (x0^2*x1^3*x4*x5^2*x6*x7^2 + x0*x1^2*x2*x3*x4*x5*x6*x7 + 2*x0^2*x1^2*x4*x5^2*x6*x7 + x0^2*x1^2*x4*x5^2*x7^2 + x0*x1*x2*x3*x4*x5*x6 + x0^2*x1*x4*x5^2*x6 + x0*x1^2*x2*x3*x5*x7 + 2*x0*x1*x2*x3*x4*x5*x7 + 2*x0^2*x1*x4*x5^2*x7 + x1*x2^2*x3^2 + x2^2*x3^2*x4 + x0*x1*x2*x3*x5 + 2*x0*x2*x3*x4*x5 + x0^2*x4*x5^2)/(x0*x1^2*x2*x3^2)

            sage: B = matrix([[0,1,1,0],[-1,0,1,1],[-1,-1,0,0],[0,-1,0,0]])
            sage: C = ClusterSeed(B)
            sage: v = _vector_decomposition([2,-1,3,-2],4)
            sage: c = C._compute_compatible_vectors(v)
            sage: C._produce_upper_cluster_algebra_element(v,c)
            (x0^3*x1^4*x3^2 + 2*x0^2*x1^4*x2*x3^2 + x0*x1^4*x2^2*x3^2 + 3*x0^2*x1^3*x3^2 + 4*x0*x1^3*x2*x3^2 + x1^3*x2^2*x3^2 + 3*x0*x1^2*x3^2 + 2*x1^2*x2*x3^2 +
            x1*x3^2)/(x0^2*x2^3)
        """
        B = self.b_matrix()
        # Creates a the fraction field of a polynomial ring in which to build the Laurent polynomials.
        num_cols = B.ncols()
        num_rows = B.nrows()
        R = PolynomialRing(QQ, num_rows, 'x')
        # Computes the Laurent Polynomial for each vector in the decomposition.
        finalP = []
        # Laurent polynomial for each vector in {0,1}^n
        for i in range(len(vd)):
            numerator = 0
            if cList[i]:
                # If the vector in vd is negative then it did not
                # contribute any compatible vectors. It will only
                # contribute a Laurent monomial. This is the case when
                # cList[i]=[]
                # Each compatible sequence gives a term in the
                # numerator of the Laurent polynomial.
                for s in cList[i]:
                    term = 1
                    # Calculates the monomial in the term.
                    for j in range(num_rows):
                        x = R.gen(j)
                        expn = 0
                        # The exponent is determined by the vectors a,s, and the matrix B.
                        for k in range(num_cols):
                            expn += (vd[i][0][k]-s[k])*max(0, B[j][k])+s[k]*max(0, -B[j][k])
                        term *= x ** expn
                    numerator += term
            # Gives a numerator for the negative vector, or else the product would be zero.
            else:
                numerator = 1

            # Uses the vectors in vd to calculates the denominator of the Laurent.
            denominator = 1
            for l in range(num_cols):
                denominator = denominator * (R.gen(l))**vd[i][0][l]
            # Each copy of a vector in vd contributes a factor of the Laurent polynomial calculated from it.
            final = (numerator/denominator)**vd[i][1]
            finalP.append(final)
        laurentP = 1
        # The UCA element for the vector a is the product of the elements produced from the vectors in its decomposition.
        for p in finalP:
            laurentP *= p
        return laurentP


def _bino(n, k):
    """
    Binomial coefficient which we define as zero for negative n.

    EXAMPLES::

        sage: from sage.combinat.cluster_algebra_quiver.cluster_seed import _bino
        sage: _bino(3, 2)
        3
        sage: _bino(-3, 2)
        0
    """
    if n >= 0:
        from sage.arith.misc import binomial
        return binomial(n, k)
    else:
        return 0


def coeff_recurs(p, q, a1, a2, b, c):
    """
    Coefficients in Laurent expansion of greedy element, as defined by recursion.

    EXAMPLES::

        sage: from sage.combinat.cluster_algebra_quiver.cluster_seed import coeff_recurs
        sage: coeff_recurs(1, 1, 5, 5, 3, 3)
        10
    """
    if p == 0 and q == 0:
        return 1
    elif p < 0 or q < 0:
        return 0
    else:
        if c*a1*q <= b*a2*p:
            return sum((-1)**(k-1)*coeff_recurs(p-k, q, a1, a2, b, c)*_bino(a2-c*q+k-1, k)
                       for k in range(1, p+1))
        else:
            return sum((-1)**(k-1)*coeff_recurs(p, q-k, a1, a2, b, c)*_bino(a1-b*p+k-1, k)
                       for k in range(1, q+1))


def PathSubset(n, m):
    r"""
    Encode a *maximal* Dyck path from `(0,0)` to `(n,m)` (for `n \geq m \geq 0`) as a subset of `\{0,1,2,..., 2n-1\}`.

    The encoding is given by indexing horizontal edges by odd numbers and vertical edges by evens.

    The horizontal between `(i,j)` and `(i+1,j)` is indexed by the odd number `2*i+1`.
    The vertical between `(i,j)` and `(i,j+1)` is indexed by the even number `2*j`.

    EXAMPLES::

        sage: from sage.combinat.cluster_algebra_quiver.cluster_seed import PathSubset
        sage: PathSubset(4,0)
        {1, 3, 5, 7}
        sage: PathSubset(4,1)
        {1, 3, 5, 6, 7}
        sage: PathSubset(4,2)
        {1, 2, 3, 5, 6, 7}
        sage: PathSubset(4,3)
        {1, 2, 3, 4, 5, 6, 7}
        sage: PathSubset(4,4)
        {0, 1, 2, 3, 4, 5, 6, 7}
    """
    S = set(2 * i + 1 for i in range(n))
    if m > 0:
        for j in range(n):
            if ((j+1)*m) // n - (j*m) // n == 1:
                S.add(2 * j)
    return set(S)


def SetToPath(T):
    r"""
    Rearrange the encoding for a *maximal* Dyck path (as a set) so that it is a list in the proper order of the edges.

    EXAMPLES::

        sage: from sage.combinat.cluster_algebra_quiver.cluster_seed import PathSubset
        sage: from sage.combinat.cluster_algebra_quiver.cluster_seed import SetToPath
        sage: SetToPath(PathSubset(4,0))
        [1, 3, 5, 7]
        sage: SetToPath(PathSubset(4,1))
        [1, 3, 5, 7, 6]
        sage: SetToPath(PathSubset(4,2))
        [1, 3, 2, 5, 7, 6]
        sage: SetToPath(PathSubset(4,3))
        [1, 3, 2, 5, 4, 7, 6]
        sage: SetToPath(PathSubset(4,4))
        [1, 0, 3, 2, 5, 4, 7, 6]
    """
    n = (max(T)+1) // 2
    ans = [1]
    for i in range(n-1):
        if 2*i in T:
            ans.append(2*i)
        ans.append(2*i+3)
    if 2*n-2 in T:
        ans.append(2*n-2)
    return ans


def is_LeeLiZel_allowable(T,n,m,b,c):
    """
    Check if the subset `T` contributes to the computation of the greedy element `x[m,n]` in the rank two `(b,c)`-cluster algebra.

    This uses the conditions of Lee-Li-Zelevinsky's paper [LLZ2014]_.

    EXAMPLES::

        sage: from sage.combinat.cluster_algebra_quiver.cluster_seed import is_LeeLiZel_allowable
        sage: is_LeeLiZel_allowable({1,3,2,5,7,6},4,2,6,6)
        False
        sage: is_LeeLiZel_allowable({1,2,5},3,3,1,1)
        True
    """
    horiz = set(T).intersection(PathSubset(n, 0))
    vert = set(T).symmetric_difference(horiz)
    if len(horiz) == 0 or len(vert) == 0:
        return True
    else:
        Latt = SetToPath(PathSubset(n, m))
        for u in horiz:
            from sage.combinat.words.word import Word
            from sage.modules.free_module_element import vector
            WW = Word(Latt)
            LattCycled = vector(WW.conjugate(Latt.index(u))).list()
            for v in vert:
                uv_okay = False
                for A in range(LattCycled.index(v)):
                    EA = []
                    AF = copy(LattCycled)
                    for i in range(LattCycled.index(v), len(LattCycled)-1):
                        AF.pop()
                    AF.reverse()
                    for i in range(A+1):
                        EA.append(LattCycled[i])
                        AF.pop()
                    AF.reverse()
                    nAF1 = 0
                    for i in range(len(AF)):
                        if AF[i] % 2 == 1:
                            nAF1 += 1
                    nAF2 = 0
                    for i in range(len(AF)):
                        if AF[i] % 2 == 0 and AF[i] in vert:
                            nAF2 += 1
                    nEA2 = 0
                    for i in range(len(EA)):
                        if EA[i] % 2 == 0:
                            nEA2 += 1
                    nEA1 = 0
                    for i in range(len(EA)):
                        if EA[i] % 2 == 1 and EA[i] in horiz:
                            nEA1 += 1
                    if nAF1 == b*nAF2 or nEA2 == c*nEA1:
                        uv_okay = True
                if not uv_okay:
                    return False
        return True


def get_green_vertices(C):
    r"""
    Get the green vertices from a matrix.

    Will go through each column and return
    the ones where no entry is greater than 0.

    INPUT:

    - ``C`` -- The C-matrix to check

    EXAMPLES::

        sage: from sage.combinat.cluster_algebra_quiver.cluster_seed import get_green_vertices
        sage: S = ClusterSeed(['A',4]); S.mutate([1,2,3,2,0,1,2,0,3])
        sage: get_green_vertices(S.c_matrix())
        [0, 3]
    """
    return [i for i, v in enumerate(C.columns()) if any(x > 0 for x in v)]


def get_red_vertices(C):
    r"""
    Get the red vertices from a matrix.

    Will go through each column and return
    the ones where no entry is less than 0.

    INPUT:

    - ``C`` -- The C-matrix to check

    EXAMPLES::

        sage: from sage.combinat.cluster_algebra_quiver.cluster_seed import get_red_vertices
        sage: S = ClusterSeed(['A',4]); S.mutate([1,2,3,2,0,1,2,0,3])
        sage: get_red_vertices(S.c_matrix())
        [1, 2]
    """
    return [i for i, v in enumerate(C.columns()) if any(x < 0 for x in v)]


def _vector_decomposition(a, length):
    r"""
    Decompose an integer vector.

    INPUT:

    - `a` -- a vector in `\ZZ^n`

    OUTPUT:

    A decomposition of `a` into vectors `b_i \in \{0,1\}^n` such that
    `a= \sum c_i b_i` for `c_i \in \ZZ.`

    Return an array of tuples `\right[b_i,c_i\left].`

    EXAMPLES::

        sage: from sage.combinat.cluster_algebra_quiver.cluster_seed import _vector_decomposition
        sage: _vector_decomposition([2,-1,3,-2],4)
        [[(0, -1, 0, 0), 1], [(0, 0, 0, -1), 2], [(1, 0, 1, 0), 2], [(0, 0, 1, 0), 1]]
        sage: _vector_decomposition([3,2,3,4],4)
        [[(1, 1, 1, 1), 2], [(1, 0, 1, 1), 1], [(0, 0, 0, 1), 1]]
    """
    multiList = []
    a_plus = []
    for i in range(len(a)):
        if a[i] < 0:
            a_plus.append(0)
            # create a vector with i-th coordinate -1
            temp = [0] * length
            temp[i] = -1
            multiList.append([tuple(temp), -a[i]])
        else:
            a_plus.append(a[i])

    # Finds the difference between the largest and smallest entry in
    # the vector to determine how many vectors are in the
    # decomposition
    maxi = 0
    mini = 0
    for api in a_plus:
        maxi = max(maxi, api)
        mini = min(mini, api)
    diff = maxi - mini

    # Creates a copy of a that will be edited when decomposing the vector.
    ap = copy(a_plus)
    if maxi == 0 == mini:
        ap = []
        for i in range(length):
            ap.append(0)
        return [[ap, 1]]

    # Resets the counter i and puts the integer partition of the ith
    # component of a into an array.
    cols = []
    for i in range(len(a_plus)):
        c = []
        for j in range(diff):
            if ap[i] > 0:
                c.append(1)
                ap[i] -= 1
            elif ap[i] < 0:
                c.append(-1)
                ap[i] += 1
            elif ap[i] == 0:
                c.append(0)
        cols.append(c)

    # Converts the integer partitions into decomposition vectors.
    for i in range(len(cols)):
        if cols[i][0] < 0:
            cols[i].reverse()
    mat = matrix(cols)

    # Adds a zero to the end of every vector for each frozen vertex.
    froz_mat = matrix(length - mat.nrows(), mat.ncols())
    mat = mat.stack(froz_mat)
    mat = mat.transpose()
    vects = mat.rows()

    # Collects identical decomposition vectors and counts their multiplicities.
    while vects:
        vect = vects[0]
        count = vects.count(vect)
        multiList.append([vect, count])
        for i in range(count):
            vects.remove(vect)
    return multiList


def _power_set(n):
    r"""
    Return an array of all vectors in `\{0,1\}^n`.

    INPUT:

    - `n` -- an integer.

    OUTPUT:

    A 2-dimensional array containing all elements of `\{0,1\}^n`.

    EXAMPLES::

        sage: from sage.combinat.cluster_algebra_quiver.cluster_seed import _power_set

        sage: _power_set(2)
        [[0, 0], [0, 1], [1, 0], [1, 1]]

        sage: _power_set(5)
        [[0, 0, 0, 0, 0],
        [0, 0, 0, 0, 1],
        [0, 0, 0, 1, 0],
        [0, 0, 0, 1, 1],
        [0, 0, 1, 0, 0],
        [0, 0, 1, 0, 1],
        [0, 0, 1, 1, 0],
        [0, 0, 1, 1, 1],
        [0, 1, 0, 0, 0],
        [0, 1, 0, 0, 1],
        [0, 1, 0, 1, 0],
        [0, 1, 0, 1, 1],
        [0, 1, 1, 0, 0],
        [0, 1, 1, 0, 1],
        [0, 1, 1, 1, 0],
        [0, 1, 1, 1, 1],
        [1, 0, 0, 0, 0],
        [1, 0, 0, 0, 1],
        [1, 0, 0, 1, 0],
        [1, 0, 0, 1, 1],
        [1, 0, 1, 0, 0],
        [1, 0, 1, 0, 1],
        [1, 0, 1, 1, 0],
        [1, 0, 1, 1, 1],
        [1, 1, 0, 0, 0],
        [1, 1, 0, 0, 1],
        [1, 1, 0, 1, 0],
        [1, 1, 0, 1, 1],
        [1, 1, 1, 0, 0],
        [1, 1, 1, 0, 1],
        [1, 1, 1, 1, 0],
        [1, 1, 1, 1, 1]]
    """
    p = _multi_concatenate([[]], [0, 1])
    for i in range(n - 1):
        p = _multi_concatenate(p, [0, 1])
    return p


def _multi_concatenate(l1, l2):
    r"""
    Each element of `l2` gets added to the end of a copy of each array in `l1`.
    Used to produce the power set.

    INPUT:

    -`l1` -- a 2-dimensional array.
    -`l2` -- a single array.

    OUTPUT:

    A 2-dimensional array.

    EXAMPLES::

        sage: from sage.combinat.cluster_algebra_quiver.cluster_seed import _multi_concatenate

        sage: _multi_concatenate([[0,1,2]],[3,4,5])
        [[0, 1, 2, 3], [0, 1, 2, 4], [0, 1, 2, 5]]

        sage: _multi_concatenate([[0,1,2],[3,4,5]],[6,7,8])
        [[0, 1, 2, 6],
        [0, 1, 2, 7],
        [0, 1, 2, 8],
        [3, 4, 5, 6],
        [3, 4, 5, 7],
        [3, 4, 5, 8]]
    """
    plist = []
    for i in l1:
        for j in l2:
            ip = copy(i)
            ip.append(j)
            plist.append(ip)
    return plist


class ClusterVariable(FractionFieldElement):
    r"""
    This class is a thin wrapper for cluster variables in cluster seeds.

    It provides the extra feature to store if a variable is frozen or not.

    - the associated positive root::

        sage: S = ClusterSeed(['A',3])
        sage: for T in S.variable_class_iter():
        ....:     print("{} {}".format(T, T.almost_positive_root()))
        x0 -alpha[1]
        x1 -alpha[2]
        x2 -alpha[3]
        (x1 + 1)/x0 alpha[1]
        (x1^2 + x0*x2 + 2*x1 + 1)/(x0*x1*x2) alpha[1] + alpha[2] + alpha[3]
        (x1 + 1)/x2 alpha[3]
        (x0*x2 + x1 + 1)/(x0*x1) alpha[1] + alpha[2]
        (x0*x2 + 1)/x1 alpha[2]
        (x0*x2 + x1 + 1)/(x1*x2) alpha[2] + alpha[3]
    """
    def __init__(self, parent, numerator, denominator, coerce=True, reduce=True, mutation_type=None, variable_type=None, xdim=0):
        r"""
        Initialize a cluster variable in the same way that elements in the field of rational functions are initialized.

        .. SEEALSO:: :class:`Fraction Field of Multivariate Polynomial Ring`

        TESTS::

            sage: S = ClusterSeed(['A',2])
            sage: for f in S.cluster():
            ....:     print(type(f))
            <class 'sage.combinat.cluster_algebra_quiver.cluster_seed.ClusterVariable'>
            <class 'sage.combinat.cluster_algebra_quiver.cluster_seed.ClusterVariable'>

            sage: S.variable_class()
            [(x0 + x1 + 1)/(x0*x1), (x1 + 1)/x0, (x0 + 1)/x1, x1, x0]
        """
        FractionFieldElement.__init__(self, parent, numerator, denominator, coerce=coerce, reduce=reduce)
        self._n = xdim
        self._mutation_type = mutation_type
        self._variable_type = variable_type

    def almost_positive_root(self):
        r"""
        Return the *almost positive root* associated to ``self`` if ``self`` is of finite type.

        EXAMPLES::

            sage: S = ClusterSeed(['A',3])
            sage: for T in S.variable_class_iter():
            ....:     print("{} {}".format(T, T.almost_positive_root()))
            x0 -alpha[1]
            x1 -alpha[2]
            x2 -alpha[3]
            (x1 + 1)/x0 alpha[1]
            (x1^2 + x0*x2 + 2*x1 + 1)/(x0*x1*x2) alpha[1] + alpha[2] + alpha[3]
            (x1 + 1)/x2 alpha[3]
            (x0*x2 + x1 + 1)/(x0*x1) alpha[1] + alpha[2]
            (x0*x2 + 1)/x1 alpha[2]
            (x0*x2 + x1 + 1)/(x1*x2) alpha[2] + alpha[3]
        """
        if self._variable_type == 'frozen variable':
            raise ValueError('The variable is frozen.')
        if isinstance(self._mutation_type, str):
            raise ValueError('The cluster algebra for %s is not of finite type.' % self._repr_())
        if self._mutation_type is None:
            self._mutation_type = self.parent().mutation_type()
        if self._mutation_type.is_finite():
            from sage.combinat.root_system.root_system import RootSystem
            # the import above is used in the line below
            mt = self._mutation_type._repr_()
            # mt is a string of the shape "['A', 15]"
            # where A is a single letter and 15 is an integer
            Phi = RootSystem([mt[2: 3], ZZ(mt[6: -1])])
            Phiplus = Phi.root_lattice().simple_roots()

            if self.denominator() == 1:
                return -Phiplus[self.numerator().degrees().index(1) + 1]
            root = self.denominator().degrees()
            return sum([root[i] * Phiplus[i + 1] for i in range(self._n)])
        else:
            raise ValueError('The cluster algebra for %s is not of finite type.' % self._repr_())<|MERGE_RESOLUTION|>--- conflicted
+++ resolved
@@ -69,12 +69,6 @@
     - ``data`` -- can be any of the following::
 
       * :class:`QuiverMutationType`
-<<<<<<< HEAD
-      * :class:`str` -- a string representing a :class:`QuiverMutationType` or a common quiver type (see Examples)
-      * :class:`ClusterQuiver`
-      * :class:`Matrix` -- a skew-symmetrizable matrix
-      * :class:`DiGraph` -- must be the input data for a quiver
-=======
 
       * :class:`str` -- a string representing a :class:`QuiverMutationType`
         or a common quiver type (see Examples)
@@ -85,7 +79,6 @@
 
       * :class:`DiGraph` -- must be the input data for a quiver
 
->>>>>>> e5fd4e13
       * List of edges -- must be the edge list of a digraph for a quiver
 
     EXAMPLES::
@@ -401,17 +394,11 @@
         INPUT:
 
         - ``use`` -- (default: ``True``) If ``True``, will use c-vectors
-<<<<<<< HEAD
-        - ``bot_is_c`` -- (default: ``False``) If ``True`` and :class:`ClusterSeed` ``self`` has ``self._m == self._n``,
-          then will assume bottom half of the extended exchange matrix is the c-matrix.
-          If ``True``, lets the :class:`ClusterSeed` know c-vectors can be calculated.
-=======
         - ``bot_is_c`` -- (default: ``False``) If ``True`` and
           :class:`ClusterSeed` ``self`` has ``self._m == self._n``, then will
           assume bottom half of the extended exchange matrix is the c-matrix.
           If ``True``, lets the :class:`ClusterSeed` know c-vectors can be
           calculated.
->>>>>>> e5fd4e13
 
         EXAMPLES::
 
@@ -661,15 +648,10 @@
         INPUT:
 
         - ``use`` -- (default: ``True``) If ``True``, will use F-polynomials
-<<<<<<< HEAD
-        - ``user_labels`` -- (default: ``None``) If set, will overwrite the default cluster variable labels
-        - ``user_labels_prefix`` -- (default: ``None``) If set, will overwrite the default
-=======
         - ``user_labels`` -- (default: ``None``) If set, will overwrite the
           default cluster variable labels
         - ``user_labels_prefix`` -- (default: ``None``) If set, will overwrite
           the default
->>>>>>> e5fd4e13
 
         EXAMPLES::
 
@@ -759,12 +741,8 @@
 
         .. warning::
 
-<<<<<<< HEAD
-        Warning: May initialize all other data to ensure that all c-, d-, and g-vectors agree on the start of mutations.
-=======
             May initialize all other data to ensure that all
             c-, d-, and g-vectors agree on the start of mutations.
->>>>>>> e5fd4e13
 
         INPUT:
 
@@ -824,12 +802,8 @@
         INPUT:
 
         - ``user_labels`` -- The labels that need sanitizing
-<<<<<<< HEAD
-        - ``user_labels_prefix`` -- (default: ``'x'``) The prefix to use for labels if integers given for labels
-=======
         - ``user_labels_prefix`` -- (default: ``'x'``) The prefix to use
           for labels if integers given for labels
->>>>>>> e5fd4e13
 
         EXAMPLES::
 
@@ -1052,14 +1026,6 @@
 
         INPUT:
 
-<<<<<<< HEAD
-        - ``circular`` -- (default: ``False``) if ``True``, the circular plot is chosen, otherwise >>spring<< is used.
-        - ``mark`` -- (default: ``None``) if set to i, the vertex i is highlighted.
-        - ``save_pos`` -- (default: ``False``) if ``True``, the positions of the vertices are saved.
-        - ``force_c`` -- (default: ``False``) if ``True``, will show the frozen vertices even if they were never initialized
-        - ``with_greens`` -- (default: ``False``) if ``True``, will display the green vertices in green
-        - ``add_labels`` -- (default: ``False``) if ``True``, will use the initial variables as labels
-=======
         - ``circular`` -- (default: ``False``) if ``True``, the circular plot
           is chosen, otherwise >>spring<< is used.
         - ``mark`` -- (default: ``None``) if set to i, the vertex i is
@@ -1072,7 +1038,6 @@
           the green vertices in green
         - ``add_labels`` -- (default: ``False``) if ``True``, will use the
           initial variables as labels
->>>>>>> e5fd4e13
 
         EXAMPLES::
 
@@ -1105,15 +1070,6 @@
 
         INPUT:
 
-<<<<<<< HEAD
-        - ``fig_size`` -- (default: 1) factor by which the size of the plot is multiplied.
-        - ``circular`` -- (default: ``False``) if ``True``, the circular plot is chosen, otherwise >>spring<< is used.
-        - ``mark`` -- (default: ``None``) if set to i, the vertex i is highlighted.
-        - ``save_pos`` -- (default: ``False``) if ``True``, the positions of the vertices are saved.
-        - ``force_c`` -- (default: ``False``) if ``True``, will show the frozen vertices even if they were never initialized
-        - ``with_greens`` -- (default: ``False``) if ``True``, will display the green vertices in green
-        - ``add_labels`` -- (default: ``False``) if ``True``, will use the initial variables as labels
-=======
         - ``fig_size`` -- (default: 1) factor by which the size of the plot
           is multiplied.
         - ``circular`` -- (default: ``False``) if ``True``, the circular plot
@@ -1128,7 +1084,6 @@
           green vertices in green
         - ``add_labels`` -- (default: ``False``) if ``True``, will use the
           initial variables as labels
->>>>>>> e5fd4e13
 
         TESTS::
 
@@ -1179,17 +1134,11 @@
         INPUT:
 
         - ``filename`` -- the filename the image is saved to.
-<<<<<<< HEAD
-        - ``circular`` -- (default: ``False``) if ``True``, the circular plot is chosen, otherwise >>spring<< is used.
-        - ``mark`` -- (default: ``None``) if set to i, the vertex i is highlighted.
-        - ``save_pos`` -- (default: ``False``) if ``True``, the positions of the vertices are saved.
-=======
         - ``circular`` -- (default: ``False``) if ``True``, the circular plot
           is chosen, otherwise >>spring<< is used.
         - ``mark`` -- (default: ``None``) if set to i, the vertex i is highlighted.
         - ``save_pos`` -- (default: ``False``) if ``True``, the positions
           of the vertices are saved.
->>>>>>> e5fd4e13
 
         EXAMPLES::
 
@@ -2011,12 +1960,8 @@
 
         INPUT:
 
-<<<<<<< HEAD
-        - ``return_bipartition`` -- (default: ``False``) if ``True``, the bipartition is returned in the case of ``self`` being bipartite.
-=======
         - ``return_bipartition`` -- (default: ``False``) if ``True``, the
           bipartition is returned in the case of ``self`` being bipartite.
->>>>>>> e5fd4e13
 
         EXAMPLES::
 
@@ -2768,15 +2713,6 @@
         INPUT:
 
         - ``sequence`` -- an iterable of vertices of self.
-<<<<<<< HEAD
-        - ``show_sequence`` -- (default: ``False``) if ``True``, a png containing the associated quivers is shown.
-        - ``fig_size`` -- (default: 1.2) factor by which the size of the plot is multiplied.
-        - ``return_output`` -- (default: 'seed') determines what output is to be returned::
-
-          * if ``'seed'``, outputs all the cluster seeds obtained by the ``sequence`` of mutations.
-          * if ``'matrix'``, outputs a list of exchange matrices.
-          * if ``'var'``, outputs a list of new cluster variables obtained at each step.
-=======
 
         - ``show_sequence`` -- (default: ``False``) if ``True``, a png
           containing the associated quivers is shown.
@@ -2794,7 +2730,6 @@
 
           * if ``'var'``, outputs a list of new cluster variables obtained
             at each step.
->>>>>>> e5fd4e13
 
         EXAMPLES::
 
@@ -2845,11 +2780,7 @@
 
         INPUT:
 
-<<<<<<< HEAD
-        - ``options`` -- (default: [``'all'``]) a list of mutation options.
-=======
         - ``options`` -- (default: ``['all']``) a list of mutation options.
->>>>>>> e5fd4e13
         - ``filter`` -- (default: ``None``) A vertex or interval of vertices to limit our search to
 
         Possible options are:
@@ -3436,12 +3367,8 @@
 
         .. warning::
 
-<<<<<<< HEAD
-        WARNING: This command to be phased out since :meth:`use_c_vectors` does this more effectively.
-=======
             This command to be phased out since :meth:`use_c_vectors`
             does this more effectively.
->>>>>>> e5fd4e13
 
         EXAMPLES::
 
@@ -3495,13 +3422,6 @@
 
         INPUT:
 
-<<<<<<< HEAD
-        - ``depth`` -- (default: infinity) integer or infinity, only seeds with distance at most ``depth`` from ``self`` are returned.
-        - ``show_depth`` -- (default: ``False``) if ``True``, the current depth of the mutation is shown while computing.
-        - ``return_paths`` -- (default: ``False``) if ``True``, a shortest path of mutations from ``self`` to the given quiver is returned as well.
-        - ``up_to_equivalence`` -- (default: ``True``) if ``True``, only one seed up to simultaneous permutation of rows and columns of the exchange matrix is recorded.
-        - ``sink_source`` -- (default: ``False``) if ``True``, only mutations at sinks and sources are applied.
-=======
         - ``depth`` -- (default: infinity) integer or infinity, only seeds with
           distance at most ``depth`` from ``self`` are returned.
         - ``show_depth`` -- (default: ``False``) if ``True``, the current depth
@@ -3513,7 +3433,6 @@
           exchange matrix is recorded.
         - ``sink_source`` -- (default: ``False``) if ``True``, only mutations
           at sinks and sources are applied.
->>>>>>> e5fd4e13
 
         EXAMPLES:
 
@@ -3738,11 +3657,6 @@
 
         INPUT:
 
-<<<<<<< HEAD
-        - ``depth`` -- (default: infinity) integer or infinity, only seeds with distance at most ``depth`` from ``self`` are returned
-        - ``show_depth`` -- (default: ``False``) if ``True``, ignored if ``depth`` is set; returns the depth of the mutation class, i.e., the maximal distance from ``self`` of an element in the mutation class
-        - ``up_to_equivalence`` -- (default: ``True``) if ``True``, only clusters up to equivalence are considered.
-=======
         - ``depth`` -- (default: infinity) integer or infinity, only seeds with
           distance at most ``depth`` from ``self`` are returned
         - ``show_depth`` -- (default: ``False``) if ``True``, ignored if
@@ -3750,7 +3664,6 @@
           maximal distance from ``self`` of an element in the mutation class
         - ``up_to_equivalence`` -- (default: ``True``) if ``True``, only
           clusters up to equivalence are considered.
->>>>>>> e5fd4e13
 
         EXAMPLES:
 
@@ -3844,11 +3757,6 @@
 
         INPUT:
 
-<<<<<<< HEAD
-        - ``depth`` -- (default: infinity) integer, only seeds with distance at most ``depth`` from ``self`` are returned
-        - ``return_depth`` -- (default: ``False``) - if ``True``, ignored if ``depth`` is set; returns the depth of the mutation class, i.e., the maximal distance from ``self`` of an element in the mutation class
-        - ``up_to_equivalence`` -- (default: ``True``) if ``True``, only clusters up to equivalence are considered.
-=======
         - ``depth`` -- (default: infinity) integer, only seeds with distance
           at most ``depth`` from ``self`` are returned
         - ``return_depth`` -- (default: ``False``) - if ``True``, ignored if
@@ -3856,7 +3764,6 @@
           the maximal distance from ``self`` of an element in the mutation class
         - ``up_to_equivalence`` -- (default: ``True``) if ``True``, only
           clusters up to equivalence are considered.
->>>>>>> e5fd4e13
 
         EXAMPLES:
 
@@ -3877,15 +3784,10 @@
 
         INPUT:
 
-<<<<<<< HEAD
-        - ``depth`` -- (default:infinity) integer or infinity, only seeds with distance at most ``depth`` from ``self`` are returned
-        - ``up_to_equivalence`` -- (default: ``True``) if ``True``, only `B`-matrices up to equivalence are considered.
-=======
         - ``depth`` -- (default:infinity) integer or infinity, only seeds
           with distance at most ``depth`` from ``self`` are returned
         - ``up_to_equivalence`` -- (default: ``True``) if ``True``, only
           `B`-matrices up to equivalence are considered.
->>>>>>> e5fd4e13
 
         EXAMPLES:
 
@@ -3988,15 +3890,10 @@
 
         INPUT:
 
-<<<<<<< HEAD
-        - ``depth`` -- (default: infinity) integer or infinity, only seeds with distance at most ``depth`` from ``self`` are returned
-        - ``up_to_equivalence`` -- (default: ``True``) if ``True``, only `B`-matrices up to equivalence are considered.
-=======
         - ``depth`` -- (default: infinity) integer or infinity, only seeds
           with distance at most ``depth`` from ``self`` are returned
         - ``up_to_equivalence`` -- (default: ``True``) if ``True``, only
           `B`-matrices up to equivalence are considered.
->>>>>>> e5fd4e13
 
         EXAMPLES:
 
@@ -4018,15 +3915,10 @@
 
         INPUT:
 
-<<<<<<< HEAD
-            - ``depth`` -- (default: infinity) integer, only seeds with distance at most ``depth`` from ``self`` are returned
-            - ``ignore_bipartite_belt`` -- (default: ``False``) if ``True``, the algorithm does not use the bipartite belt
-=======
             - ``depth`` -- (default: infinity) integer, only seeds with distance
               at most ``depth`` from ``self`` are returned
             - ``ignore_bipartite_belt`` -- (default: ``False``) if ``True``,
               the algorithm does not use the bipartite belt
->>>>>>> e5fd4e13
 
         EXAMPLES:
 
@@ -4154,15 +4046,10 @@
 
         INPUT:
 
-<<<<<<< HEAD
-            - ``depth`` -- (default: infinity) integer, only seeds with distance at most ``depth`` from ``self`` are returned
-            - ``ignore_bipartite_belt`` -- (default: ``False``) if ``True``, the algorithms does not use the bipartite belt
-=======
         - ``depth`` -- (default: infinity) integer, only seeds with distance
           at most ``depth`` from ``self`` are returned
         - ``ignore_bipartite_belt`` -- (default: ``False``) if ``True``, the
           algorithm does not use the bipartite belt
->>>>>>> e5fd4e13
 
         EXAMPLES:
 
@@ -4210,17 +4097,11 @@
 
         INPUT:
 
-<<<<<<< HEAD
-        - ``nr_of_checks`` -- (default: ``None``) number of mutations applied. Standard is 500*(number of vertices of ``self``).
-        - ``return_path`` -- (default: ``False``) if ``True``, in case of ``self`` not being mutation finite,
-          a path from ``self`` to a quiver with an edge label `(a,-b)` and `a*b > 4` is returned.
-=======
         - ``nr_of_checks`` -- (default: ``None``) number of mutations applied.
           Standard is 500 times the number of vertices of ``self``.
         - ``return_path`` -- (default: ``False``) if ``True``, in case of
           ``self`` not being mutation finite, a path from ``self`` to a quiver
           with an edge label `(a,-b)` and `a*b > 4` is returned.
->>>>>>> e5fd4e13
 
         ALGORITHM:
 
@@ -4251,12 +4132,8 @@
 
     def mutation_type(self):
         r"""
-<<<<<<< HEAD
-        Return the mutation_type of each connected component of ``self``, if it can be determined.
-=======
         Return the mutation type of each connected component of ``self``, if it can be determined.
 
->>>>>>> e5fd4e13
         Otherwise, the mutation type of this component is set to be unknown.
 
         The mutation types of the components are ordered by vertex labels.
@@ -4597,12 +4474,8 @@
 
         INPUT:
 
-<<<<<<< HEAD
-        - `B` -- a skew-symmetric matrix. Must have the same number of columns as the length of the vectors in `vd`.
-=======
         - ``B`` -- a skew-symmetric matrix. Must have the same number of columns
           as the length of the vectors in `vd`.
->>>>>>> e5fd4e13
         - ``a`` -- a vector in `\ZZ^n` where `n` is the number of columns in `B`.
 
         OUTPUT:
@@ -4697,12 +4570,8 @@
         - ``B`` -- a skew-symmetric matrix. Must have the same number of columns
           as the length of the vectors in ``vd``.
         - ``vd`` -- a collection of tuples `(v,z)` with `v \in \{0,1\}^n` and `z \in \ZZ`.
-<<<<<<< HEAD
-          `n` must be the number of columns in `B`. Taken from the output of vector_decomposition.
-=======
           `n` must be the number of columns in `B`. Taken from the output of
           :func:`_vector_decomposition`.
->>>>>>> e5fd4e13
 
         OUTPUT:
 
