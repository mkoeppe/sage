--- conflicted
+++ resolved
@@ -93,10 +93,6 @@
     """
     @staticmethod
     def __classcall__(cls, Sym, k, t='t'):
-<<<<<<< HEAD
-        return super().__classcall__(cls, Sym, k, Sym.base_ring()(t))
-
-=======
         """
         Normalize the arguments.
 
@@ -113,7 +109,6 @@
         """
         return super().__classcall__(cls, Sym, k, Sym.base_ring()(t))
 
->>>>>>> 6184336d
     def __init__(self, Sym, k, t):
         r"""
         Class of LLT symmetric function bases
@@ -687,7 +682,6 @@
         self._m_to_self_cache = m_to_hsp_cache[level]
 
         LLT_generic.__init__(self, llt, prefix="HSp%s" % level)
-        self._descriptor = (("llt", {"k": self.level(), "t": self.t}), ("hspin",))
 
     def _to_m(self, part):
         r"""
@@ -756,7 +750,6 @@
         self._self_to_m_cache = hcosp_to_m_cache[level]
         self._m_to_self_cache = m_to_hcosp_cache[level]
         LLT_generic.__init__(self, llt, prefix="HCosp%s" % level)
-        self._descriptor = (("llt", {"k": self.level(), "t": self.t}), ("hcospin",))
 
     def _to_m(self, part):
         r"""
