r"""
Alcove paths

AUTHORS:

- Brant Jones (2008): initial version
- Arthur Lubovsky (2013-03-07): rewritten to implement affine type

Special thanks to: Nicolas Borie, Anne Schilling, Travis Scrimshaw, and
Nicolas Thiery.
"""

#*****************************************************************************
#       Copyright (C) 2008 Brant Jones <brant at math.ucdavis.edu>
#       Copyright (C) 2013 Arthur Lubovsky <alubovsky at albany.edu>
#
# This program is free software: you can redistribute it and/or modify
# it under the terms of the GNU General Public License as published by
# the Free Software Foundation, either version 2 of the License, or
# (at your option) any later version.
#                  http://www.gnu.org/licenses/
#*****************************************************************************

from sage.structure.parent import Parent
from sage.structure.element import Element
from sage.structure.element_wrapper import ElementWrapper
from sage.structure.unique_representation import UniqueRepresentation
from sage.categories.finite_crystals import FiniteCrystals
from sage.graphs.all import DiGraph
from sage.combinat.root_system.cartan_type import CartanType
from sage.combinat.root_system.root_system import RootSystem
from sage.all import vector
from sage.rings.integer import Integer
from sage.combinat.root_system.weyl_group import WeylGroup
from sage.misc.misc_c import prod
from sage.categories.sets_cat import Sets
from sage.misc.cachefunc import cached_method, cached_in_parent_method
from sage.categories.highest_weight_crystals import HighestWeightCrystals
from copy import copy
from sage.misc.latex import latex

class CrystalOfAlcovePaths(UniqueRepresentation, Parent):
    r"""
    Crystal of alcove paths generated from a "straight-line" path to the
    negative of a given dominant weight.

    INPUT:

    - ``cartan_type`` -- Cartan type of a finite or affine untwisted root
      system.

    - ``weight`` -- Dominant weight as a list of (integral) coefficients of
      the fundamental weights.

    - ``highest_weight_crystal`` -- (Default: ``True``) If ``True``
      returns the highest weight crystal.  If ``False`` returns an
      object which is close to being isomorphic to the tensor product
      of Kirillov-Reshetikhin crystals of column shape in the
      following sense: We get all the vertices, but only some of the
      edges.  We'll call the included edges pseudo-Demazure.  They are
      all non-zero edges and the 0-edges not at the end of a 0-string
      of edges, i.e.  not those with `f_{0}(b) = b'` with
      `\varphi_0(b) =1`.  (Whereas Demazure 0-edges are those that
      are not at the beginning of a zero string.) In this case the
      weight `[c_1, c_2, \ldots, c_k]` represents
      `\sum_{i=1}^k c_i \omega_i`.

      .. NOTE::

          If ``highest_weight_crystal`` = ``False``, since we do not
          get the full crystal, ``TestSuite`` will fail on the
          Stembridge axioms.

    .. SEEALSO::

        - :class:`Crystals`

    EXAMPLES:

    The following example appears in Figure 2 of [LP2008]_::

        sage: C = crystals.AlcovePaths(['G',2],[0,1])
        sage: G = C.digraph()
        sage: GG = DiGraph({
        ....:     ()        : {(0)         : 2 },
        ....:     (0)       : {(0,8)       : 1 },
        ....:     (0,1)     : {(0,1,7)     : 2 },
        ....:     (0,1,2)   : {(0,1,2,9)   : 1 },
        ....:     (0,1,2,3) : {(0,1,2,3,4) : 2 },
        ....:     (0,1,2,6) : {(0,1,2,3)   : 1 },
        ....:     (0,1,2,9) : {(0,1,2,6)   : 1 },
        ....:     (0,1,7)   : {(0,1,2)     : 2 },
        ....:     (0,1,7,9) : {(0,1,2,9)   : 2 },
        ....:     (0,5)     : {(0,1)       : 1, (0,5,7) : 2 },
        ....:     (0,5,7)   : {(0,5,7,9)   : 1 },
        ....:     (0,5,7,9) : {(0,1,7,9)   : 1 },
        ....:     (0,8)     : {(0,5)       : 1 },
        ....:     })
        sage: G.is_isomorphic(GG)
        True
        sage: for (u,v,i) in G.edges(): print (u.integer_sequence() , v.integer_sequence(), i)
        ([], [0], 2)
        ([0], [0, 8], 1)
        ([0, 1], [0, 1, 7], 2)
        ([0, 1, 2], [0, 1, 2, 9], 1)
        ([0, 1, 2, 3], [0, 1, 2, 3, 4], 2)
        ([0, 1, 2, 6], [0, 1, 2, 3], 1)
        ([0, 1, 2, 9], [0, 1, 2, 6], 1)
        ([0, 1, 7], [0, 1, 2], 2)
        ([0, 1, 7, 9], [0, 1, 2, 9], 2)
        ([0, 5], [0, 1], 1)
        ([0, 5], [0, 5, 7], 2)
        ([0, 5, 7], [0, 5, 7, 9], 1)
        ([0, 5, 7, 9], [0, 1, 7, 9], 1)
        ([0, 8], [0, 5], 1)

    Alcove path crystals are a discrete version of Littelmann paths.
    We verify that the alcove path crystal is isomorphic to the LS
    path crystal::

        sage: C1 = crystals.AlcovePaths(['C',3],[2,1,0])
        sage: g1 = C1.digraph() #long time
        sage: C2 = crystals.LSPaths(['C',3],[2,1,0])
        sage: g2 = C2.digraph() #long time
        sage: g1.is_isomorphic(g2, edge_labels=True) #long time
        True

    The preferred initialization method is via explicit weights rather than a Cartan type
    and the coefficients of the fundamental weights::

        sage: R = RootSystem(['C',3])
        sage: P = R.weight_lattice()
        sage: La = P.fundamental_weights()
        sage: C = crystals.AlcovePaths(2*La[1]+La[2]); C
        Highest weight crystal of alcove paths of type ['C', 3] and weight 2*Lambda[1] + Lambda[2]
        sage: C1==C
        True

    We now explain the data structure::

        sage: C = crystals.AlcovePaths(['A',2],[2,0]) ; C
        Highest weight crystal of alcove paths of type ['A', 2] and weight 2*Lambda[1]
        sage: C._R.lambda_chain()
        [(alpha[1], 0), (alpha[1] + alpha[2], 0), (alpha[1], 1), (alpha[1] + alpha[2], 1)]

    The previous list gives the initial "straight line" path from the
    fundamental alcove `A_o` to its translation  `A_o - \lambda` where
    `\lambda = 2\omega_1` in this example. The initial path for weight
    `\lambda` is called the `\lambda`-chain. This path is constructed from
    the ordered pairs `(\beta, k)`, by crossing the hyperplane orthogonal to
    `\beta` at height `-k`. We can view a plot of this path as follows::

        sage: x=C( () )
        sage: x.plot() # not tested - outputs a pdf

    An element of the crystal is given by a subset of the `\lambda`-chain.
    This subset indicates the hyperplanes where the initial path should be
    folded. The highest weight element is given by the empty subset. ::

        sage: x
        ()
        sage: x.f(1).f(2)
        ((alpha[1], 1), (alpha[1] + alpha[2], 1))
        sage: x.f(1).f(2).integer_sequence()
        [2, 3]
        sage: C([2,3])
        ((alpha[1], 1), (alpha[1] + alpha[2], 1))
        sage: C([2,3]).is_admissible() #check if a valid vertex
        True
        sage: C([1,3]).is_admissible() #check if a valid vertex
        False

    Alcove path crystals now works in affine type (:trac:`14143`)::

        sage: C = crystals.AlcovePaths(['A',2,1],[1,0,0]) ; C
        Highest weight crystal of alcove paths of type ['A', 2, 1] and weight Lambda[0]
        sage: x=C(  () )
        sage: x.f(0)
        ((alpha[0], 0),)
        sage: C.R
        Root system of type ['A', 2, 1]
        sage: C.weight
        Lambda[0]

    Test that the tensor products of Kirillov-Reshetikhin crystals
    minus non-pseudo-Demazure arrows is in bijection with alcove path
    construction::

        sage: K = crystals.KirillovReshetikhin(['B',3,1],2,1)
        sage: T = crystals.TensorProduct(K,K)
        sage: g = T.digraph() #long time
        sage: for e in g.edges(): #long time
        ....:     if e[0].phi(0) == 1 and e[2] == 0: #long time
        ....:         g.delete_edge(e)  #long time

        sage: C = crystals.AlcovePaths(['B',3,1],[0,2,0], highest_weight_crystal=False)
        sage: g2 = C.digraph_fast() #long time
        sage: g.is_isomorphic(g2, edge_labels = True) #long time
        True

    .. NOTE::

        In type `C_n^{(1)}`, the Kirillov-Reshetikhin crystal is not connected
        when restricted to pseudo-Demazure arrows, hence the previous example will
        fail for type `C_n^{(1)}` crystals.

    ::

        sage: R = RootSystem(['B',3])
        sage: P = R.weight_lattice()
        sage: La = P.fundamental_weights()
        sage: D = crystals.AlcovePaths(2*La[2], highest_weight_crystal=False)
        sage: C == D
        True

    .. WARNING:: Weights from finite root systems index non-highest weight crystals.

    REFERENCES:

    .. [LP2008]  C. Lenart and A. Postnikov. *A combinatorial model for
       crystals of Kac-Moody algebras*. Trans. Amer. Math. Soc. 360 (2008),
       4349-4381.
    """

    @staticmethod
    def __classcall_private__(cls, starting_weight, cartan_type=None,
                              highest_weight_crystal=None):
        """
        Classcall to mend the input.

        Internally, the
        :class:`~sage.combinat.crystals.alcove_path.CrystalOfAlcovePaths`
        code works with a ``starting_weight`` that is in the weight space
        associated to the crystal. The user can, however, also input a
        ``cartan_type`` and the coefficients of the fundamental weights as
        ``starting_weight``. This code transforms the input into the right
        format (also necessary for :class:`UniqueRepresentation`).

        TESTS::

            sage: C = crystals.AlcovePaths(['A',2,1], [1,0,0])
            sage: C2 = crystals.AlcovePaths(CartanType(['A',2,1]), (1,0,0))
            sage: C is C2
            True
            sage: R = RootSystem(['B',2,1])
            sage: La = R.weight_space().basis()
            sage: B1 = crystals.AlcovePaths(['B',2,1],[0,0,1])
            sage: B2 = crystals.AlcovePaths(La[2])
            sage: B1 is B2
            True
        """
        if isinstance(cartan_type, bool): # new style signature, optional arguments leak over
            highest_weight_crystal = cartan_type

        elif isinstance(cartan_type, list) or isinstance(cartan_type, tuple): #old style signature
            #switch positional arguments
            cartan_type, starting_weight = CartanType(starting_weight), cartan_type

            if highest_weight_crystal == False:
                cartan_type = cartan_type.classical()

            if cartan_type.is_affine():
                extended = True
            else:
                extended = False

            R = RootSystem(cartan_type)
            P = R.weight_space(extended=extended)
            Lambda = P.basis()
            offset = R.index_set()[Integer(0)]
            starting_weight = P.sum(starting_weight[j-offset]*Lambda[j] for j in R.index_set())

        #set defaults
        if highest_weight_crystal is None:
            highest_weight_crystal = True

        if not starting_weight.is_dominant():
            raise ValueError("{0} is not a dominant weight".format(starting_weight))


        return super(CrystalOfAlcovePaths, cls).__classcall__(cls,
                starting_weight, highest_weight_crystal)


    def __init__(self, starting_weight, highest_weight_crystal):
        r"""
        Initialize ``self``.

        TESTS::

            sage: C = crystals.AlcovePaths(['G',2],[0,1])
            sage: TestSuite(C).run()

            sage: C = crystals.AlcovePaths(['A',2,1],[1,0,0])
            sage: TestSuite(C).run() #long time

            sage: C = crystals.AlcovePaths(['A',2,1],[1,0],False)
            sage: TestSuite(C).run(skip="_test_stembridge_local_axioms") #long time
        """
        ##########################################################################
        # NOTE:
        # If cartan_type.is_affine() == True and highest weight crystal == False,
        # since we only use the positive roots of the *finite* root system
        # to get the crystal we set self._finite_cartan_type is true
        #
        # We want the indexing set to include 0 so use the affine type notation
        # for the Cartan type.
        ##########################################################################
        cartan_type = starting_weight.parent().cartan_type()

        self.weight = starting_weight
        self.R = RootSystem(cartan_type)
        self._highest_weight_crystal = highest_weight_crystal
        self._cartan_type = cartan_type


        if cartan_type.is_finite() and highest_weight_crystal == True:
            Parent.__init__(self, category = FiniteCrystals() )
            self._R = RootsWithHeight(starting_weight)
            self._finite_cartan_type = True
        elif cartan_type.is_finite() and highest_weight_crystal == False:
            Parent.__init__(self, category = FiniteCrystals() )
            self._R = RootsWithHeight(starting_weight)
            self._finite_cartan_type = True
            self._cartan_type = cartan_type.affine()
        else:
            Parent.__init__(self, category = HighestWeightCrystals())
            self._R = RootsWithHeight(starting_weight)
            self._finite_cartan_type = False


        self.module_generators = ( self.element_class(self, ()), )

    def _repr_(self):
        """
        Return a string representation of ``self``.

        EXAMPLES::

            sage: C = crystals.AlcovePaths(['A',2,1], [1,0,0])
            sage: C
            Highest weight crystal of alcove paths of type ['A', 2, 1] and weight Lambda[0]
            sage: C = crystals.AlcovePaths(['A',2,1], [1,0], False)
            sage: C
            Crystal of alcove paths of type ['A', 2, 1] and weight Lambda[1]
        """
        if self._highest_weight_crystal:
            return "Highest weight crystal of alcove paths of type %s and weight %s"%(self._cartan_type, self.weight)
        return "Crystal of alcove paths of type %s and weight %s"%(self._cartan_type, self.weight)

    def _element_constructor_(self, data):
        """
        Construct an element of ``self`` from ``data``.

        EXAMPLES::

            sage: C = crystals.AlcovePaths(['A',2],[3,2])
            sage: C([8,9])
            ((alpha[1], 2), (alpha[1] + alpha[2], 4))
        """
        if isinstance(data, tuple):
            return self.element_class(self, data)
        elif isinstance(data, list):
            lambda_chain = self._R.lambda_chain()
            #data starts indexing at 0
            return self.element_class(self, tuple(sorted([lambda_chain[i] for i in data])))

    def vertices(self):
        """
        Return a list of all the vertices of the crystal.

        The vertices are represented as lists of integers recording the folding
        positions.

        One can compute all vertices of the crystal by finding all the
        admissible subsets of the `\lambda`-chain  (see method
        is_admissible, for definition).  We use the breath first
        search algorithm.

        .. WARNING::

            This method is (currently) only useful for the case when
            ``highest_weight_crystal = False``, where you cannot always
            reach all vertices of the crystal using crystal operators,
            starting from the highest weight vertex.  This method is
            typically slower than generating the crystal graph using
            crystal operators.

        EXAMPLES::

            sage: C = crystals.AlcovePaths(['C',2],[1,0])
            sage: C.vertices()
            [[], [0], [0, 1], [0, 1, 2]]
            sage: C = crystals.AlcovePaths(['C',2,1],[2,1],False)
            sage: len(C.vertices())
            80

        The number of elements reachable using the crystal operators from the
        module generator::

            sage: len(list(C))
            55
        """
        lambda_chain = self._R.lambda_chain()
        len_lambda_chain = len(lambda_chain)
        W = WeylGroup(self._R._cartan_type, prefix='s')
        s = W.simple_reflections()
        highest_weight_crystal = self._highest_weight_crystal

        if highest_weight_crystal == True:
            successors = 'bruhat_upper_covers'
        else:
            successors = 'quantum_bruhat_successors'

        # lst contains ordered pairs (w,l) l= list of positions that get
        # you to the word, it needs to be refreshed

        #initialization
        lst=[]
        for i in range(len_lambda_chain):
            associated_reflection = lambda_chain[i].root.associated_reflection()
            if len(associated_reflection) == 1:
                lst.append( (prod([ s[j] for j in associated_reflection ]), [i]) )

        l=copy(lst)

        while True:
            lst2 = []
            for x in lst:
                suc = getattr(x[0], successors)()
                for j in range(x[1][-1]+1, len_lambda_chain):
                    temp = x[0] * prod(
                            [ s[k] for k in lambda_chain[j].root.associated_reflection() ])
                    if temp in suc:
                        lst2.append((temp,x[1]+[j]))
                        l.append((temp,x[1]+[j]))
            if lst2 == []:
                break
            else :
                lst = lst2

        return [ [] ] + [i[1] for i in l]

    def digraph_fast(self, depth=None):
        r"""
        Return the crystal :class:`graph <DiGraph>` with maximum depth
        ``depth`` deep starting at the module generator. Significant speed up
        for highest_weight_crystals of affine type.

        EXAMPLES::

            sage: crystals.AlcovePaths(['A',2], [1,1]).digraph_fast(depth=3)
            Digraph on 7 vertices

        TESTS:

        The following example demonstrates the speed improvement.
        The speedup in non-affine types is small however::

            sage: cartan_type = ['A',2,1] #long time
            sage: weight = [1,1,0] #long time
            sage: depth = 5 #long time
            sage: C = crystals.AlcovePaths(cartan_type, weight) #long time
            sage: %timeit C.digraph_fast(depth) # not tested
            10 loops, best of 3: 171 ms per loop
            sage: %timeit C.digraph(subset=C.subcrystal(max_depth=depth, direction='lower')) #not tested
            1 loops, best of 3: 19.7 s per loop
            sage: G1 = C.digraph_fast(depth) #long time
            sage: G2 = C.digraph(subset=C.subcrystal(max_depth=depth, direction='lower')) #long time
            sage: G1.is_isomorphic(G2, edge_labels=True) #long time
            True

        """
        if not self._highest_weight_crystal:
            return super(CrystalOfAlcovePaths, self).digraph()

        if self._cartan_type.is_affine() and depth is None:
            depth = 10
        I = self.index_set()

        rank = 0
        G = { self.module_generators[0]: {} }
        visited = { self.module_generators[0] }

        while depth is None or rank < depth:
            recently_visited = set()
            for x in visited:
                G.setdefault(x, {}) # does nothing if there's a default
                for i in I:
                    xfi = x.f(i)
                    if xfi is not None:
                        G[x][xfi] = i
                        recently_visited.add(xfi)
            if len(recently_visited) == 0: # No new nodes, nothing more to do
                break
            rank += 1
            visited = recently_visited

        return DiGraph(G)

    def weight_lattice_realization(self):
        r"""
        Return the weight lattice realization of ``self``.

        EXAMPLES::

            sage: B = crystals.AlcovePaths(['A',2,1],[1,0,0])
            sage: B.weight_lattice_realization()
            Extended weight lattice of the Root system of type ['A', 2, 1]

            sage: C = crystals.AlcovePaths("B3",[1,0,0])
            sage: C.weight_lattice_realization()
            Ambient space of the Root system of type ['B', 3]
        """
        F = self.cartan_type().root_system()
        if self.cartan_type().is_affine():
            return F.weight_lattice(extended=True)
        if self.cartan_type().is_finite() and F.ambient_space() is not None:
            return F.ambient_space()
        return F.weight_lattice()

class CrystalOfAlcovePathsElement(ElementWrapper):
    """
    Crystal of alcove paths element.

    INPUT:

    - ``data`` -- a list of folding positions in the lambda chain (indexing
      starts at 0) or a tuple of :class:`RootsWithHeight` giving folding
      positions in the lambda chain.

    EXAMPLES::

        sage: C = crystals.AlcovePaths(['A',2],[3,2])
        sage: x = C ( () )
        sage: x.f(1).f(2)
        ((alpha[1], 2), (alpha[1] + alpha[2], 4))
        sage: x.f(1).f(2).integer_sequence()
        [8, 9]
        sage: C([8,9])
        ((alpha[1], 2), (alpha[1] + alpha[2], 4))
    """
    def __iter__(self):
        r"""
        Initialize ``self``.

        EXAMPLES::

            sage: C = crystals.AlcovePaths(['A',2],[1,0])
            sage: lst = list(C)
            sage: for i in lst[2]: i
            (alpha[1], 0)
            (alpha[1] + alpha[2], 0)
        """
        return iter(self.value)

    def is_admissible(self):
        r"""
        Diagnostic test to check if ``self`` is a valid element of the crystal.

        If ``self.value`` is given by

        .. MATH::

            (\beta_1, i_1), (\beta_2, i_2), \ldots, (\beta_k, i_k),

        for highest weight crystals this checks if the sequence

        .. MATH::

            1 \rightarrow s_{\beta_1} \rightarrow
            s_{\beta_1}s_{\beta_2} \rightarrow \cdots \rightarrow
            s_{\beta_1}s_{\beta_2} \ldots s_{\beta_k}

        is a path in the Bruhat graph. If ``highest_weight_crystal=False``,
        then the method checks if the above sequence is a path in the quantum
        Bruhat graph.

        EXAMPLES::

            sage: C = crystals.AlcovePaths(['A',2],[1,1]); C
            Highest weight crystal of alcove paths of type ['A', 2] and weight Lambda[1] + Lambda[2]
            sage: roots = sorted(list(C._R._root_lattice.positive_roots())); roots
            [alpha[1], alpha[1] + alpha[2], alpha[2]]
            sage: r1 = C._R(roots[0],0); r1
            (alpha[1], 0)
            sage: r2 = C._R(roots[2],0); r2
            (alpha[2], 0)
            sage: r3 = C._R(roots[1],1); r3
            (alpha[1] + alpha[2], 1)
            sage: x = C( ( r1,r2) )
            sage: x.is_admissible()
            True
            sage: x = C( (r3,) ); x
            ((alpha[1] + alpha[2], 1),)
            sage: x.is_admissible()
            False
            sage: C = crystals.AlcovePaths(['C',2,1],[2,1],False)
            sage: C([7,8]).is_admissible()
            True
            sage: C = crystals.AlcovePaths(['A',2],[3,2])
            sage: C([2,3]).is_admissible()
            True

        .. TODO:: Better doctest
        """
        W = WeylGroup(self.parent()._R._cartan_type, prefix='s')
        s = W.simple_reflections()
        highest_weight_crystal = self.parent()._highest_weight_crystal

        if highest_weight_crystal == True:
            successors = 'bruhat_upper_covers'
        else:
            successors = 'quantum_bruhat_successors'

        #start at the identity
        w = W.one()
        for i in self:
            t = prod( [ s[j] for j in  i.root.associated_reflection() ] )
            successor = w * t
            if successor not in getattr(w, successors)():
               return False
            w = successor
        return True

    def _latex_(self):
        r"""
        Return a `\LaTeX` representation of ``self``.

        EXAMPLES::

            sage: C = crystals.AlcovePaths(['A',2],[1,1])
            sage: C([1,2])._latex_()
            [(\alpha_{1} + \alpha_{2}, 0), (\alpha_{1}, 0)]
        """
        return [ (latex(i.root),i.height) for i in self.value ]

    @cached_in_parent_method
    def integer_sequence(self):
        r"""
        Return a list of integers corresponding to positions in
        the `\lambda`-chain where it is folded.

        .. TODO::

            Incorporate this method into the ``_repr_`` for finite Cartan type.

        .. NOTE::

            Only works for finite Cartan types and indexing starts at 0.

        EXAMPLES::

            sage: C = crystals.AlcovePaths(['A',2],[3,2])
            sage: x = C( () )
            sage: x.f(1).f(2).integer_sequence()
            [8, 9]
        """
        lambda_chain = self.parent()._R.lambda_chain()
        return [lambda_chain.index(j) for j in self.value]

    def phi(self, i):
        r"""
        Return the distance to the end of the `i`-string.

        This method overrides the generic implementation in the category of
        crystals since this computation is more efficient.

        EXAMPLES::

            sage: C = crystals.AlcovePaths(['A',2],[1,1])
            sage: [c.phi(1) for c in C]
            [1, 0, 2, 1, 0, 1, 0, 0]
            sage: [c.phi(2) for c in C]
            [1, 2, 0, 0, 1, 0, 1, 0]
        """
        highest_weight_crystal = self.parent()._highest_weight_crystal
        positions, gi = self._gi(i)

        m=max(gi)

        if not highest_weight_crystal and i == 0:
            raise NotImplementedError
            # I think the M below should still work in this case

        M = Integer(m)/2 - Integer(1)/2
        return M

    def epsilon(self, i):
        r"""
        Return the distance to the start of the `i`-string.

        EXAMPLES::

            sage: C = crystals.AlcovePaths(['A',2],[1,1])
            sage: [c.epsilon(1) for c in C]
            [0, 1, 0, 1, 0, 0, 2, 1]
            sage: [c.epsilon(2) for c in C]
            [0, 0, 1, 0, 1, 2, 0, 1]
        """
        #crude but functional
        j = 0
        temp = self
        temp = temp.e(i)
        while temp is not None:
            j+=1
            temp = temp.e(i)

        return j

    def weight(self):
        """
        Return the weight of ``self``.

        EXAMPLES::

            sage: C = crystals.AlcovePaths(['A',2],[2,0])
            sage: for i in C: i.weight()
<<<<<<< HEAD
            2*Lambda[1]
            Lambda[2]
            -2*Lambda[1] + 2*Lambda[2]
            Lambda[1] - Lambda[2]
            -Lambda[1]
            -2*Lambda[2]
=======
            (0, 2, 0)
            (0, 0, 1)
            (0, 1, -1)
            (0, -2, 2)
            (0, -1, 0)
            (0, 0, -2)

>>>>>>> 8a972ca5
            sage: B = crystals.AlcovePaths(['A',2,1],[1,0,0])
            sage: p = B.module_generators[0].f_string([0,1,2])
            sage: p.weight()
            Lambda[0] - delta

        TESTS:

        Check that crystal morphisms work (:trac:`19481`)::

            sage: C1 = crystals.AlcovePaths(['A',2],[1,0])
            sage: C2 = crystals.AlcovePaths(['A',2],[2,0])
            sage: phi = C1.crystal_morphism(C2.module_generators, scaling_factors={1:2, 2:2})
            sage: [phi(x) for x in C1]
            [(), ((alpha[1], 0),), ((alpha[1], 0), (alpha[1] + alpha[2], 0))]
        """
        root_space = self.parent().R.root_space()
        weight = -self.parent().weight
        for i in self.value[::-1]:
            root = root_space(i.root)
            weight = -i.height*root + weight.reflection(root)

        WLR = self.parent().weight_lattice_realization()
        B = WLR.basis()
        return WLR._from_dict({i: Integer(c) for i,c in -weight},
                              remove_zeros=False)

    #def __repr__(self):
        #return str(self.integer_sequence())

    def plot(self):
        r"""
        Return a plot ``self``.

        .. NOTE::

            Currently only implemented for types `A_2`, `B_2`, and `C_2`.

        EXAMPLES::

            sage: C = crystals.AlcovePaths(['A',2],[2,0])
            sage: x = C( () ).f(1).f(2)
            sage: x.plot() # Not tested - creates a pdf
        """
        ct = self.parent()._R._cartan_type.dual()
        word = self.parent()._R.word()
        integer_sequence = self.integer_sequence()
        foldings = [False for i in word]
        for i in integer_sequence:
            foldings[i] = True
        affine_ambient_space = RootSystem(ct.affine()).ambient_space()
        return affine_ambient_space.plot() + affine_ambient_space.plot_alcove_walk( word, foldings=foldings, labels=False)

    def __eq__(self, other):
        r"""
        Test equality of ``self.value`` and ``other.value``.

        EXAMPLES::

            sage: C=crystals.AlcovePaths(['B',2],[1,0])
            sage: lst=list(C)
            sage: lst[2] == lst[2]
            True
            sage: lst[2] == lst[1]
            False
        """
        #note: may want to use _eq_ for coercion
        try:
            return self.value == other.value
        except (NameError, AttributeError):
            return False

    def __lt__(self, other):
        r"""
        Test if ``self.value`` is less than ``other.value`` in dictionary order.

        EXAMPLES::

            sage: C = crystals.AlcovePaths(['A',2],[2,0])
            sage: x = C( () )
            sage: x.__lt__(x.f(1))
            True
            sage: a=x.f(1) ; b = x.f(1).f(1).f(2)
            sage: a.__lt__(b)
            False
        """
        return self.value < other.value

    def __gt__(self, other):
        r"""
        Test if ``self.value`` is greater than ``other.value`` in dictionary
        order.

        EXAMPLES::

            sage: C = crystals.AlcovePaths(['A',2],[2,0])
            sage: x = C( () )
            sage: x.__gt__(x.f(1))
            False
            sage: a=x.f(1) ; b = x.f(1).f(1).f(2)
            sage: a.__gt__(b)
            True
        """
        return self.value > other.value

    def _folding_data(self, i):
        r"""
        Compute information needed to build the graph `g_{\alpha_i}`.
        Results of this method are sent to _gi for further processing.

        INPUT:

        - ``i`` -- element of the index_set of the underlying root_system.

        OUTPUT:

        A dictionary where the keys are of type RootsWithHeight which record
        positions where `\pm \alpha_i` shows up in the folded `\lambda` chain.
        The values are `1` if `\alpha_i` is in the corresponding position in
        the folded `\lambda`-chain, `-1` if `-\alpha_i` is in the corresponding
        position in the folded `\lambda`-chain.

        .. NOTE::

            *infinity* is a special key that records the "sign at infinity".

        ::

            sage: C = crystals.AlcovePaths(['A',2],[1,1])
            sage: x = C( () ).f(1)
            sage: fd = x._folding_data(2);   fd    # # random output
            {(alpha[2], 0): 1, (alpha[1] + alpha[2], 1): 1, 'infinity': 1}
            sage: fd['infinity']
            1
            sage: fd.values()
            [1, 1, 1]
        """
        Parent = self.parent()

        #self.value contains the admissible sequence as a tuple of Element

        finite_cartan_type = Parent._finite_cartan_type  # bool
        J = list(self.value)

        #NOTE: R is a RootsWithHeight object and NOT a RootSystem object
        R = Parent._R
        weight = Parent.weight

        signs = {}

        # 0 arrows in the case of finite Cartan type
        # always allow 0 arrows
        if finite_cartan_type and i == 0:
            Beta = R._root_lattice.highest_root()
        elif i in self.index_set():
            Beta = R._root_lattice.simple_root(i)

        max_height_Beta = weight.scalar(Beta.associated_coroot())

        if len(J) == 0:
            for k in range( max_height_Beta ) :
                x = R(Beta, k)
                signs[x]=self._sign(Beta)
            signs['infinity'] = self._sign(Beta)

        elif len(J) > 0 :
            #NOTE: we assume J is sorted by order on Element of RootsWithHeight

            for k in  range( max_height_Beta ):
                x = R(Beta, k)
                if x <= J[0]:
                    signs[x] = self._sign(Beta)

            for j in range( len(J)  ):

                Beta = Beta.reflection(J[j].root)
                sign_Beta = self._sign(Beta)
                max_height_Beta = weight.scalar(
                    (sign_Beta * Beta).associated_coroot())


                # some optimization so we don't initialize too many objects
                # range(c1,c2) can be replaced by range(max_height_Beta) but it
                # checks unnecessary extra things

                c1 = J[j]._cmp_v[0] * max_height_Beta
                if j == len(J) - 1:
                    c2 = max_height_Beta
                else:
                    c2 = min (max_height_Beta, J[j+1]._cmp_v[0]*max_height_Beta + 1)

                for k in range(c1,c2):

                    x=R( sign_Beta * Beta , k)

                    if (
                        ( j < len(J) - 1 and J[j] < x <= J[j+1] ) or
                        ( j == len(J) - 1 and J[j] < x)
                    ):
                        signs[x] = sign_Beta

            signs['infinity'] = sign_Beta # tail sign tells something about last step
                                          # in g_alpha

        if finite_cartan_type and i==0:
            signs = { x : -signs[x] for x in signs.keys() }

        return signs

    def e(self, i):
        r"""
        Return the `i`-th crystal raising operator on ``self``.

        INPUT:

        - ``i`` -- element of the index set of the underlying root system.

        EXAMPLES::

            sage: C = crystals.AlcovePaths(['A',2],[2,0]); C
            Highest weight crystal of alcove paths of type ['A', 2] and weight 2*Lambda[1]
            sage: x = C( () )
            sage: x.e(1)
            sage: x.f(1) == x.f(1).f(2).e(2)
            True
        """
        Parent = self.parent()
        finite_cartan_type = Parent._finite_cartan_type

        J = list(self.value)
        positions, gi = self._gi(i)

        m=max(gi)
        m_index = len(gi)-1-list(reversed(gi)).index(m) # last max in gi


        if finite_cartan_type and i==0 :
            M = Integer(m)/2 + Integer(1)/2
        else:
            M = Integer(m)/2 - Integer(1)/2


        KR_test = finite_cartan_type and i==0 and m_index < len(gi) - 1
        KR_test = KR_test and M >= 1

        ######################################################################
        # NOTE:
        # In the KR_case we want to insure that positions[m_index] is in J
        # If m_index > 0 then it's always true
        # If m_index == 0 then M >=1 guarantees this
        ######################################################################

        if ( (not finite_cartan_type or i!=0) and m_index < len(gi)-1  # alpha_i is a simple root
            ) or KR_test:


            J.remove(positions[m_index])
            if m_index+1 < len(positions): # if m_index+1 != 'infinity'
                                           # i.e. positions[m_index+1] makes sense
                J.append(positions[m_index+1])
            return_value = Parent ( tuple( sorted(J) ) )

            # we attach to each admissible sequence a list
            # which encodes a path (via root operators) from the () generator
            # to the admissible sequence
            # this is useful for investing the crystal

            try:
                return_value.i_string = self.i_string + [['e',i]]
            except AttributeError:
                return_value.i_string = [['e',i]]

            return return_value
        else:
            return None

    @cached_method
    def _gi(self, i):
        r"""
        Compute information needed to build the graph `g_{\alpha_i}`.
        This graph is used to apply the `i`-th crystal operator.

        INPUT:

        - ``i`` - element of the index_set of the underlying root_system.

        OUTPUT:

        A tuple ``(positions, gi)``:

        - ``positions`` -- is a list of RootsWithHeight. These appear sorted in
          their natural order, and record where  `\pm \alpha_i` shows up in
          the folded `\lambda`-chain.

        - ``gi`` -- is a list of integers recording the height
          (up to affine transformation)  of `\pm \alpha_i`
          in the folded `\lambda`-chain whose location is recorded by
          ``positions``.

        .. NOTE::

            - ``positions`` has length one less than ``gi`` since it does not
              contain the position 'infinity'.

            - To get the real `g_{\alpha_i}` one has to divide by 2 and add 1/2
              or divide by 2 and subtract 1/2 depending on if
              ``self._finite_cartan_type==True and i == 0``
              or not. This is done in crystal operator methods.

        EXAMPLES::

            sage: C=crystals.AlcovePaths(['A',2],[1,1])
            sage: x=C( () ).f(1)
            sage: x._gi(2)
            ([(alpha[2], 0), (alpha[1] + alpha[2], 1)], [1, 3, 5])
        """
        signs = self._folding_data(i)
        positions = sorted( [ x for x in signs.keys() if x != 'infinity' ] )

        if len(positions)==0 :
            return ( positions, [ signs['infinity'] ] )

        gi = [ signs[ positions[0] ] ]
        for j in range(1,len(positions)):
            gi.append(
                    gi[j-1] +
                    signs[positions[j-1]]*self._eps(positions[j-1]) + signs[positions[j]] )
        gi.append(  gi[-1] +
            signs[positions[-1]]*self._eps(positions[-1]) + signs['infinity'] )

        return (positions, gi)

    def f(self, i):
        r"""
        Returns the `i`-th crystal lowering operator on ``self``.

        INPUT:

        - ``i`` -- element of the index_set of the underlying root_system.

        EXAMPLES::

            sage: C=crystals.AlcovePaths(['B',2],[1,1])
            sage: x=C(  () )
            sage: x.f(1)
            ((alpha[1], 0),)
            sage: x.f(1).f(2)
            ((alpha[1], 0), (alpha[1] + alpha[2], 2))

        """
        Parent = self.parent()
        finite_cartan_type = Parent._finite_cartan_type

        # get a copy in a form of a list of self.value
        J = list(self.value)
        positions, gi = self._gi(i)

        m=max(gi)
        m_index=gi.index(m)


        if finite_cartan_type and i==0 :

            # python doesn't handle fractions natively
            M = Integer(m)/2 + Integer(1)/2
        else:
            M = Integer(m)/2 - Integer(1)/2


        # boolian determining when to move a folding in KR case
        KR_test = finite_cartan_type and i==0
        KR_test = KR_test and M > 1

        # In the KR case, we return a value other than None when
        # `\alpha_i` is in position m_index - 1
        # (The following relies on a technical condition (C2) )
        # note insert reference
        #
        # if m_index - 1 == 0 then M > 1 and (C2) forces
        # `\alhpa_i` in positions[m_index - 1]
        #
        # otherwise if m_index - 1 > 0 then (C2) is enough

        if ( (not finite_cartan_type or i!=0) and M > 0  # alpha_i is a simple root
           ) or KR_test :# KR case

            J.append(positions[m_index-1])
            if m_index < len(positions): # if m_index != 'infinity'
                                         # thus positions[m_index] makes sense
                J.remove(positions[m_index])
            return_value = Parent ( tuple( sorted(J) ) )

            # we attach to each admissible sequence a list
            # which encodes a path (via root operators) from the generator ()

            try:
                return_value.i_string = self.i_string + [['f',i]]
            except AttributeError:
                return_value.i_string = [['f',i]]

            return return_value
        else:
            return None

    @staticmethod
    def _sign(root):
        r"""
        Return `1` if root is a positive root, and `-1` if root is a negative
        root.

        EXAMPLES::

            sage: from sage.combinat.crystals.alcove_path import CrystalOfAlcovePathsElement
            sage: rl = RootSystem(['A',2]).root_lattice()
            sage: x = rl.from_vector(vector([0,1]))
            sage: CrystalOfAlcovePathsElement._sign(x)
            1
        """
        if root.is_positive_root():
            return 1
        else:
            return -1

    def _eps(self, root):
        r"""
        Return `-1` if root is in ``self.value``, otherwise return `1`.

        EXAMPLES::

            sage: C = crystals.AlcovePaths(['C',2],[3,2])
            sage: x = C( () ).f(1).f(2); x
            ((alpha[1], 2), (2*alpha[1] + alpha[2], 4))
            sage: x._eps(x.value[0])
            -1
            sage: R = C._R
            sage: y = R ( x.value[0].root, 1 ); y
            (alpha[1], 1)
            sage: x._eps(y)
            1

        """
        if root in self.value:
            return -1
        else:
            return 1

CrystalOfAlcovePaths.Element = CrystalOfAlcovePathsElement

class RootsWithHeight(UniqueRepresentation, Parent):
    r"""
    Data structure of the ordered pairs `(\beta,k)`,
    where `\beta` is a positive root and `k` is a non-negative integer. A total
    order is implemented on this set, and depends on the weight.

    INPUT:

    - ``cartan_type`` -- Cartan type of a finite or affine untwisted root
      system

    - ``weight`` -- dominant weight as a list of (integral) coefficients of
      the fundamental weights

    EXAMPLES::

        sage: from sage.combinat.crystals.alcove_path import RootsWithHeight
        sage: R = RootsWithHeight(['A',2],[1,1]); R
        Roots with height of Cartan type ['A', 2] and dominant weight Lambda[1] + Lambda[2]

        sage: r1 = R._root_lattice.from_vector(vector([1,0])); r1
        alpha[1]
        sage: r2 = R._root_lattice.from_vector(vector([1,1])); r2
        alpha[1] + alpha[2]

        sage: x = R(r1,0); x
        (alpha[1], 0)
        sage: y = R(r2,1); y
        (alpha[1] + alpha[2], 1)
        sage: x < y
        True
    """

    @staticmethod
    def __classcall_private__(cls, starting_weight, cartan_type = None):
        """
        Classcall to mend the input.

        Internally, the RootsWithHeight code works with a ``starting_weight`` that
        is in the ``weight_space`` associated to the crystal. The user can, however,
        also input a ``cartan_type`` and the coefficients of the fundamental weights
        as ``starting_weight``. This code transforms the input into the right
        format (also necessary for UniqueRepresentation).

        TESTS::

            sage: from sage.combinat.crystals.alcove_path import RootsWithHeight
            sage: R = RootsWithHeight(['A',2],[3,2])
            sage: S = RootsWithHeight(CartanType(['A',2]), (3,2))
            sage: R is S
            True

            sage: R = RootSystem(['B',2,1])
            sage: La = R.weight_space().basis()
            sage: C = RootsWithHeight(['B',2,1],[0,0,1])
            sage: B = RootsWithHeight(La[2])
            sage: B is C
            True
        """
        if cartan_type is not None:
            cartan_type, starting_weight = CartanType(starting_weight), cartan_type

            R = RootSystem(cartan_type)
            P = R.weight_space()
            Lambda = P.basis()
            offset = R.index_set()[Integer(0)]
            starting_weight = P.sum(starting_weight[j-offset]*Lambda[j] for j in R.index_set())

        return super(RootsWithHeight, cls).__classcall__(cls, starting_weight)


    def __init__(self, weight):
        r"""
        Initialize ``self``.

        EXAMPLES::

            sage: from sage.combinat.crystals.alcove_path import RootsWithHeight
            sage: R = RootsWithHeight(['A',2],[3,2])
            sage: TestSuite(R).run()
        """
        Parent.__init__(self, category = Sets() )

        cartan_type = weight.parent().cartan_type()
        self._cartan_type = cartan_type
        self._root_system = RootSystem(cartan_type)
        self._root_lattice = self._root_system.root_lattice()
        self._weight_lattice = self._root_system.weight_lattice()
        self.weight = weight

    def _repr_(self):
        """
        Return a string representation of ``self``.

        EXAMPLES::

            sage: from sage.combinat.crystals.alcove_path import RootsWithHeight
            sage: RootsWithHeight(['A',2],[3,2])
            Roots with height of Cartan type ['A', 2] and dominant weight 3*Lambda[1] + 2*Lambda[2]
        """
        return "Roots with height of Cartan type %s and dominant weight %s"%(
            self._root_system.cartan_type(), self.weight)

    def _max_height(self, root):
        r"""
        If root is `\beta`, return `k = \langle \lambda, \beta^{\vee} \rangle`.

        Only ordered pairs of the form `(\beta, l)` for `0 \leq l < k` are
        allowed.

        EXAMPLES::

            sage: from sage.combinat.crystals.alcove_path import RootsWithHeight
            sage: C = RootsWithHeight(['A',3],[3,2,0])
            sage: x = C._root_lattice.from_vector(vector([1,1])); x
            alpha[1] + alpha[2]
            sage: C._max_height(x)
            5
        """
        return self.weight.scalar(root.associated_coroot())

    @cached_method
    def word(self):
        r"""
        Gives the initial alcove path (`\lambda`-chain) in terms of simple
        roots. Used for plotting the path.

        .. NOTE::

            Currently only implemented for finite Cartan types.

        EXAMPLES::

            sage: from sage.combinat.crystals.alcove_path import RootsWithHeight
            sage: R = RootsWithHeight(['A',2],[3,2])
            sage: R.word()
            [2, 1, 2, 0, 1, 2, 1, 0, 1, 2]
        """
        cartan_type = self._root_system.cartan_type()
        if not cartan_type.is_finite():
            raise NotImplementedError
        lambda_chain = [ x.root for x in self.lambda_chain() ]

        coroot_lattice = RootSystem(cartan_type).coroot_lattice()
        cohighest_root = coroot_lattice.highest_root()

        word = []
        for i in range(len(lambda_chain)):
            beta = lambda_chain[i]
            for j in reversed(range(i)):
                beta = beta.reflection(lambda_chain[j])
            #beta is now a simple root or the highest root

            coroot = beta.associated_coroot()
            support = coroot.support() # the path is in dual affine space
            if len(support) == 1: # beta is a simple root
                word.append(support[0])
            elif coroot == -cohighest_root:
                word.append(0)
            else:
                assert False, 'should never get here'

        return word

    @cached_method
    def lambda_chain(self):
        r"""
        Return the unfolded `\lambda`-chain.

        .. NOTE:: Only works in root systems of finite type.

        EXAMPLES::

            sage: from sage.combinat.crystals.alcove_path import RootsWithHeight
            sage: R = RootsWithHeight(['A',2],[1,1]); R
            Roots with height of Cartan type ['A', 2] and dominant weight Lambda[1] + Lambda[2]
            sage: R.lambda_chain()
            [(alpha[2], 0), (alpha[1] + alpha[2], 0), (alpha[1], 0), (alpha[1] + alpha[2], 1)]
        """
        if not self._root_lattice.cartan_type().is_finite():
            raise ValueError("Cartan type {0} is not finite".format(self._root_lattice.cartan_type()))

        l=[]
        for i in self._root_lattice.positive_roots():
            for j in range(self._max_height(i)):
                l.append(self(i,j))

        return sorted(l)

    def _element_constructor_(self, root, height):
        r"""
        Construct a :class:`RootsWithHeightElement` with ``self`` as the parent.

        EXAMPLES::

            sage: from sage.combinat.crystals.alcove_path import RootsWithHeight
            sage: rl = RootSystem(['A',2]).root_lattice()
            sage: x = rl.from_vector(vector([1,1])); x
            alpha[1] + alpha[2]
            sage: R = RootsWithHeight(['A',2],[1,1]); R
            Roots with height of Cartan type ['A', 2] and dominant weight Lambda[1] + Lambda[2]
            sage: y = R(x,1); y
            (alpha[1] + alpha[2], 1)
        """
        root = self._root_lattice.from_vector(vector(root))
        return self.element_class(self, root, height)

    def _an_element_(self):
        r"""

        EXAMPLES::

            sage: from sage.combinat.crystals.alcove_path import RootsWithHeight
            sage: R = RootsWithHeight(['A',2],[3,2])
            sage: R._an_element_()
            (alpha[1], 0)
        """
        return self( self._root_lattice.from_vector(vector([1])), 0 )

class RootsWithHeightElement(Element):
    r"""
    Element of :class:`RootsWithHeight`.

    INPUT:

    - ``root`` -- A positive root `\beta` in our root system
    - ``height`` -- Is an integer, such that
      `0 \leq l \leq \langle \lambda, \beta^{\vee} \rangle`

    EXAMPLES::

        sage: from sage.combinat.crystals.alcove_path import RootsWithHeight
        sage: rl = RootSystem(['A',2]).root_lattice()
        sage: x = rl.from_vector(vector([1,1])); x
        alpha[1] + alpha[2]
        sage: R = RootsWithHeight(['A',2],[1,1]); R
        Roots with height of Cartan type ['A', 2] and dominant weight Lambda[1] + Lambda[2]
        sage: y = R(x, 1); y
        (alpha[1] + alpha[2], 1)
    """
    def __init__(self, parent, root, height):
        r"""
        Initialize ``self``.

        EXAMPLES::

            sage: from sage.combinat.crystals.alcove_path import RootsWithHeight
            sage: rl = RootSystem(['A',2]).root_lattice()
            sage: x = rl.from_vector(vector([1,1]))
            sage: R = RootsWithHeight(['A',2],[3,2])
            sage: y = R(x, 1); y
            (alpha[1] + alpha[2], 1)
            sage: TestSuite(x).run()
        """
        Element.__init__(self, parent)
        max_height = parent._max_height(root)

        # make sure the height is in the right range, this also catches negative
        # roots

        if not 0 <= height < max_height:
            raise ValueError("%d out of allowed range [%d,%d)"%(height, 0, max_height))

        v = [height/max_height]
        v.extend( [ x/max_height for x in root.associated_coroot().to_vector() ] )
        #v.insert(0, height/max_height)

        # the map from (root, height) --> _cmp_v is injective

        self._cmp_v = tuple(v)
        self.root = root
        self.height = height

    def _repr_(self):
        r"""
        Return a string representation of ``self``.

        EXAMPLES::

            sage: from sage.combinat.crystals.alcove_path import RootsWithHeight
            sage: R = RootsWithHeight(['A',2],[3,2])
            sage: rl = RootSystem(['A',2]).root_lattice()
            sage: vec = rl.from_vector(vector([1,1])); vec
            alpha[1] + alpha[2]
            sage: R(vec,1)
            (alpha[1] + alpha[2], 1)
        """
        return "(%s, %s)" % (self.root, self.height)

    def __hash__(self):
        r"""

        EXAMPLES::

            sage: from sage.combinat.crystals.alcove_path import RootsWithHeight
            sage: R = RootsWithHeight(['A',2],[3,2])
            sage: rl = RootSystem(['A',2]).root_lattice()
            sage: root = rl.from_vector(vector([1,1]))
            sage: vec = R(root,0)
            sage: hash(vec) == hash(vec)
            True
        """
        return hash(self._cmp_v)

    def __eq__(self, other):
        r"""

        EXAMPLES::

            sage: from sage.combinat.crystals.alcove_path import RootsWithHeight
            sage: R = RootsWithHeight(['A',2],[3,2])
            sage: rl = RootSystem(['A',2]).root_lattice()
            sage: v1 = rl.from_vector(vector([1,1]))
            sage: v2 = rl.from_vector(vector([1]))
            sage: x1 = R(v1,1) ; x2 = R(v1,0) ; x3 = R(v2,1)
            sage: x1.__eq__(x1)
            True
            sage: x1.__eq__(x2)
            False
            sage: x1.__eq__(x3)
            False
        """
        try:
            return self._cmp_v == other._cmp_v
        except (NameError, AttributeError):
            return False

    def __cmp__(self, other):
        r"""
        Define a total order on :class:`RootsWithHeightElement`. This defines
        the initial `\lambda`-chain.

        EXAMPLES::

            sage: from sage.combinat.crystals.alcove_path import RootsWithHeight
            sage: R = RootsWithHeight(['A',2],[3,2])
            sage: rl = RootSystem(['A',2]).root_lattice()
            sage: v1 = rl.from_vector(vector([1,1]))
            sage: v2 = rl.from_vector(vector([1]))
            sage: x1 = R(v1,1) ; x2 = R(v1,0) ; x3 = R(v2,1)
            sage: x1.__cmp__(x2)
            1
            sage: x1.__cmp__(x3)
            -1

        """
        # I suspect that if you redefine this method to produce a
        # different (valid)  `\lambda`-chain the rest of the
        # code should still work.
        #todo: check if self and other have the same parent ?
        #assert self.parent() is other.parent(), "elements have different parents"
        return cmp(self._cmp_v, other._cmp_v)

RootsWithHeight.Element = RootsWithHeightElement

#####################################################################
# Test code, by comparing with existing crystal implementations.
#####################################################################

def _test_some_specific_examples(clss=CrystalOfAlcovePaths):
    r"""
    Test against some specific (finite type) examples.

    EXAMPLES::

        sage: from sage.combinat.crystals.alcove_path import _test_some_specific_examples
        sage: _test_some_specific_examples(crystals.AlcovePaths)
        G2 example passed.
        C3 example passed.
        B3 example 1 passed.
        B3 example 2 passed.
        True
    """
    # This appears in Lenart.
    C = clss(['G',2],[0,1])
    G = C.digraph()

    GT = DiGraph({
        ()        : {(0)         : 2 },
        (0)       : {(0,8)       : 1 },
        (0,1)     : {(0,1,7)     : 2 },
        (0,1,2)   : {(0,1,2,9)   : 1 },
        (0,1,2,3) : {(0,1,2,3,4) : 2 },
        (0,1,2,6) : {(0,1,2,3)   : 1 },
        (0,1,2,9) : {(0,1,2,6)   : 1 },
        (0,1,7)   : {(0,1,2)     : 2 },
        (0,1,7,9) : {(0,1,2,9)   : 2 },
        (0,5)     : {(0,1)       : 1, (0,5,7) : 2 },
        (0,5,7)   : {(0,5,7,9)   : 1 },
        (0,5,7,9) : {(0,1,7,9)   : 1 },
        (0,8)     : {(0,5)       : 1 }
        })

    if (G.is_isomorphic(GT) != True):
        return False
    else:
        print "G2 example passed."

    # Some examples from Hong--Kang:

    # type C, ex. 8.3.5, pg. 189
    C = clss(['C',3],[0,0,1])
    G = C.digraph()
    GT = DiGraph({
        ():{ (0): 3},
        (0):{ (0, 6): 2},
        (0, 1):{ (0, 1, 3): 3, (0, 1, 7): 1},
        (0, 1, 2):{ (0, 1, 2, 3): 3},
        (0, 1, 2, 3):{ (0, 1, 2, 3, 8): 2},
        (0, 1, 2, 3, 4):{ (0, 1, 2, 3, 4, 5): 3},
        (0, 1, 2, 3, 8):{ (0, 1, 2, 3, 4): 2},
        (0, 1, 3):{ (0, 1, 3, 7): 1},
        (0, 1, 3, 7):{ (0, 1, 2, 3): 1, (0, 1, 3, 7, 8): 2},
        (0, 1, 3, 7, 8):{ (0, 1, 2, 3, 8): 1},
        (0, 1, 7):{ (0, 1, 2): 1, (0, 1, 3, 7): 3},
        (0, 6):{ (0, 1): 2, (0, 6, 7): 1},
        (0, 6, 7):{ (0, 1, 7): 2}
        })

    if (G.is_isomorphic(GT) != True):
        return False
    else:
        print "C3 example passed."

    # type B, fig. 8.1 pg. 172
    C = clss(['B',3],[2,0,0])
    G = C.digraph()

    GT = DiGraph({
        ():{ (6): 1},
        (0):{ (0, 7): 2},
        (0, 1):{ (0, 1, 11): 3},
        (0, 1, 2):{ (0, 1, 2, 9): 2},
        (0, 1, 2, 3):{ (0, 1, 2, 3, 10): 1},
        (0, 1, 2, 3, 10):{ (0, 1, 2, 3, 4): 1},
        (0, 1, 2, 9):{ (0, 1, 2, 3): 2, (0, 1, 2, 9, 10): 1},
        (0, 1, 2, 9, 10):{ (0, 1, 2, 3, 10): 2},
        (0, 1, 5):{ (0, 1, 2): 3, (0, 1, 5, 9): 2},
        (0, 1, 5, 9):{ (0, 1, 2, 9): 3, (0, 1, 5, 9, 10): 1},
        (0, 1, 5, 9, 10):{ (0, 1, 2, 9, 10): 3},
        (0, 1, 8):{ (0, 1, 5): 3},
        (0, 1, 8, 9):{ (0, 1, 5, 9): 3, (0, 1, 8, 9, 10): 1},
        (0, 1, 8, 9, 10):{ (0, 1, 5, 9, 10): 3},
        (0, 1, 11):{ (0, 1, 8): 3},
        (0, 7):{ (0, 1): 2, (0, 7, 11): 3},
        (0, 7, 8):{ (0, 7, 8, 9): 2},
        (0, 7, 8, 9):{ (0, 1, 8, 9): 2},
        (0, 7, 8, 9, 10):{ (0, 1, 8, 9, 10): 2},
        (0, 7, 11):{ (0, 1, 11): 2, (0, 7, 8): 3},
        (6):{ (0): 1, (6, 7): 2},
        (6, 7):{ (0, 7): 1, (6, 7, 11): 3},
        (6, 7, 8):{ (0, 7, 8): 1, (6, 7, 8, 9): 2},
        (6, 7, 8, 9):{ (6, 7, 8, 9, 10): 1},
        (6, 7, 8, 9, 10):{ (0, 7, 8, 9, 10): 1},
        (6, 7, 11):{ (0, 7, 11): 1, (6, 7, 8): 3}
        })

    if (G.is_isomorphic(GT) != True):
        return False
    else:
        print "B3 example 1 passed."

    C = clss(['B',3],[0,1,0])
    G = C.digraph()

    GT = DiGraph({
        ():{ (0): 2},
        (0):{ (0, 1): 1, (0, 7): 3},
        (0, 1):{ (0, 1, 7): 3},
        (0, 1, 2):{ (0, 1, 2, 8): 2},
        (0, 1, 2, 3):{ (0, 1, 2, 3, 5): 1, (0, 1, 2, 3, 9): 3},
        (0, 1, 2, 3, 4):{ (0, 1, 2, 3, 4, 5): 1},
        (0, 1, 2, 3, 4, 5):{ (0, 1, 2, 3, 4, 5, 6): 2},
        (0, 1, 2, 3, 5):{ (0, 1, 2, 3, 5, 9): 3},
        (0, 1, 2, 3, 5, 9):{ (0, 1, 2, 3, 4, 5): 3},
        (0, 1, 2, 3, 9):{ (0, 1, 2, 3, 4): 3, (0, 1, 2, 3, 5, 9): 1},
        (0, 1, 2, 5):{ (0, 1, 2, 3, 5): 2},
        (0, 1, 2, 8):{ (0, 1, 2, 3): 2},
        (0, 1, 2, 8, 9):{ (0, 1, 2, 3, 9): 2},
        (0, 1, 7):{ (0, 1, 2): 3, (0, 1, 7, 8): 2},
        (0, 1, 7, 8):{ (0, 1, 7, 8, 9): 3},
        (0, 1, 7, 8, 9):{ (0, 1, 2, 8, 9): 3},
        (0, 2):{ (0, 1, 2): 1, (0, 2, 5): 2},
        (0, 2, 5):{ (0, 2, 5, 8): 1},
        (0, 2, 5, 8):{ (0, 1, 2, 5): 1},
        (0, 7):{ (0, 1, 7): 1, (0, 2): 3}
        })

    if (G.is_isomorphic(GT) != True):
        return False
    else:
        print "B3 example 2 passed."

    # type B, fig. 8.3 pg. 174

    return True

def compare_graphs(g1, g2, node1, node2):
    r"""
    Compare two edge-labeled :class:`graphs <DiGraph>` obtained from
    ``Crystal.digraph()``, starting from the root nodes of each graph.

    - ``g1`` -- :class:`graphs <DiGraph>`, first digraph
    - ``g2`` -- :class:`graphs <DiGraph>`, second digraph
    - ``node1`` -- element of ``g1``
    - ``node2`` -- element of ``g2``

    Traverse ``g1`` starting at ``node1`` and compare this graph with
    the one obtained by traversing ``g2`` starting with ``node2``.
    If the graphs match (including labels) then return ``True``.
    Return ``False`` otherwise.

    EXAMPLES::

        sage: from sage.combinat.crystals.alcove_path import compare_graphs
        sage: G1 = crystals.Tableaux(['A',3], shape=[1,1]).digraph()
        sage: C = crystals.AlcovePaths(['A',3],[0,1,0])
        sage: G2 = C.digraph()
        sage: compare_graphs(G1, G2, C( () ), G2.vertices()[0])
        True
    """
    for out_edge in g1.outgoing_edges( node1 ):
        matched = False
        for o2 in g2.outgoing_edges( node2 ):
            if o2[2] == out_edge[2]:
                if matched == True:
                    print "ERROR:  Two edges with the same label for ", out_edge, " exist."
                    return False
                matched = True
                result = compare_graphs(g1, g2, out_edge[1], o2[1])
                if result == False:
                    return False
        if matched == False:
            print "ERROR:  No matching edge for ", out_edge, "."
            return False
    return True

def _test_against_tableaux(R, N, k, clss=CrystalOfAlcovePaths):
    r"""
    Test :class:`~sage.combinat.crystals.alcove_path.CrystalOfAlcovePaths`
    against all of the tableaux crystals of type `R` in rank `N` with
    highest weight given by a partition of `k`.

    EXAMPLES::

        sage: from sage.combinat.crystals.alcove_path import _test_against_tableaux
        sage: _test_against_tableaux(['A',3], 3, 2)
        ** Shape  [2]
          T has  10  nodes.
          C weight  [2, 0, 0]
          C has  10  nodes.
          Compare graphs:  True
        ** Shape  [1, 1]
          T has  6  nodes.
          C weight  [0, 1, 0]
          C has  6  nodes.
          Compare graphs:  True
    """
    from sage.combinat.partition import Partitions
    from sage.combinat.crystals.tensor_product import CrystalOfTableaux
    shapes = Partitions(k).list()
    for shape in shapes:
        print "** Shape ", shape
        T = CrystalOfTableaux(R, shape = shape)
        ct = len(T.list())
        print "  T has ", ct, " nodes."
        #T.digraph().show(edge_labels=True)
        H = T.digraph()
        weight = T.module_generators[0].weight()
        w = [ weight.scalar(RootSystem(R).ambient_space().simple_coroot(i)) for i in range(1,N+1) ]
        print "  C weight ", w

        C = clss(R , w)

        cc = len(C.list())
        #C.digraph().show(edge_labels=True)
        G = C.digraph()
        print "  C has ", cc, " nodes."
        if cc != ct:
            print "FAIL: number of nodes differ.", cc, ct
            return
        print "  Compare graphs: ", compare_graphs(G, H, C(()), H.vertices()[0])

def _test_with_lspaths_crystal(cartan_type, weight, depth=10):
    r"""
    Test if the digraphs generated are isomorphic to the ones generated by
    LS-path model.

    INPUT:

    - ``cartan_type`` -- Cartan type of a finite or affine untwisted root
      system
    - ``weight`` -- dominant weight as a list of (integral) coefficients of the
      fundamental weights
    - ``depth`` -- starting at the module generator how deep do you want to
      generate the crystal, useful for affine types

    EXAMPLES::

        sage: from sage.combinat.crystals.alcove_path import _test_with_lspaths_crystal
        sage: _test_with_lspaths_crystal(['A',3,1],[1,0,0,0],10) #long time
        True
        sage: _test_with_lspaths_crystal(['G',2,1],[1,0,0,0,0],10) #long time
        True
    """
    from sage.combinat.crystals.littelmann_path import CrystalOfLSPaths
    G1 = CrystalOfAlcovePaths(cartan_type, weight).digraph_fast(depth)
    C = CrystalOfLSPaths(cartan_type, weight)
    G2 = C.digraph(subset=C.subcrystal(max_depth=depth, direction='lower'))

    return G1.is_isomorphic(G2, edge_labels=True)
<|MERGE_RESOLUTION|>--- conflicted
+++ resolved
@@ -716,22 +716,12 @@
 
             sage: C = crystals.AlcovePaths(['A',2],[2,0])
             sage: for i in C: i.weight()
-<<<<<<< HEAD
-            2*Lambda[1]
-            Lambda[2]
-            -2*Lambda[1] + 2*Lambda[2]
-            Lambda[1] - Lambda[2]
-            -Lambda[1]
-            -2*Lambda[2]
-=======
             (0, 2, 0)
             (0, 0, 1)
+            (0, -2, 2)
             (0, 1, -1)
-            (0, -2, 2)
             (0, -1, 0)
             (0, 0, -2)
-
->>>>>>> 8a972ca5
             sage: B = crystals.AlcovePaths(['A',2,1],[1,0,0])
             sage: p = B.module_generators[0].f_string([0,1,2])
             sage: p.weight()
