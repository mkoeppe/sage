--- conflicted
+++ resolved
@@ -1296,15 +1296,6 @@
 
             sage: # needs sage.combinat
             sage: w1 = Composition([1])
-<<<<<<< HEAD
-            sage: S = w1.shuffle_product(w1); S                                         # needs sage.combinat
-            Shuffle product of [1] and [1]
-            sage: S.list()                                                              # needs sage.combinat
-            [[1, 1], [1, 1]]
-            sage: O = w1.shuffle_product(w1, overlap=True); O                           # needs sage.combinat
-            Overlapping shuffle product of [1] and [1]
-            sage: O.list()                                                              # needs sage.combinat
-=======
             sage: S = w1.shuffle_product(w1); S
             Shuffle product of [1] and [1]
             sage: S.list()
@@ -1312,7 +1303,6 @@
             sage: O = w1.shuffle_product(w1, overlap=True); O
             Overlapping shuffle product of [1] and [1]
             sage: O.list()
->>>>>>> 51928653
             [[1, 1], [1, 1], [2]]
 
         TESTS::
