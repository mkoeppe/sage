# -*- coding: utf-8 -*-
r"""
Dyck Words

A class of an object enumerated by the
:func:`Catalan numbers<sage.combinat.combinat.catalan_number>`,
see [Sta-EC2]_, [StaCat98]_ for details.

AUTHORS:

- Mike Hansen

- Dan Drake (2008--05-30): DyckWordBacktracker support

- Florent Hivert (2009--02-01): Bijections with NonDecreasingParkingFunctions

- Christian Stump (2011--12): added combinatorial maps and statistics

- Mike Zabrocki:

  * (2012--10): added pretty print, characteristic function, more functions
  * (2013--01): added inverse of area/dinv, bounce/area map

- Jean--Baptiste Priez, Travis Scrimshaw (2013--05-17): Added ASCII art

- Travis Scrimshaw (2013--07-09): Removed ``CombinatorialClass`` and added
  global options.

REFERENCES:

.. [Sta-EC2] Richard P. Stanley.
   *Enumerative Combinatorics*, Volume 2.
   Cambridge University Press, 2001.

.. [StaCat98] Richard Stanley. *Exercises on Catalan and Related Numbers
   excerpted from Enumerative Combinatorics, vol. 2 (CUP 1999)*,
   version of 23 June 1998.
   http://www-math.mit.edu/~rstan/ec/catalan.pdf

.. [Hag2008] James Haglund. *The* `q,t` -- *Catalan Numbers and the
   Space of Diagonal Harmonics:
   With an Appendix on the Combinatorics of Macdonald Polynomials*.
   University of Pennsylvania, Philadelphia -- AMS, 2008, 167 pp.
"""

#*****************************************************************************
#       Copyright (C) 2007 Mike Hansen <mhansen@gmail.com>,
#
#  Distributed under the terms of the GNU General Public License (GPL)
#
#    This code is distributed in the hope that it will be useful,
#    but WITHOUT ANY WARRANTY; without even the implied warranty of
#    MERCHANTABILITY or FITNESS FOR A PARTICULAR PURPOSE.  See the GNU
#    General Public License for more details.
#
#  The full text of the GPL is available at:
#
#                  http://www.gnu.org/licenses/
#*****************************************************************************

from combinat import CombinatorialObject, catalan_number
from sage.combinat.combinatorial_map import combinatorial_map
from backtrack import GenericBacktracker

from sage.structure.global_options import GlobalOptions
from sage.structure.parent import Parent
from sage.structure.element import Element
from sage.structure.unique_representation import UniqueRepresentation
from sage.categories.finite_enumerated_sets import FiniteEnumeratedSets
from sage.categories.infinite_enumerated_sets import InfiniteEnumeratedSets
from sage.categories.all import Posets

from sage.rings.all import QQ
from sage.combinat.permutation import Permutation, Permutations
from sage.combinat.words.word import Word
from sage.combinat.alternating_sign_matrix import AlternatingSignMatrices
from sage.misc.latex import latex
from sage.misc.classcall_metaclass import ClasscallMetaclass
from sage.misc.superseded import deprecated_function_alias


DyckWordOptions = GlobalOptions(name='Dyck words',
    doc=r"""
    Set and display the global options for Dyck words. If no parameters
    are set, then the function returns a copy of the options dictionary.

    The ``options`` to Dyck words can be accessed as the method
    :obj:`DyckWords.global_options` of :class:`DyckWords` and
    related parent classes.
    """,
    end_doc=r"""
    EXAMPLES::

        sage: D = DyckWord([1, 1, 0, 1, 0, 0])
        sage: D
        [1, 1, 0, 1, 0, 0]
        sage: DyckWords.global_options(display="lattice")
        sage: D
           ___
         _| x
        | x  .
        |  . .
        sage: DyckWords.global_options(diagram_style="line")
        sage: D
         /\/\
        /    \
        sage: DyckWords.global_options.reset()
    """,
    display=dict(default="list",
                 description='Specifies how Dyck words should be printed',
                 values=dict(list='displayed as a list',
                             lattice='displayed on the lattice defined by ``diagram_style``'),
                 case_sensitive=False),
    ascii_art=dict(default="path",
                   description='Specifies how the ascii art of Dyck words should be printed',
                   values=dict(path="Using the path string",
                               pretty_output="Using pretty printing"),
                   alias=dict(pretty_print="pretty_output", path_string="path"),
                   case_sensitive=False),
    diagram_style=dict(default="grid",
                       values=dict(grid='printing as paths on a grid using N and E steps',
                                   line='printing as paths on a line using NE and SE steps',),
                       alias={'N-E': 'grid', 'NE-SE': 'line'},
                       case_sensitive=False),
    latex_tikz_scale=dict(default=1,
                          description='The default value for the tikz scale when latexed',
                          checker=lambda x: True),  # More trouble than it's worth to check
    latex_diagonal=dict(default=False,
                        description='The default value for displaying the diagonal when latexed',
                        checker=lambda x: isinstance(x, bool)),
    latex_line_width_scalar=dict(default=2,
                                 description='The default value for the line width as a'
                                             'multiple of the tikz scale when latexed',
                                 checker=lambda x: True),  # More trouble than it's worth to check
    latex_color=dict(default="black",
                     description='The default value for the color when latexed',
                     checker=lambda x: isinstance(x, str)),
    latex_bounce_path=dict(default=False,
                           description='The default value for displaying the bounce path when latexed',
                           checker=lambda x: isinstance(x, bool)),
    latex_peaks=dict(default=False,
                     description='The default value for displaying the peaks when latexed',
                     checker=lambda x: isinstance(x, bool)),
    latex_valleys=dict(default=False,
                      description='The default value for displaying the valleys when latexed',
                      checker=lambda x: isinstance(x, bool)),
)

open_symbol = 1
close_symbol = 0


def replace_parens(x):
    r"""
    A map sending ``'('`` to ``open_symbol`` and ``')'`` to
    ``close_symbol``, and raising an error on any input other than
    ``'('``  and ``')'``. The values of the constants ``open_symbol``
    and ``close_symbol`` are subject to change.

    This is the inverse map of :func:`replace_symbols`.

    INPUT:

    - ``x`` -- either an opening or closing parenthesis

    OUTPUT:

    - If ``x`` is an opening parenthesis, replace ``x`` with the
      constant ``open_symbol``.

    - If ``x`` is a closing parenthesis, replace ``x`` with the
      constant ``close_symbol``.

    - Raise a ``ValueError`` if ``x`` is neither an opening nor a
      closing parenthesis.

    .. SEEALSO:: :func:`replace_symbols`

    EXAMPLES::

        sage: from sage.combinat.dyck_word import replace_parens
        sage: replace_parens('(')
        1
        sage: replace_parens(')')
        0
        sage: replace_parens(1)
        Traceback (most recent call last):
        ...
        ValueError
    """
    if x == '(':
        return open_symbol
    elif x == ')':
        return close_symbol
    else:
        raise ValueError


def replace_symbols(x):
    r"""
    A map sending ``open_symbol`` to ``'('`` and ``close_symbol`` to ``')'``,
    and raising an error on any input other than ``open_symbol`` and
    ``close_symbol``. The values of the constants ``open_symbol``
    and ``close_symbol`` are subject to change.

    This is the inverse map of :func:`replace_parens`.

    INPUT:

    - ``x`` -- either ``open_symbol`` or ``close_symbol``.

    OUTPUT:

    - If ``x`` is ``open_symbol``, replace ``x`` with ``'('``.

    - If ``x`` is ``close_symbol``, replace ``x`` with ``')'``.

    - If ``x`` is neither ``open_symbol`` nor ``close_symbol``, a
      ``ValueError`` is raised.

    .. SEEALSO:: :func:`replace_parens`

    EXAMPLES::

        sage: from sage.combinat.dyck_word import replace_symbols
        sage: replace_symbols(1)
        '('
        sage: replace_symbols(0)
        ')'
        sage: replace_symbols(3)
        Traceback (most recent call last):
        ...
        ValueError
    """
    if x == open_symbol:
        return '('
    elif x == close_symbol:
        return ')'
    else:
        raise ValueError


class DyckWord(CombinatorialObject, Element):
    r"""
    A Dyck word.

    A Dyck word is a sequence of open and close symbols such that every close
    symbol has a corresponding open symbol preceding it. That is to say, a
    Dyck word of length `n` is a list with `k` entries 1 and `n - k`
    entries 0 such that the first `i` entries always have at least as many 1s
    among them as 0s. (Here, the 1 serves as the open symbol and the 0 as the
    close symbol.)  Alternatively, the alphabet 1 and 0 can be replaced by
    other characters such as '(' and ')'.

    A Dyck word is *complete* if every open symbol moreover has a corresponding
    close symbol.

    A Dyck word may also be specified by either a noncrossing partition or
    by an area sequence or the sequence of heights.

    A Dyck word may also be thought of as a lattice path in the `\mathbb{Z}^2`
    grid, starting at the origin `(0,0)`, and with steps in the North
    `N = (0,1)` and east `E = (1,0)` directions such that it does not pass
    below the `x = y` diagonal. The diagonal is referred to as the "main
    diagonal" in the documentation. A North step is represented by a 1 in
    the list and an East step is represented by a 0.

    Equivalently, the path may be represented with steps in
    the `NE = (1,1)` and the `SE = (1,-1)` direction such that it does not
    pass below the horizontal axis.

    A path representing a Dyck word (either using `N` and `E` steps, or
    using `NE` and `SE` steps) is called a Dyck path.

    EXAMPLES::

        sage: dw = DyckWord([1, 0, 1, 0]); dw
        [1, 0, 1, 0]
        sage: print dw
        ()()
        sage: print dw.height()
        1
        sage: dw.to_noncrossing_partition()
        [[1], [2]]

    ::

        sage: DyckWord('()()')
        [1, 0, 1, 0]
        sage: DyckWord('(())')
        [1, 1, 0, 0]
        sage: DyckWord('((')
        [1, 1]
        sage: DyckWord('')
        []

    ::

        sage: DyckWord(noncrossing_partition=[[1],[2]])
        [1, 0, 1, 0]
        sage: DyckWord(noncrossing_partition=[[1,2]])
        [1, 1, 0, 0]
        sage: DyckWord(noncrossing_partition=[])
        []

    ::

        sage: DyckWord(area_sequence=[0,0])
        [1, 0, 1, 0]
        sage: DyckWord(area_sequence=[0,1])
        [1, 1, 0, 0]
        sage: DyckWord(area_sequence=[0,1,2,2,0,1,1,2])
        [1, 1, 1, 0, 1, 0, 0, 0, 1, 1, 0, 1, 1, 0, 0, 0]
        sage: DyckWord(area_sequence=[])
        []

    ::

        sage: DyckWord(heights_sequence=(0,1,0,1,0))
        [1, 0, 1, 0]
        sage: DyckWord(heights_sequence=(0,1,2,1,0))
        [1, 1, 0, 0]
        sage: DyckWord(heights_sequence=(0,))
        []

    ::

        sage: print DyckWord([1,0,1,1,0,0]).to_path_string()
           /\
        /\/  \
        sage: DyckWord([1,0,1,1,0,0]).pretty_print()
           ___
          | x
         _|  .
        |  . .
    """
    __metaclass__ = ClasscallMetaclass

    @staticmethod
    def __classcall_private__(cls, dw=None, noncrossing_partition=None,
                              area_sequence=None, heights_sequence=None,
                              catalan_code=None):
        """
        Return an element with the appropriate parent.

        EXAMPLES::

            sage: DyckWord([1,0,1,1,0,0])
            [1, 0, 1, 1, 0, 0]
            sage: DyckWord(heights_sequence=(0,1,2,1,0))
            [1, 1, 0, 0]
            sage: DyckWord(noncrossing_partition=[[1],[2]])
            [1, 0, 1, 0]
        """
        if dw is None:
            if catalan_code is not None:
                return CompleteDyckWords_all().from_Catalan_code(catalan_code)
            if area_sequence is not None:
                return CompleteDyckWords_all().from_area_sequence(area_sequence)
            if noncrossing_partition is not None:
                return CompleteDyckWords_all().from_noncrossing_partition(noncrossing_partition)
            if heights_sequence is not None:
                if heights_sequence[-1] == 0:
                    P = CompleteDyckWords_all()
                else:
                    P = DyckWords_all()
                return P.from_heights(heights_sequence)

            raise ValueError("You have not specified a Dyck word.")

        if isinstance(dw, str):
            l = map(replace_parens, dw)
        else:
            l = dw

        if isinstance(l, DyckWord):
            return l

        # CS: what happens here? there is a loop after a return (which is thus never used)
        #elif l in DyckWords() or is_a(l):
            #return DyckWord(l)
            #for opt in l._latex_options:
                #if opt not in latex_options:
                    #latex_options[opt] = l._latex_options[opt]
            #return DyckWord(l,latex_options=latex_options)
        if l in CompleteDyckWords_all():
            return CompleteDyckWords_all()(l)
        if is_a(l):
            return DyckWords_all()(l)

        raise ValueError("invalid Dyck word")

    def __init__(self, parent, l, latex_options={}):
        r"""
        TESTS::

            sage: DW = DyckWords(complete=False).from_heights((0,))
            sage: TestSuite(DW).run()
            sage: DW = DyckWords(complete=False).min_from_heights((0,))
            sage: TestSuite(DW).run()
            sage: DW = DyckWords().from_Catalan_code([])
            sage: TestSuite(DW).run()
            sage: DW = DyckWords().from_area_sequence([])
            sage: TestSuite(DW).run()
        """
        Element.__init__(self, parent)
        CombinatorialObject.__init__(self, l)
        self._latex_options = dict(latex_options)

    _has_2D_print = False

    def set_latex_options(self, D):
        r"""
        Set the latex options for use in the ``_latex_`` function.  The
        default values are set in the ``__init__`` function.

        - ``tikz_scale`` -- (default: 1) scale for use with the tikz package.

        - ``diagonal`` -- (default: ``False``) boolean value to draw the
          diagonal or not.

        - ``line width`` -- (default: 2*``tikz_scale``) value representing the
          line width.

        - ``color`` -- (default: black) the line color.

        - ``bounce path`` -- (default: ``False``) boolean value to indicate
          if the bounce path should be drawn.

        - ``peaks`` -- (default: ``False``) boolean value to indicate if the
          peaks should be displayed.

        - ``valleys`` -- (default: ``False``) boolean value to indicate if the
          valleys should be displayed.

        INPUT:

        - ``D`` -- a dictionary with a list of latex parameters to change

        EXAMPLES::

            sage: D = DyckWord([1,0,1,0,1,0])
            sage: D.set_latex_options({"tikz_scale":2})
            sage: D.set_latex_options({"valleys":True, "color":"blue"})
        """
        for opt in D:
            self._latex_options[opt] = D[opt]

    def latex_options(self):
        r"""
        Return the latex options for use in the ``_latex_`` function as a
        dictionary. The default values are set using the global options.

        - ``tikz_scale`` -- (default: 1) scale for use with the tikz package.

        - ``diagonal`` -- (default: ``False``) boolean value to draw the
          diagonal or not.

        - ``line width`` -- (default: 2*``tikz_scale``) value representing the
          line width.

        - ``color`` -- (default: black) the line color.

        - ``bounce path`` -- (default: ``False``) boolean value to indicate
          if the bounce path should be drawn.

        - ``peaks`` -- (default: ``False``) boolean value to indicate if the
          peaks should be displayed.

        - ``valleys`` -- (default: ``False``) boolean value to indicate if the
          valleys should be displayed.

        EXAMPLES::

            sage: D = DyckWord([1,0,1,0,1,0])
            sage: D.latex_options()
            {'valleys': False, 'peaks': False, 'tikz_scale': 1, 'color': 'black', 'diagonal': False, 'bounce path': False, 'line width': 2}
        """
        d = self._latex_options.copy()
        if "tikz_scale" not in d:
            d["tikz_scale"] = self.parent().global_options["latex_tikz_scale"]
        if "diagonal" not in d:
            d["diagonal"] = self.parent().global_options["latex_diagonal"]
        if "line width" not in d:
            d["line width"] = self.parent().global_options["latex_line_width_scalar"]*d["tikz_scale"]
        if "color" not in d:
            d["color"] = self.parent().global_options["latex_color"]
        if "bounce path" not in d:
            d["bounce path"] = self.parent().global_options["latex_bounce_path"]
        if "peaks" not in d:
            d["peaks"] = self.parent().global_options["latex_peaks"]
        if "valleys" not in d:
            d["valleys"] = self.parent().global_options["latex_valleys"]
        return d

    def _repr_(self):
        r"""
        TESTS::

            sage: DyckWord([1, 0, 1, 0])
            [1, 0, 1, 0]
            sage: DyckWord([1, 1, 0, 0])
            [1, 1, 0, 0]
            sage: type(DyckWord([]))._has_2D_print = True
            sage: DyckWord([1, 0, 1, 0])
            /\/\
            sage: DyckWord([1, 1, 0, 0])
             /\
            /  \
            sage: type(DyckWord([]))._has_2D_print = False
        """
        if self._has_2D_print:
            return self.to_path_string()
        else:
            return super(DyckWord, self)._repr_()

    def _repr_lattice(self, type=None, labelling=None, underpath=True):
        r"""
        See :meth:`pretty_print()`.

        TESTS::

            sage: print DyckWord(area_sequence=[0,1,0])._repr_lattice(type="NE-SE")
             /\
            /  \/\
            sage: print DyckWord(area_sequence=[0,1,0])._repr_lattice(labelling=[1,3,2],underpath=False)
                 _
             ___|  2
            | x  . 3
            |  . . 1
        """
        if type is None:
            type = self.parent().global_options['diagram_style']
            if type == "grid":
                type = "N-E"
            elif type == "line":
                type = "NE-SE"

        if type == "NE-SE":
            if labelling is not None or underpath is not True:
                raise ValueError("The labelling cannot be shown with Northeast-Southeast paths.")
            return self.to_path_string()
        elif type == "N-E":
            alst = self.to_area_sequence()
            n = len(alst)
            if n == 0:
                return ".\n"
            if labelling is None:
                labels = [" "]*n
            else:
                if len(labelling) != n:
                    raise ValueError("The given labelling has the wrong length.")
                labels = [str(label) for label in labelling]
                if not underpath:
                    max_length = max(len(label) for label in labels)
                    labels = [lbl.rjust(max_length + 1) for lbl in labels]

            length_of_final_fall = list(reversed(self)).index(open_symbol)
            if length_of_final_fall == 0:
                final_fall = " "
            else:
                final_fall = " _" + "__"*(length_of_final_fall-1)
            row = "  "*(n - alst[-1]-1) + final_fall + "\n"
            for i in range(n - 1):
                c = 0
                row = row + "  "*(n-i-2-alst[-i-2])
                c += n-i-2-alst[-i-2]
                if alst[-i-2]+1 != alst[-i-1]:
                    row += " _"
                c += alst[-i-2] - alst[-i-1]
                if underpath:
                    row += "__"*(alst[-i-2]-alst[-i-1])+"|" + labels[-1] + "x "*(n-c-2-i) + " ."*i + "\n"
                else:
                    row += "__"*(alst[-i-2]-alst[-i-1])+"| " + "x "*(n-c-2-i) + " ."*i + labels[-1] + "\n"
                labels.pop()
            if underpath:
                row += "|" + labels[-1] + " ."*(n-1) + "\n"
            else:
                row += "| "+" ."*(n-1) + labels[-1] + "\n"
            return row
        else:
            raise ValueError("The given type (=\s) is not valid." % type)

    @staticmethod
    def set_ascii_art(rep="path"):
        r"""
        TESTS::

            sage: DyckWord.set_ascii_art("path")
            doctest:...: DeprecationWarning: set_ascii_art is deprecated. Use DyckWords.global_options instead.
            See http://trac.sagemath.org/14875 for details.
        """
        from sage.misc.superseded import deprecation
        deprecation(14875, 'set_ascii_art is deprecated. Use DyckWords.global_options instead.')
        DyckWords.global_options(ascii_art=rep)

    def _ascii_art_(self):
        r"""
        Return an ASCII art representation of ``self``.

        TESTS::

            sage: ascii_art(list(DyckWords(3)))
            [                                   /\   ]
            [            /\    /\      /\/\    /  \  ]
            [ /\/\/\, /\/  \, /  \/\, /    \, /    \ ]
        """
        from sage.misc.ascii_art import AsciiArt
        rep = self.parent().global_options['ascii_art']
        if rep == "path":
            ret = self.to_path_string()
        elif rep == "pretty_output":
            ret = self._repr_lattice()
        return AsciiArt(ret.splitlines(), baseline=0)

    def __str__(self):
        r"""
        Return a string consisting of matched parentheses corresponding to
        the Dyck word.

        EXAMPLES::

            sage: print DyckWord([1, 0, 1, 0])
            ()()
            sage: print DyckWord([1, 1, 0, 0])
            (())
        """
        if self._has_2D_print:
            return self.to_path_string()
        else:
            return "".join(map(replace_symbols, [x for x in self]))

    def to_path_string(self):
        r"""
        A path representation of the Dyck word consisting of steps
        ``/`` and ``\`` .

        EXAMPLES::

            sage: print DyckWord([1, 0, 1, 0]).to_path_string()
            /\/\
            sage: print DyckWord([1, 1, 0, 0]).to_path_string()
             /\
            /  \
            sage: print DyckWord([1,1,0,1,1,0,0,1,0,1,0,0]).to_path_string()
                /\
             /\/  \/\/\
            /          \
        """
        res = [([" "]*len(self)) for _ in range(self.height())]
        h = 1
        for i, p in enumerate(self):
            if p == open_symbol:
                res[-h][i] = "/"
                h += 1
            else:
                h -= 1
                res[-h][i] = "\\"
        return "\n".join("".join(l) for l in res)

    def pretty_print(self, type=None, labelling=None, underpath=True):
        r"""
        Display a DyckWord as a lattice path in the `\ZZ^2` grid.

        If the ``type`` is "N-E", then the a cell below the diagonal is
        indicated by a period, whereas a cell below the path but above
        the diagonal is indicated by an x. If a list of labels is
        included, they are displayed along the vertical edges of the
        Dyck path.

        If the ``type`` is "NE-SE", then the path is simply printed
        as up steps and down steps.

        INPUT:

        - ``type`` -- (default: ``None``) can either be:

          - ``None`` to use the global option default
          - "N-E" to show ``self`` as a path of north and east steps, or
          - "NE-SE" to show ``self`` as a path of north-east and
            south-east steps.

        - ``labelling`` -- (if type is "N-E") a list of labels assigned to
          the up steps in ``self``.

        - ``underpath`` -- (if type is "N-E", default:``True``) If ``True``,
          the labelling is shown under the path; otherwise, it is shown to
          the right of the path.

        EXAMPLES::

            sage: for D in DyckWords(3): D.pretty_print()
                 _
               _|
             _|  .
            |  . .
               ___
              | x
             _|  .
            |  . .
                 _
             ___|
            | x  .
            |  . .
               ___
             _| x
            | x  .
            |  . .
             _____
            | x x
            | x  .
            |  . .

        ::

            sage: for D in DyckWords(3): D.pretty_print(type="NE-SE")
            /\/\/\
               /\
            /\/  \
             /\
            /  \/\
             /\/\
            /    \
              /\
             /  \
            /    \

        ::

            sage: D = DyckWord([1,1,1,0,1,0,0,1,1])
            sage: D.pretty_print()
                  | x x
               ___| x  .
             _| x x  . .
            | x x  . . .
            | x  . . . .
            |  . . . . .

            sage: D = DyckWord([1,1,1,0,1,0,0,1,1,0])
            sage: D.pretty_print()
                   _
                  | x x
               ___| x  .
             _| x x  . .
            | x x  . . .
            | x  . . . .
            |  . . . . .

            sage: D = DyckWord([1,1,1,0,1,0,0,1,1,0,0])
            sage: D.pretty_print()
                   ___
                  | x x
               ___| x  .
             _| x x  . .
            | x x  . . .
            | x  . . . .
            |  . . . . .

        ::

            sage: DyckWord(area_sequence=[0,1,0]).pretty_print(labelling=[1,3,2])
                 _
             ___|2
            |3x  .
            |1 . .

            sage: DyckWord(area_sequence=[0,1,0]).pretty_print(labelling=[1,3,2],underpath=False)
                 _
             ___|  2
            | x  . 3
            |  . . 1

        ::

            sage: DyckWord(area_sequence=[0,1,1,2,3,2,3,3,2,0,1,1,2,3,4,2,3]).pretty_print()
                                       _______
                                      | x x x
                                 _____| x x  .
                                | x x x x  . .
                                | x x x  . . .
                                | x x  . . . .
                               _| x  . . . . .
                              | x  . . . . . .
                         _____|  . . . . . . .
                     ___| x x  . . . . . . . .
                   _| x x x  . . . . . . . . .
                  | x x x  . . . . . . . . . .
               ___| x x  . . . . . . . . . . .
              | x x x  . . . . . . . . . . . .
              | x x  . . . . . . . . . . . . .
             _| x  . . . . . . . . . . . . . .
            | x  . . . . . . . . . . . . . . .
            |  . . . . . . . . . . . . . . . .

            sage: DyckWord(area_sequence=[0,1,1,2,3,2,3,3,2,0,1,1,2,3,4,2,3]).pretty_print(labelling=range(17),underpath=False)
                                       _______
                                      | x x x  16
                                 _____| x x  . 15
                                | x x x x  . . 14
                                | x x x  . . . 13
                                | x x  . . . . 12
                               _| x  . . . . . 11
                              | x  . . . . . . 10
                         _____|  . . . . . . .  9
                     ___| x x  . . . . . . . .  8
                   _| x x x  . . . . . . . . .  7
                  | x x x  . . . . . . . . . .  6
               ___| x x  . . . . . . . . . . .  5
              | x x x  . . . . . . . . . . . .  4
              | x x  . . . . . . . . . . . . .  3
             _| x  . . . . . . . . . . . . . .  2
            | x  . . . . . . . . . . . . . . .  1
            |  . . . . . . . . . . . . . . . .  0

        ::

            sage: DyckWord([]).pretty_print()
            .
        """
        print self._repr_lattice(type, labelling, underpath)

    pp = pretty_print

    def _latex_(self):
        r"""
        A latex representation of ``self`` using the tikzpicture package.

        EXAMPLES:

            sage: D = DyckWord([1,0,1,1,1,0,1,1,0,0,0,1,0,0])
            sage: D.set_latex_options({"valleys":True, "peaks":True, "bounce path":True})
            sage: latex(D)
            \vcenter{\hbox{$\begin{tikzpicture}[scale=1]
              \draw[line width=2,color=red,fill=red] (2, 0) circle (0.21);
              \draw[line width=2,color=red,fill=red] (6, 2) circle (0.21);
              \draw[line width=2,color=red,fill=red] (11, 1) circle (0.21);
              \draw[line width=2,color=red,fill=red] (1, 1) circle (0.21);
              \draw[line width=2,color=red,fill=red] (5, 3) circle (0.21);
              \draw[line width=2,color=red,fill=red] (8, 4) circle (0.21);
              \draw[line width=2,color=red,fill=red] (12, 2) circle (0.21);
              \draw[rounded corners=1, color=green, line width=4] (0, 0) -- (1, 1) -- (2, 0) -- (3, 1) -- (4, 0) -- (5, 1) -- (6, 2) -- (7, 3) -- (8, 2) -- (9, 1) -- (10, 0) -- (11, 1) -- (12, 2) -- (13, 1) -- (14, 0);
              \draw[dotted] (0, 0) grid (14, 4);
              \draw[rounded corners=1, color=black, line width=2] (0, 0) -- (1, 1) -- (2, 0) -- (3, 1) -- (4, 2) -- (5, 3) -- (6, 2) -- (7, 3) -- (8, 4) -- (9, 3) -- (10, 2) -- (11, 1) -- (12, 2) -- (13, 1) -- (14, 0);
            \end{tikzpicture}$}}
            sage: DyckWord([1,0])._latex_()
            '\\vcenter{\\hbox{$\\begin{tikzpicture}[scale=1]\n  \\draw[dotted] (0, 0) grid (2, 1);\n  \\draw[rounded corners=1, color=black, line width=2] (0, 0) -- (1, 1) -- (2, 0);\n\\end{tikzpicture}$}}'
            sage: DyckWord([1,0,1,1,0,0])._latex_()
            '\\vcenter{\\hbox{$\\begin{tikzpicture}[scale=1]\n  \\draw[dotted] (0, 0) grid (6, 2);\n  \\draw[rounded corners=1, color=black, line width=2] (0, 0) -- (1, 1) -- (2, 0) -- (3, 1) -- (4, 2) -- (5, 1) -- (6, 0);\n\\end{tikzpicture}$}}'
        """
        latex.add_package_to_preamble_if_available("tikz")
        heights = self.heights()
        latex_options = self.latex_options()
        diagonal = latex_options["diagonal"]
        ht = [(0, 0)]
        valleys = []
        peaks = []
        for i in range(1, len(heights)):
            a, b = ht[-1]
            if heights[i] > heights[i-1]:
                if diagonal:
                    ht.append((a, b+1))
                else:
                    ht.append((a+1, b+1))
                if i < len(heights)-1 and heights[i+1] < heights[i]:
                    peaks.append(ht[-1])
            else:
                if diagonal:
                    ht.append((a+1, b))
                else:
                    ht.append((a+1, b-1))
                if i < len(heights)-1 and heights[i+1] > heights[i]:
                    valleys.append(ht[-1])
        ht = iter(ht)
        if diagonal:
            grid = [((0, i), (i, i+1))
                    for i in range(self.number_of_open_symbols())]
        else:
            grid = [((0, 0), (len(self), self.height()))]
        res = "\\vcenter{\\hbox{$\\begin{tikzpicture}[scale="+str(latex_options['tikz_scale'])+"]\n"
        mark_points = []
        if latex_options['valleys']:
            mark_points.extend(valleys)
        if latex_options['peaks']:
            mark_points.extend(peaks)
        for v in mark_points:
            res += "  \\draw[line width=2,color=red,fill=red] %s circle (%s);\n" % (str(v), 0.15 + .03 * latex_options['line width'])
        if latex_options["bounce path"]:
            D = self.bounce_path()
            D.set_latex_options(latex_options)
            D.set_latex_options({"color": "green",
                                 "line width": 2 * latex_options['line width'],
                                 "bounce path": False,
                                 "peaks": False, "valleys": False})
            res += D._latex_().split("\n")[-2] + "\n"
        for v1, v2 in grid:
            res += "  \\draw[dotted] %s grid %s;\n" % (str(v1), str(v2))
        if diagonal:
            res += "  \\draw (0,0) -- %s;\n" % str((self.number_of_open_symbols(), self.number_of_open_symbols()))
        res += "  \\draw[rounded corners=1, color=%s, line width=%s] (0, 0)" % (latex_options['color'], str(latex_options['line width']))
        ht.next()
        for i, j in ht:
            res += " -- (%s, %s)" % (i, j)
        res += ";\n"
        res += "\\end{tikzpicture}$}}"
        return res

    def length(self):
        r"""
        Return the length of ``self``.

        EXAMPLES::

            sage: DyckWord([1, 0, 1, 0]).length()
            4
            sage: DyckWord([1, 0, 1, 1, 0]).length()
            5

        TESTS::

            sage: DyckWord([]).length()
            0
        """
        return len(self)

    def number_of_open_symbols(self):
        r"""
        Return the number of open symbols in ``self``.

        EXAMPLES::

            sage: DyckWord([1, 0, 1, 0]).number_of_open_symbols()
            2
            sage: DyckWord([1, 0, 1, 1, 0]).number_of_open_symbols()
            3

        TESTS::

            sage: DyckWord([]).number_of_open_symbols()
            0
        """
        return len(filter(lambda x: x == open_symbol, self))

    size = deprecated_function_alias(13550, number_of_open_symbols)

    def number_of_close_symbols(self):
        r"""
        Return the number of close symbols in ``self``.

        EXAMPLES::

            sage: DyckWord([1, 0, 1, 0]).number_of_close_symbols()
            2
            sage: DyckWord([1, 0, 1, 1, 0]).number_of_close_symbols()
            2

        TESTS::

            sage: DyckWord([]).number_of_close_symbols()
            0
        """
        return len(filter(lambda x: x == close_symbol, self))

    def is_complete(self):
        r"""
        Return ``True`` if ``self`` is complete.

        A Dyck word `d` is complete if `d` contains as many closers as openers.

        EXAMPLES::

            sage: DyckWord([1, 0, 1, 0]).is_complete()
            True
            sage: DyckWord([1, 0, 1, 1, 0]).is_complete()
            False

        TESTS::

            sage: DyckWord([]).is_complete()
            True
        """
        return self.number_of_open_symbols() == self.number_of_close_symbols()

    def height(self):
        r"""
        Return the height of ``self``.

        We view the Dyck word as a Dyck path from `(0, 0)` to
        `(2n, 0)` in the first quadrant by letting ``1``'s represent
        steps in the direction `(1, 1)` and ``0``'s represent steps in
        the direction `(1, -1)`.

        The height is the maximum `y`-coordinate reached.

        .. SEEALSO:: :meth:`heights`

        EXAMPLES::

            sage: DyckWord([]).height()
            0
            sage: DyckWord([1,0]).height()
            1
            sage: DyckWord([1, 1, 0, 0]).height()
            2
            sage: DyckWord([1, 1, 0, 1, 0]).height()
            2
            sage: DyckWord([1, 1, 0, 0, 1, 0]).height()
            2
            sage: DyckWord([1, 0, 1, 0]).height()
            1
            sage: DyckWord([1, 1, 0, 0, 1, 1, 1, 0, 0, 0]).height()
            3
        """
        # calling max(self.heights()) has a significant overhead (20%)
        height = 0
        height_max = 0
        for letter in self:
            if letter == open_symbol:
                height += 1
                height_max = max(height, height_max)
            elif letter == close_symbol:
                height -= 1
        return height_max

    def heights(self):
        r"""
        Return the heights of ``self``.

        We view the Dyck word as a Dyck path from `(0,0)` to
        `(2n,0)` in the first quadrant by letting ``1``'s represent
        steps in the direction `(1,1)` and ``0``'s represent steps in
        the direction `(1,-1)`.

        The heights is the sequence of the `y`-coordinates of all
        `2n+1` lattice points along the path.

        .. SEEALSO:: :meth:`from_heights`, :meth:`min_from_heights`

        EXAMPLES::

            sage: DyckWord([]).heights()
            (0,)
            sage: DyckWord([1,0]).heights()
            (0, 1, 0)
            sage: DyckWord([1, 1, 0, 0]).heights()
            (0, 1, 2, 1, 0)
            sage: DyckWord([1, 1, 0, 1, 0]).heights()
            (0, 1, 2, 1, 2, 1)
            sage: DyckWord([1, 1, 0, 0, 1, 0]).heights()
            (0, 1, 2, 1, 0, 1, 0)
            sage: DyckWord([1, 0, 1, 0]).heights()
            (0, 1, 0, 1, 0)
            sage: DyckWord([1, 1, 0, 0, 1, 1, 1, 0, 0, 0]).heights()
            (0, 1, 2, 1, 0, 1, 2, 3, 2, 1, 0)
        """
        height = 0
        heights = [0] * (len(self) + 1)
        for i, letter in enumerate(self):
            if letter == open_symbol:
                height += 1
            elif letter == close_symbol:
                height -= 1
            heights[i + 1] = height
        return tuple(heights)

    @classmethod
    def from_heights(cls, heights):
        r"""
        This is deprecated in :trac:`14875`. Use instead
        :class:`DyckWords_all().from_heights()`.

        EXAMPLES::

            sage: from sage.combinat.dyck_word import DyckWord
            sage: DyckWord.from_heights((0,))
            doctest:...: DeprecationWarning: this method is deprecated. Use DyckWords(complete=False).from_heights instead.
            See http://trac.sagemath.org/14875 for details.
            []
        """
        from sage.misc.superseded import deprecation
        deprecation(14875, 'this method is deprecated. Use DyckWords(complete=False).from_heights instead.')
        return DyckWords_all().from_heights(heights)

    @classmethod
    def min_from_heights(cls, heights):
        r"""
        This is deprecated in :trac:`14875`. Use instead
        :class:`DyckWords_all.min_from_heights()`.

        EXAMPLES::

            sage: from sage.combinat.dyck_word import DyckWord
            sage: DyckWord.min_from_heights((0,))
            doctest:...: DeprecationWarning: this method is deprecated. Use DyckWords(complete=False).from_min_heights instead.
            See http://trac.sagemath.org/14875 for details.
            []
        """
        from sage.misc.superseded import deprecation
        deprecation(14875, 'this method is deprecated. Use DyckWords(complete=False).from_min_heights instead.')
        return DyckWords_all().from_heights(heights)

    def associated_parenthesis(self, pos):
        r"""
        Report the position for the parenthesis in ``self`` that matches the
        one at position ``pos``.

        The positions in ``self`` are counted from `0`.

        INPUT:

        - ``pos`` -- the index of the parenthesis in the list

        OUTPUT:

        - Integer representing the index of the matching parenthesis.
          If no parenthesis matches, return ``None``.

        EXAMPLES::

            sage: DyckWord([1, 0]).associated_parenthesis(0)
            1
            sage: DyckWord([1, 0, 1, 0]).associated_parenthesis(0)
            1
            sage: DyckWord([1, 0, 1, 0]).associated_parenthesis(1)
            0
            sage: DyckWord([1, 0, 1, 0]).associated_parenthesis(2)
            3
            sage: DyckWord([1, 0, 1, 0]).associated_parenthesis(3)
            2
            sage: DyckWord([1, 1, 0, 0]).associated_parenthesis(0)
            3
            sage: DyckWord([1, 1, 0, 0]).associated_parenthesis(2)
            1
            sage: DyckWord([1, 1, 0]).associated_parenthesis(1)
            2
            sage: DyckWord([1, 1]).associated_parenthesis(0)
        """
        d = 0
        height = 0
        if pos >= len(self):
            raise ValueError("invalid index")

        if self[pos] == open_symbol:
            d += 1
            height += 1
        elif self[pos] == close_symbol:
            d -= 1
            height -= 1
        else:
            raise ValueError("unknown symbol %s" % self[pos])

        while height != 0:
            pos += d
            if pos < 0 or pos >= len(self):
                return None
            if self[pos] == open_symbol:
                height += 1
            elif self[pos] == close_symbol:
                height -= 1
        return pos

    def number_of_initial_rises(self):
        r"""
        Return the length of the initial run of ``self``

        OUPUT:

        - a non--negative integer indicating the length of the initial rise

        EXAMPLES::

            sage: DyckWord([1, 0, 1, 0]).number_of_initial_rises()
            1
            sage: DyckWord([1, 1, 0, 0]).number_of_initial_rises()
            2
            sage: DyckWord([1, 1, 0, 0, 1, 0]).number_of_initial_rises()
            2
            sage: DyckWord([1, 0, 1, 1, 0, 0]).number_of_initial_rises()
            1

        TESTS::

            sage: DyckWord([]).number_of_initial_rises()
            0
            sage: DyckWord([1, 0]).number_of_initial_rises()
            1
        """
        if not self:
            return 0
        i = 1
        while self[i] == open_symbol:
            i += 1
        return i

    def peaks(self):
        r"""
        Return a list of the positions of the peaks of a Dyck word.

        A peak is `1` followed by a `0`.  Note that this does not agree with
        the definition given in [Hag2008]_.

        EXAMPLES::

            sage: DyckWord([1, 0, 1, 0]).peaks()
            [0, 2]
            sage: DyckWord([1, 1, 0, 0]).peaks()
            [1]
            sage: DyckWord([1,1,0,1,0,1,0,0]).peaks() # Haglund's def gives 2
            [1, 3, 5]
        """
        return [i for i in range(len(self)-1)
                if self[i] == open_symbol and self[i+1] == close_symbol]

    def number_of_peaks(self):
        r"""
        The number of peaks of the Dyck path associated to ``self`` .

        .. SEEALSO:: :meth:`peaks`

        EXAMPLES::

            sage: DyckWord([1, 0, 1, 0]).number_of_peaks()
            2
            sage: DyckWord([1, 1, 0, 0]).number_of_peaks()
            1
            sage: DyckWord([1,1,0,1,0,1,0,0]).number_of_peaks()
            3
            sage: DyckWord([]).number_of_peaks()
            0
        """
        return len(self.peaks())

    def valleys(self):
        r"""
        Return a list of the positions of the valleys of a Dyck word.

        A valley is `0` followed by a `1`.

        EXAMPLES::

            sage: DyckWord([1, 0, 1, 0]).valleys()
            [1]
            sage: DyckWord([1, 1, 0, 0]).valleys()
            []
            sage: DyckWord([1,1,0,1,0,1,0,0]).valleys()
            [2, 4]
        """
        return [i for i in xrange(len(self)-1)
                if self[i] == close_symbol and self[i+1] == open_symbol]

    def number_of_valleys(self):
        r"""
        Return the number of valleys of ``self``.

        EXAMPLES::

            sage: DyckWord([1, 0, 1, 0]).number_of_valleys()
            1
            sage: DyckWord([1, 1, 0, 0]).number_of_valleys()
            0
            sage: DyckWord([1, 1, 0, 0, 1, 0]).number_of_valleys()
            1
            sage: DyckWord([1, 0, 1, 1, 0, 0]).number_of_valleys()
            1

        TESTS::

            sage: DyckWord([]).number_of_valleys()
            0
            sage: DyckWord([1, 0]).number_of_valleys()
            0
        """
        return len(self.valleys())

    def position_of_first_return(self):
        r"""
        Return the number of vertical steps before the Dyck path returns to
        the main diagonal.

        EXAMPLES::

            sage: DyckWord([1, 0, 1, 1, 0, 1, 1, 0, 0, 1, 0, 0, 1, 0]).position_of_first_return()
            1
            sage: DyckWord([1, 1, 1, 0, 1, 1, 0, 0, 1, 0, 0, 1, 0, 0]).position_of_first_return()
            7
            sage: DyckWord([1, 1, 0, 0]).position_of_first_return()
            2
            sage: DyckWord([1, 0, 1, 0]).position_of_first_return()
            1
            sage: DyckWord([]).position_of_first_return()
            0
        """
        touches = self.touch_points()
        if touches == []:
            return 0
        else:
            return touches[0]

    def positions_of_double_rises(self):
        r"""
        Return a list of positions in ``self`` where there are two
        consecutive `1`'s.

        EXAMPLES::

            sage: DyckWord([1, 0, 1, 1, 0, 1, 1, 0, 0, 1, 0, 0, 1, 0]).positions_of_double_rises()
            [2, 5]
            sage: DyckWord([1, 1, 0, 0]).positions_of_double_rises()
            [0]
            sage: DyckWord([1, 0, 1, 0]).positions_of_double_rises()
            []
        """
        return [i for i in xrange(len(self)-1)
                if self[i] == self[i+1] == open_symbol]

    def number_of_double_rises(self):
        r"""
        Return a the number of positions in ``self`` where there are two
        consecutive `1`'s.

        EXAMPLES::

            sage: DyckWord([1, 0, 1, 1, 0, 1, 1, 0, 0, 1, 0, 0, 1, 0]).number_of_double_rises()
            2
            sage: DyckWord([1, 1, 0, 0]).number_of_double_rises()
            1
            sage: DyckWord([1, 0, 1, 0]).number_of_double_rises()
            0
        """
        return len(self.positions_of_double_rises())

    def returns_to_zero(self):
        r"""
        Return a list of positions where ``self`` has height `0`,
        excluding the position `0`.

        EXAMPLES::

            sage: DyckWord([]).returns_to_zero()
            []
            sage: DyckWord([1, 0]).returns_to_zero()
            [2]
            sage: DyckWord([1, 0, 1, 0]).returns_to_zero()
            [2, 4]
            sage: DyckWord([1, 1, 0, 0]).returns_to_zero()
            [4]
        """
        h = self.heights()
        return [i for i in xrange(2, len(h), 2) if h[i] == 0]

    return_to_zero = deprecated_function_alias(13550, returns_to_zero)

    def touch_points(self):
        r"""
        Return the abscissae (or, equivalently, ordinates) of the
        points where the Dyck path corresponding to ``self`` (comprising
        `NE` and `SE` steps) touches the main diagonal. This includes
        the last point (if it is on the main diagonal) but excludes the
        beginning point.

        Note that these abscissae are precisely the entries of
        :meth:`returns_to_zero` divided by `2`.

        OUTPUT:

        - a list of integers indicating where the path touches the diagonal

        EXAMPLES::

            sage: DyckWord([1, 0, 1, 0]).touch_points()
            [1, 2]
            sage: DyckWord([1, 1, 0, 0]).touch_points()
            [2]
            sage: DyckWord([1, 1, 0, 0, 1, 0]).touch_points()
            [2, 3]
            sage: DyckWord([1, 0, 1, 1, 0, 0]).touch_points()
            [1, 3]
        """
        return [i // 2 for i in self.returns_to_zero()]

    def touch_composition(self):
        r"""
        Return a composition which indicates the positions where ``self``
        returns to the diagonal.

        This assumes ``self`` to be a complete Dyck word.

        OUTPUT:

        - a composition of length equal to the length of the Dyck word.

        EXAMPLES::

            sage: DyckWord([1, 0, 1, 0]).touch_composition()
            [1, 1]
            sage: DyckWord([1, 1, 0, 0]).touch_composition()
            [2]
            sage: DyckWord([1, 1, 0, 0, 1, 0]).touch_composition()
            [2, 1]
            sage: DyckWord([1, 0, 1, 1, 0, 0]).touch_composition()
            [1, 2]
            sage: DyckWord([]).touch_composition()
            []
        """
        from sage.combinat.composition import Composition
        if self.length() == 0:
            return Composition([])
        return Composition(descents=[i-1 for i in self.touch_points()])

    def number_of_touch_points(self):
        r"""
        Return the number of touches of ``self`` at the main diagonal.

        OUTPUT:

        - a non--negative integer

        EXAMPLES::

            sage: DyckWord([1, 0, 1, 0]).number_of_touch_points()
            2
            sage: DyckWord([1, 1, 0, 0]).number_of_touch_points()
            1
            sage: DyckWord([1, 1, 0, 0, 1, 0]).number_of_touch_points()
            2
            sage: DyckWord([1, 0, 1, 1, 0, 0]).number_of_touch_points()
            2

        TESTS::

            sage: DyckWord([]).number_of_touch_points()
            0
        """
        return len(self.touch_points())

    def rise_composition(self):
        r"""
        The sequences of lengths of runs of `1`'s in ``self``. Also equal to
        the sequence of lengths of vertical segments in the Dyck path.

        EXAMPLES::

            sage: DyckWord([1, 1, 0, 1, 1, 1, 0, 0, 0, 0, 1, 1, 0, 0]).pretty_print()
                       ___
                      | x
               _______|  .
              | x x x  . .
              | x x  . . .
             _| x  . . . .
            | x  . . . . .
            |  . . . . . .

            sage: DyckWord([1, 1, 0, 1, 1, 1, 0, 0, 0, 0, 1, 1, 0, 0]).rise_composition()
            [2, 3, 2]
            sage: DyckWord([1,1,0,0]).rise_composition()
            [2]
            sage: DyckWord([1,0,1,0]).rise_composition()
            [1, 1]
        """
        from sage.combinat.composition import Composition
        L = list(self)
        rise_comp = []
        while L:
            i = L.index(0)
            L = L[i+1:]
            if i > 0:
                rise_comp.append(i)
        return Composition(rise_comp)

    @combinatorial_map(name='to two-row standard tableau')
    def to_standard_tableau(self):
        r"""
        Return a standard tableau of shape `(a,b)` where
        `a` is the number of open symbols and `b` is the number of
        close symbols in ``self``.

        EXAMPLES::

            sage: DyckWord([]).to_standard_tableau()
            []
            sage: DyckWord([1, 0]).to_standard_tableau()
            [[1], [2]]
            sage: DyckWord([1, 1, 0, 0]).to_standard_tableau()
            [[1, 2], [3, 4]]
            sage: DyckWord([1, 0, 1, 0]).to_standard_tableau()
            [[1, 3], [2, 4]]
            sage: DyckWord([1]).to_standard_tableau()
            [[1]]
            sage: DyckWord([1, 0, 1]).to_standard_tableau()
            [[1, 3], [2]]
        """
        open_positions = []
        close_positions = []
        for i in range(len(self)):
            if self[i] == open_symbol:
                open_positions.append(i + 1)
            else:
                close_positions.append(i + 1)
        from sage.combinat.tableau import StandardTableau
        return StandardTableau(filter(lambda x: x != [], [open_positions,
                                                          close_positions]))

    @combinatorial_map(name="to binary trees: up step, left tree, down step, right tree")
    def to_binary_tree(self, usemap="1L0R"):
        r"""
        Return a binary tree recursively constructed from the Dyck path
        ``self`` by the map ``usemap``. The default ``usemap`` is ``'1L0R'``
        which means:

        - an empty Dyck word is a leaf,

        - a non empty Dyck word reads `1 L 0 R` where `L` and `R` correspond
          to respectively its left and right subtrees.

        INPUT:

        - ``usemap`` -- a string, either ``'1L0R'``, ``'1R0L'``, ``'L1R0'``,
          ``'R1L0'``

        Other valid ``usemap`` are ``'1R0L'``, ``'L1R0'``, and ``'R1L0'``.
        These correspond to different maps from Dyck paths to binary
        trees, whose recursive definitions are hopefully clear from the
        names.

        EXAMPLES::

            sage: dw = DyckWord([1,0])
            sage: dw.to_binary_tree()
            [., .]
            sage: dw = DyckWord([])
            sage: dw.to_binary_tree()
            .
            sage: dw = DyckWord([1,0,1,1,0,0])
            sage: dw.to_binary_tree()
            [., [[., .], .]]
            sage: dw.to_binary_tree("L1R0")
            [[., .], [., .]]
            sage: dw = DyckWord([1,0,1,1,0,0,1,1,1,0,1,0,0,0])
            sage: dw.to_binary_tree() == dw.to_binary_tree("1R0L").left_right_symmetry()
            True
            sage: dw.to_binary_tree() == dw.to_binary_tree("L1R0").left_border_symmetry()
            False
            sage: dw.to_binary_tree("1R0L") == dw.to_binary_tree("L1R0").left_border_symmetry()
            True
            sage: dw.to_binary_tree("R1L0") == dw.to_binary_tree("L1R0").left_right_symmetry()
            True
            sage: dw.to_binary_tree("R10L")
            Traceback (most recent call last):
            ...
            ValueError: R10L is not a correct map
        """
        if usemap not in ["1L0R", "1R0L", "L1R0", "R1L0"]:
            raise ValueError("%s is not a correct map" % (usemap))
        from sage.combinat.binary_tree import BinaryTree
        if len(self) == 0:
            return BinaryTree()
        tp = [0]
        tp.extend(self.touch_points())
        l = len(self)
        if usemap[0] == '1':  # we check what kind of reduction we want
            s0 = 1  # start point for first substree
            e0 = tp[1] * 2 - 1  # end point for first subtree
            s1 = e0 + 1  # start point for second subtree
            e1 = l  # end point for second subtree
        else:
            s0 = 0
            e0 = tp[len(tp) - 2] * 2
            s1 = e0 + 1
            e1 = l - 1
        trees = [DyckWord(self[s0:e0]).to_binary_tree(usemap),
                 DyckWord(self[s1:e1]).to_binary_tree(usemap)]
        if usemap[0] == "R" or usemap[1] == "R":
            trees.reverse()
        return BinaryTree(trees)

    @combinatorial_map(name="to the Tamari corresponding Binary tree")
    def to_binary_tree_tamari(self):
        r"""
        Return the binary tree corresponding to ``self`` in a way which
        is consistent with the Tamari orders on the set of Dyck paths and
        on the set of binary trees.

        This is the ``'L1R0'`` map documented in :meth:`to_binary_tree`.

        EXAMPLES::

            sage: DyckWord([1,0]).to_binary_tree_tamari()
            [., .]
            sage: DyckWord([1,0,1,1,0,0]).to_binary_tree_tamari()
            [[., .], [., .]]
            sage: DyckWord([1,0,1,0,1,0]).to_binary_tree_tamari()
            [[[., .], .], .]
        """
        return self.to_binary_tree("L1R0")

    def tamari_interval(self, other):
        r"""
        Return the Tamari interval between ``self`` and ``other`` as a
        :class:`~sage.combinat.interval_posets.TamariIntervalPoset`.

        A "Tamari interval" means an interval in the Tamari order. The
        Tamari order on the set of Dyck words of size `n` is the
        partial order obtained from the Tamari order on the set of
        binary trees of size `n` (see
        :meth:`~sage.combinat.binary_tree.BinaryTree.tamari_lequal`)
        by means of the Tamari bijection between Dyck words and binary
        trees
        (:meth:`~sage.combinat.binary_tree.BinaryTree.to_dyck_word_tamari`).

        INPUT:

        - ``other`` -- a Dyck word greater or equal to ``self`` in the
          Tamari order

        EXAMPLES::

            sage: dw = DyckWord([1, 1, 0, 1, 0, 0, 1, 0])
            sage: ip = dw.tamari_interval(DyckWord([1, 1, 1, 0, 0, 1, 0, 0])); ip
            The tamari interval of size 4 induced by relations [(2, 4), (3, 4), (3, 1), (2, 1)]
            sage: ip.lower_dyck_word()
            [1, 1, 0, 1, 0, 0, 1, 0]
            sage: ip.upper_dyck_word()
            [1, 1, 1, 0, 0, 1, 0, 0]
            sage: ip.interval_cardinality()
            4
            sage: ip.number_of_tamari_inversions()
            2
            sage: list(ip.dyck_words())
            [[1, 1, 1, 0, 0, 1, 0, 0],
             [1, 1, 1, 0, 0, 0, 1, 0],
             [1, 1, 0, 1, 0, 1, 0, 0],
             [1, 1, 0, 1, 0, 0, 1, 0]]
            sage: dw.tamari_interval(DyckWord([1,1,0,0,1,1,0,0]))
            Traceback (most recent call last):
            ...
            ValueError: The two Dyck words are not comparable on the Tamari lattice.
        """
        from sage.combinat.interval_posets import TamariIntervalPosets
        return TamariIntervalPosets.from_dyck_words(self, other)

    def to_area_sequence(self):
        r"""
        Return the area sequence of the Dyck word ``self``.

        The area sequence of a Dyck word `w` is defined as follows:
        Representing the Dyck word `w` as a Dyck path from `(0, 0)` to
        `(n, n)` using `N` and `E` steps (this involves padding `w` by
        `E` steps until `w` reaches the main diagonal if `w` is not
        already a complete Dyck path), the area sequence of `w` is the
        sequence `(a_1, a_2, \ldots, a_n)`, where `a_i` is the number
        of full cells in the `i`-th row of the rectangle
        `[0, n] \times [0, n]` which lie completely above the diagonal.
        (The cells are the regions into which the rectangle is
        subdivided by the lines `x = i` with `i` integer and the lines
        `y = j` with `j` integer. The `i`-th row consists of all the
        cells between the lines `y = i-1` and `y = i`.)

        An alternative definition:
        Representing the Dyck word `w` as a Dyck path consisting of
        `NE` and `SE` steps, the area sequence is the sequence of
        ordinates of all lattice points on the path which are
        starting points of `NE` steps.

        A list of integers `l` is the area sequence of some Dyck path
        if and only if it satisfies `l_0 = 0` and
        `0 \leq l_{i+1} \leq l_i + 1` for `i > 0`.

        EXAMPLES::

            sage: DyckWord([]).to_area_sequence()
            []
            sage: DyckWord([1, 0]).to_area_sequence()
            [0]
            sage: DyckWord([1, 1, 0, 0]).to_area_sequence()
            [0, 1]
            sage: DyckWord([1, 0, 1, 0]).to_area_sequence()
            [0, 0]
            sage: all(dw ==
            ....:     DyckWords().from_area_sequence(dw.to_area_sequence())
            ....:     for i in range(6) for dw in DyckWords(i))
            True
            sage: DyckWord([1,0,1,0,1,0,1,0,1,0]).to_area_sequence()
            [0, 0, 0, 0, 0]
            sage: DyckWord([1,1,1,1,1,0,0,0,0,0]).to_area_sequence()
            [0, 1, 2, 3, 4]
            sage: DyckWord([1,1,1,1,0,1,0,0,0,0]).to_area_sequence()
            [0, 1, 2, 3, 3]
            sage: DyckWord([1,1,0,1,0,0,1,1,0,1,0,1,0,0]).to_area_sequence()
            [0, 1, 1, 0, 1, 1, 1]
        """
        seq = []
        a = 0
        for move in self:
            if move == open_symbol:
                seq.append(a)
                a += 1
            else:
                a -= 1
        return seq


class DyckWord_complete(DyckWord):
    r"""
    The class of complete
    :class:`Dyck words<sage.combinat.dyck_word.DyckWord>`.
    A Dyck word is complete, if it contains as many closers as openers.

    For further information on Dyck words, see
    :class:`DyckWords_class<sage.combinat.dyck_word.DyckWord>`.
    """
    def semilength(self):
        r"""
        Return the semilength of ``self``.

        The semilength of a complete Dyck word `d` is the number of openers
        and the number of closers.

        EXAMPLES::

            sage: DyckWord([1, 0, 1, 0]).semilength()
            2

        TESTS::

            sage: DyckWord([]).semilength()
            0
        """
        return len(self) // 2

    @combinatorial_map(name='to partition')
    def to_partition(self):
        r"""
        Return the partition associated to ``self`` .

        This partition is determined by thinking of ``self`` as a lattice path
        and considering the cells which are above the path but within the
        `n \times n`  grid and the partition is formed by reading the sequence
        of the number of cells in this collection in each row.

        OUTPUT:

        - a partition representing the rows of cells in the square lattice
          and above the path

        EXAMPLES::

            sage: DyckWord([]).to_partition()
            []
            sage: DyckWord([1,0]).to_partition()
            []
            sage: DyckWord([1,1,0,0]).to_partition()
            []
            sage: DyckWord([1,0,1,0]).to_partition()
            [1]
            sage: DyckWord([1,0,1,0,1,0]).to_partition()
            [2, 1]
            sage: DyckWord([1,1,0,0,1,0]).to_partition()
            [2]
            sage: DyckWord([1,0,1,1,0,0]).to_partition()
            [1, 1]
        """
        from sage.combinat.partition import Partition
        n = len(self) // 2
        res = []
        for c in reversed(self):
            if c == close_symbol:
                n -= 1
            else:
                res.append(n)
        return Partition(res)

    def number_of_parking_functions(self):
        r"""
        Return the number of parking functions with ``self`` as the supporting
        Dyck path.

        One representation of a parking function is as a pair consisting of a
        Dyck path and a permutation `\pi` such that if
        `[a_0, a_1, \ldots, a_{n-1}]` is the area_sequence of the Dyck path
        (see :meth:`to_area_sequence<DyckWord.to_area_sequence>`) then the
        permutation `\pi` satisfies `\pi_i < \pi_{i+1}` whenever
        `a_{i} < a_{i+1}`. This function counts the number of permutations `\pi`
        which satisfy this condition.

        EXAMPLES::

            sage: DyckWord(area_sequence=[0,1,2]).number_of_parking_functions()
            1
            sage: DyckWord(area_sequence=[0,1,1]).number_of_parking_functions()
            3
            sage: DyckWord(area_sequence=[0,1,0]).number_of_parking_functions()
            3
            sage: DyckWord(area_sequence=[0,0,0]).number_of_parking_functions()
            6
        """
        from sage.rings.arith import multinomial
        return multinomial(list(self.rise_composition()))

    def list_parking_functions(self):
        r"""
        Return all parking functions whose supporting Dyck path is ``self``.

        EXAMPLES::

            sage: DyckWord([1,1,0,0,1,0]).list_parking_functions()
            Permutations of the multi-set [1, 1, 3]
            sage: DyckWord([1,1,1,0,0,0]).list_parking_functions()
            Permutations of the multi-set [1, 1, 1]
            sage: DyckWord([1,0,1,0,1,0]).list_parking_functions()
            Permutations of the set [1, 2, 3]
        """
        alist = self.to_area_sequence()
        return Permutations([i - alist[i]+1 for i in range(len(alist))])
        # TODO: upon implementation of ParkingFunction class
        # map(ParkingFunction, Permutations([i - alist[i]+1 for i in range(len(alist))]))

    def reading_permutation(self):
        r"""
        The permutation formed by taking the reading word of the Dyck path
        representing ``self`` (with `N` and `E` steps) if the vertical
        edges of the Dyck path are labeled from bottom to top with `1`
        through `n` and the diagonals are read from top to bottom starting
        with the diagonal furthest from the main diagonal.

        EXAMPLES::

            sage: DyckWord([1,0,1,0]).reading_permutation()
            [2, 1]
            sage: DyckWord([1,1,0,0]).reading_permutation()
            [2, 1]
            sage: DyckWord([1,1,0,1,0,0]).reading_permutation()
            [3, 2, 1]
            sage: DyckWord([1,1,0,0,1,0]).reading_permutation()
            [2, 3, 1]
            sage: DyckWord([1,0,1,1,0,0,1,0]).reading_permutation()
            [3, 4, 2, 1]
        """
        alist = self.to_area_sequence()
        if len(alist) == 0:
            return Permutation([])
        m = max(alist)
        p1 = Word([m-alist[-i-1]
                   for i in range(len(alist))]).standard_permutation()
        return p1.inverse().complement()

    def characteristic_symmetric_function(self, q=None,
                                          R=QQ['q', 't'].fraction_field()):
        r"""
        The characteristic function of ``self`` is the sum of
        `q^{dinv(D,F)} Q_{ides(read(D,F))}` over all permutation
        fillings of the Dyck path representing ``self``, where
        `ides(read(D,F))` is the descent composition of the inverse of the
        reading word of the filling.

        INPUT:

        - ``q`` -- (default: ``q = R('q')``) a parameter for the generating
          function power

        - ``R`` -- (default : ``R = QQ['q','t'].fraction_field()``) the base
          ring to do the calculations over

        OUTPUT:

        - an element of the symmetric functions over the ring ``R``
          (in the Schur basis).

        EXAMPLES::

            sage: R = QQ['q','t'].fraction_field()
            sage: (q,t) = R.gens()
            sage: f = sum(t**D.area()*D.characteristic_symmetric_function() for D in DyckWords(3)); f
            (q^3+q^2*t+q*t^2+t^3+q*t)*s[1, 1, 1] + (q^2+q*t+t^2+q+t)*s[2, 1] + s[3]
            sage: f.nabla(power=-1)
            s[1, 1, 1]
        """
        from sage.combinat.ncsf_qsym.qsym import QuasiSymmetricFunctions
        from sage.combinat.sf.sf import SymmetricFunctions
        if q is None:
            q = R('q')
        else:
            if not q in R:
                raise ValueError("q=%s must be an element of the base ring %s" % (q, R))
        F = QuasiSymmetricFunctions(R).Fundamental()
        p = self.reading_permutation().inverse()
        perms = [Word(perm).standard_permutation()
                 for perm in self.list_parking_functions()]
        QSexpr = sum(q**self.dinv(pv.inverse())*F(Permutation([p(i) for i in pv]).descents_composition()) for pv in perms)
        s = SymmetricFunctions(R).s()
        return s(QSexpr.to_symmetric_function())

    def to_pair_of_standard_tableaux(self):
        r"""
        Convert ``self`` to a pair of standard tableaux of the same shape and
        of length less than or equal to two.

        EXAMPLES::

            sage: DyckWord([1,0,1,0]).to_pair_of_standard_tableaux()
            ([[1], [2]], [[1], [2]])
            sage: DyckWord([1,1,0,0]).to_pair_of_standard_tableaux()
            ([[1, 2]], [[1, 2]])
            sage: DyckWord([1,1,0,1,0,0,1,1,0,1,0,1,0,0]).to_pair_of_standard_tableaux()
            ([[1, 2, 4, 7], [3, 5, 6]], [[1, 2, 4, 6], [3, 5, 7]])
        """
        from sage.combinat.tableau import Tableau
        n = self.semilength()
        if n == 0:
            return (Tableau([]), Tableau([]))
        elif self.height() == n:
            return (Tableau([range(1, n + 1)]), Tableau([range(1, n + 1)]))
        else:
            left = [[], []]
            right = [[], []]
            for pos in range(n):
                if self[pos] == open_symbol:
                    left[0].append(pos + 1)
                else:
                    left[1].append(pos + 1)
                if self[-pos-1] == close_symbol:
                    right[0].append(pos+1)
                else:
                    right[1].append(pos+1)
            return (Tableau(left), Tableau(right))

    @combinatorial_map(name='to 312 avoiding permutation')
    def to_312_avoiding_permutation(self):
        r"""
        Convert ``self`` to a `312`-avoiding permutation using the bijection by
        Bandlow and Killpatrick in [BK2001]_.  Sends the area to the
        inversion number.

        REFERENCES:

        .. [BK2001] J. Bandlow, K. Killpatrick -- An area-to_inv bijection
           between Dyck paths and 312-avoiding permutations, Electronic Journal
           of Combinatorics, Volume 8, Issue 1 (2001).

        EXAMPLES::

            sage: DyckWord([1,1,0,0]).to_312_avoiding_permutation()
            [2, 1]
            sage: DyckWord([1,0,1,0]).to_312_avoiding_permutation()
            [1, 2]
            sage: p = DyckWord([1,1,0,1,0,0,1,1,0,1,0,1,0,0]).to_312_avoiding_permutation(); p
            [2, 3, 1, 5, 6, 7, 4]
            sage: DyckWord([1,1,0,1,0,0,1,1,0,1,0,1,0,0]).area()
            5
            sage: p.length()
            5

        TESTS::

            sage: PD = [D.to_312_avoiding_permutation() for D in DyckWords(5)]
            sage: all(pi.avoids([3,1,2]) for pi in PD)
            True
            sage: all(D.area()==D.to_312_avoiding_permutation().length() for D in DyckWords(5))
            True
        """
        n = self.semilength()
        area = self.to_area_sequence()
        from sage.groups.perm_gps.permgroup_named import SymmetricGroup
        pi = SymmetricGroup(n).one()
        for j in range(n):
            for i in range(area[j]):
                pi = pi.apply_simple_reflection(j-i)
        return Permutation(~pi)

    @combinatorial_map(name='to non-crossing permutation')
    def to_noncrossing_permutation(self):
        r"""
        Use the bijection by C. Stump in [Stu2008]_ to send ``self`` to a
        non-crossing permutation.

        A non-crossing permutation when written in cyclic notation has cycles
        which are strictly increasing.  Sends the area to the inversion number
        and ``self.major_index()`` to `n(n-1) - maj(\sigma) - maj(\sigma^{-1})`.
        Uses the function :func:`~sage.combinat.dyck_word.pealing`

        REFERENCES:

        .. [Stu2008] C. Stump -- More bijective Catalan combinatorics on
           permutations and on colored permutations, Preprint.
           :arXiv:`0808.2822`.

        EXAMPLES::

            sage: DyckWord([1,1,0,0]).to_noncrossing_permutation()
            [2, 1]
            sage: DyckWord([1,0,1,0]).to_noncrossing_permutation()
            [1, 2]
            sage: p = DyckWord([1,1,0,1,0,0,1,1,0,1,0,1,0,0]).to_noncrossing_permutation(); p
            [2, 3, 1, 5, 6, 7, 4]
            sage: DyckWord([1,1,0,1,0,0,1,1,0,1,0,1,0,0]).area()
            5
            sage: p.length()
            5

        TESTS::

            sage: all(D.area()==D.to_noncrossing_permutation().length() for D in DyckWords(5))
            True
            sage: all(20-D.major_index()==D.to_noncrossing_permutation().major_index()
            ....:     +D.to_noncrossing_permutation().imajor_index() for D in DyckWords(5))
            True
        """
        n = self.semilength()
        if n == 0:
            return Permutation([])
        D, touch_sequence = pealing(self, return_touches=True)
        from sage.groups.perm_gps.permgroup_named import SymmetricGroup
        S = SymmetricGroup(n)
        pi = S.one()
        while touch_sequence:
            for touches in touch_sequence:
                pi = pi * S(tuple(touches))
            D, touch_sequence = pealing(D, return_touches=True)
        return Permutation(pi)

    @combinatorial_map(name='to 321 avoiding permutation')
    def to_321_avoiding_permutation(self):
        r"""
        Use the bijection (pp. 60-61 of [Knu1973]_ or section 3.1 of [CK2008]_)
        to send ``self`` to a `321`-avoiding permutation.

        It is shown in [EP2004]_ that it sends the number of centered tunnels
        to the number of fixed points, the number of right tunnels to the
        number of exceedences, and the semilength plus the height of the middle
        point to 2 times the length of the longest increasing subsequence.

        REFERENCES:

        .. [EP2004] S. Elizalde, I. Pak. *Bijections for refined restricted
           permutations**. JCTA 105(2) 2004.
        .. [CK2008] A. Claesson, S. Kitaev. *Classification of bijections
           between `321`- and `132`- avoiding permutations*. Seminaire
           Lotharingien de Combinatoire **60** 2008. :arxiv:`0805.1325`.
        .. [Knu1973] D. Knuth. *The Art of Computer Programming, Vol. III*.
           Addison-Wesley. Reading, MA. 1973.

        EXAMPLES::

            sage: DyckWord([1,0,1,0]).to_321_avoiding_permutation()
            [2, 1]
            sage: DyckWord([1,1,0,0]).to_321_avoiding_permutation()
            [1, 2]
            sage: D = DyckWord([1,1,0,1,0,0,1,1,0,1,0,1,0,0])
            sage: p = D.to_321_avoiding_permutation()
            sage: p
            [3, 5, 1, 6, 2, 7, 4]
            sage: D.number_of_tunnels()
            0
            sage: p.number_of_fixed_points()
            0
            sage: D.number_of_tunnels('right')
            4
            sage: len(p.weak_excedences())-p.number_of_fixed_points()
            4
            sage: n = D.semilength()
            sage: D.heights()[n] + n
            8
            sage: 2*p.longest_increasing_subsequence_length()
            8

        TESTS::

            sage: PD = [D.to_321_avoiding_permutation() for D in DyckWords(5)]
            sage: all(pi.avoids([3,2,1]) for pi in PD)
            True
            sage: to_perm = lambda x: x.to_321_avoiding_permutation()
            sage: all(D.number_of_tunnels() == to_perm(D).number_of_fixed_points()
            ....:     for D in DyckWords(5))
            True
            sage: all(D.number_of_tunnels('right') == len(to_perm(D).weak_excedences())
            ....:     -to_perm(D).number_of_fixed_points() for D in DyckWords(5))
            True
            sage: all(D.heights()[5]+5 == 2*to_perm(D).longest_increasing_subsequence_length()
            ....:     for D in DyckWords(5))
            True
        """
        from sage.combinat.rsk import RSK_inverse
        A, B = self.to_pair_of_standard_tableaux()
        return RSK_inverse(A, B, output='permutation')

    @combinatorial_map(name='to 132 avoiding permutation')
    def to_132_avoiding_permutation(self):
        r"""
        Use the bijection by C. Krattenthaler in [Kra2001]_ to send ``self``
        to a `132`-avoiding permutation.

        REFERENCES:

        .. [Kra2001] C. Krattenthaler -- Permutations with restricted
           patterns and Dyck paths, Adv. Appl. Math. 27 (2001), 510--530.

        EXAMPLES::

            sage: DyckWord([1,1,0,0]).to_132_avoiding_permutation()
            [1, 2]
            sage: DyckWord([1,0,1,0]).to_132_avoiding_permutation()
            [2, 1]
            sage: DyckWord([1,1,0,1,0,0,1,1,0,1,0,1,0,0]).to_132_avoiding_permutation()
            [6, 5, 4, 7, 2, 1, 3]

        TESTS::

            sage: PD = [D.to_132_avoiding_permutation() for D in DyckWords(5)]
            sage: all(pi.avoids([1,3,2]) for pi in PD)
            True
        """
        n = self.semilength()
        area = self.to_area_sequence()
        area.append(0)
        pi = []
        values = range(1, n+1)
        for i in range(n):
            if area[n-i-1]+1 > area[n-i]:
                pi.append(n-i-area[n-i-1])
                values.remove(n-i-area[n-i-1])
            else:
                v = min(v for v in values if v > n-i-area[n-i-1])
                pi.append(v)
                values.remove(v)
        return Permutation(pi)

    def to_permutation(self, map):
        r"""
        This is simply a method collecting all implemented maps from Dyck
        words to permutations.

        INPUT:

        - ``map`` -- defines the map from Dyck words to permutations.
          These are currently:

          - ``Bandlow-Killpatrick``: :func:`to_312_avoiding_permutation`
          - ``Knuth``: :func:`to_321_avoiding_permutation`
          - ``Krattenthaler``: :func:`to_132_avoiding_permutation`
          - ``Stump``: :func:`to_noncrossing_permutation`

        EXAMPLES::

            sage: D = DyckWord([1,1,1,0,1,0,0,0])
            sage: D.pretty_print()
               _____
             _| x x
            | x x  .
            | x  . .
            |  . . .

            sage: D.to_permutation(map="Bandlow-Killpatrick")
            [3, 4, 2, 1]
            sage: D.to_permutation(map="Stump")
            [4, 2, 3, 1]
            sage: D.to_permutation(map="Knuth")
            [1, 2, 4, 3]
            sage: D.to_permutation(map="Krattenthaler")
            [2, 1, 3, 4]
        """
        if map == "Bandlow-Killpatrick":
            return self.to_312_avoiding_permutation()
        elif map == "Knuth":
            return self.to_321_avoiding_permutation()
        elif map == "Krattenthaler":
            return self.to_132_avoiding_permutation()
        elif map == "Stump":
            return self.to_noncrossing_permutation()
        else:
            raise ValueError("The given map is not valid.")

    def to_noncrossing_partition(self, bijection=None):
        r"""
        Bijection of Biane from ``self`` to a noncrossing partition.

        There is an optional parameter ``bijection`` that indicates if a
        different bijection from Dyck words to non-crossing partitions
        should be used (since there are potentially many).

        If the parameter ``bijection`` is "Stump" then the bijection used is
        from [Stu2008]_, see also the method :meth:`to_noncrossing_permutation`.

        Thanks to Mathieu Dutour for describing the bijection.  See also
        :func:`from_noncrossing_partition`.

        EXAMPLES::

            sage: DyckWord([]).to_noncrossing_partition()
            []
            sage: DyckWord([1, 0]).to_noncrossing_partition()
            [[1]]
            sage: DyckWord([1, 1, 0, 0]).to_noncrossing_partition()
            [[1, 2]]
            sage: DyckWord([1, 1, 1, 0, 0, 0]).to_noncrossing_partition()
            [[1, 2, 3]]
            sage: DyckWord([1, 0, 1, 0, 1, 0]).to_noncrossing_partition()
            [[1], [2], [3]]
            sage: DyckWord([1, 1, 0, 1, 0, 0]).to_noncrossing_partition()
            [[2], [1, 3]]
            sage: DyckWord([]).to_noncrossing_partition("Stump")
            []
            sage: DyckWord([1, 0]).to_noncrossing_partition("Stump")
            [[1]]
            sage: DyckWord([1, 1, 0, 0]).to_noncrossing_partition("Stump")
            [[1, 2]]
            sage: DyckWord([1, 1, 1, 0, 0, 0]).to_noncrossing_partition("Stump")
            [[1, 3], [2]]
            sage: DyckWord([1, 0, 1, 0, 1, 0]).to_noncrossing_partition("Stump")
            [[1], [2], [3]]
            sage: DyckWord([1, 1, 0, 1, 0, 0]).to_noncrossing_partition("Stump")
            [[1, 2, 3]]
        """
        if bijection == "Stump":
            return [[v for v in c]
                    for c in self.to_noncrossing_permutation().cycle_tuples()]
        partition = []
        stack = []
        i = 0
        p = 1

        #Invariants:
        # - self[i] = 0
        # - p is the number of opening parens at position i

        while i < len(self):
            stack.append(p)
            j = i + 1
            while j < len(self) and self[j] == close_symbol:
                j += 1

            #Now j points to the next 1 or past the end of self
            nz = j - (i + 1)  # the number of )'s between i and j
            if nz > 0:
                # Remove the nz last elements of stack and
                # make a new part in partition
                if nz > len(stack):
                    raise ValueError("incorrect Dyck word")

                partition.append(stack[-nz:])

                stack = stack[: -nz]
            i = j
            p += 1

        if len(stack) > 0:
            raise ValueError("incorrect Dyck word")

        return partition

    def to_Catalan_code(self):
        r"""
        Return the Catalan code associated to ``self``.

        A Catalan code of length `n` is a sequence
        `(a_1, a_2, \ldots, a_n)` of `n` integers `a_i` such that:

        - `0 \leq a_i \leq n-i` for every `i`;

        - if `i < j` and `a_i > 0` and `a_j > 0` and
          `a_{i+1} = a_{i+2} = \cdots = a_{j-1} = 0`,
          then `a_i - a_j < j-i`.

        It turns out that the Catalan codes of length `n` are in
        bijection with Dyck words.

        The Catalan code of a Dyck word is example (x) in Richard Stanley's
        exercises on combinatorial interpretations for Catalan objects.
        The code in this example is the reverse of the description provided
        there. See [Sta-EC2]_ and [StaCat98]_.

        EXAMPLES::

            sage: DyckWord([]).to_Catalan_code()
            []
            sage: DyckWord([1, 0]).to_Catalan_code()
            [0]
            sage: DyckWord([1, 1, 0, 0]).to_Catalan_code()
            [0, 1]
            sage: DyckWord([1, 0, 1, 0]).to_Catalan_code()
            [0, 0]
            sage: all(dw ==
            ....:     DyckWords().from_Catalan_code(dw.to_Catalan_code())
            ....:     for i in range(6) for dw in DyckWords(i))
            True
        """
        if not self:
            return []
        cut = self.associated_parenthesis(0)
        recdw = DyckWord(self[1:cut]+self[cut+1:])
        returns = [0]+recdw.returns_to_zero()
        res = recdw.to_Catalan_code()
        res.append(returns.index(cut-1))
        return res

    @classmethod
    def from_Catalan_code(cls, code):
        r"""
        This is deprecated in :trac:`14875`. Use instead
        :meth:`CompleteDyckWords.from_Catalan_code()`.

        EXAMPLES::

            sage: from sage.combinat.dyck_word import DyckWord_complete
            sage: DyckWord_complete.from_Catalan_code([])
            doctest:...: DeprecationWarning: this method is deprecated. Use DyckWords().from_Catalan_code instead.
            See http://trac.sagemath.org/14875 for details.
            []
        """
        from sage.misc.superseded import deprecation
        deprecation(14875, 'this method is deprecated. Use DyckWords().from_Catalan_code instead.')
        return CompleteDyckWords_all().from_Catalan_code(code)

    @classmethod
    def from_area_sequence(cls, code):
        r"""
        This is deprecated in :trac:`14875`. Use instead
        :meth:`CompleteDyckWords.from_area_sequence()`.

        EXAMPLES::

            sage: from sage.combinat.dyck_word import DyckWord_complete
            sage: DyckWord_complete.from_area_sequence([])
            doctest:...: DeprecationWarning: this method is deprecated. Use DyckWords().from_area_sequence instead.
            See http://trac.sagemath.org/14875 for details.
            []
        """
        from sage.misc.superseded import deprecation
        deprecation(14875, 'this method is deprecated. Use DyckWords().from_area_sequence instead.')
        return CompleteDyckWords_all().from_area_sequence(code)

    @combinatorial_map(name="To Ordered tree")
    def to_ordered_tree(self):
        r"""
        Return the ordered tree corresponding to ``self`` where the depth
        of the tree is the maximal height of ``self``.

        EXAMPLES::

            sage: D = DyckWord([1,1,0,0])
            sage: D.to_ordered_tree()
            [[[]]]
            sage: D = DyckWord([1,0,1,0])
            sage: D.to_ordered_tree()
            [[], []]
            sage: D = DyckWord([1, 0, 1, 1, 0, 0])
            sage: D.to_ordered_tree()
            [[], [[]]]
            sage: D = DyckWord([1, 0, 1, 1, 0, 1, 0, 0, 1, 1, 0, 1, 1, 0, 0, 0])
            sage: D.to_ordered_tree()
            [[], [[], []], [[], [[]]]]

        TESTS::

            sage: D = DyckWord([1, 0, 1, 1, 0, 1, 0, 0, 1, 1, 0, 1, 1, 0, 0, 0])
            sage: D == D.to_ordered_tree().to_dyck_word()
            True
        """
        from sage.combinat.ordered_tree import OrderedTree
        levels = [OrderedTree().clone()]
        for u in self:
            if u == 1:
                levels.append(OrderedTree().clone())
            else:
                tree = levels.pop()
                tree.set_immutable()
                root = levels.pop()
                root.append(tree)
                levels.append(root)
        root = levels[0]
        root.set_immutable()
        return root

    def to_triangulation(self, as_graph=False):
        r"""
        Map ``self`` to a triangulation.

<<<<<<< HEAD
        OUTPUT:

        a list of pairs `(i, j)` of integers between `0` and `n+1`, where
        `n` is the size of ``self``

        This list gives the edges in a triangulation of the regular
        polygon with `n+2` vertices.

        In the implemented bijection, the set of smallest vertices of the
        edges in a triangulation is an encoding of the Dyck word.
=======
        INPUT:

        - `as_graph` -- boolean (default ``False``) whether to return a graph

        OUTPUT:

        By default, a list of pairs `(i, j)` of integers between `0`
        and `n+1`, where `n` is the size of ``self``. This list gives
        the edges in a triangulation of the regular polygon with `n+2`
        vertices.

        If `as_graph` is ``True``, return the result as a graph

        The implemented bijection can be described as
        follows. Consider the Dyck word as a path from `(0, 0)` to
        `(n, n)` staying above the diagonal, where `1` is an up step
        and `0` is a right step. Then each horizontal step has a
        co-height (`0` at the top and `n-1` at most at the
        bottom). One reads the Dyck word from left to right. For each
        horizontal step (of nonzero co-height), one creates an edge
        from the vertex indexed by the co-height `i` to the next
        available vertex. This chops out a triangle from the polygon
        and removes the middle vertex of this triangle from the list
        of available vertices.

        This bijection has the property that the set of smallest
        vertices of the edges in a triangulation is an encoding of the
        co-heights, from which the Dyck word can be easily recovered.
>>>>>>> cc4ea170

        EXAMPLES::

            sage: DyckWord([1, 1, 0, 0]).to_triangulation()
            [(0, 2)]
<<<<<<< HEAD
=======

            sage: DyckWord([1, 1, 0, 0, 1, 0]).to_triangulation(True)
            Graph on 5 vertices

>>>>>>> cc4ea170
            sage: [t.to_triangulation() for t in DyckWords(3)]
            [[(2, 4), (1, 4)],
            [(2, 4), (0, 2)],
            [(1, 3), (1, 4)],
            [(1, 3), (0, 3)],
            [(0, 2), (0, 3)]]
<<<<<<< HEAD
=======

        REFERENCES:

        .. [Cha2005] F. Chapoton, Une Base Symétrique de l'algèbre des
           Coinvariants Quasi-Symétriques, Electronic Journal of
           Combinatorics Vol 12(1) (2005) N16.
>>>>>>> cc4ea170
        """
        n = self.number_of_open_symbols()
        l = range(n + 2)
        coheight = n
        edges = []
        for letter in self[:-1]:
            if letter == 1:
                coheight -= 1
            else:
                i = l.index(coheight)
                end = l[i + 2]
                l.pop(i + 1)
                edges += [(coheight, end)]
<<<<<<< HEAD
        return edges
=======

        if not as_graph:
            return edges

        from sage.graphs.graph import Graph
        peri = [(i, i + 1) for i in range(n + 1)] + [(n + 1, 0)]
        g = Graph(n + 2)
        g.add_edges(peri)
        g.add_edges(edges)
        g.set_pos(g.layout_circular())
        return g
>>>>>>> cc4ea170

    def to_non_decreasing_parking_function(self):
        r"""
        Bijection to :class:`non-decreasing parking
        functions<sage.combinat.non_decreasing_parking_function.NonDecreasingParkingFunctions>`.
        See there the method
        :meth:`~sage.combinat.non_decreasing_parking_function.NonDecreasingParkingFunction.to_dyck_word`
        for more information.

        EXAMPLES::

            sage: DyckWord([]).to_non_decreasing_parking_function()
            []
            sage: DyckWord([1,0]).to_non_decreasing_parking_function()
            [1]
            sage: DyckWord([1,1,0,0]).to_non_decreasing_parking_function()
            [1, 1]
            sage: DyckWord([1,0,1,0]).to_non_decreasing_parking_function()
            [1, 2]
            sage: DyckWord([1,0,1,1,0,1,0,0,1,0]).to_non_decreasing_parking_function()
            [1, 2, 2, 3, 5]

        TESTS::

            sage: ld=DyckWords(5);
            sage: list(ld) == [dw.to_non_decreasing_parking_function().to_dyck_word() for dw in ld]
            True
        """
        from sage.combinat.non_decreasing_parking_function import NonDecreasingParkingFunction
        return NonDecreasingParkingFunction.from_dyck_word(self)

    @classmethod
    def from_non_decreasing_parking_function(cls, pf):
        r"""
        This is deprecated in :trac:`14875`. Use instead
        :meth:`CompleteDyckWords.from_non_decreasing_parking_function()`.

        EXAMPLES::

            sage: from sage.combinat.dyck_word import DyckWord_complete
            sage: DyckWord_complete.from_non_decreasing_parking_function([])
            doctest:...: DeprecationWarning: this method is deprecated. Use DyckWords().from_non_decreasing_parking_function instead.
            See http://trac.sagemath.org/14875 for details.
            []
        """
        from sage.misc.superseded import deprecation
        deprecation(14875, 'this method is deprecated. Use DyckWords().from_non_decreasing_parking_function instead.')
        return CompleteDyckWords_all().from_area_sequence([i - pf[i] + 1 for i in range(len(pf))])

    def major_index(self):
        r"""
        Return the major index of ``self`` .

        The major index of a Dyck word `D` is the sum of the positions of
        the valleys of `D` (when started counting at position ``1``).

        EXAMPLES::

            sage: DyckWord([1, 0, 1, 0]).major_index()
            2
            sage: DyckWord([1, 1, 0, 0]).major_index()
            0
            sage: DyckWord([1, 1, 0, 0, 1, 0]).major_index()
            4
            sage: DyckWord([1, 0, 1, 1, 0, 0]).major_index()
            2

        TESTS::

            sage: DyckWord([]).major_index()
            0
            sage: DyckWord([1, 0]).major_index()
            0
        """
        valleys = self.valleys()
        return sum(valleys) + len(valleys)

    def pyramid_weight(self):
        r"""
        A pyramid of ``self`` is a subsequence of the form
        `1^h 0^h`. A pyramid is maximal if it is neither preceded by a `1`
        nor followed by a `0`.

        The pyramid weight of a Dyck path is the sum of the lengths of the
        maximal pyramids and was defined in [DS1992]_.

        EXAMPLES::

            sage: DyckWord([1,1,0,1,1,1,0,0,1,0,0,0,1,1,0,0]).pyramid_weight()
            6
            sage: DyckWord([1,1,1,0,0,0]).pyramid_weight()
            3
            sage: DyckWord([1,0,1,0,1,0]).pyramid_weight()
            3
            sage: DyckWord([1,1,0,1,0,0]).pyramid_weight()
            2

        REFERENCES:

        .. [DS1992] A. Denise, R. Simion, Two combinatorial statistics on
           Dyck paths, Discrete Math 137 (1992), 155--176.
        """
        aseq = self.to_area_sequence() + [0]
        bseq = self.reverse().to_area_sequence() + [0]
        apeak = []
        bpeak = []
        for i in range(len(aseq) - 1):
            if aseq[i + 1] <= aseq[i]:
                apeak.append(i)
            if bseq[i + 1] <= bseq[i]:
                bpeak.append(i)
        out = 0
        for i in range(len(apeak)):
            out += min(aseq[apeak[i]]-aseq[apeak[i]+1]+1,
                       bseq[bpeak[-i-1]]-bseq[bpeak[-i-1]+1]+1)
        return out

    def tunnels(self):
        r"""
        Return the list of ranges of the matching parentheses in the Dyck
        word ``self``.
        That is, if ``(a,b)`` is in ``self.tunnels()``, then the matching
        parenthesis to ``self[a]`` is ``self[b-1]``.

        EXAMPLES::

            sage: DyckWord([1, 1, 0, 1, 1, 0, 0, 1, 0, 0]).tunnels()
            [(0, 10), (1, 3), (3, 7), (4, 6), (7, 9)]
        """
        heights = self.heights()
        tunnels = []
        for i in range(len(heights)-1):
            height = heights[i]
            if height < heights[i+1]:
                tunnels.append((i, i+1+heights[i+1:].index(height)))
        return tunnels

    def number_of_tunnels(self, tunnel_type='centered'):
        r"""
        Return the number of tunnels of ``self`` of type ``tunnel_type``.

        A tunnel is a pair `(a,b)` where ``a`` is the position of an open
        parenthesis and ``b`` is the position of the matching close
        parenthesis. If `a + b = n` then the tunnel is called *centered* . If
        `a + b < n` then the tunnel is called *left* and if `a + b > n`, then
        the tunnel is called *right*.

        INPUT:

        - ``tunnel_type`` -- (default: ``'centered'``) can be one of the
          following: ``'left'``, ``'right'``, ``'centered'``, or ``'all'``.

        EXAMPLES::

            sage: DyckWord([1, 1, 0, 1, 1, 1, 0, 0, 0, 0, 1, 1, 0, 0]).number_of_tunnels()
            0
            sage: DyckWord([1, 1, 0, 1, 1, 1, 0, 0, 0, 0, 1, 1, 0, 0]).number_of_tunnels('left')
            5
            sage: DyckWord([1, 1, 0, 1, 1, 1, 0, 0, 0, 0, 1, 1, 0, 0]).number_of_tunnels('right')
            2
            sage: DyckWord([1, 1, 0, 1, 1, 1, 0, 0, 0, 0, 1, 1, 0, 0]).number_of_tunnels('all')
            7
            sage: DyckWord([1, 1, 0, 0]).number_of_tunnels('centered')
            2
        """
        n = len(self)
        tunnels = self.tunnels()
        if tunnel_type == 'left':
            return len([i for (i, j) in tunnels if i + j < n])
        elif tunnel_type == 'centered':
            return len([i for (i, j) in tunnels if i + j == n])
        elif tunnel_type == 'right':
            return len([i for (i, j) in tunnels if i + j > n])
        elif tunnel_type == 'all':
            return len(tunnels)
        else:
            raise ValueError("The given tunnel_type is not valid.")

    @combinatorial_map(order=2, name="Reverse path")
    def reverse(self):
        r"""
        Return the reverse and complement of ``self``.

        This operation corresponds to flipping the Dyck path across the
        `y=-x` line.

        EXAMPLES::

            sage: DyckWord([1,1,0,0,1,0]).reverse()
            [1, 0, 1, 1, 0, 0]
            sage: DyckWord([1,1,1,0,0,0]).reverse()
            [1, 1, 1, 0, 0, 0]
            sage: len(filter(lambda D: D.reverse() == D, DyckWords(5)))
            10

        TESTS::

            sage: DyckWord([]).reverse()
            []
        """
        list = []
        for i in range(len(self)):
            if self[i] == open_symbol:
                list.append(close_symbol)
            else:
                list.append(open_symbol)
        list.reverse()
        return DyckWord(list)

    def first_return_decomposition(self):
        r"""
        Decompose a Dyck word into a pair of Dyck words (potentially empty)
        where the first word consists of the word after the first up step and
        the corresponding matching closing parenthesis.

        EXAMPLES::

            sage: DyckWord([1,1,0,1,0,0,1,1,0,1,0,1,0,0]).first_return_decomposition()
            ([1, 0, 1, 0], [1, 1, 0, 1, 0, 1, 0, 0])
            sage: DyckWord([1,1,0,0]).first_return_decomposition()
            ([1, 0], [])
            sage: DyckWord([1,0,1,0]).first_return_decomposition()
            ([], [1, 0])
        """
        k = self.position_of_first_return() * 2
        return DyckWord(self[1:k - 1]), DyckWord(self[k:])

    def decomposition_reverse(self):
        r"""
        Return the involution of ``self`` with a recursive definition.

        If a Dyck word `D` decomposes as `1 D_1 0 D_2` where `D_1` and
        `D_2` are complete Dyck words then the decomposition reverse is
        `1 \phi(D_2) 0 \phi(D_1)`.

        EXAMPLES::

            sage: DyckWord([1, 1, 0, 1, 0, 0, 1, 1, 0, 1, 0, 1, 0, 0]).decomposition_reverse()
            [1, 1, 0, 1, 1, 1, 0, 0, 0, 0, 1, 1, 0, 0]
            sage: DyckWord([1, 1, 0, 1, 1, 1, 0, 0, 0, 0, 1, 1, 0, 0]).decomposition_reverse()
            [1, 1, 0, 1, 0, 0, 1, 1, 0, 1, 0, 1, 0, 0]
            sage: DyckWord([1,1,0,0]).decomposition_reverse()
            [1, 0, 1, 0]
            sage: DyckWord([1,0,1,0]).decomposition_reverse()
            [1, 1, 0, 0]
        """
        if self.semilength() == 0:
            return self
        else:
            D1, D2 = self.first_return_decomposition()
            return DyckWord([1] + list(D2.decomposition_reverse())
                            + [0] + list(D1.decomposition_reverse()))

    @combinatorial_map(name="Area-dinv to bounce-area")
    def area_dinv_to_bounce_area_map(self):
        r"""
        Return the image of ``self`` under the map which sends a
        Dyck word with ``area`` equal to `r` and ``dinv`` equal to `s` to a
        Dyck word with ``bounce`` equal to `r` and ``area`` equal to `s` .

        The inverse of this map is :meth:`bounce_area_to_area_dinv_map`.

        For a definition of this map, see [Hag2008]_ p. 50 where it is called
        `\zeta`. However, this map differs from Haglund's map by an application
        of :meth:`reverse` (as does the definition of the :meth:`bounce`
        statistic).

        EXAMPLES::

            sage: DyckWord([1,1,0,1,0,0,1,1,0,1,0,1,0,0]).area_dinv_to_bounce_area_map()
            [1, 1, 1, 1, 1, 0, 0, 0, 1, 0, 0, 1, 0, 0]
            sage: DyckWord([1,1,0,1,0,0,1,1,0,1,0,1,0,0]).area()
            5
            sage: DyckWord([1,1,0,1,0,0,1,1,0,1,0,1,0,0]).dinv()
            13
            sage: DyckWord([1,1,1,1,1,0,0,0,1,0,0,1,0,0]).area()
            13
            sage: DyckWord([1,1,1,1,1,0,0,0,1,0,0,1,0,0]).bounce()
            5
            sage: DyckWord([1,1,1,1,1,0,0,0,1,0,0,1,0,0]).area_dinv_to_bounce_area_map()
            [1, 0, 1, 1, 0, 1, 1, 0, 0, 1, 0, 0, 1, 0]
            sage: DyckWord([1,1,0,0]).area_dinv_to_bounce_area_map()
            [1, 0, 1, 0]
            sage: DyckWord([1,0,1,0]).area_dinv_to_bounce_area_map()
            [1, 1, 0, 0]
        """
        a = self.to_area_sequence()
        if a == []:
            return self
        a.reverse()
        image = []
        for i in range(max(a), -2, -1):
            for j in a:
                if j == i:
                    image.append(1)
                elif j == i + 1:
                    image.append(0)
        return DyckWord(image)

    @combinatorial_map(name="Bounce-area to area-dinv")
    def bounce_area_to_area_dinv_map(D):
        r"""
        Return the image of the Dyck word under the map which sends a
        Dyck word with ``bounce`` equal to `r` and ``area`` equal to `s` to a
        Dyck word with ``area`` equal to `r` and ``dinv`` equal to `s` .

        This implementation uses a recursive method by saying that
        the last entry in the area sequence of `D` is equal to the number of
        touch points of the Dyck path minus 1 of the image of this map.

        The inverse of this map is :meth:`area_dinv_to_bounce_area_map`.

        For a definition of this map, see [Hag2008]_ p. 50 where it is called
        `\zeta^{-1}`. However, this map differs from Haglund's map by an
        application of :meth:`reverse` (as does the definition of the
        :meth:`bounce` statistic).

        EXAMPLES::

            sage: DyckWord([1,1,0,1,0,0,1,1,0,1,0,1,0,0]).bounce_area_to_area_dinv_map()
            [1, 1, 0, 0, 1, 1, 1, 1, 0, 0, 1, 0, 0, 0]
            sage: DyckWord([1,1,0,1,0,0,1,1,0,1,0,1,0,0]).area()
            5
            sage: DyckWord([1,1,0,1,0,0,1,1,0,1,0,1,0,0]).bounce()
            9
            sage: DyckWord([1,1,0,0,1,1,1,1,0,0,1,0,0,0]).area()
            9
            sage: DyckWord([1,1,0,0,1,1,1,1,0,0,1,0,0,0]).dinv()
            5
            sage: all(D==D.bounce_area_to_area_dinv_map().area_dinv_to_bounce_area_map() for D in DyckWords(6))
            True
            sage: DyckWord([1,1,0,0]).bounce_area_to_area_dinv_map()
            [1, 0, 1, 0]
            sage: DyckWord([1,0,1,0]).bounce_area_to_area_dinv_map()
            [1, 1, 0, 0]
        """
        aseq = D.to_area_sequence()
        out = []
        zeros = []
        for i in range(len(aseq)):
            p = (zeros+[len(out)])[aseq[i]]
            out = [1] + out[p:]+[0] + out[:p]
            zeros = [0] + [j+len(out)-p for j in zeros[:aseq[i]]]
        return DyckWord(out)

    def area(self):
        r"""
        Return the area for ``self`` corresponding to the area
        of the Dyck path.

        One can view a balanced Dyck word as a lattice path from
        `(0,0)` to `(n,n)` in the first quadrant by letting
        '1's represent steps in the direction `(1,0)` and '0's
        represent steps in the direction `(0,1)`. The resulting
        path will remain weakly above the diagonal `y = x`.

        The area statistic is the number of complete
        squares in the integer lattice which are below the path and above
        the line `y = x`. The 'half-squares' directly above the
        line `y = x` do not contribute to this statistic.

        EXAMPLES::

            sage: dw = DyckWord([1,0,1,0])
            sage: dw.area() # 2 half-squares, 0 complete squares
            0

        ::

            sage: dw = DyckWord([1,1,1,0,1,1,1,0,0,0,1,1,0,0,1,0,0,0])
            sage: dw.area()
            19

        ::

            sage: DyckWord([1,1,1,1,0,0,0,0]).area()
            6
            sage: DyckWord([1,1,1,0,1,0,0,0]).area()
            5
            sage: DyckWord([1,1,1,0,0,1,0,0]).area()
            4
            sage: DyckWord([1,1,1,0,0,0,1,0]).area()
            3
            sage: DyckWord([1,0,1,1,0,1,0,0]).area()
            2
            sage: DyckWord([1,1,0,1,1,0,0,0]).area()
            4
            sage: DyckWord([1,1,0,0,1,1,0,0]).area()
            2
            sage: DyckWord([1,0,1,1,1,0,0,0]).area()
            3
            sage: DyckWord([1,0,1,1,0,0,1,0]).area()
            1
            sage: DyckWord([1,0,1,0,1,1,0,0]).area()
            1
            sage: DyckWord([1,1,0,0,1,0,1,0]).area()
            1
            sage: DyckWord([1,1,0,1,0,0,1,0]).area()
            2
            sage: DyckWord([1,1,0,1,0,1,0,0]).area()
            3
            sage: DyckWord([1,0,1,0,1,0,1,0]).area()
            0
        """
        above = 0
        diagonal = 0
        a = 0
        for move in self:
            if move == open_symbol:
                above += 1
            elif move == close_symbol:
                diagonal += 1
                a += above - diagonal
        return a

    a_statistic = deprecated_function_alias(13550, area)

    def bounce_path(self):
        r"""
        Return the bounce path of ``self`` formed by starting at `(n,n)` and
        traveling West until encountering the first vertical step of ``self``,
        then South until encountering the diagonal, then West again to hit
        the path, etc. until the `(0,0)` point is reached.  The path followed
        by this walk is the bounce path.

        .. SEEALSO:: :meth:`bounce`

        EXAMPLES::

            sage: DyckWord([1,1,0,1,0,0]).bounce_path()
            [1, 0, 1, 1, 0, 0]
            sage: DyckWord([1,1,1,0,0,0]).bounce_path()
            [1, 1, 1, 0, 0, 0]
            sage: DyckWord([1,0,1,0,1,0]).bounce_path()
            [1, 0, 1, 0, 1, 0]
            sage: DyckWord([1,1,1,1,0,0,1,0,0,0]).bounce_path()
            [1, 1, 0, 0, 1, 1, 1, 0, 0, 0]

        TESTS::

            sage: DyckWord([]).bounce_path()
            []
            sage: DyckWord([1,0]).bounce_path()
            [1, 0]

        """
        area_seq = self.to_area_sequence()
        i = len(area_seq) - 1
        n = 5
        while i > 0:
            n -= 1
            a = area_seq[i]
            i_new = i - a
            while i > i_new:
                i -= 1
                area_seq[i] = area_seq[i + 1] - 1
            i -= 1
        return DyckWord(area_sequence=area_seq)

    def bounce(self):
        r"""
        Return the bounce statistic of ``self`` due to J. Haglund,
        see [Hag2008]_.

        One can view a balanced Dyck word as a lattice path from `(0,0)` to
        `(n,n)` in the first quadrant by letting '1's represent steps in
        the direction `(0,1)` and '0's represent steps in the direction
        `(1,0)`.  The resulting path will remain weakly above the diagonal
        `y = x`.

        We describe the bounce statistic of such a path in terms of what is
        known as the "bounce path".

        We can think of our bounce path as describing the trail of a billiard
        ball shot West from `(n, n)`, which "bounces" down whenever it
        encounters a vertical step and "bounces" left when it encounters the
        line `y = x`.

        The bouncing ball will strike the diagonal at the places

        .. MATH::

            (0, 0), (j_1, j_1), (j_2, j_2), \ldots, (j_r-1, j_r-1), (j_r, j_r)
            = (n, n).

        We define the bounce to be the sum `\sum_{i=1}^{r-1} j_i`.

        EXAMPLES::

            sage: DyckWord([1,1,1,0,1,1,1,0,0,0,1,1,0,0,1,0,0,0]).bounce()
            7
            sage: DyckWord([1,1,1,1,0,0,0,0]).bounce()
            0
            sage: DyckWord([1,1,1,0,1,0,0,0]).bounce()
            1
            sage: DyckWord([1,1,1,0,0,1,0,0]).bounce()
            2
            sage: DyckWord([1,1,1,0,0,0,1,0]).bounce()
            3
            sage: DyckWord([1,0,1,1,0,1,0,0]).bounce()
            3
            sage: DyckWord([1,1,0,1,1,0,0,0]).bounce()
            1
            sage: DyckWord([1,1,0,0,1,1,0,0]).bounce()
            2
            sage: DyckWord([1,0,1,1,1,0,0,0]).bounce()
            1
            sage: DyckWord([1,0,1,1,0,0,1,0]).bounce()
            4
            sage: DyckWord([1,0,1,0,1,1,0,0]).bounce()
            3
            sage: DyckWord([1,1,0,0,1,0,1,0]).bounce()
            5
            sage: DyckWord([1,1,0,1,0,0,1,0]).bounce()
            4
            sage: DyckWord([1,1,0,1,0,1,0,0]).bounce()
            2
            sage: DyckWord([1,0,1,0,1,0,1,0]).bounce()
            6
        """
        x_pos = len(self) // 2
        y_pos = len(self) // 2

        b = 0

        mode = "left"
        makeup_steps = 0
        l = self._list[:]
        l.reverse()

        for move in l:
            #print x_pos, y_pos, mode, move
            if mode == "left":
                if move == close_symbol:
                    x_pos -= 1
                elif move == open_symbol:
                    y_pos -= 1
                    if x_pos == y_pos:
                        b += x_pos
                    else:
                        mode = "drop"
            elif mode == "drop":
                if move == close_symbol:
                    makeup_steps += 1
                elif move == open_symbol:
                    y_pos -= 1
                    if x_pos == y_pos:
                        b += x_pos
                        mode = "left"
                        x_pos -= makeup_steps
                        makeup_steps = 0

        return b

    b_statistic = deprecated_function_alias(13550, bounce)

    def dinv(self, labeling=None):
        r"""
        Return the dinv statistic of ``self`` due to M. Haiman, see [Hag2008]_.

        If a labeling is provided then this function returns the dinv of the
        labeled Dyck word.

        INPUT:

        - ``labeling`` -- an optional argument to be viewed as the labelings
          of the vertical edges of the Dyck path

        OUTPUT:

        - an integer representing the ``dinv`` statistic of the Dyck path
          or the labelled Dyck path.

        EXAMPLES::

            sage: DyckWord([1,0,1,0,1,0,1,0,1,0]).dinv()
            10
            sage: DyckWord([1,1,1,1,1,0,0,0,0,0]).dinv()
            0
            sage: DyckWord([1,1,1,1,0,1,0,0,0,0]).dinv()
            1
            sage: DyckWord([1,1,0,1,0,0,1,1,0,1,0,1,0,0]).dinv()
            13
            sage: DyckWord([1,1,0,1,0,0,1,1,0,1,0,1,0,0]).dinv([1,2,3,4,5,6,7])
            11
            sage: DyckWord([1,1,0,1,0,0,1,1,0,1,0,1,0,0]).dinv([6,7,5,3,4,2,1])
            2
        """
        alist = self.to_area_sequence()
        cnt = 0
        for j in range(len(alist)):
            for i in range(j):
                if (alist[i] - alist[j] == 0 and (labeling is None or labeling[i] < labeling[j])) or (alist[i] - alist[j] == 1 and (labeling is None or labeling[i] > labeling[j])):
                    cnt += 1
        return cnt

    @combinatorial_map(name='to alternating sign matrix')
    def to_alternating_sign_matrix(self):
        r"""
        Return ``self`` as an alternating sign matrix.

        This is an inclusion map from Dyck words of length `2n` to certain
        `n \times n` alternating sign matrices.

        EXAMPLES::

            sage: DyckWord([1,1,1,0,1,0,0,0]).to_alternating_sign_matrix()
            [ 0  0  1  0]
            [ 1  0 -1  1]
            [ 0  1  0  0]
            [ 0  0  1  0]
            sage: DyckWord([1,0,1,0,1,1,0,0]).to_alternating_sign_matrix()
            [1 0 0 0]
            [0 1 0 0]
            [0 0 0 1]
            [0 0 1 0]
        """
        parkfn = self.reverse().to_non_decreasing_parking_function()
        parkfn2 = [len(parkfn) + 1 - parkfn[i] for i in range(len(parkfn))]
        monotone_triangle = [[0] * (len(parkfn2) - j)
                             for j in range(len(parkfn2))]
        for i in range(len(monotone_triangle)):
            for j in range(len(monotone_triangle[i])):
                monotone_triangle[i][j] = len(monotone_triangle[i]) - j
            monotone_triangle[i][0] = parkfn2[i]
        A = AlternatingSignMatrices(len(parkfn))
        return A.from_monotone_triangle(monotone_triangle)


class DyckWords(Parent, UniqueRepresentation):
    r"""
    Dyck words.

    A Dyck word is a sequence `(w_1, \ldots, w_n)` consisting of 1 s and 0 s,
    with the property that for any `i` with `1 \leq i \leq n`, the sequence
    `(w_1, \ldots, w_i)` contains at least as many 1 s as 0 s.

    A Dyck word is balanced if the total number of 1 s is equal to the total
    number of 0 s. The number of balanced Dyck words of length `2k` is given
    by the :func:`Catalan number<sage.combinat.combinat.catalan_number>` `C_k`.

    EXAMPLES:

    This class can be called with three keyword parameters ``k1``, ``k2``
    and ``complete``.

    If neither ``k1`` nor ``k2`` are specified, then :class:`DyckWords`
    returns the combinatorial class of all balanced (=complete) Dyck words,
    unless the keyword ``complete`` is set to False (in which case it
    returns the class of all Dyck words).

    ::

        sage: DW = DyckWords(); DW
        Complete Dyck words
        sage: [] in DW
        True
        sage: [1, 0, 1, 0] in DW
        True
        sage: [1, 1, 0] in DW
        False
        sage: ADW = DyckWords(complete=False); ADW
        Dyck words
        sage: [] in ADW
        True
        sage: [1, 0, 1, 0] in ADW
        True
        sage: [1, 1, 0] in ADW
        True
        sage: [1, 0, 0] in ADW
        False

    If just ``k1`` is specified, then it returns the balanced Dyck words with
    ``k1`` opening parentheses and ``k1`` closing parentheses.

    ::

        sage: DW2 = DyckWords(2); DW2
        Dyck words with 2 opening parentheses and 2 closing parentheses
        sage: DW2.first()
        [1, 0, 1, 0]
        sage: DW2.last()
        [1, 1, 0, 0]
        sage: DW2.cardinality()
        2
        sage: DyckWords(100).cardinality() == catalan_number(100)
        True

    If ``k2`` is specified in addition to ``k1``, then it returns the
    Dyck words with ``k1`` opening parentheses and ``k2`` closing parentheses.

    ::

        sage: DW32 = DyckWords(3,2); DW32
        Dyck words with 3 opening parentheses and 2 closing parentheses
        sage: DW32.list()
        [[1, 0, 1, 0, 1],
         [1, 0, 1, 1, 0],
         [1, 1, 0, 0, 1],
         [1, 1, 0, 1, 0],
         [1, 1, 1, 0, 0]]
    """
    @staticmethod
    def __classcall_private__(cls, k1=None, k2=None, complete=True):
        """
        Choose the correct parent based upon input.

        EXAMPLES::

            sage: DW1 = DyckWords(3,3)
            sage: DW2 = DyckWords(3)
            sage: DW1 is DW2
            True
        """
        if k2 is None:
            if k1 is None:
                if complete:
                    return CompleteDyckWords_all()
                return DyckWords_all()
            return CompleteDyckWords_size(k1)

        if k1 < 0 or (k2 is not None and k2 < 0):
            raise ValueError("k1 (= %s) and k2 (= %s) must be nonnegative, with k1 >= k2." % (k1, k2))
        if k1 < k2:
            raise ValueError("k1 (= %s) must be >= k2 (= %s)" % (k1, k2))

        if k1 == k2:
            return CompleteDyckWords_size(k1)
        return DyckWords_size(k1, k2)

    Element = DyckWord
    global_options = DyckWordOptions

    def _element_constructor_(self, word):
        """
        Construct an element of ``self``.

        EXAMPLES::

            sage: D = DyckWords()
            sage: elt = D([1, 1, 0, 1, 0, 0]); elt
            [1, 1, 0, 1, 0, 0]
            sage: elt.parent() is D
            True
        """
        if isinstance(word, DyckWord) and word.parent() is self:
            return word
        return self.element_class(self, list(word))

    def __contains__(self, x):
        r"""
        TESTS::

            sage: D = DyckWords(complete=False)
            sage: [] in D
            True
            sage: [1] in D
            True
            sage: [0] in D
            False
            sage: [1, 0] in D
            True
        """
        if isinstance(x, DyckWord):
            return True

        if not isinstance(x, list):
            return False

        return is_a(x)

    def from_heights(self, heights):
        r"""
        Compute a Dyck word knowing its heights.

        We view the Dyck word as a Dyck path from `(0, 0)` to
        `(2n, 0)` in the first quadrant by letting ``1``'s represent
        steps in the direction `(1, 1)` and ``0``'s represent steps in
        the direction `(1, -1)`.

        The :meth:`heights` is the sequence of the `y`-coordinates of
        the `2n+1` lattice points along this path.

        EXAMPLES::

            sage: from sage.combinat.dyck_word import DyckWord
            sage: D = DyckWords(complete=False)
            sage: D.from_heights((0,))
            []
            sage: D.from_heights((0, 1, 0))
            [1, 0]
            sage: D.from_heights((0, 1, 2, 1, 0))
            [1, 1, 0, 0]

        This also works for incomplete Dyck words::

            sage: D.from_heights((0, 1, 2, 1, 2, 1))
            [1, 1, 0, 1, 0]
            sage: D.from_heights((0, 1, 2, 1))
            [1, 1, 0]

        .. SEEALSO:: :meth:`heights`, :meth:`min_from_heights`

        TESTS::

            sage: all(dw == D.from_heights(dw.heights())
            ....:     for i in range(7) for dw in DyckWords(i))
            True

            sage: D.from_heights((1, 2, 1))
            Traceback (most recent call last):
            ...
            ValueError: heights must start with 0: (1, 2, 1)
            sage: D.from_heights((0, 1, 4, 1))
            Traceback (most recent call last):
            ...
            ValueError: consecutive heights must differ by exactly 1: (0, 1, 4, 1)
            sage: D.from_heights(())
            Traceback (most recent call last):
            ...
            ValueError: heights must start with 0: ()
        """
        l1 = len(heights)-1
        res = [0]*(l1)
        if heights == () or heights[0] != 0:
            raise ValueError("heights must start with 0: %s" % (heights,))
        for i in range(l1):
            if heights[i] == heights[i+1]-1:
                res[i] = 1
            elif heights[i] != heights[i+1]+1:
                raise ValueError("consecutive heights must differ by exactly 1: %s" % (heights,))
        return self.element_class(self, res)

    def min_from_heights(self, heights):
        r"""
        Compute the smallest Dyck word which achieves or surpasses
        a given sequence of heights.

        INPUT:

        - ``heights`` -- a nonempty list or iterable consisting of
          nonnegative integers, the first of which is `0`

        OUTPUT:

        - The smallest Dyck word whose sequence of heights is
          componentwise higher-or-equal to ``heights``. Here,
          "smaller" can be understood both in the sense of
          lexicographic order on the Dyck words, and in the sense
          of every vertex of the path having the smallest possible
          height.

        .. SEEALSO::

            - :meth:`heights`
            - :meth:`from_heights`

        EXAMPLES::

            sage: D = DyckWords(complete=False)
            sage: D.min_from_heights((0,))
            []
            sage: D.min_from_heights((0, 1, 0))
            [1, 0]
            sage: D.min_from_heights((0, 0, 2, 0, 0))
            [1, 1, 0, 0]
            sage: D.min_from_heights((0, 0, 2, 0, 2, 0))
            [1, 1, 0, 1, 0]
            sage: D.min_from_heights((0, 0, 1, 0, 1, 0))
            [1, 1, 0, 1, 0]

        TESTS::

            sage: D.min_from_heights(())
            Traceback (most recent call last):
            ...
            ValueError: heights must start with 0: ()
        """
        if heights == () or heights[0] != 0:
            raise ValueError("heights must start with 0: %s" % (heights,))
        # round heights to the smallest even-odd integer
        heights = list(heights)
        for i in range(0, len(heights), 2):
            if heights[i] % 2 == 1:
                heights[i] += 1
        for i in range(1, len(heights), 2):
            if heights[i] % 2 == 0:
                heights[i] += 1

        # smooth heights
        for i in range(len(heights) - 1):
            if heights[i + 1] < heights[i]:
                heights[i + 1] = heights[i] - 1
        for i in range(len(heights)-1, 0, -1):
            if heights[i] > heights[i - 1]:
                heights[i-1] = heights[i] - 1
        return self.from_heights(heights)


class DyckWords_all(DyckWords):
    """
    All Dyck words.
    """
    def __init__(self):
        """
        Intialize ``self``.

        EXAMPLES::

            sage: TestSuite(DyckWords(complete=False)).run()
        """
        DyckWords.__init__(self, category=InfiniteEnumeratedSets())

    def _repr_(self):
        r"""
        TESTS::

            sage: DyckWords(complete=False)
            Dyck words
        """
        return "Dyck words"

    def _an_element_(self):
        r"""
        TESTS::

            sage: DyckWords(complete=False).an_element()
            [1, 0, 1, 0, 1, 0, 1, 0, 1, 0]
        """
        return DyckWords(5).an_element()

    def __iter__(self):
        """
        Iterate over ``self``.

        EXAMPLES::

            sage: it = DyckWords(complete=False).__iter__()
            sage: [it.next() for x in range(10)]
            [[],
             [1],
             [1, 0],
             [1, 1],
             [1, 0, 0],
             [1, 0, 1],
             [1, 1, 0],
             [1, 1, 1],
             [1, 0, 1, 0],
             [1, 1, 0, 0]]
        """
        n = 0
        yield self.element_class(self, [])
        while True:
            for k in range(1, n+1):
                for x in DyckWords_size(k, n-k):
                    yield self.element_class(self, list(x))
            n += 1


class DyckWordBacktracker(GenericBacktracker):
    r"""
    This class is an iterator for all Dyck words
    with `n` opening parentheses and `n - k` closing parentheses using
    the backtracker class. It is used by the :class:`DyckWords_size` class.

    This is not really meant to be called directly, partially because
    it fails in a couple corner cases: ``DWB(0)`` yields ``[0]``, not the
    empty word, and ``DWB(k, k+1)`` yields something (it shouldn't yield
    anything). This could be fixed with a sanity check in ``_rec()``, but
    then we'd be doing the sanity check *every time* we generate new
    objects; instead, we do *one* sanity check in :class:`DyckWords` and
    assume here that the sanity check has already been made.

    AUTHOR:

    - Dan Drake (2008-05-30)
    """
    def __init__(self, k1, k2):
        r"""
        TESTS::

            sage: from sage.combinat.dyck_word import DyckWordBacktracker
            sage: len(list(DyckWordBacktracker(5, 5)))
            42
            sage: len(list(DyckWordBacktracker(6,4)))
            90
            sage: len(list(DyckWordBacktracker(7,0)))
            1
        """
        GenericBacktracker.__init__(self, [], (0, 0))
        # note that the comments in this class think of our objects as
        # Dyck paths, not words; having k1 opening parens and k2 closing
        # parens corresponds to paths of length k1 + k2 ending at height
        # k1 - k2.
        self.n = k1 + k2
        self.endht = k1 - k2

    def _rec(self, path, state):
        r"""
        TESTS::

            sage: from sage.combinat.dyck_word import DyckWordBacktracker
            sage: dwb = DyckWordBacktracker(3, 3)
            sage: list(dwb._rec([1,1,0],(3, 2)))
            [([1, 1, 0, 0], (4, 1), False), ([1, 1, 0, 1], (4, 3), False)]
            sage: list(dwb._rec([1,1,0,0],(4, 0)))
            [([1, 1, 0, 0, 1], (5, 1), False)]
            sage: list(DyckWordBacktracker(4, 4)._rec([1,1,1,1],(4, 4)))
            [([1, 1, 1, 1, 0], (5, 3), False)]
        """
        len, ht = state

        if len < self.n - 1:
            # if length is less than n-1, new path won't have length n, so
            # don't yield it, and keep building paths

            # if the path isn't too low and is not touching the x-axis, we can
            # yield a path with a downstep at the end
            if ht > (self.endht - (self.n - len)) and ht > 0:
                yield path + [0], (len + 1, ht - 1), False

            # if the path isn't too high, it can also take an upstep
            if ht < (self.endht + (self.n - len)):
                yield path + [1], (len + 1, ht + 1), False
        else:
            # length is n - 1, so add a single step (up or down,
            # according to current height and endht), don't try to
            # construct more paths, and yield the path
            if ht < self.endht:
                yield path + [1], None, True
            else:
                yield path + [0], None, True


class DyckWords_size(DyckWords):
    """
    Dyck words with `k_1` openers and `k_2` closers.
    """
    def __init__(self, k1, k2):
        r"""
        TESTS::

            sage: TestSuite(DyckWords(4,2)).run()
        """
        self.k1 = k1
        self.k2 = k2
        DyckWords.__init__(self, category=FiniteEnumeratedSets())

    def _repr_(self):
        r"""
        TESTS::

            sage: DyckWords(4)
            Dyck words with 4 opening parentheses and 4 closing parentheses
        """
        return "Dyck words with %s opening parentheses and %s closing parentheses" % (self.k1, self.k2)

    def __contains__(self, x):
        r"""
        EXAMPLES::

            sage: [1, 0, 0, 1] in DyckWords(2,2)
            False
            sage: [1, 0, 1, 0] in DyckWords(2,2)
            True
            sage: [1, 0, 1, 0, 1] in DyckWords(3,2)
            True
            sage: [1, 0, 1, 1, 0] in DyckWords(3,2)
            True
            sage: [1, 0, 1, 1] in DyckWords(3,1)
            True
        """
        return is_a(x, self.k1, self.k2)

    def __iter__(self):
        r"""
        Return an iterator for Dyck words with ``k1`` opening and ``k2``
        closing parentheses.

        EXAMPLES::

            sage: list(DyckWords(0))
            [[]]
            sage: list(DyckWords(1))
            [[1, 0]]
            sage: list(DyckWords(2))
            [[1, 0, 1, 0], [1, 1, 0, 0]]
            sage: len(DyckWords(5))
            42
            sage: list(DyckWords(3,2))
            [[1, 0, 1, 0, 1],
             [1, 0, 1, 1, 0],
             [1, 1, 0, 0, 1],
             [1, 1, 0, 1, 0],
             [1, 1, 1, 0, 0]]
        """
        if self.k1 == 0:
            yield self.element_class(self, [])
        elif self.k2 == 0:
            yield self.element_class(self, [open_symbol]*self.k1)
        else:
            for w in DyckWordBacktracker(self.k1, self.k2):
                yield self.element_class(self, w)

    def cardinality(self):
        r"""
        Return the number of Dyck words with `k_1` openers and `k_2` closers.

        This number is

        .. MATH::

            \frac{k_1 - k_2 + 1}{k_1 + 1} \binom{k_1 + k_2}{k_2}
            = \binom{k_1 + k_2}{k_2} - \binom{k_1 + k_2}{k_2 - 1}

        if `k_2 \leq k_1 + 1`, and `0` if `k_2 > k_1` (these numbers are the
        same if `k_2 = k_1 + 1`).

        EXAMPLES::

            sage: DyckWords(3, 2).cardinality()
            5
            sage: all(all(DyckWords(p, q).cardinality()
            ....:           == len(DyckWords(p, q).list()) for q in range(p + 1))
            ....:      for p in range(7))
            True
        """
        from sage.rings.arith import binomial
        return (self.k1 - self.k2 + 1) * binomial(self.k1 + self.k2, self.k2) // (self.k1 + 1)

################################################################
## Complete Dyck words


class CompleteDyckWords(DyckWords):
    """
    Abstract base class for all complete Dyck words.
    """
    Element = DyckWord_complete

    def __contains__(self, x):
        r"""
        TESTS::

            sage: [] in DyckWords()
            True
            sage: [1] in DyckWords()
            False
            sage: [0] in DyckWords()
            False
        """
        if isinstance(x, DyckWord_complete):
            return True

        if not isinstance(x, list):
            return False

        if len(x) % 2 != 0:
            return False

        return is_a(x, len(x) // 2)

    def from_Catalan_code(self, code):
        r"""
        Return the Dyck word associated to the given Catalan code
        ``code``.

        A Catalan code of length `n` is a sequence
        `(a_1, a_2, \ldots, a_n)` of `n` integers `a_i` such that:

        - `0 \leq a_i \leq n-i` for every `i`;

        - if `i < j` and `a_i > 0` and `a_j > 0` and
          `a_{i+1} = a_{i+2} = \cdots = a_{j-1} = 0`,
          then `a_i - a_j < j-i`.

        It turns out that the Catalan codes of length `n` are in
        bijection with Dyck words.

        The Catalan code of a Dyck word is example (x) in Richard Stanley's
        exercises on combinatorial interpretations for Catalan objects.
        The code in this example is the reverse of the description provided
        there. See [Sta-EC2]_ and [StaCat98]_.

        EXAMPLES::

            sage: DyckWords().from_Catalan_code([])
            []
            sage: DyckWords().from_Catalan_code([0])
            [1, 0]
            sage: DyckWords().from_Catalan_code([0, 1])
            [1, 1, 0, 0]
            sage: DyckWords().from_Catalan_code([0, 0])
            [1, 0, 1, 0]
        """
        code = list(code)
        if not code:
            return self.element_class(self, [])
        res = self.from_Catalan_code(code[:-1])
        cuts = [0] + res.returns_to_zero()
        lst = [1] + res[:cuts[code[-1]]] + [0] + res[cuts[code[-1]]:]
        return self.element_class(self, lst)

    def from_area_sequence(self, code):
        r"""
        Return the Dyck word associated to the given area sequence
        ``code``.

        See :meth:`to_area_sequence` for a definition of the area
        sequence of a Dyck word.

        .. SEEALSO:: :meth:`area`, :meth:`to_area_sequence`.

        INPUT:

        - ``code`` -- a list of integers satisfying ``code[0] == 0``
          and ``0 <= code[i+1] <= code[i]+1``.

        EXAMPLES::

            sage: DyckWords().from_area_sequence([])
            []
            sage: DyckWords().from_area_sequence([0])
            [1, 0]
            sage: DyckWords().from_area_sequence([0, 1])
            [1, 1, 0, 0]
            sage: DyckWords().from_area_sequence([0, 0])
            [1, 0, 1, 0]
        """
        if not is_area_sequence(code):
            raise ValueError("The given sequence is not a sequence giving "
                             "the number of cells between the Dyck path "
                             "and the diagonal.")
        dyck_word = []
        for i in xrange(len(code)):
            if i > 0:
                dyck_word.extend([close_symbol]*(code[i-1]-code[i]+1))
            dyck_word.append(open_symbol)
        dyck_word.extend([close_symbol]*(2*len(code)-len(dyck_word)))
        return self.element_class(self, dyck_word)

    def from_noncrossing_partition(self, ncp):
        r"""
        Convert a noncrossing partition ``ncp`` to a Dyck word.

        TESTS::

            sage: DyckWord(noncrossing_partition=[[1,2]]) # indirect doctest
            [1, 1, 0, 0]
            sage: DyckWord(noncrossing_partition=[[1],[2]])
            [1, 0, 1, 0]

        ::

            sage: dws = DyckWords(5).list()
            sage: ncps = map(lambda x: x.to_noncrossing_partition(), dws)
            sage: dws2 = map(lambda x: DyckWord(noncrossing_partition=x), ncps)
            sage: dws == dws2
            True
        """
        l = [0] * int(sum([len(v) for v in ncp]))
        for v in ncp:
            l[v[-1] - 1] = len(v)

        res = []
        for i in l:
            res += [open_symbol] + [close_symbol]*int(i)
        return self.element_class(self, res)

    def from_non_decreasing_parking_function(self, pf):
        r"""
        Bijection from :class:`non-decreasing parking
        functions<sage.combinat.non_decreasing_parking_function.NonDecreasingParkingFunctions>`.
        See there the method
        :meth:`~sage.combinat.non_decreasing_parking_function.NonDecreasingParkingFunction.to_dyck_word`
        for more information.

        EXAMPLES::

            sage: D = DyckWords()
            sage: D.from_non_decreasing_parking_function([])
            []
            sage: D.from_non_decreasing_parking_function([1])
            [1, 0]
            sage: D.from_non_decreasing_parking_function([1,1])
            [1, 1, 0, 0]
            sage: D.from_non_decreasing_parking_function([1,2])
            [1, 0, 1, 0]
            sage: D.from_non_decreasing_parking_function([1,1,1])
            [1, 1, 1, 0, 0, 0]
            sage: D.from_non_decreasing_parking_function([1,2,3])
            [1, 0, 1, 0, 1, 0]
            sage: D.from_non_decreasing_parking_function([1,1,3,3,4,6,6])
            [1, 1, 0, 0, 1, 1, 0, 1, 0, 0, 1, 1, 0, 0]

        TESTS::

            sage: D.from_non_decreasing_parking_function(NonDecreasingParkingFunction([]))
            []
            sage: D.from_non_decreasing_parking_function(NonDecreasingParkingFunction([1,1,3,3,4,6,6]))
            [1, 1, 0, 0, 1, 1, 0, 1, 0, 0, 1, 1, 0, 0]
        """
        return self.from_area_sequence([i - pf[i] + 1 for i in range(len(pf))])


class CompleteDyckWords_all(CompleteDyckWords, DyckWords_all):
    """
    All complete Dyck words.
    """
    def _repr_(self):
        r"""
        TESTS::

            sage: DyckWords()
            Complete Dyck words
        """
        return "Complete Dyck words"

    def __iter__(self):
        """
        Iterate over ``self``.

        EXAMPLES::

            sage: it = DyckWords().__iter__()
            sage: [it.next() for x in range(10)]
            [[],
             [1, 0],
             [1, 0, 1, 0],
             [1, 1, 0, 0],
             [1, 0, 1, 0, 1, 0],
             [1, 0, 1, 1, 0, 0],
             [1, 1, 0, 0, 1, 0],
             [1, 1, 0, 1, 0, 0],
             [1, 1, 1, 0, 0, 0],
             [1, 0, 1, 0, 1, 0, 1, 0]]
        """
        n = 0
        while True:
            for x in CompleteDyckWords_size(n):
                yield self.element_class(self, list(x))
            n += 1

    class height_poset(UniqueRepresentation, Parent):
        r"""
        The poset of complete Dyck words compared componentwise by
        ``heights``.
        This is, ``D`` is smaller than or equal to ``D'`` if it is
        weakly below ``D'``.
        """
        def __init__(self):
            r"""
            TESTS::

                sage: poset = DyckWords().height_poset()
                sage: TestSuite(poset).run()
            """
            Parent.__init__(self, facade=DyckWords_all(), category=Posets())

        def _an_element_(self):
            r"""
            TESTS::

                sage: DyckWords().height_poset().an_element()   # indirect doctest
                [1, 0, 1, 0, 1, 0, 1, 0, 1, 0]
            """
            return DyckWords_all().an_element()

        def __call__(self, obj):
            r"""
            TESTS::

                sage: poset = DyckWords().height_poset()
                sage: poset([1,0,1,0])
                [1, 0, 1, 0]
            """
            return DyckWords_all()(obj)

        def le(self, dw1, dw2):
            r"""
            Compare two Dyck words of equal size, and return ``True`` if
            all of the heights of ``dw1`` are less than or equal to the
            respective heights of ``dw2`` .

            .. SEEALSO::

                :meth:`heights<sage.combinat.dyck_word.DyckWord.heights>`

            EXAMPLES::

                sage: poset = DyckWords().height_poset()
                sage: poset.le(DyckWord([]), DyckWord([]))
                True
                sage: poset.le(DyckWord([1,0]), DyckWord([1,0]))
                True
                sage: poset.le(DyckWord([1,0,1,0]), DyckWord([1,1,0,0]))
                True
                sage: poset.le(DyckWord([1,1,0,0]), DyckWord([1,0,1,0]))
                False
                sage: [poset.le(dw1, dw2)
                ....:     for dw1 in DyckWords(3) for dw2 in DyckWords(3)]
                [True, True, True, True, True, False, True, False, True, True,
                False, False, True, True, True, False, False, False, True,
                True, False, False, False, False, True]
            """
            if len(dw1) != len(dw2):
                raise ValueError("Length mismatch: %s and %s" % (dw1, dw2))
            sh = dw1.heights()
            oh = dw2.heights()
            return all(sh[i] <= oh[i] for i in range(len(dw1)))


class CompleteDyckWords_size(CompleteDyckWords, DyckWords_size):
    """
    All complete Dyck words of a given size.
    """
    def __init__(self, k):
        """
        Initialize ``self``.

        TESTS::

            sage: TestSuite(DyckWords(4)).run()
        """
        CompleteDyckWords.__init__(self, category=FiniteEnumeratedSets())
        DyckWords_size.__init__(self, k, k)

    def __contains__(self, x):
        r"""
        TESTS::

            sage: [1, 0] in DyckWords(1)
            True
            sage: [1, 0] in DyckWords(2)
            False
            sage: [1, 1, 0, 0] in DyckWords(2)
            True
            sage: [1, 0, 0, 1] in DyckWords(2)
            False
        """
        return CompleteDyckWords.__contains__(self, x) and len(x) // 2 == self.k1

    def cardinality(self):
        r"""
        Return the number of complete Dyck words of semilength `n`, i.e. the
        `n`-th :func:`Catalan number<sage.combinat.combinat.catalan_number>`.

        EXAMPLES::

            sage: DyckWords(4).cardinality()
            14
            sage: ns = range(9)
            sage: dws = [DyckWords(n) for n in ns]
            sage: all([dw.cardinality() == len(dw.list()) for dw in dws])
            True
        """
        return catalan_number(self.k1)

    def random_element(self):
        """
        Return a random complete Dyck word of semilength `n`

        The algorithm is based on a classical combinatorial fact. One
<<<<<<< HEAD
        chooses at random a word with `n` 0's and `n+1` 1's. One
        then considers every 1 as an ascending step and every 0 as a
        descending step, and one finds the lowest point of the
        path. One then cuts the path at this point and builds a Dyck word
        by exchanging the two parts of the word and removing the initial step.

        .. TODO::

            extend this to m-Dyck words 
=======
        chooses at random a word with `n` 0's and `n+1` 1's. One then
        considers every 1 as an ascending step and every 0 as a
        descending step, and one finds the lowest point of the path
        (with respect to a slightly tilted slope). One then cuts the
        path at this point and builds a Dyck word by exchanging the
        two parts of the word and removing the initial step.

        .. TODO::

            extend this to m-Dyck words
>>>>>>> cc4ea170

        EXAMPLES::

            sage: dw = DyckWords(8)
            sage: dw.random_element()  # random
            [1, 1, 1, 1, 1, 0, 0, 0, 0, 0, 1, 0, 1, 0, 1, 0]
<<<<<<< HEAD
=======

            sage: D = DyckWords(8)
            sage: D.random_element() in D
            True
>>>>>>> cc4ea170
        """
        from sage.misc.prandom import shuffle
        n = self.k1
        w = [0] * n + [1] * (n + 1)
        shuffle(w)
<<<<<<< HEAD
        # rather use sample(range(2*n+1,n) ?
=======
>>>>>>> cc4ea170
        idx = 0
        height = 0
        height_min = 0
        for i in range(2 * n):
            if w[i] == 1:
                height += n
            else:
                height -= n + 1
                if height < height_min:
                    height_min = height
                    idx = i + 1
        w = w[idx:] + w[:idx]
<<<<<<< HEAD
        return self(w[1:])
=======
        return self.element_class(self, w[1:])
>>>>>>> cc4ea170

    def _iter_by_recursion(self):
        """
        Iterate over ``self`` by recursively using the position of
        the first return to 0.

        EXAMPLES::

            sage: DW = DyckWords(4)
            sage: L = [d for d in DW._iter_by_recursion()]; L
            [[1, 0, 1, 0, 1, 0, 1, 0],
             [1, 0, 1, 0, 1, 1, 0, 0],
             [1, 0, 1, 1, 0, 0, 1, 0],
             [1, 0, 1, 1, 0, 1, 0, 0],
             [1, 0, 1, 1, 1, 0, 0, 0],
             [1, 1, 0, 0, 1, 0, 1, 0],
             [1, 1, 0, 0, 1, 1, 0, 0],
             [1, 1, 0, 1, 0, 0, 1, 0],
             [1, 1, 1, 0, 0, 0, 1, 0],
             [1, 1, 0, 1, 0, 1, 0, 0],
             [1, 1, 0, 1, 1, 0, 0, 0],
             [1, 1, 1, 0, 0, 1, 0, 0],
             [1, 1, 1, 0, 1, 0, 0, 0],
             [1, 1, 1, 1, 0, 0, 0, 0]]
            sage: len(L) == DW.cardinality()
            True
        """
        # Do a couple of small cases first
        if self.k1 <= 2:
            if self.k1 == 0:
                yield self.element_class(self, [])
            elif self.k1 == 1:
                yield self.element_class(self, [1, 0])
            elif self.k1 == 2:
                yield self.element_class(self, [1, 0, 1, 0])
                yield self.element_class(self, [1, 1, 0, 0])
            return

        # Create all necessary parents
        P = [CompleteDyckWords_size(i) for i in range(self.k1)]

        for i in range(self.k1):
            for p in P[i]._iter_by_recursion():
                list_1p0 = [1] + list(p) + [0]
                for s in P[-i-1]._iter_by_recursion():
                    yield self.element_class(self, list_1p0 + list(s))


def is_area_sequence(seq):
    r"""
    Test if a sequence `l` of integers satisfies `l_0 = 0` and
    `0 \leq l_{i+1} \leq l_i + 1` for `i > 0`.

    EXAMPLES::

        sage: from sage.combinat.dyck_word import is_area_sequence
        sage: is_area_sequence([0,2,0])
        False
        sage: is_area_sequence([1,2,3])
        False
        sage: is_area_sequence([0,1,0])
        True
        sage: is_area_sequence([0,1,2])
        True
        sage: is_area_sequence([])
        True
    """
    if seq == []:
        return True
    return seq[0] == 0 and all(0 <= seq[i+1] and seq[i+1] <= seq[i]+1
                               for i in xrange(len(seq)-1))


def is_a(obj, k1=None, k2=None):
    r"""
    Test if ``obj`` is a Dyck word with exactly ``k1`` open symbols and
    exactly ``k2`` close symbols.

    If ``k1`` is not specified, then the number of open symbols can be
    arbitrary. If ``k1`` is specified but ``k2`` is not, then ``k2`` is
    set to be ``k1``.

    EXAMPLES::

        sage: from sage.combinat.dyck_word import is_a
        sage: is_a([1,1,0,0])
        True
        sage: is_a([1,0,1,0])
        True
        sage: is_a([1,1,0,0], 2)
        True
        sage: is_a([1,1,0,0], 3)
        False
        sage: is_a([1,1,0,0], 3, 2)
        False
        sage: is_a([1,1,0])
        True
        sage: is_a([0,1,0])
        False
        sage: is_a([1,0,0])
        False
        sage: is_a([1,1,0],2,1)
        True
        sage: is_a([1,1,0],2)
        False
        sage: is_a([1,1,0],1,1)
        False
    """
    if k1 is not None:
        if k2 is None:
            k2 = k1
        elif k1 < k2:
            raise ValueError("k1 (= %s) must be >= k2 (= %s)" % (k1, k2))

    n_opens = 0
    n_closes = 0

    for p in obj:
        if p == open_symbol:
            n_opens += 1
        elif p == close_symbol:
            if n_opens == n_closes:
                return False
            n_closes += 1
        else:
            return False

    return (k1 is None and k2 is None) or (n_opens == k1 and n_closes == k2)

is_a_prefix = deprecated_function_alias(14875, is_a)


def from_noncrossing_partition(ncp):
    r"""
    This is deprecated in :trac:`14875`. Instead use
    :meth:`CompleteDyckWords.from_noncrossing_partition()`.

    TESTS::

        sage: sage.combinat.dyck_word.from_noncrossing_partition([[1,2]])
        doctest:...: DeprecationWarning: this method is deprecated. Use DyckWords().from_noncrossing_partition instead.
        See http://trac.sagemath.org/14875 for details.
        [1, 1, 0, 0]
    """
    from sage.misc.superseded import deprecation
    deprecation(14875, 'this method is deprecated. Use DyckWords().from_noncrossing_partition instead.')
    return CompleteDyckWords_all().from_noncrossing_partition(ncp)


def from_ordered_tree(tree):
    r"""
    TESTS::

        sage: sage.combinat.dyck_word.from_ordered_tree(1)
        Traceback (most recent call last):
        ...
        NotImplementedError: TODO
    """
    raise NotImplementedError("TODO")


def pealing(D, return_touches=False):
    r"""
    A helper function for computing the bijection from a Dyck word to a
    `231`-avoiding permutation using the bijection "Stump".  For details
    see [Stu2008]_.

    .. SEEALSO::

        :meth:`~sage.combinat.dyck_word.DyckWord_complete.to_noncrossing_partition`

    EXAMPLES::

        sage: from sage.combinat.dyck_word import pealing
        sage: pealing(DyckWord([1,1,0,0]))
        [1, 0, 1, 0]
        sage: pealing(DyckWord([1,0,1,0]))
        [1, 0, 1, 0]
        sage: pealing(DyckWord([1, 1, 0, 0, 1, 1, 1, 0, 0, 0]))
        [1, 0, 1, 0, 1, 0, 1, 0, 1, 0]
        sage: pealing(DyckWord([1,1,0,0]),return_touches=True)
        ([1, 0, 1, 0], [[1, 2]])
        sage: pealing(DyckWord([1,0,1,0]),return_touches=True)
        ([1, 0, 1, 0], [])
        sage: pealing(DyckWord([1, 1, 0, 0, 1, 1, 1, 0, 0, 0]),return_touches=True)
        ([1, 0, 1, 0, 1, 0, 1, 0, 1, 0], [[1, 2], [3, 5]])
    """
    n = D.semilength()
    area = D.to_area_sequence()
    new_area = []
    touch_sequences = []
    touches = []
    for i in range(n-1):
        if area[i+1] == 0:
            touches.append(i+1)
            if len(touches) > 1:
                touch_sequences.append(touches)
                touches = []
            elif area[i] == 0:
                touches = []
            new_area.append(0)
        elif area[i+1] == 1:
            new_area.append(0)
            touches.append(i+1)
        else:
            new_area.append(area[i+1]-2)
    new_area.append(0)
    if area[n - 1] != 0:
        touches.append(n)
        if len(touches) > 1:
            touch_sequences.append(touches)
    D = DyckWords().from_area_sequence(new_area)
    if return_touches:
        return (D, touch_sequences)
    else:
        return D

from sage.structure.sage_object import register_unpickle_override
register_unpickle_override('sage.combinat.dyck_word', 'DyckWord', DyckWord)<|MERGE_RESOLUTION|>--- conflicted
+++ resolved
@@ -2372,18 +2372,6 @@
         r"""
         Map ``self`` to a triangulation.
 
-<<<<<<< HEAD
-        OUTPUT:
-
-        a list of pairs `(i, j)` of integers between `0` and `n+1`, where
-        `n` is the size of ``self``
-
-        This list gives the edges in a triangulation of the regular
-        polygon with `n+2` vertices.
-
-        In the implemented bijection, the set of smallest vertices of the
-        edges in a triangulation is an encoding of the Dyck word.
-=======
         INPUT:
 
         - `as_graph` -- boolean (default ``False``) whether to return a graph
@@ -2412,34 +2400,27 @@
         This bijection has the property that the set of smallest
         vertices of the edges in a triangulation is an encoding of the
         co-heights, from which the Dyck word can be easily recovered.
->>>>>>> cc4ea170
 
         EXAMPLES::
 
             sage: DyckWord([1, 1, 0, 0]).to_triangulation()
             [(0, 2)]
-<<<<<<< HEAD
-=======
 
             sage: DyckWord([1, 1, 0, 0, 1, 0]).to_triangulation(True)
             Graph on 5 vertices
 
->>>>>>> cc4ea170
             sage: [t.to_triangulation() for t in DyckWords(3)]
             [[(2, 4), (1, 4)],
             [(2, 4), (0, 2)],
             [(1, 3), (1, 4)],
             [(1, 3), (0, 3)],
             [(0, 2), (0, 3)]]
-<<<<<<< HEAD
-=======
 
         REFERENCES:
 
         .. [Cha2005] F. Chapoton, Une Base Symétrique de l'algèbre des
            Coinvariants Quasi-Symétriques, Electronic Journal of
            Combinatorics Vol 12(1) (2005) N16.
->>>>>>> cc4ea170
         """
         n = self.number_of_open_symbols()
         l = range(n + 2)
@@ -2453,9 +2434,6 @@
                 end = l[i + 2]
                 l.pop(i + 1)
                 edges += [(coheight, end)]
-<<<<<<< HEAD
-        return edges
-=======
 
         if not as_graph:
             return edges
@@ -2467,7 +2445,6 @@
         g.add_edges(edges)
         g.set_pos(g.layout_circular())
         return g
->>>>>>> cc4ea170
 
     def to_non_decreasing_parking_function(self):
         r"""
@@ -3931,17 +3908,6 @@
         Return a random complete Dyck word of semilength `n`
 
         The algorithm is based on a classical combinatorial fact. One
-<<<<<<< HEAD
-        chooses at random a word with `n` 0's and `n+1` 1's. One
-        then considers every 1 as an ascending step and every 0 as a
-        descending step, and one finds the lowest point of the
-        path. One then cuts the path at this point and builds a Dyck word
-        by exchanging the two parts of the word and removing the initial step.
-
-        .. TODO::
-
-            extend this to m-Dyck words 
-=======
         chooses at random a word with `n` 0's and `n+1` 1's. One then
         considers every 1 as an ascending step and every 0 as a
         descending step, and one finds the lowest point of the path
@@ -3952,29 +3918,21 @@
         .. TODO::
 
             extend this to m-Dyck words
->>>>>>> cc4ea170
 
         EXAMPLES::
 
             sage: dw = DyckWords(8)
             sage: dw.random_element()  # random
             [1, 1, 1, 1, 1, 0, 0, 0, 0, 0, 1, 0, 1, 0, 1, 0]
-<<<<<<< HEAD
-=======
 
             sage: D = DyckWords(8)
             sage: D.random_element() in D
             True
->>>>>>> cc4ea170
         """
         from sage.misc.prandom import shuffle
         n = self.k1
         w = [0] * n + [1] * (n + 1)
         shuffle(w)
-<<<<<<< HEAD
-        # rather use sample(range(2*n+1,n) ?
-=======
->>>>>>> cc4ea170
         idx = 0
         height = 0
         height_min = 0
@@ -3987,11 +3945,7 @@
                     height_min = height
                     idx = i + 1
         w = w[idx:] + w[:idx]
-<<<<<<< HEAD
-        return self(w[1:])
-=======
         return self.element_class(self, w[1:])
->>>>>>> cc4ea170
 
     def _iter_by_recursion(self):
         """
