r"""
Hadamard matrices

A Hadamard matrix is an `n\times n` matrix `H` whose entries are either `+1` or `-1`
and whose rows are mutually orthogonal. For example, the matrix `H_2`
defined by

.. MATH::

    \left(\begin{array}{rr}
    1 & 1 \\
    1 & -1
    \end{array}\right)

is a Hadamard matrix. An `n\times n` matrix `H` whose entries are either `+1` or
`-1` is a Hadamard matrix if and only if:

(a) `|det(H)|=n^{n/2}` or

(b)  `H*H^t = n\cdot I_n`, where `I_n` is the identity matrix.

In general, the tensor product of an `m\times m` Hadamard matrix and an
`n\times n` Hadamard matrix is an `(mn)\times (mn)` matrix. In
particular, if there is an `n\times n` Hadamard matrix then there is a
`(2n)\times (2n)` Hadamard matrix (since one may tensor with `H_2`).
This particular case is sometimes called the Sylvester construction.

The Hadamard conjecture (possibly due to Paley) states that a Hadamard
matrix of order `n` exists if and only if `n= 1, 2` or `n` is a multiple
of `4`.

The module below implements the Paley constructions (see for example
[Hora]_) and the Sylvester construction. It also allows you to pull a
Hadamard matrix from the database at [SloaHada]_.

AUTHORS:

- David Joyner (2009-05-17): initial version

REFERENCES:

- [SloaHada]_

- [HadaWiki]_

- [Hora]_
"""

# *****************************************************************************
# This program is free software: you can redistribute it and/or modify
# it under the terms of the GNU General Public License as published by
# the Free Software Foundation, either version 2 of the License, or
# (at your option) any later version.
#                  https://www.gnu.org/licenses/
# *****************************************************************************

from math import sqrt
from urllib.request import urlopen

from sage.arith.misc import divisors, is_prime_power, is_square
from sage.combinat.designs.difference_family import (get_fixed_relative_difference_set,
                                                     relative_difference_set_from_homomorphism,
                                                     skew_supplementary_difference_set)
from sage.combinat.t_sequences import T_sequences_smallcases
from sage.cpython.string import bytes_to_str
from sage.rings.integer_ring import ZZ
from sage.rings.polynomial.polynomial_ring_constructor import PolynomialRing
from sage.matrix.constructor import (block_matrix,
                                     block_diagonal_matrix,
                                     diagonal_matrix,
                                     identity_matrix as I,
                                     ones_matrix as J,
                                     matrix,
                                     matrix_method,
                                     zero_matrix)
from sage.misc.unknown import Unknown
from sage.modules.free_module_element import vector


def normalise_hadamard(H, skew=False):
    r"""
    Return the normalised Hadamard matrix corresponding to ``H``.

    The normalised Hadamard matrix corresponding to a Hadamard matrix `H` is a
    matrix whose every entry in the first row and column is +1.

    If ``skew`` is True, the matrix returned will be skew-normal: a skew Hadamard
    matrix with first row of all `+1`.

    EXAMPLES::

        sage: from sage.combinat.matrices.hadamard_matrix import normalise_hadamard, is_hadamard_matrix, skew_hadamard_matrix
        sage: H = normalise_hadamard(hadamard_matrix(4))
        sage: H == hadamard_matrix(4)
        True
        sage: H = normalise_hadamard(skew_hadamard_matrix(20, skew_normalize=False), skew=True)
        sage: is_hadamard_matrix(H, skew=True, normalized=True)
        True

    If ``skew`` is True but the Hadamard matrix is not skew, the matrix returned
    will not be normalized::

        sage: H = normalise_hadamard(hadamard_matrix(92), skew=True)
        sage: is_hadamard_matrix(H, normalized=True)
        False
    """

    if skew:
        dd = diagonal_matrix(H[0])
        return dd*H*dd
    else:
        for i in range(H.ncols()):
            if H[0, i] < 0:
                H.rescale_col(i, -1)
        for i in range(H.nrows()):
            if H[i, 0] < 0:
                H.rescale_row(i, -1)
        return H


def hadamard_matrix_paleyI(n, normalize=True):
    r"""
    Implement the Paley type I construction.

    The Paley type I case corresponds to the case `p=n-1 \cong 3 \mod{4}` for a
    prime power `p` (see [Hora]_).

    INPUT:

    - ``n`` -- the matrix size

    - ``normalize`` (boolean) -- whether to normalize the result.

    EXAMPLES:

    We note that this method by default returns a normalised Hadamard matrix ::

        sage: from sage.combinat.matrices.hadamard_matrix import hadamard_matrix_paleyI
        sage: hadamard_matrix_paleyI(4)
        [ 1  1  1  1]
        [ 1 -1  1 -1]
        [ 1 -1 -1  1]
        [ 1  1 -1 -1]

    Otherwise, it returns a skew Hadamard matrix `H`, i.e. `H=S+I`, with
    `S=-S^\top`  ::

        sage: M = hadamard_matrix_paleyI(4, normalize=False); M
        [ 1  1  1  1]
        [-1  1  1 -1]
        [-1 -1  1  1]
        [-1  1 -1  1]
        sage: S = M - identity_matrix(4); -S == S.T
        True

    TESTS::

        sage: from sage.combinat.matrices.hadamard_matrix import is_hadamard_matrix
        sage: test_cases = [x+1 for x in range(100) if is_prime_power(x) and x%4==3]
        sage: all(is_hadamard_matrix(hadamard_matrix_paleyI(n),normalized=True,verbose=True)
        ....:     for n in test_cases)
        True
        sage: all(is_hadamard_matrix(hadamard_matrix_paleyI(n,normalize=False),verbose=True)
        ....:     for n in test_cases)
        True
    """
    p = n - 1
    if not (is_prime_power(p) and (p % 4 == 3)):
        raise ValueError("The order %s is not covered by the Paley type I construction." % n)

    from sage.rings.finite_rings.finite_field_constructor import FiniteField
    K = FiniteField(p, 'x')
    K_list = list(K)
    K_list.insert(0, K.zero())
    H = matrix(ZZ, [[(1 if (x-y).is_square() else -1)
                     for x in K_list]
                    for y in K_list])
    for i in range(n):
        H[i, 0] = -1
        H[0, i] = 1
    if normalize:
        for i in range(n):
            H[i, i] = -1
        H = normalise_hadamard(H)
    return H


def symmetric_conference_matrix_paley(n):
    r"""
    Construct a symmetric conference matrix of order n.

    A conference matrix is an `n\times n` matrix `C` with 0s on the main diagonal
    and 1s and -1s elsewhere, satisfying `CC^\top=(n-1)I`. This construction assumes
    that `q = n-1` is a prime power, with `q \cong 1 \mod 4`. See [Hora]_ or [Lon2013]_.

    These matrices are used in :func:`hadamard_matrix_paleyII`.

    INPUT:

    - ``n`` -- integer, the order of the symmetric conference matrix to consruct.

    EXAMPLES::

        sage: from sage.combinat.matrices.hadamard_matrix import symmetric_conference_matrix_paley
        sage: symmetric_conference_matrix_paley(6)
        [ 0  1  1  1  1  1]
        [ 1  0  1 -1 -1  1]
        [ 1  1  0  1 -1 -1]
        [ 1 -1  1  0  1 -1]
        [ 1 -1 -1  1  0  1]
        [ 1  1 -1 -1  1  0]

    TESTS::

        sage: symmetric_conference_matrix_paley(5)
        Traceback (most recent call last):
        ...
        ValueError: The order 5 is not covered by Paley construction of symmetric conference matrices.
    """
    q = n - 1
    if not (is_prime_power(q) and (q % 4 == 1)):
        raise ValueError("The order %s is not covered by Paley construction of symmetric conference matrices." % n)

    from sage.rings.finite_rings.finite_field_constructor import FiniteField
    K = FiniteField(q, 'x')
    K_list = list(K)
    K_list.insert(0, K.zero())
    H = matrix(ZZ, [[(1 if (x-y).is_square() else -1)
                     for x in K_list]
                    for y in K_list])
    for i in range(n):
        H[0, i] = 1
        H[i, 0] = 1
        H[i, i] = 0
    return H


def hadamard_matrix_paleyII(n):
    r"""
    Implement the Paley type II construction.

    The Paley type II case corresponds to the case `p=n/2-1 \cong 1 \mod{4}` for a
    prime power `p` (see [Hora]_).

    EXAMPLES::

        sage: sage.combinat.matrices.hadamard_matrix.hadamard_matrix_paleyII(12).det()
        2985984
        sage: 12^6
        2985984

    We note that the method returns a normalised Hadamard matrix ::

        sage: sage.combinat.matrices.hadamard_matrix.hadamard_matrix_paleyII(12)
        [ 1  1| 1  1| 1  1| 1  1| 1  1| 1  1]
        [ 1 -1|-1  1|-1  1|-1  1|-1  1|-1  1]
        [-----+-----+-----+-----+-----+-----]
        [ 1 -1| 1 -1| 1  1|-1 -1|-1 -1| 1  1]
        [ 1  1|-1 -1| 1 -1|-1  1|-1  1| 1 -1]
        [-----+-----+-----+-----+-----+-----]
        [ 1 -1| 1  1| 1 -1| 1  1|-1 -1|-1 -1]
        [ 1  1| 1 -1|-1 -1| 1 -1|-1  1|-1  1]
        [-----+-----+-----+-----+-----+-----]
        [ 1 -1|-1 -1| 1  1| 1 -1| 1  1|-1 -1]
        [ 1  1|-1  1| 1 -1|-1 -1| 1 -1|-1  1]
        [-----+-----+-----+-----+-----+-----]
        [ 1 -1|-1 -1|-1 -1| 1  1| 1 -1| 1  1]
        [ 1  1|-1  1|-1  1| 1 -1|-1 -1| 1 -1]
        [-----+-----+-----+-----+-----+-----]
        [ 1 -1| 1  1|-1 -1|-1 -1| 1  1| 1 -1]
        [ 1  1| 1 -1|-1  1|-1  1| 1 -1|-1 -1]

    TESTS::

        sage: from sage.combinat.matrices.hadamard_matrix import (hadamard_matrix_paleyII, is_hadamard_matrix)
        sage: test_cases = [2*(x+1) for x in range(50) if is_prime_power(x) and x%4==1]
        sage: all(is_hadamard_matrix(hadamard_matrix_paleyII(n),normalized=True,verbose=True)
        ....:     for n in test_cases)
        True
    """
    q = n//2 - 1
    if not (n % 2 == 0 and is_prime_power(q) and (q % 4 == 1)):
        raise ValueError("The order %s is not covered by the Paley type II construction." % n)

    H = symmetric_conference_matrix_paley(q+1)

    tr = { 0: matrix(2, 2, [ 1, -1, -1, -1]),
           1: matrix(2, 2, [ 1,  1,  1, -1]),
          -1: matrix(2, 2, [-1, -1, -1,  1])}

    H = block_matrix(q+1, q+1, [tr[v] for r in H for v in r])

    return normalise_hadamard(H)


def hadamard_matrix_miyamoto_construction(n, existence=False, check=True):
    r"""
    Construct Hadamard matrix using Miyamoto construction.

    If `q = n/4` is a prime power, and there exists an Hadamard matrix of order
    `q-1`, then a Hadamard matrix of order `n` can be constructed (see [Miy1991]_).

    INPUT:

    - ``n`` -- integer, the order of the matrix to be constructed.

    - ``check`` -- boolean: if True (default), check the the matrix is a Hadamard
      before returning.

    - ``existence`` -- boolean (default False): if True, only check if the matrix exists.

    OUTPUT:

    If ``existence`` is false, returns the Hadamard matrix of order `n`. It raises
    an error if no data is available to construct the matrix of the given order,
    or if `n` does not satisfies the constraints.
    If ``existence`` is true, returns a boolean representing whether the matrix
    can be constructed or not.

    EXAMPLES:

    By default the function returns the Hadamard matrix ::

        sage: from sage.combinat.matrices.hadamard_matrix import hadamard_matrix_miyamoto_construction
        sage: hadamard_matrix_miyamoto_construction(20)
        20 x 20 dense matrix over Integer Ring...

    If ``existence`` is set to True, the function returns a boolean ::

        sage: hadamard_matrix_miyamoto_construction(36, existence=True)
        True

    TESTS::

        sage: from sage.combinat.matrices.hadamard_matrix import is_hadamard_matrix
        sage: is_hadamard_matrix(hadamard_matrix_miyamoto_construction(68, check=False))
        True
        sage: hadamard_matrix_miyamoto_construction(64, existence=True)
        False
        sage: hadamard_matrix_miyamoto_construction(64)
        Traceback (most recent call last):
        ...
        ValueError: The order 64 is not covered by Miyamoto construction.
        sage: hadamard_matrix_miyamoto_construction(14)
        Traceback (most recent call last):
        ...
        ValueError: No Hadamard matrix of order 14 exists.
    """
    if n < 0 or n % 4 != 0:
        raise ValueError(f'No Hadamard matrix of order {n} exists.')

    q = n // 4
    if existence:
        return is_prime_power(q) and q % 4 == 1 and hadamard_matrix(q-1, existence=True) is True

    if not (is_prime_power(q) and q % 4 == 1 and hadamard_matrix(q-1, existence=True)):
        raise ValueError(f'The order {n} is not covered by Miyamoto construction.')

    m = (q-1) // 2

    C = symmetric_conference_matrix_paley(q + 1)

    neg = [i for i in range(2, m+2) if C[1, i] == -1]
    pos = [i for i in range(m+2, 2*m+2) if C[1, i] == 1]

    for i, j in zip(neg, pos):
        C.swap_rows(i, j)
        C.swap_columns(i, j)

    C1 = -C.submatrix(row=2, col=2, nrows=m, ncols=m)
    C2 = C.submatrix(row=2, col=m+2, nrows=m, ncols=m)
    C4 = C.submatrix(row=m+2, col=m+2, nrows=m, ncols=m)

    K = hadamard_matrix(q - 1)
    K1 = K.submatrix(row=0, col=0, nrows=(q-1)//2, ncols=(q-1)//2)
    K2 = K.submatrix(row=0, col=(q-1)//2, nrows=(q-1)//2, ncols=(q-1)//2)
    K3 = -K.submatrix(row=(q-1)//2, col=0, nrows=(q-1)//2, ncols=(q-1)//2)
    K4 = K.submatrix(row=(q-1)//2, col=(q-1)//2, nrows=(q-1)//2, ncols=(q-1)//2)

    Zr = zero_matrix(m)
    Us = [[C1, C2, Zr, Zr], [C2.T, C4, Zr, Zr], [Zr, Zr, C1, C2], [Zr, Zr, C2.T, C4]]
    Vs = [[I(m), Zr, K1, K2], [Zr, I(m), K3, K4], [K1.T, K3.T, I(m), Zr], [K2.T, K4.T, Zr, I(m)]]

    def T(i, j):
        return block_matrix([[Us[i][j]+Vs[i][j], Us[i][j]-Vs[i][j]],
                             [Us[i][j]-Vs[i][j], Us[i][j]+Vs[i][j]]])

    e = matrix([[1] * (2*m)])
    one = matrix([1])
    H = block_matrix([[ one,       -e,  one,        e,  one,        e,  one,        e],
                      [-e.T,  T(0, 0),  e.T,  T(0, 1),  e.T,  T(0, 2),  e.T,  T(0, 3)],
                      [-one,       -e,  one,       -e,  one,        e, -one,       -e],
                      [-e.T, -T(1, 0), -e.T,  T(1, 1),  e.T,  T(1, 2), -e.T, -T(1, 3)],
                      [-one,       -e, -one,       -e,  one,       -e,  one,        e],
                      [-e.T, -T(2, 0), -e.T, -T(2, 1), -e.T,  T(2, 2),  e.T,  T(2, 3)],
                      [-one,       -e,  one,        e, -one,       -e,  one,       -e],
                      [-e.T, -T(3, 0),  e.T,  T(3, 1), -e.T, -T(3, 2), -e.T,  T(3, 3)]])

    if check:
        assert is_hadamard_matrix(H)
    return H


def hadamard_matrix_williamson_type(a, b, c, d, check=True):
    r"""
    Construction of Williamson type Hadamard matrix.

    Given `n\times n` circulant matrices `A`, `B`, `C`, `D` with 1,-1 entries,
    and satisfying `AA^\top + BB^\top + CC^\top + DD^\top = 4nI`,
    one can construct a  Hadamard matrix of order `4n`, cf. [Ha83]_.

    INPUT:

    - ``a`` -- (1,-1) list specifying the 1st row of `A`.

    - ``b`` -- (1,-1) list specifying the 1st row of `B`.

    - ``d`` -- (1,-1) list specifying the 1st row of `C`.

    - ``c`` -- (1,-1) list specifying the 1st row of `D`.

    - ``check`` (boolean) -- Whether to check that the output is an Hadamard matrix before returning it.

    EXAMPLES::

        sage: from sage.combinat.matrices.hadamard_matrix import hadamard_matrix_williamson_type
        sage: a = [ 1,  1, 1]
        sage: b = [ 1, -1, -1]
        sage: c = [ 1, -1, -1]
        sage: d = [ 1, -1, -1]
        sage: M = hadamard_matrix_williamson_type(a,b,c,d,check=True)

    TESTS::

        sage: from sage.combinat.matrices.hadamard_matrix import hadamard_matrix_williamson_type, is_hadamard_matrix
        sage: a = [ 1,  1, 1]
        sage: b = [ 1, -1, -1]
        sage: c = [ 1, -1, -1]
        sage: d = [ 1, -1, -1]
        sage: is_hadamard_matrix(hadamard_matrix_williamson_type(a,b,c,d))
        True
        sage: e = [1, 1, 1]
        sage: hadamard_matrix_williamson_type(a,b,c,e, check=True)
        Traceback (most recent call last):
        ...
        AssertionError
        sage: f = [1, -1, 1, -1]
        sage: hadamard_matrix_williamson_type(a,b,c,f, check=True)
        Traceback (most recent call last):
        ...
        AssertionError
    """
    A, B, C, D = map(matrix.circulant, [a, b, c, d])

    n = len(a)
    assert len(a) == len(b) == len(c) == len(d)
    assert A*A.T+B*B.T+C*C.T+D*D.T == 4*n*I(n)

    M = block_matrix([[ A,  B,  C,  D],
                      [-B,  A, -D,  C],
                      [-C,  D,  A, -B],
                      [-D, -C,  B,  A]])
    if check:
        assert is_hadamard_matrix(M, normalized=False, skew=False)
    return M


def williamson_type_quadruples_smallcases(n, existence=False):
    r"""
    Quadruples of matrices that can be used to construct Williamson type Hadamard matrices.

    This function contains for some values of n, four `n\times n` matrices used in the
    Williamson construction of Hadamard matrices. Namely, the function returns the first row of
    4 `n\times n` circulant matrices with the properties described in
    :func:`sage.combinat.matrices.hadamard_matrix.hadamard_matrix_williamson_type`.
    The matrices for `n = 3, 5, ..., 29, 37, 43` are given in [Ha83]_. The matrices
    for `n = 31, 33, 39, 41, 45, 49, 51, 55, 57, 61, 63` are given in [Lon2013]_.

    INPUT:

    - ``n`` -- the order of the matrices to be returned

    - ``existence`` -- if true, only check that we have the quadruple (default false).

    OUTPUT:

    If ``existence`` is false, returns a tuple containing four vectors, each being the first line
    of one of the four matrices. It raises an error if no such matrices are available.
    If ``existence`` is true, returns a boolean representing whether the matrices are available or not.

    EXAMPLES::

        sage: from sage.combinat.matrices.hadamard_matrix import williamson_type_quadruples_smallcases
        sage: williamson_type_quadruples_smallcases(29)
        ((1, 1, 1, -1, -1, -1, 1, 1, -1, -1, 1, -1, 1, -1, -1, -1, -1, 1, -1, 1, -1, -1, 1, 1, -1, -1, -1, 1, 1),
         (1, -1, 1, -1, -1, -1, 1, 1, -1, -1, 1, -1, 1, 1, 1, 1, 1, 1, -1, 1, -1, -1, 1, 1, -1, -1, -1, 1, -1),
         (1, 1, 1, 1, -1, 1, 1, -1, 1, -1, -1, -1, 1, 1, 1, 1, 1, 1, -1, -1, -1, 1, -1, 1, 1, -1, 1, 1, 1),
         (1, 1, -1, -1, 1, -1, -1, 1, -1, 1, 1, 1, -1, 1, 1, 1, 1, -1, 1, 1, 1, -1, 1, -1, -1, 1, -1, -1, 1))
        sage: williamson_type_quadruples_smallcases(43, existence=True)
        True

    TESTS::

        sage: williamson_type_quadruples_smallcases(123, existence=True)
        False
        sage: williamson_type_quadruples_smallcases(123)
        Traceback (most recent call last):
        ...
        ValueError: The Williamson type quadruple of order 123 is not yet implemented.
    """
    db = {
        1: ('+', '+', '+', '+'),
        3: ('+++', '+--', '+--', '+--'),
        5: ('+-++-', '++--+', '+----', '+----'),
        7: ('+--++--', '+-+--+-', '++----+', '+------'),
        9: ('+---++---', '+--+--+--', '+-+----+-', '++------+'),
        11: ('++--------+', '++-+-++-+-+', '++-++--++-+', '+-++----++-'),
        13: ('++++-+--+-+++', '+---+-++-+---', '++---+--+---+', '++---+--+---+'),
        15: ('+-+---++++---+-', '++-++------++-+',
             '++-++++--++++-+', '++-++-+--+-++-+'),
        17: ('+---+++----+++---', '++-+---+--+---+-+',
             '+--+-++++++++-+--', '+-++-+++--+++-++-'),
        19: ('++--+++-+--+-+++--+', '++-++--+-++-+--++-+',
             '+-+---++++++++---+-', '++--+-++++++++-+--+'),
        21: ('+--++++---++---++++--', '++++-+---+--+---+-+++',
             '++--+-+-++--++-+-+--+', '++-+++++-+--+-+++++-+'),
        23: ('++---+---+-++-+---+---+', '+-++-++--++++++--++-++-',
             '+++---++-+-++-+-++---++', '+++-+++-+------+-+++-++'),
        25: ('++++-+-+-+--++--+-+-+-+++', '++--+--+-++++++++-+--+--+',
             '+++--+--++++--++++--+--++', '+-+--+++--++++++--+++--+-'),
        27: ('+--+--+-+++--++--+++-+--+--', '+++-++-+---++--++---+-++-++',
             '+---+++++-+-++++-+-+++++---', '+---+++++-+-++++-+-+++++---'),
        29: ('+++---++--+-+----+-+--++---++', '+-+---++--+-++++++-+--++---+-',
             '++++-++-+---++++++---+-++-+++', '++--+--+-+++-++++-+++-+--+--+'),
        31: ('++++++-+--+---++++---+--+-+++++', '+--++---+-+-++----++-+-+---++--',
             '+--++---+-+-++----++-+-+---++--', '+-----+-++-+++----+++-++-+-----'),
        33: ('++++++-+-+-+++------+++-+-+-+++++', '++-+-++-+----+++--+++----+-++-+-+',
             '++--++-+++-+--+-++-+--+-+++-++--+', '+--++--+++++-++----++-+++++--++--'),
        37: ('+--+-+-+-++---+--++++--+---++-+-+-+--', '+---++-++--+-+-++----++-+-+--++-++---',
             '+++++-+-----++----++----++-----+-++++', '+--+++-+-----+----++----+-----+-+++--'),
        39: ('+++--+-+-----+--++----++--+-----+-+--++', '+++--++-+---+-+--+----+--+-+---+-++--++',
             '++++---+--++----+-+--+-+----++--+---+++', '+---++-+-+-----+++-++-+++-----+-+-++---'),
        41: ('++++--+-++++-++--++----++--++-++++-+--+++', '++++--+-++++-++--++----++--++-++++-+--+++',
             '+++-++-+-+-+-----+++--+++-----+-+-+-++-++', '+--+--+-+-+-+++++---++---+++++-+-+-+--+--'),
        43: ('++---++++-+--+--++--------++--+--+-++++---+', '+++-+-++--+-+-++++-+----+-++++-+-+--++-+-++',
             '++-++++++----+-+--++-++-++--+-+----++++++-+', '+---++--++++-+-+++-++--++-+++-+-++++--++---'),
        45: ('+++++-++----+-++--++-++-++--++-+----++-++++', '+++---++--+-+-+-++--------++-+-+-+--++---++',
             '++-+-++++-+--+--+++--++--+++--+--+-++++-+-+', '+-++-----++++-+-+++-++++-+++-+-++++-----++-'),
        49: ('++++-++-+---++-+++---++-++-++---+++-++---+-++-+++', '++++-++-+---++-+++---++-++-++---+++-++---+-++-+++',
             '+----+-++++--+-+++-+-+++--+++-+-+++-+--++++-+----', '+++++-+----++-+---+-+---++---+-+---+-++----+-++++'),
        51: ('+---+++-++-+-+++--+++++--++--+++++--+++-+-++-+++---', '----+++-++-+-+++--+++++--++--+++++--+++-+-++-+++---',
             '-+--+----+-+++-+-+++++--+--+--+++++-+-+++-+----+--+', '-+--+----+-+++-+-+++++--+--+--+++++-+-+++-+----+--+'),
        55: ('+-+--+-+-++--+-+++++-+++--++++--+++-+++++-+--++-+-+--+-', '--+--+-+-++--+-+++++-+++--++++--+++-+++++-+--++-+-+--+-',
             '+++----++-++--++----+-+-++++++++-+-+----++--++-++----++', '+++----++-++--++----+-+-++++++++-+-+----++--++-++----++'),
        57: ('+---++-+--++++-+++-++---+-++++++-+---++-+++-++++--+-++---', '----++-+--++++-+++-++---+-++++++-+---++-+++-++++--+-++---',
             '--+-+-+++--+--+-++---+++++-++++-+++++---++-+--+--+++-+-+-', '--+-+-+++--+--+-++---+++++-++++-+++++---++-+--+--+++-+-+-'),
        61: ('++--+--++--+-+-++++--+-----+------+-----+--++++-+-+--++--+--+', '++--+--++--+-+-++++--+-----+------+-----+--++++-+-+--++--+--+',
             '+---+-+-++++---++--+-++-+---++++++---+-++-+--++---++++-+-+---', '++++-+-+----+++--++-+--+-+++------+++-+--+-++--+++----+-+-+++'),
        63: ('++-+++--++-++--+--+-++-+-+++--------+++-+-++-+--+--++-++--+++-+', '-+-+++--++-++--+--+-++-+-+++--------+++-+-++-+--+--++-++--+++-+',
             '++++-++-+-++++-+---+---+++---++++++---+++---+---+-++++-+-++-+++', '++++-++-+-++++-+---+---+++---++++++---+++---+---+-++++-+-++-+++'),
    }

    def pmtoZ(s):
        return [1 if x == '+' else -1 for x in s]

    if existence:
        return n in db

    if n not in db:
        raise ValueError("The Williamson type quadruple of order %s is not yet implemented." % n)

    a, b, c, d = map(lambda s: vector(pmtoZ(s)), db[n])
    return a, b, c, d


def williamson_hadamard_matrix_smallcases(n, existence=False, check=True):
    r"""
    Construct Williamson type Hadamard matrices for some small values of n.

    This function uses the data contained in
    :func:`sage.combinat.matrices.hadamard_matrix.williamson_type_quadruples_smallcases`
    to create Hadamard matrices of the Williamson type, using the construction from
    :func:`sage.combinat.matrices.hadamard_matrix.hadamard_matrix_williamson_type`.

    INPUT:

    - ``n`` -- the order of the matrix.

    - ``existence`` -- if true, only check that we can do the construction (default false).

    - ``check`` -- if true (default), check the result.

    TESTS::

        sage: from sage.combinat.matrices.hadamard_matrix import williamson_hadamard_matrix_smallcases
        sage: williamson_hadamard_matrix_smallcases(116)
        116 x 116 dense matrix over Integer Ring...
        sage: williamson_hadamard_matrix_smallcases(172)
        172 x 172 dense matrix over Integer Ring...
        sage: williamson_hadamard_matrix_smallcases(1000)
        Traceback (most recent call last):
        ...
        ValueError: The Williamson type Hadamard matrix of order 1000 is not yet implemented.
    """
    assert n % 4 == 0

<<<<<<< HEAD
    if not williamson_type_quadruples_smallcases(n // 4, existence=True):
=======
    if not williamson_type_quadruples_smallcases(n//4, existence=True):
>>>>>>> c00e6c20
        if existence:
            return False
        raise ValueError("The Williamson type Hadamard matrix of order %s is not yet implemented." % n)

    if existence:
        return True

    a, b, c, d = williamson_type_quadruples_smallcases(n//4)
    return hadamard_matrix_williamson_type(a, b, c, d, check=check)


def hadamard_matrix_156():
    r"""
    Construct an Hadamard matrix of order 156.

    The matrix is created using the construction detailed in [BH1965]_.
    This uses four circulant matrices of size `13\times 13`,
    which are composed into a `156\times 156` block matrix.

    TESTS::

        sage: from sage.combinat.matrices.hadamard_matrix import is_hadamard_matrix, hadamard_matrix_156
        sage: is_hadamard_matrix(hadamard_matrix_156())
        True
        sage: hadamard_matrix_156()
        156 x 156 dense matrix over Integer Ring...
    """
    a = [1, 1, -1, -1, 1, -1, 1, 1, -1, 1, -1, -1, 1]
    b = [1, -1, -1, -1, 1, 1, 1, 1, 1, 1, -1, -1, -1]
    c = [1, 1, 1, -1, 1, 1, -1, -1, 1, 1, -1, 1, 1]
    d = [1, 1, -1, 1, -1, 1, 1, 1, 1, -1, 1, -1, 1]

    A, B, C, D = map(matrix.circulant, [a, b, c, d])

    return block_matrix([[ A,  A,  A,  B, -B,  C, -C, -D,  B,  C, -D, -D],
                         [ A, -A,  B, -A, -B, -D,  D, -C, -B, -D, -C, -C],
                         [ A, -B, -A,  A, -D,  D, -B,  B, -C, -D,  C, -C],
                         [ B,  A, -A, -A,  D,  D,  D,  C,  C, -B, -B, -C],
                         [ B, -D,  D,  D,  A,  A,  A,  C, -C,  B, -C,  B],
                         [ B,  C, -D,  D,  A, -A,  C, -A, -D,  C,  B, -B],
                         [ D, -C,  B, -B,  A, -C, -A,  A,  B,  C,  D, -D],
                         [-C, -D, -C, -D,  C,  A, -A, -A, -D,  B, -B, -B],
                         [ D, -C, -B, -B, -B,  C,  C, -D,  A,  A,  A,  D],
                         [-D, -B,  C,  C,  C,  B,  B, -D,  A, -A,  D, -A],
                         [ C, -B, -C,  C,  D, -B, -D, -B,  A, -D, -A,  A],
                         [-C, -D, -D,  C, -C, -B,  B,  B,  D,  A, -A, -A]])


def construction_four_symbol_delta_code_I(X, Y, Z, W):
    r"""
    Construct 4-symbol `\delta` code of length `2n+1`.

    The 4-symbol `\delta` code is constructed from sequences `X, Y, Z, W` of
    length `n+1`, `n+1`, `n`, `n` satisfying for all `s > 0`:

    .. MATH::

        N_X(s) + N_Y(s) + N_Z(s) + N_W(s) = 0

    where `N_A(s)` is the nonperiodic correlation function:

    .. MATH::

        N_A(s) = \sum_{i=1}^{n-s}a_ia_{i+s}

    The construction (detailed in [Tur1974]_) is as follows:

    .. MATH::

        \begin{aligned}
        T_1 &= X;Z \\
        T_2 &= X;-Z \\
        T_3 &= Y;W \\
        T_4 &= Y;-W
        \end{aligned}

    INPUT:

    - ``X`` -- a list, representing the first sequence (length `n+1`).

    - ``Y`` -- a list, representing the second sequence (length `n+1`).

    - ``Z`` -- a list, representing the third sequence (length `n`).

    - ``W`` -- a list, representing the fourth sequence (length `n`).

    OUTPUT:
        A tuple containing the 4-symbol `\delta` code of length `2n+1`.

    EXAMPLES::

        sage: from sage.combinat.matrices.hadamard_matrix import construction_four_symbol_delta_code_I
        sage: construction_four_symbol_delta_code_I([1, 1], [1, -1], [1], [1])
        ([1, 1, 1], [1, 1, -1], [1, -1, 1], [1, -1, -1])

    TESTS::

        sage: construction_four_symbol_delta_code_I([1, 1], [1, -1], [1, 1], [1])
        Traceback (most recent call last):
        ...
        AssertionError
        sage: construction_four_symbol_delta_code_I([1, 1], [1, 1], [-1], [1])
        Traceback (most recent call last):
        ...
        AssertionError
    """
    n = len(X)
    assert len(Y) == n and len(Z) == n-1 and len(W) == n-1

    def autocorrelation(seq, j):
        return sum([seq[i]*seq[i+j] for i in range(len(seq)-j)])
    for j in range(1, n):
        assert sum(map(lambda seq: autocorrelation(seq, j), [X, Y, Z, W])) == 0

    T1 = X + Z
    T2 = X + [-z for z in Z]
    T3 = Y + W
    T4 = Y + [-w for w in W]
    return T1, T2, T3, T4


def construction_four_symbol_delta_code_II(X, Y, Z, W):
    r"""
    Construct 4-symbol `\delta` code of length `4n+3`.

    The 4-symbol `\delta` code is constructed from sequences  `X, Y, Z, W` of
    length `n+1`, `n+1`, `n`, `n` satisfying for all `s > 0`:

    .. MATH::
        N_X(s) + N_Y(s) + N_Z(s) + N_W(s) = 0

    where `N_A(s)` is the nonperiodic correlation function:

    .. MATH::

        N_A(s) = \sum_{i=1}^{n-s}a_ia_{i+s}

    The construction (detailed in [Tur1974]_) is as follows (writing
    `A/B` to mean `A` alternated with `B`):

    .. MATH::

        \begin{aligned}
        T_1 &= X/Z;Y/W;1 \\
        T_2 &= X/Z;Y/-W;-1 \\
        T_3 &= X/Z;-Y/-W;1 \\
        T_4 &= X/Z;-Y/W;-1
        \end{aligned}

    INPUT:

    - ``X`` -- a list, representing the first sequence (length `n+1`).

    - ``Y`` -- a list, representing the second sequence (length `n+1`).

    - ``Z`` -- a list, representing the third sequence (length `n`).

    - ``W`` -- a list, representing the fourth sequence (length `n`).

    OUTPUT:
        A tuple containing the four 4-symbol `\delta` code of length `4n+3`.

    EXAMPLES::

        sage: from sage.combinat.matrices.hadamard_matrix import construction_four_symbol_delta_code_II
        sage: construction_four_symbol_delta_code_II([1, 1], [1, -1], [1], [1])
        ([1, 1, 1, 1, 1, -1, 1],
         [1, 1, 1, 1, -1, -1, -1],
         [1, 1, 1, -1, -1, 1, 1],
         [1, 1, 1, -1, 1, 1, -1])

    TESTS::

        sage: construction_four_symbol_delta_code_II([1, 1], [1, -1], [1, 1], [1])
        Traceback (most recent call last):
        ...
        AssertionError
        sage: construction_four_symbol_delta_code_II([1, 1], [1, 1], [-1], [1, 1])
        Traceback (most recent call last):
        ...
        AssertionError

    """

    n = len(Z)
    assert len(X) == n+1 and len(Y) == n+1 and len(W) == n

    def autocorrelation(seq, j):
        return sum([seq[i]*seq[i+j] for i in range(len(seq)-j)])

    for j in range(1, n):
        assert sum(map(lambda seq: autocorrelation(seq, j), [X, Y, Z, W])) == 0

    def alternate(seq1, seq2):
        return [seq1[i//2] if i % 2 == 0 else seq2[(i-1)//2] for i in range(len(seq1)+len(seq2))]

    XaltZ = alternate(X, Z)
    Wneg = [-w for w in W]
    Yneg = [-y for y in Y]

    T1 = XaltZ + alternate(Y, W) + [1]
    T2 = XaltZ + alternate(Y, Wneg) + [-1]
    T3 = XaltZ + alternate(Yneg, Wneg) + [1]
    T4 = XaltZ + alternate(Yneg, W) + [-1]
    return T1, T2, T3, T4


def four_symbol_delta_code_smallcases(n, existence=False):
    r"""
    Return the 4-symobl `\delta` code of length `n` if available.

    The 4-symbol `\delta` codes are constructed using :func:`construction_four_symbol_delta_code_I`
    or :func:`construction_four_symbol_delta_code_II`.
    The base sequences used are taken from [Tur1974]_.

    INPUT:

    - ``n`` -- integer, the length of the desired 4-symbol `\delta` code.

    - ``existence`` -- boolean, if true only check if the sequences are available.

    EXAMPLES::

        sage: from sage.combinat.matrices.hadamard_matrix import four_symbol_delta_code_smallcases
        sage: four_symbol_delta_code_smallcases(3)
        ([1, -1, 1], [1, -1, -1], [1, 1, 1], [1, 1, -1])
        sage: four_symbol_delta_code_smallcases(3, existence=True)
        True

    TESTS::

        sage: four_symbol_delta_code_smallcases(17)
        Traceback (most recent call last):
        ...
        ValueError: The four-symbol delta code of length 17 have not yet been implemented
        sage: four_symbol_delta_code_smallcases(17, existence=True)
        False
    """
    db = {
        1: ([1, -1], [1, 1], [1], [1]),
        14: ([1, 1, -1, 1, 1, 1, -1, 1, -1, 1, 1, 1, -1, 1, 1],
             [1, 1, 1, -1, 1, 1, -1, -1, -1, 1, 1, -1, 1, 1, -1],
             [1, 1, 1, 1, -1, -1, 1, -1, 1, 1, -1, -1, -1, -1],
             [1, -1, -1, -1, -1, 1, -1, 1, -1, 1, 1, 1, 1, -1])
    }

    T1, T2, T3, T4 = None, None, None, None
    if n % 2 == 1 and (n-1)//2 in db:
        if existence:
            return True
        X, Y, Z, W = db[(n-1)//2]
        T1, T2, T3, T4 = construction_four_symbol_delta_code_I(X, Y, Z, W)
    elif n % 4 == 3 and (n-3) // 4 in db:
        if existence:
            return True
        X, Y, Z, W = db[(n-3)//4]
        T1, T2, T3, T4 = construction_four_symbol_delta_code_II(X, Y, Z, W)

    if existence:
        return False

    if T1 is None:
        raise ValueError("The four-symbol delta code of length %s have not yet been implemented" % n)

    return T1, T2, T3, T4


def _construction_goethals_seidel_matrix(A, B, C, D):
    r"""
    Construct the Goethals Seidel matrix.

    The matrix is described in [GS70s]_. Given matrices `A`, `B`, `C`, `D`
    the construction is:

    .. MATH::

        \left(\begin{array}{rrrr}
        A & BR & CR & DR \\
        -BR & A & -D\top R & C\top R \\
        -CR & D\top R & A & -B\top R \\
        -DR & -C\top R & B\top R & A
        \end{array}\right)

    Where `R` is the anti-diagonal matrix with all nonzero entries
    equal to one.

    INPUT:

    - ``A`` -- The first matrix used in the construction.

    - ``B`` -- The second matrix used in the construction.

    - ``C`` -- The third matrix used in the construction.

    - ``D`` -- The fourth matrix used in the construction.

    TESTS::

        sage: from sage.combinat.matrices.hadamard_matrix import _construction_goethals_seidel_matrix
        sage: A = matrix([[1, -1], [1, 1]])
        sage: B = matrix([[-1, -1], [-1, 1]])
        sage: C = matrix([[1, 1], [1, -1]])
        sage: D = matrix([[-1, 1], [-1, 1]])
        sage: _construction_goethals_seidel_matrix(A, B, C, D)
        [ 1 -1|-1 -1| 1  1| 1 -1]
        [ 1  1| 1 -1|-1  1| 1 -1]
        [-----+-----+-----+-----]
        [ 1  1| 1 -1| 1  1| 1  1]
        [-1  1| 1  1|-1 -1|-1  1]
        [-----+-----+-----+-----]
        [-1 -1|-1 -1| 1 -1| 1  1]
        [ 1 -1| 1  1| 1  1|-1  1]
        [-----+-----+-----+-----]
        [-1  1|-1 -1|-1 -1| 1 -1]
        [-1  1| 1 -1| 1 -1| 1  1]
    """
    n = len(A[0])
    R = matrix(ZZ, n, n, lambda i, j: 1 if i+j == n-1 else 0)
    return block_matrix([[   A,    B*R,    C*R,    D*R],
                         [-B*R,      A, -D.T*R,  C.T*R],
                         [-C*R,  D.T*R,      A, -B.T*R],
                         [-D*R, -C.T*R,  B.T*R,      A]])


def hadamard_matrix_from_sds(n, existence=False, check=True):
    r"""Construction of Hadamard matrices from supplementary difference sets.

    Given four SDS with parameters `4-\{n; n_1, n_2, n_3, n_4; \lambda\}` with
    `n_1 + n_2 + n_3 + n_4 = n+\lambda` we can construct four (-1,+1) sequences `a_i = (a_{i,0},...,a_{i,n-1})`
    where `a_{i,j} = -1` iff `j \in S_i`. These will be the fist rows of four circulant
    matrices `A_1, A_2, A_3, A_4` which, when plugged into the Goethals-Seidel array, create an
    Hadamard matrix of order `4n` (see [Djo1994b]_).

    The supplementary difference sets are taken from
    :func:`sage.combinat.designs.difference_family.supplementary_difference_set`.

    INPUT:

    - ``n`` -- integer, the order of the matrix to be constructed.

    - ``check`` -- boolean: if True (default), check the the matrix is a Hadamard
      before returning.

    - ``existence`` -- boolean (default False): if True, only check if the matrix exists.

    OUTPUT:

    If ``existence`` is false, returns the Hadamard matrix of order `n`. It raises
    an error if no data is available to construct the matrix of the given order,
    or if `n` is not a multiple of `4`.
    If ``existence`` is true, returns a boolean representing whether the matrix
    can be constructed or not.

    EXAMPLES:

    By default The function returns the Hadamard matrix ::

        sage: from sage.combinat.matrices.hadamard_matrix import hadamard_matrix_from_sds
        sage: hadamard_matrix_from_sds(148)
        148 x 148 dense matrix over Integer Ring...

    If ``existence`` is set to True, the function returns a boolean ::

        sage: hadamard_matrix_from_sds(764, existence=True)
        True

    TESTS::

        sage: from sage.combinat.matrices.hadamard_matrix import hadamard_matrix_from_sds, is_hadamard_matrix
        sage: is_hadamard_matrix(hadamard_matrix_from_sds(172))
        True
        sage: hadamard_matrix_from_sds(64, existence=True)
        False
        sage: hadamard_matrix_from_sds(64)
        Traceback (most recent call last):
        ...
        ValueError: SDS of order 16 not yet implemented.
        sage: hadamard_matrix_from_sds(14)
        Traceback (most recent call last):
        ...
        ValueError: n must be a positive multiple of four.
    """
    from sage.combinat.designs.difference_family import supplementary_difference_set

    if n <= 0 or n % 4 != 0:
        raise ValueError(f'n must be a positive multiple of four.')
    t = n // 4

    if existence:
        return supplementary_difference_set(t, existence=True)

    S1, S2, S3, S4 = supplementary_difference_set(t, check=False)
    a = [-1 if i in S1 else 1 for i in range(t)]
    b = [-1 if i in S2 else 1 for i in range(t)]
    c = [-1 if i in S3 else 1 for i in range(t)]
    d = [-1 if i in S4 else 1 for i in range(t)]

    if n == 956:
        a, b, c, d = [-el for el in d], a, b, c

    A, B, C, D = map(matrix.circulant, [a, b, c, d])
    if check:
        assert A*A.T+B*B.T+C*C.T+D*D.T == 4*t*I(t)

    H = _construction_goethals_seidel_matrix(A, B, C, D)
    if check:
        assert is_hadamard_matrix(H)
    return H


def hadamard_matrix_cooper_wallis_construction(x1, x2, x3, x4, A, B, C, D, check=True):
    r"""
    Create an Hadamard matrix using the contruction detailed in [CW1972]_.

    Given four circulant matrices `X_1`, X_2, X_3, X_4` of order `n` with entries (0, 1, -1)
    such that the entrywise product of two distinct matrices is always equal to `0` and that
    `\sum_{i=1}^{4}X_iX_i^\top = nI_n` holds, and four matrices `A, B, C, D` of order `m` with
    elements (1, -1) such that `MN^\top = NM^\top` for all distinct `M`, `N` and
    `AA^\top + BB^\top + CC^\top + DD^\top =  4mI_n` holds, we construct an Hadamard matrix
    of order `4nm`.

    INPUT:

    - ``x1`` -- a list or vector, representing the first row of the circulant matrix `X_1`.

    - ``x2`` -- a list or vector, representing the first row of the circulant matrix `X_2`.

    - ``x3`` -- a list or vector, representing the first row of the circulant matrix `X_3`.

    - ``x4`` -- a list or vector, representing the first row of the circulant matrix `X_4`.

    - ``A`` -- the matrix described above.

    - ``B`` -- the matrix described above.

    - ``C`` -- the matrix described above.

    - ``D`` -- the matrix described above.

    - ``check`` -- a boolean, if true (default) check that the resulting matrix is Hadamard
      before returing it.

    EXAMPLES::

        sage: from sage.combinat.matrices.hadamard_matrix import hadamard_matrix_cooper_wallis_construction
        sage: from sage.combinat.t_sequences import T_sequences_smallcases
        sage: seqs = T_sequences_smallcases(19)
        sage: hadamard_matrix_cooper_wallis_construction(seqs[0], seqs[1], seqs[2], seqs[3], matrix([1]), matrix([1]), matrix([1]), matrix([1]))
        76 x 76 dense matrix over Integer Ring...

    TESTS::

        sage: from sage.combinat.matrices.hadamard_matrix import hadamard_matrix_cooper_wallis_construction, is_hadamard_matrix
        sage: seqs = T_sequences_smallcases(13)
        sage: H = hadamard_matrix_cooper_wallis_construction(seqs[0], seqs[1], seqs[2], seqs[3], matrix([1]), matrix([1]), matrix([1]), matrix([1]))
        sage: is_hadamard_matrix(H)
        True
        sage: len(H[0]) == 13*4*1
        True
        sage: hadamard_matrix_cooper_wallis_construction(seqs[0], seqs[1], seqs[2], seqs[3], matrix([1]), matrix([1, -1]), matrix([1]), matrix([1]))
        Traceback (most recent call last):
        ...
        AssertionError
        sage: hadamard_matrix_cooper_wallis_construction([1,-1], [1, 1], [1,1], [1,1], matrix([1]), matrix([1]), matrix([1]), matrix([1]))
        Traceback (most recent call last):
        ...
        AssertionError
    """

    n = len(x1)
    assert n == len(x2) == len(x3) == len(x4)

    X1, X2, X3, X4 = map(matrix.circulant, [x1, x2, x3, x4])

    matrices = [X1, X2, X3, X4]
    for i in range(4):
        for j in range(i+1, 4):
            assert matrices[i].elementwise_product(matrices[j]) == zero_matrix(n)
    assert X1*X1.T + X2*X2.T + X3*X3.T + X4*X4.T == n*I(n)

    m = len(A[0])
    assert m == len(B[0]) == len(C[0]) == len(D[0])
    will_matrices = [A, B, C, D]
    for i in range(4):
        for j in range(i+1, 4):
            assert will_matrices[i]*will_matrices[j].T == will_matrices[j]*will_matrices[i].T
    assert A*A.T + B*B.T + C*C.T + D*D.T == 4*m*I(m)

    e1 = _construction_goethals_seidel_matrix(X1, X2, X3, X4)
    e2 = _construction_goethals_seidel_matrix(X2, -X1, X4, -X3)
    e3 = _construction_goethals_seidel_matrix(X3, -X4, -X1, X2)
    e4 = _construction_goethals_seidel_matrix(X4, X3, -X2, -X1)

    H = e1.tensor_product(A) + e2.tensor_product(B) + e3.tensor_product(C) + e4.tensor_product(D)
    if check:
        assert is_hadamard_matrix(H)
    return H


def hadamard_matrix_cooper_wallis_smallcases(n, check=True, existence=False):
    r"""
    Construct Hadamard matrices using the Cooper-Wallis construction for some small values of `n`.

    This function calls the function :func:`hadamard_matrix_cooper_wallis_construction`
    with the appropriate arguments.
    It constructs the matrices `X_1`, `X_2`, `X_3`, `X_4` using either
    T-matrices or the T-sequences from :func:`sage.combinat.t_sequences.T_sequences_smallcases`.
    The matrices `A`, `B`, `C`, `D` are taken from :func:`williamson_type_quadruples_smallcases`.

    Data for T-matrices of order 67 is taken from [Saw1985]_.

    INPUT:

    - ``n`` -- integer, the order of the matrix to be constructed.

    - ``check`` -- boolean: if True (default), check the the matrix is an Hadamard matrix before returning.

    - ``existence`` -- boolean (default False): if True, only check if matrix exists.

    OUTPUT:

    If ``existence`` is false, returns the Hadamard matrix of order `n`. It raises an error if no data
    is available to construct the matrix of the given order.
    If ``existence`` is true, returns a boolean representing whether the matrix can be constructed or not.

    .. SEEALSO::

        :func:`hadamard_matrix_cooper_wallis_construction`

    EXAMPLES:

    By default The function returns the Hadamard matrix ::

        sage: from sage.combinat.matrices.hadamard_matrix import hadamard_matrix_cooper_wallis_smallcases
        sage: hadamard_matrix_cooper_wallis_smallcases(28)
        28 x 28 dense matrix over Integer Ring...

    If ``existence`` is set to True, the function returns a boolean ::

        sage: hadamard_matrix_cooper_wallis_smallcases(20, existence=True)
        True

    TESTS::

        sage: from sage.combinat.matrices.hadamard_matrix import hadamard_matrix_cooper_wallis_smallcases, is_hadamard_matrix
        sage: is_hadamard_matrix(hadamard_matrix_cooper_wallis_smallcases(188))
        True
        sage: hadamard_matrix_cooper_wallis_smallcases(64, existence=True)
        False
        sage: hadamard_matrix_cooper_wallis_smallcases(64)
        Traceback (most recent call last):
        ...
        ValueError: The Cooper-Wallis construction for Hadamard matrices of order 64 is not yet implemented.
        sage: hadamard_matrix_cooper_wallis_smallcases(14)
        Traceback (most recent call last):
        ...
        AssertionError
    """
    assert n % 4 == 0 and n > 0

    db = {
        67: (
            [1, 0, 0, 0, -1, 0, 0, 0, -1, 0, 0, 0, -1, -1, -1, 0, 0, -1, 0, 0, 0, 0, 0, 0, -1, 0, -1, 0, -1, 0, 1, -1, 0, 0, 0, 0, 0, 0, 1, 0, 0, 0, -1, 0, 0, 0, 0, 0, 0, -1, 0, 0, 0, 0, 0, 0, 0, 0, 0, 0, 0, 0, 0, 0, 0, 0, 1],
            [0, 1, 0, 0, 0, 0, 0, -1, 0, 0, 0, -1, 0, 0, 0, 1, 1, 0, 0, 0, 0, 0, 1, 0, 0, 0, 0, 0, 0, 0, 0, 0, 0, 0, 0, 0, 0, 0, 0, -1, 1, 1, 0, 0, -1, -1, -1, 0, 0, 0, 0, 0, -1, 1, 0, -1, 0, 0, 0, 0, 0, 0, 0, 0, 1, 1, 0],
            [0, 0, 0, 0, 0, -1, 1, 0, 0, 0, 1, 0, 0, 0, 0, 0, 0, 0, 1, 1, -1, 0, 0, 1, 0, -1, 0, -1, 0, 0, 0, 0, 0, 0, 0, 0, -1, 1, 0, 0, 0, 0, 0, 1, 0, 0, 0, 0, -1, 0, 0, 0, 0, 0, 0, 0, 1, -1, -1, 0, 1, 0, 0, 0, 0, 0, 0],
            [0, 0, -1, -1, 0, 0, 0, 0, 0, 1, 0, 0, 0, 0, 0, 0, 0, 0, 0, 0, 0, 1, 0, 0, 0, 0, 0, 0, 0, 1, 0, 0, -1, 1, -1, 1, 0, 0, 0, 0, 0, 0, 0, 0, 0, 0, 0, 1, 0, 0, 1, -1, 0, 0, -1, 0, 0, 0, 0, -1, 0, -1, 1, 1, 0, 0, 0]
        )
    }

    for T_seq_len in divisors(n//4):
        will_size = n // (4*T_seq_len)
        if (T_seq_len in db or T_sequences_smallcases(T_seq_len, existence=True)) and williamson_type_quadruples_smallcases(will_size, existence=True):
            if existence:
                return True

            e1, e2, e3, e4 = None, None, None, None
            if T_seq_len in db:
                e1, e2, e3, e4 = db[T_seq_len]
            else:
                e1, e2, e3, e4 = T_sequences_smallcases(T_seq_len, check=False)

            will_matrices = williamson_type_quadruples_smallcases(will_size)
            A, B, C, D = map(matrix.circulant, will_matrices)
            M = hadamard_matrix_cooper_wallis_construction(e1, e2, e3, e4, A, B, C, D, check=False)

            if check:
                assert is_hadamard_matrix(M)
            return M

    if existence:
        return False
    raise ValueError("The Cooper-Wallis construction for Hadamard matrices of order %s is not yet implemented." % n)


def _get_baumert_hall_units(n, existence=False):
    r"""
    Construct Baumert-Hall units of size `n` from available 4-symbol `\delta` codes.

    The construction is detailed in Theroem 2 from [Tur1974]_, and is based on the
    Goethals-Seidel construction of Hadamard matrices.
    We need a 4-symbol `\delta` code to detail the first row of circulant matrices M1, M2, M3, M4
    used in the construction.

    INPUT:

    - ``n`` -- integer, the size of the Baumert-Hall units.

    - ``existence`` -- boolean (default False): if true only check whether the units can be contructed.

    OUTPUT:

        If ``existence`` is true, return a boolean representing whether the Baumert-Hall units can
        be constructed. Otherwise, return a tuple containing the four Baumert-Hall units.

    EXAMPLES::

        sage: from sage.combinat.matrices.hadamard_matrix import _get_baumert_hall_units
        sage: _get_baumert_hall_units(28)
        (28 x 28 dense matrix over Integer Ring,
         28 x 28 dense matrix over Integer Ring,
         28 x 28 dense matrix over Integer Ring,
         28 x 28 dense matrix over Integer Ring)

    TESTS::

        sage: _get_baumert_hall_units(116, existence=True)
        True
        sage: _get_baumert_hall_units(200, existence=True)
        False
        sage: _get_baumert_hall_units(15)
        Traceback (most recent call last):
        ...
        AssertionError
        sage: _get_baumert_hall_units(200)
        Traceback (most recent call last):
        ...
        ValueError: The Baumert-Hall units of size 200 have not yet been implemented
    """
    assert n % 4 == 0 and n > 0

    delta_codes_len = n//4
    if not four_symbol_delta_code_smallcases(delta_codes_len, existence=True):
        if existence:
            return False
        raise ValueError("The Baumert-Hall units of size %s have not yet been implemented" % n)

    if existence:
        return True

    T1, T2, T3, T4 = four_symbol_delta_code_smallcases(delta_codes_len)
    M1 = matrix.circulant(T1)
    M2 = matrix.circulant(T2)
    M3 = matrix.circulant(T3)
    M4 = matrix.circulant(T4)

    M1hat = matrix(ZZ, 0.25*(M1+M2+M3+M4))
    M2hat = matrix(ZZ, 0.25*(M1-M2-M3+M4))
    M3hat = matrix(ZZ, 0.25*(M1+M2-M3-M4))
    M4hat = matrix(ZZ, 0.25*(M1-M2+M3-M4))

    e1 = _construction_goethals_seidel_matrix(M1hat, -M2hat, -M3hat, -M4hat)
    e2 = _construction_goethals_seidel_matrix(M2hat, M1hat, M4hat, -M3hat)
    e3 = _construction_goethals_seidel_matrix(M3hat, -M4hat, M1hat, M2hat)
    e4 = _construction_goethals_seidel_matrix(M4hat, M3hat, -M2hat, M1hat)
    return e1, e2, e3, e4


def hadamard_matrix_turyn_type(a, b, c, d, e1, e2, e3, e4, check=True):
    r"""
    Construction of Turyn type Hadamard matrix.

    Given `n\times n` circulant matrices `A`, `B`, `C`, `D` with 1,-1 entries,
    satisfying `AA^\top + BB^\top + CC^\top + DD^\top = 4nI`, and a set of
    Baumert-Hall units of order `4t`, one can construct a Hadamard matrix of order
    `4tn` as detailed by Turyn in [Tur1974]_.

    INPUT:

    - ``a`` -- 1,-1 list specifying the 1st row of `A`.

    - ``b`` -- 1,-1 list specifying the 1st row of `B`.

    - ``d`` -- 1,-1 list specifying the 1st row of `C`.

    - ``c`` -- 1,-1 list specifying the 1st row of `D`.

    - ``e1`` -- Matrix representing the first Baumert-Hall unit.

    - ``e2`` -- Matrix representing the second Baumert-Hall unit.

    - ``e3`` -- Matrix representing the third Baumert-Hall unit.

    - ``e4`` -- Matrix representing the fourth Baumert-Hall unit.

    - ``check`` -- Whether to check that the output is an Hadamard matrix before returning it.

    EXAMPLES::

        sage: from sage.combinat.matrices.hadamard_matrix import hadamard_matrix_turyn_type, _get_baumert_hall_units
        sage: A, B, C, D = _get_baumert_hall_units(28)
        sage: hadamard_matrix_turyn_type([1], [1], [1], [1], A, B, C, D)
        28 x 28 dense matrix over Integer Ring...

    TESTS::

        sage: from sage.combinat.matrices.hadamard_matrix import hadamard_matrix_turyn_type, _get_baumert_hall_units, is_hadamard_matrix
        sage: A, B, C, D = _get_baumert_hall_units(12)
        sage: is_hadamard_matrix(hadamard_matrix_turyn_type([1], [1], [1], [1], A, B, C, D))
        True
        sage: hadamard_matrix_turyn_type([1, -1], [1], [1], [1], A, B, C, D)
        Traceback (most recent call last):
        ...
        AssertionError
        sage: hadamard_matrix_turyn_type([1, -1], [1, 1], [1, 1], [1, 1], A, B, C, D)
        Traceback (most recent call last):
        ...
        AssertionError
    """
    A, B, C, D = map(matrix.circulant, [a, b, c, d])

    n = len(a)
    assert len(a) == len(b) == len(c) == len(d)
    assert A*A.T+B*B.T+C*C.T+D*D.T == 4*n*I(n)

    t4 = len(e1[0])
    assert t4 % 4 == 0
    t = t4 // 4

    # Check that e1, e2, e3, e4 are valid Baumert-Hall units
    for i in range(t4):
        for j in range(t4):
            assert abs(e1[i, j]) + abs(e2[i, j]) + abs(e3[i, j]) + abs(e4[i, j]) == 1

    assert e1*e1.T == t*I(t4) and e2*e2.T == t*I(t4) and e3*e3.T == t*I(t4) and e4*e4.T == t*I(t4)

    units = [e1, e2, e3, e4]
    for i in range(len(units)):
        for j in range(i+1, len(units)):
            assert units[i]*units[j].T + units[j]*units[i].T == 0*I(t4)

    H = e1.tensor_product(A) + e2.tensor_product(B) + e3.tensor_product(C) + e4.tensor_product(D)
    if check:
        assert is_hadamard_matrix(H)
    return H


def turyn_type_hadamard_matrix_smallcases(n, existence=False, check=True):
    r"""
    Construct an Hadamard matrix of order `n` from available 4-symbol `\delta` codes and Williamson quadruples.

    The function looks for Baumert-Hall units and Williamson type matrices from
    :func:`four_symbol_delta_code_smallcases` and :func:`williamson_type_quadruples_smallcases`
    and use them to construct an Hadamard matrix with the Turyn construction
    defined in :func:`hadamard_matrix_turyn_type`.

    INPUT:

    - ``n`` -- integer, the order of the matrix to be constructed.

    - ``existence`` -- boolean (default False): if True, only check if matrix exists.

    - ``check`` -- boolean: if True (default), check the the matrix is an Hadamard matrix before returning.

    EXAMPLES::

        sage: from sage.combinat.matrices.hadamard_matrix import turyn_type_hadamard_matrix_smallcases
        sage: turyn_type_hadamard_matrix_smallcases(28, existence=True)
        True
        sage: turyn_type_hadamard_matrix_smallcases(28)
        28 x 28 dense matrix over Integer Ring...

    TESTS::

        sage: from sage.combinat.matrices.hadamard_matrix import turyn_type_hadamard_matrix_smallcases, is_hadamard_matrix
        sage: is_hadamard_matrix(turyn_type_hadamard_matrix_smallcases(236)) # long time
        True
        sage: turyn_type_hadamard_matrix_smallcases(64, existence=True)
        False
        sage: turyn_type_hadamard_matrix_smallcases(64)
        Traceback (most recent call last):
        ...
        ValueError: The Turyn type construction for Hadamard matrices of order 64 is not yet implemented.
    """
    assert n % 4 == 0 and n > 0

    for delta_code_len in divisors(n//4):
        units_size = delta_code_len*4
        will_size = n//units_size
        if _get_baumert_hall_units(units_size, existence=True) and williamson_type_quadruples_smallcases(will_size, existence=True):
            if existence:
                return True

            e1, e2, e3, e4 = _get_baumert_hall_units(units_size)
            a, b, c, d = williamson_type_quadruples_smallcases(will_size)
            return hadamard_matrix_turyn_type(a, b, c, d, e1, e2, e3, e4, check=check)

    if existence:
        return False
    raise ValueError("The Turyn type construction for Hadamard matrices of order %s is not yet implemented." % n)


def hadamard_matrix_spence_construction(n, existence=False, check=True):
    r"""Create an Hadamard matrix of order `n` using Spence construction.

    This construction (detailed in [Spe1975]_), uses supplementary difference sets implemented in
    :func:`sage.combinat.designs.difference_family.supplementary_difference_set_from_rel_diff_set` to create the
    desired matrix.

    INPUT:

    - ``n`` -- integer, the order of the matrix to be constructed.

    - ``existence`` -- boolean (default False): if True, only check if matrix exists.

    - ``check`` -- bolean: if True (default), check the the matrix is an Hadamard matrix before returning.

    OUTPUT:

    If ``existence`` is true, returns a boolean representing whether the Hadamard matrix can
    be constructed. Otherwise, returns the Hadamard matrix, or raises an error if it cannot be constructed.

    EXAMPLES::

        sage: from sage.combinat.matrices.hadamard_matrix import hadamard_matrix_spence_construction
        sage: hadamard_matrix_spence_construction(36)
        36 x 36 dense matrix over Integer Ring...

    If ``existence`` is ``True``, the function returns a boolean ::

        sage: hadamard_matrix_spence_construction(52, existence=True)
        True

    TESTS::

        sage: from sage.combinat.matrices.hadamard_matrix import is_hadamard_matrix
        sage: is_hadamard_matrix(hadamard_matrix_spence_construction(100))
        True
        sage: hadamard_matrix_spence_construction(48, existence=True)
        False
        sage: hadamard_matrix_spence_construction(48)
        Traceback (most recent call last):
        ...
        ValueError: The order 48 is not covered by Spence construction.
        sage: hadamard_matrix_spence_construction(5)
        Traceback (most recent call last):
        ...
        AssertionError
        sage: hadamard_matrix_spence_construction(0)
        Traceback (most recent call last):
        ...
        AssertionError
    """
    from sage.combinat.designs.difference_family import supplementary_difference_set_from_rel_diff_set

    assert n % 4 == 0 and n > 0

    q = n//4

    if existence:
        return supplementary_difference_set_from_rel_diff_set(q, existence=True)

    if not supplementary_difference_set_from_rel_diff_set(q, existence=True):
        raise ValueError(f'The order {n} is not covered by Spence construction.')

    S1, S2, S3, S4 = supplementary_difference_set_from_rel_diff_set(q, check=False)

    A1 = matrix.circulant([1 if j in S1 else -1 for j in range(q-1)])
    A2 = matrix.circulant([1 if j in S4 else -1 for j in range(q-1)])
    A3 = matrix.circulant([1 if j in S3 else -1 for j in range(q-1)])
    A4 = matrix.circulant([1 if j in S2 else -1 for j in range(q-1)])

    P = matrix(ZZ, [[1 if (i + j) % (q-1) == 0 else 0 for i in range(1, q)] for j in range(1, q)])

    e = matrix([1]*(q-1))
    m1 = matrix([-1])
    p1 = matrix([1])
    H = block_matrix([[  p1,   m1,   p1,   p1,     e,       e,       e,       e],
                      [  p1,   p1,   m1,   p1,    -e,       e,      -e,       e],
                      [  m1,   p1,   p1,   p1,    -e,       e,       e,      -e],
                      [  m1,   m1,   m1,   p1,    -e,      -e,       e,       e],
                      [-e.T,  e.T,  e.T, -e.T,    A1,    A2*P,    A3*P,    A4*P],
                      [-e.T, -e.T,  e.T,  e.T, -A2*P,      A1, -A4.T*P,  A3.T*P],
                      [-e.T, -e.T, -e.T, -e.T, -A3*P,  A4.T*P,      A1, -A2.T*P],
                      [ e.T, -e.T,  e.T, -e.T, -A4*P, -A3.T*P,  A2.T*P,      A1]])
    if check:
        assert is_hadamard_matrix(H, verbose=True)

    return H


def is_hadamard_matrix(M, normalized=False, skew=False, verbose=False):
    r"""
    Test if `M` is a Hadamard matrix.

    INPUT:

    - ``M`` -- a matrix

    - ``normalized`` (boolean) -- whether to test if ``M`` is a normalized
      Hadamard matrix, i.e. has its first row/column filled with +1.

    - ``skew`` (boolean) -- whether to test if ``M`` is a skew
      Hadamard matrix, i.e. `M=S+I` for `-S=S^\top`, and `I` the identity matrix.

    - ``verbose`` (boolean) -- whether to be verbose when the matrix is not
      Hadamard.

    EXAMPLES::

        sage: from sage.combinat.matrices.hadamard_matrix import is_hadamard_matrix
        sage: h = matrix.hadamard(12)
        sage: is_hadamard_matrix(h)
        True
        sage: from sage.combinat.matrices.hadamard_matrix import skew_hadamard_matrix
        sage: h = skew_hadamard_matrix(12)
        sage: is_hadamard_matrix(h, skew=True)
        True
        sage: h = matrix.hadamard(12)
        sage: h[0,0] = 2
        sage: is_hadamard_matrix(h,verbose=True)
        The matrix does not only contain +1 and -1 entries, e.g. 2
        False
        sage: h = matrix.hadamard(12)
        sage: for i in range(12):
        ....:     h[i,2] = -h[i,2]
        sage: is_hadamard_matrix(h,verbose=True,normalized=True)
        The matrix is not normalized
        False

    TESTS::

        sage: h = matrix.hadamard(12)
        sage: is_hadamard_matrix(h, skew=True)
        False
        sage: is_hadamard_matrix(h, skew=True, verbose=True)
        The matrix is not skew
        False
        sage: h = skew_hadamard_matrix(12)
        sage: is_hadamard_matrix(h, skew=True, verbose=True)
        True
        sage: is_hadamard_matrix(h, skew=False, verbose=True)
        True
        sage: h = -h
        sage: is_hadamard_matrix(h, skew=True, verbose=True)
        The matrix is not skew - diagonal entries must be all 1
        False
        sage: is_hadamard_matrix(h, skew=False, verbose=True)
        True
        sage: h = skew_hadamard_matrix(20, skew_normalize=False)
        sage: is_hadamard_matrix(h, skew=True, normalized=True, verbose=True)
        The matrix is not skew-normalized
        False
        sage: from sage.combinat.matrices.hadamard_matrix import normalise_hadamard
        sage: h = normalise_hadamard(h, skew=True)
        sage: is_hadamard_matrix(h, skew=True, normalized=True, verbose=True)
        True
    """
    n = M.ncols()
    if n != M.nrows():
        if verbose:
            print("The matrix is not square ({}x{})".format(M.nrows(), n))
        return False

    if n == 0:
        return True

    for r in M:
        for v in r:
            if v*v != 1:
                if verbose:
                    print("The matrix does not only contain +1 and -1 entries, e.g. " + str(v))
                return False

    prod = (M*M.transpose()).dict()
    if (len(prod) != n or set(prod.values()) != {n} or any((i, i) not in prod for i in range(n))):
        if verbose:
            print("The product M*M.transpose() is not equal to nI")
        return False

    if normalized:
        if skew and (set(M.row(0)) != {1}):
            if verbose:
                print("The matrix is not skew-normalized")
            return False
        elif not skew and (set(M.row(0)) != {1} or set(M.column(0)) != {1}):
            if verbose:
                print("The matrix is not normalized")
            return False

    if skew:
        for i in range(n-1):
            for j in range(i+1, n):
                if M[i, j] != -M[j, i]:
                    if verbose:
                        print("The matrix is not skew")
                    return False
        for i in range(n):
            if M[i, i] != 1:
                if verbose:
                    print("The matrix is not skew - diagonal entries must be all 1")
                return False
    return True


def is_skew_hadamard_matrix(M, normalized=False, verbose=False):
    r"""
    Test if `M` is a skew Hadamard matrix.

    this is a wrapper around the function :func:`is_hadamard_matrix`

    INPUT:

    - ``M`` -- a matrix

    - ``normalized`` (boolean) -- whether to test if ``M`` is a skew-normalized
      Hadamard matrix, i.e. has its first row filled with +1.

    - ``verbose`` (boolean) -- whether to be verbose when the matrix is not
      skew Hadamard.

    EXAMPLES::

        sage: from sage.combinat.matrices.hadamard_matrix import is_skew_hadamard_matrix, skew_hadamard_matrix
        sage: h = matrix.hadamard(12)
        sage: is_skew_hadamard_matrix(h, verbose=True)
        The matrix is not skew
        False
        sage: h = skew_hadamard_matrix(12)
        sage: is_skew_hadamard_matrix(h)
        True
        sage: from sage.combinat.matrices.hadamard_matrix import normalise_hadamard
        sage: h = normalise_hadamard(skew_hadamard_matrix(12), skew=True)
        sage: is_skew_hadamard_matrix(h, verbose=True, normalized=True)
        True
    """
    return is_hadamard_matrix(M, skew=True, normalized=normalized, verbose=verbose)


@matrix_method
def hadamard_matrix(n, existence=False, check=True):
    r"""
    Tries to construct a Hadamard matrix using the available methods.

    INPUT:

    - ``n`` (integer) -- dimension of the matrix

    - ``existence`` (boolean) -- whether to build the matrix or merely query if
      a construction is available in Sage. When set to ``True``, the function
      returns:

        - ``True`` -- meaning that Sage knows how to build the matrix

        - ``Unknown`` -- meaning that Sage does not know how to build the
          matrix, although the matrix may exist (see :mod:`sage.misc.unknown`).

        - ``False`` -- meaning that the matrix does not exist.

    - ``check`` (boolean) -- whether to check that output is correct before
      returning it. As this is expected to be useless (but we are cautious
      guys), you may want to disable it whenever you want speed. Set to ``True``
      by default.

    EXAMPLES::

        sage: hadamard_matrix(12).det()
        2985984
        sage: 12^6
        2985984
        sage: hadamard_matrix(1)
        [1]
        sage: hadamard_matrix(2)
        [ 1  1]
        [ 1 -1]
        sage: hadamard_matrix(8) # random
        [ 1  1  1  1  1  1  1  1]
        [ 1 -1  1 -1  1 -1  1 -1]
        [ 1  1 -1 -1  1  1 -1 -1]
        [ 1 -1 -1  1  1 -1 -1  1]
        [ 1  1  1  1 -1 -1 -1 -1]
        [ 1 -1  1 -1 -1  1 -1  1]
        [ 1  1 -1 -1 -1 -1  1  1]
        [ 1 -1 -1  1 -1  1  1 -1]
        sage: hadamard_matrix(8).det() == 8^4
        True

    We note that :func:`hadamard_matrix` returns a normalised Hadamard matrix
    (the entries in the first row and column are all +1) ::

        sage: hadamard_matrix(12) # random
        [ 1  1| 1  1| 1  1| 1  1| 1  1| 1  1]
        [ 1 -1|-1  1|-1  1|-1  1|-1  1|-1  1]
        [-----+-----+-----+-----+-----+-----]
        [ 1 -1| 1 -1| 1  1|-1 -1|-1 -1| 1  1]
        [ 1  1|-1 -1| 1 -1|-1  1|-1  1| 1 -1]
        [-----+-----+-----+-----+-----+-----]
        [ 1 -1| 1  1| 1 -1| 1  1|-1 -1|-1 -1]
        [ 1  1| 1 -1|-1 -1| 1 -1|-1  1|-1  1]
        [-----+-----+-----+-----+-----+-----]
        [ 1 -1|-1 -1| 1  1| 1 -1| 1  1|-1 -1]
        [ 1  1|-1  1| 1 -1|-1 -1| 1 -1|-1  1]
        [-----+-----+-----+-----+-----+-----]
        [ 1 -1|-1 -1|-1 -1| 1  1| 1 -1| 1  1]
        [ 1  1|-1  1|-1  1| 1 -1|-1 -1| 1 -1]
        [-----+-----+-----+-----+-----+-----]
        [ 1 -1| 1  1|-1 -1|-1 -1| 1  1| 1 -1]
        [ 1  1| 1 -1|-1  1|-1  1| 1 -1|-1 -1]

    TESTS::

        sage: matrix.hadamard(10,existence=True)
        False
        sage: matrix.hadamard(12,existence=True)
        True
        sage: matrix.hadamard(668,existence=True)
        Unknown
        sage: matrix.hadamard(10)
        Traceback (most recent call last):
        ...
        ValueError: The Hadamard matrix of order 10 does not exist
        sage: matrix.hadamard(312, existence=True)
        True
        sage: matrix.hadamard(1904, existence=True)
        True
        sage: matrix.hadamard(324, existence=True)
        True
    """
    if not (n % 4 == 0) and (n > 2):
        if existence:
            return False
        raise ValueError("The Hadamard matrix of order %s does not exist" % n)
    if n == 2:
        if existence:
            return True
        M = matrix([[1, 1], [1, -1]])
    elif n == 1:
        if existence:
            return True
        M = matrix([1])
    elif is_prime_power(n//2 - 1) and (n//2 - 1) % 4 == 1:
        if existence:
            return True
        M = hadamard_matrix_paleyII(n)
    elif n == 4 or n % 8 == 0 and hadamard_matrix(n//2, existence=True) is True:
        if existence:
            return True
        had = hadamard_matrix(n//2, check=False)
        chad1 = matrix([list(r) + list(r) for r in had.rows()])
        mhad = (-1) * had
        R = len(had.rows())
        chad2 = matrix([list(had.rows()[i]) + list(mhad.rows()[i])
                       for i in range(R)])
        M = chad1.stack(chad2)
    elif is_prime_power(n - 1) and (n - 1) % 4 == 3:
        if existence:
            return True
        M = hadamard_matrix_paleyI(n)
    elif williamson_hadamard_matrix_smallcases(n, existence=True):
        if existence:
            return True
        M = williamson_hadamard_matrix_smallcases(n, check=False)
    elif n == 156:
        if existence:
            return True
        M = hadamard_matrix_156()
    elif hadamard_matrix_cooper_wallis_smallcases(n, existence=True):
        if existence:
            return True
        M = hadamard_matrix_cooper_wallis_smallcases(n, check=False)
    elif turyn_type_hadamard_matrix_smallcases(n, existence=True):
        if existence:
            return True
        M = turyn_type_hadamard_matrix_smallcases(n, check=False)
    elif hadamard_matrix_miyamoto_construction(n, existence=True):
        if existence:
            return True
        M = hadamard_matrix_miyamoto_construction(n, check=False)
    elif hadamard_matrix_from_sds(n, existence=True):
        if existence:
            return True
        M = hadamard_matrix_from_sds(n, check=False)
    elif hadamard_matrix_spence_construction(n, existence=True):
        if existence:
            return True
        M = hadamard_matrix_spence_construction(n, check=False)
    elif skew_hadamard_matrix(n, existence=True) is True:
        if existence:
            return True
        M = skew_hadamard_matrix(n, check=False)
    elif regular_symmetric_hadamard_matrix_with_constant_diagonal(n, 1, existence=True) is True:
        if existence:
            return True
        M = regular_symmetric_hadamard_matrix_with_constant_diagonal(n, 1)
    else:
        if existence:
            return Unknown
        raise ValueError("The Hadamard matrix of order %s is not yet implemented." % n)

    if check:
        assert is_hadamard_matrix(M)

    return M


def hadamard_matrix_www(url_file, comments=False):
    r"""
    Pull file from Sloane's database and return the corresponding Hadamard
    matrix as a Sage matrix.

    You must input a filename of the form "had.n.xxx.txt" as described
    on the webpage http://neilsloane.com/hadamard/, where
    "xxx" could be empty or a number of some characters.

    If ``comments=True`` then the "Automorphism..." line of the had.n.xxx.txt
    file is printed if it exists. Otherwise nothing is done.

    EXAMPLES::

        sage: hadamard_matrix_www("had.4.txt")      # optional - internet
        [ 1  1  1  1]
        [ 1 -1  1 -1]
        [ 1  1 -1 -1]
        [ 1 -1 -1  1]
        sage: hadamard_matrix_www("had.16.2.txt",comments=True)   # optional - internet
        Automorphism group has order = 49152 = 2^14 * 3
        [ 1  1  1  1  1  1  1  1  1  1  1  1  1  1  1  1]
        [ 1 -1  1 -1  1 -1  1 -1  1 -1  1 -1  1 -1  1 -1]
        [ 1  1 -1 -1  1  1 -1 -1  1  1 -1 -1  1  1 -1 -1]
        [ 1 -1 -1  1  1 -1 -1  1  1 -1 -1  1  1 -1 -1  1]
        [ 1  1  1  1 -1 -1 -1 -1  1  1  1  1 -1 -1 -1 -1]
        [ 1 -1  1 -1 -1  1 -1  1  1 -1  1 -1 -1  1 -1  1]
        [ 1  1 -1 -1 -1 -1  1  1  1  1 -1 -1 -1 -1  1  1]
        [ 1 -1 -1  1 -1  1  1 -1  1 -1 -1  1 -1  1  1 -1]
        [ 1  1  1  1  1  1  1  1 -1 -1 -1 -1 -1 -1 -1 -1]
        [ 1  1  1  1 -1 -1 -1 -1 -1 -1 -1 -1  1  1  1  1]
        [ 1  1 -1 -1  1 -1  1 -1 -1 -1  1  1 -1  1 -1  1]
        [ 1  1 -1 -1 -1  1 -1  1 -1 -1  1  1  1 -1  1 -1]
        [ 1 -1  1 -1  1 -1 -1  1 -1  1 -1  1 -1  1  1 -1]
        [ 1 -1  1 -1 -1  1  1 -1 -1  1 -1  1  1 -1 -1  1]
        [ 1 -1 -1  1  1  1 -1 -1 -1  1  1 -1 -1 -1  1  1]
        [ 1 -1 -1  1 -1 -1  1  1 -1  1  1 -1  1  1 -1 -1]
    """
    n = eval(url_file.split(".")[1])
    rws = []
    url = "http://neilsloane.com/hadamard/" + url_file
    with urlopen(url) as f:
        s = [bytes_to_str(line) for line in f.readlines()]
    for i in range(n):
        line = s[i]
        rws.append([1 if line[j] == "+" else -1 for j in range(n)])
    if comments:
        lastline = s[-1]
        if lastline[0] == "A":
            print(lastline)
    return matrix(rws)


_rshcd_cache = {}


def regular_symmetric_hadamard_matrix_with_constant_diagonal(n, e, existence=False):
    r"""
    Return a Regular Symmetric Hadamard Matrix with Constant Diagonal.

    A Hadamard matrix is said to be *regular* if its rows all sum to the same
    value.

    For `\epsilon\in\{-1,+1\}`, we say that `M` is a `(n,\epsilon)-RSHCD` if
    `M` is a regular symmetric Hadamard matrix with constant diagonal
    `\delta\in\{-1,+1\}` and row sums all equal to `\delta \epsilon
    \sqrt(n)`. For more information, see [HX2010]_ or 10.5.1 in
    [BH2012]_. For the case `n=324`, see :func:`RSHCD_324` and [CP2016]_.

    INPUT:

    - ``n`` (integer) -- side of the matrix

    - ``e`` -- one of `-1` or `+1`, equal to the value of `\epsilon`

    EXAMPLES::

        sage: from sage.combinat.matrices.hadamard_matrix import regular_symmetric_hadamard_matrix_with_constant_diagonal
        sage: regular_symmetric_hadamard_matrix_with_constant_diagonal(4,1)
        [ 1  1  1 -1]
        [ 1  1 -1  1]
        [ 1 -1  1  1]
        [-1  1  1  1]
        sage: regular_symmetric_hadamard_matrix_with_constant_diagonal(4,-1)
        [ 1 -1 -1 -1]
        [-1  1 -1 -1]
        [-1 -1  1 -1]
        [-1 -1 -1  1]

    Other hardcoded values::

        sage: for n,e in [(36,1),(36,-1),(100,1),(100,-1),(196, 1)]:  # long time
        ....:     print(repr(regular_symmetric_hadamard_matrix_with_constant_diagonal(n,e)))
        36 x 36 dense matrix over Integer Ring
        36 x 36 dense matrix over Integer Ring
        100 x 100 dense matrix over Integer Ring
        100 x 100 dense matrix over Integer Ring
        196 x 196 dense matrix over Integer Ring

        sage: for n,e in [(324,1),(324,-1)]: # not tested - long time, tested in RSHCD_324
        ....:     print(repr(regular_symmetric_hadamard_matrix_with_constant_diagonal(n,e)))
        324 x 324 dense matrix over Integer Ring
        324 x 324 dense matrix over Integer Ring

    From two close prime powers::

        sage: regular_symmetric_hadamard_matrix_with_constant_diagonal(64,-1)
        64 x 64 dense matrix over Integer Ring (use the '.str()' method to see the entries)

    From a prime power and a conference matrix::

        sage: regular_symmetric_hadamard_matrix_with_constant_diagonal(676,1)  # long time
        676 x 676 dense matrix over Integer Ring (use the '.str()' method to see the entries)

    Recursive construction::

        sage: regular_symmetric_hadamard_matrix_with_constant_diagonal(144,-1)
        144 x 144 dense matrix over Integer Ring (use the '.str()' method to see the entries)

    REFERENCE:

    - [BH2012]_

    - [HX2010]_
    """
    if existence and (n, e) in _rshcd_cache:
        return _rshcd_cache[n, e]

    from sage.graphs.strongly_regular_db import strongly_regular_graph

    def true():
        _rshcd_cache[n, e] = True
        return True

    M = None
    if abs(e) != 1:
        raise ValueError
    sqn = None
    if is_square(n):
        sqn = int(sqrt(n))
    if n < 0:
        if existence:
            return False
        raise ValueError
    elif n == 4:
        if existence:
            return true()
        if e == 1:
            M = J(4)-2*matrix(4, [[int(i+j == 3) for i in range(4)] for j in range(4)])
        else:
            M = -J(4)+2*I(4)
    elif n == 36:
        if existence:
            return true()
        if e == 1:
            M = strongly_regular_graph(36, 15, 6, 6).adjacency_matrix()
            M = J(36) - 2*M
        else:
            M = strongly_regular_graph(36, 14, 4, 6).adjacency_matrix()
            M = -J(36) + 2*M + 2*I(36)
    elif n == 100:
        if existence:
            return true()
        if e == -1:
            M = strongly_regular_graph(100, 44, 18, 20).adjacency_matrix()
            M = 2*M - J(100) + 2*I(100)
        else:
            M = strongly_regular_graph(100, 45, 20, 20).adjacency_matrix()
            M = J(100) - 2*M
    elif n == 196 and e == 1:
        if existence:
            return true()
        M = strongly_regular_graph(196, 91, 42, 42).adjacency_matrix()
        M = J(196) - 2*M
    elif n == 324:
        if existence:
            return true()
        M = RSHCD_324(e)
    elif (e == 1 and
          n % 16 == 0 and
          sqn is not None and
          is_prime_power(sqn - 1) and
          is_prime_power(sqn + 1)):
        if existence:
            return true()
        M = -rshcd_from_close_prime_powers(sqn)

    elif (e == 1 and
          sqn is not None and
          sqn % 4 == 2 and
          strongly_regular_graph(sqn-1, (sqn-2)//2, (sqn-6)//4,
            existence=True) is True and
          is_prime_power(ZZ(sqn + 1))):
        if existence:
            return true()
        M = rshcd_from_prime_power_and_conference_matrix(sqn+1)

    # Recursive construction: the Kronecker product of two RSHCD is a RSHCD
    else:
        from itertools import product
        for n1, e1 in product(divisors(n)[1:-1], [-1, 1]):
            e2 = e1*e
            n2 = n//n1
            if (regular_symmetric_hadamard_matrix_with_constant_diagonal(n1, e1, existence=True) is True and
                regular_symmetric_hadamard_matrix_with_constant_diagonal(n2, e2, existence=True)) is True:
                if existence:
                    return true()
                M1 = regular_symmetric_hadamard_matrix_with_constant_diagonal(n1, e1)
                M2 = regular_symmetric_hadamard_matrix_with_constant_diagonal(n2, e2)
                M = M1.tensor_product(M2)
                break

    if M is None:
        from sage.misc.unknown import Unknown
        _rshcd_cache[n, e] = Unknown
        if existence:
            return Unknown
        raise ValueError("I do not know how to build a {}-RSHCD".format((n, e)))

    assert M*M.transpose() == n*I(n)
    assert set(map(sum, M)) == {ZZ(e*sqn)}

    return M


def RSHCD_324(e):
    r"""
    Return a size 324x324 Regular Symmetric Hadamard Matrix with Constant Diagonal.

    We build the matrix `M` for the case `n=324`, `\epsilon=1` directly from
    :meth:`JankoKharaghaniTonchevGraph
    <sage.graphs.graph_generators.GraphGenerators.JankoKharaghaniTonchevGraph>`
    and for the case `\epsilon=-1` from the "twist" `M'` of `M`, using Lemma 11
    in [HX2010]_. Namely, it turns out that the matrix

    .. MATH::

        M'=\begin{pmatrix} M_{12} & M_{11}\\ M_{11}^\top & M_{21} \end{pmatrix},
        \quad\text{where}\quad
        M=\begin{pmatrix} M_{11} & M_{12}\\ M_{21} & M_{22} \end{pmatrix},

    and the `M_{ij}` are 162x162-blocks, also RSHCD, its diagonal blocks having zero row
    sums, as needed by [loc.cit.]. Interestingly, the corresponding
    `(324,152,70,72)`-strongly regular graph
    has a vertex-transitive automorphism group of order 2592, twice the order of the
    (intransitive) automorphism group of the graph corresponding to `M`. Cf. [CP2016]_.

    INPUT:

    - ``e`` -- one of `-1` or `+1`, equal to the value of `\epsilon`

    TESTS::

        sage: from sage.combinat.matrices.hadamard_matrix import RSHCD_324, is_hadamard_matrix
        sage: for e in [1,-1]:  # long time
        ....:     M = RSHCD_324(e)
        ....:     print("{} {} {}".format(M==M.T,is_hadamard_matrix(M),all(M[i,i]==1 for i in range(324))))
        ....:     print(list(set(sum(x) for x in M)))
        True True True
        [18]
        True True True
        [-18]

    REFERENCE:

    - [CP2016]_
    """
    from sage.graphs.generators.smallgraphs import JankoKharaghaniTonchevGraph as JKTG
    M = JKTG().adjacency_matrix()
    M = J(324) - 2*M
    if e == -1:
        M1 = M[:162].T
        M2 = M[162:].T
        M11 = M1[:162]
        M12 = M1[162:].T
        M21 = M2[:162].T
        M = block_matrix([[M12, -M11], [-M11.T, M21]])
    return M


def _helper_payley_matrix(n, zero_position=True):
    r"""
    Return the matrix constructed in Lemma 1.19 page 291 of [SWW1972]_.

    This function return a `n^2` matrix `M` whose rows/columns are indexed by
    the element of a finite field on `n` elements `x_1,...,x_n`. The value
    `M_{i,j}` is equal to `\chi(x_i-x_j)`.

    The elements `x_1,...,x_n` are ordered in such a way that the matrix
    (respectively, its submatrix obtained by removing first row and first column in the case
    ``zero_position=False``) is symmetric with respect to its second diagonal.
    The matrix is symmetric if `n=4k+1`, and skew-symmetric otherwise.

    INPUT:

    - ``n`` -- an odd prime power.

    - ``zero_position`` -- if it is true (default), place 0 of ``F_n`` in the middle,
      otherwise place it first.

    .. SEEALSO::

        :func:`rshcd_from_close_prime_powers`

    EXAMPLES::

        sage: from sage.combinat.matrices.hadamard_matrix import _helper_payley_matrix
        sage: _helper_payley_matrix(5)
        [ 0  1  1 -1 -1]
        [ 1  0 -1  1 -1]
        [ 1 -1  0 -1  1]
        [-1  1 -1  0  1]
        [-1 -1  1  1  0]

    TESTS::

        sage: _helper_payley_matrix(11,zero_position=True)
        [ 0 -1  1 -1 -1  1 -1  1  1  1 -1]
        [ 1  0 -1  1 -1 -1 -1 -1  1  1  1]
        [-1  1  0 -1  1  1 -1 -1 -1  1  1]
        [ 1 -1  1  0 -1  1  1 -1 -1 -1  1]
        [ 1  1 -1  1  0  1 -1  1 -1 -1 -1]
        [-1  1 -1 -1 -1  0  1  1  1 -1  1]
        [ 1  1  1 -1  1 -1  0 -1  1 -1 -1]
        [-1  1  1  1 -1 -1  1  0 -1  1 -1]
        [-1 -1  1  1  1 -1 -1  1  0 -1  1]
        [-1 -1 -1  1  1  1  1 -1  1  0 -1]
        [ 1 -1 -1 -1  1 -1  1  1 -1  1  0]
        sage: _helper_payley_matrix(11,zero_position=False)
        [ 0 -1  1 -1 -1 -1  1  1  1 -1  1]
        [ 1  0 -1  1 -1 -1 -1  1  1  1 -1]
        [-1  1  0 -1  1 -1 -1 -1  1  1  1]
        [ 1 -1  1  0 -1  1 -1 -1 -1  1  1]
        [ 1  1 -1  1  0 -1  1 -1 -1 -1  1]
        [ 1  1  1 -1  1  0 -1  1 -1 -1 -1]
        [-1  1  1  1 -1  1  0 -1  1 -1 -1]
        [-1 -1  1  1  1 -1  1  0 -1  1 -1]
        [-1 -1 -1  1  1  1 -1  1  0 -1  1]
        [ 1 -1 -1 -1  1  1  1 -1  1  0 -1]
        [-1  1 -1 -1 -1  1  1  1 -1  1  0]
    """
    from sage.rings.finite_rings.finite_field_constructor import FiniteField
    K = FiniteField(n, prefix='x')

    # Order the elements of K in K_list
    # so that K_list[i] = -K_list[n - i - 1]
    K_pairs = set(tuple(sorted([x, -x])) for x in K if x)
    K_list = [K.zero()] * n
    shift = 0 if zero_position else 1

    for i, (x, y) in enumerate(sorted(K_pairs)):
        K_list[i + shift] = x
        K_list[-i - 1] = y

    M = matrix(ZZ, n, n, [(1 if (x - y).is_square() else -1)
                          for x in K_list for y in K_list])
    M -= I(n)
    assert (M * J(n)).is_zero()
    assert M * M.transpose() == n * I(n) - J(n)
    return M


def rshcd_from_close_prime_powers(n):
    r"""
    Return a `(n^2,1)`-RSHCD when `n-1` and `n+1` are odd prime powers and `n=0\pmod{4}`.

    The construction implemented here appears in Theorem 4.3 from [GS1970]_.

    Note that the authors of [SWW1972]_ claim in Corollary 5.12 (page 342) to have
    proved the same result without the `n=0\pmod{4}` restriction with a *very*
    similar construction. So far, however, I (Nathann Cohen) have not been able
    to make it work.

    INPUT:

    - ``n`` -- an integer congruent to `0\pmod{4}`

    .. SEEALSO::

        :func:`regular_symmetric_hadamard_matrix_with_constant_diagonal`

    EXAMPLES::

        sage: from sage.combinat.matrices.hadamard_matrix import rshcd_from_close_prime_powers
        sage: rshcd_from_close_prime_powers(4)
        [-1 -1  1 -1  1 -1 -1  1 -1  1 -1 -1  1 -1  1 -1]
        [-1 -1 -1  1  1 -1 -1  1 -1 -1  1 -1 -1  1 -1  1]
        [ 1 -1 -1  1  1  1  1 -1 -1 -1 -1 -1 -1 -1  1 -1]
        [-1  1  1 -1  1  1 -1 -1 -1 -1 -1  1 -1 -1 -1  1]
        [ 1  1  1  1 -1 -1 -1 -1 -1 -1  1 -1  1 -1 -1 -1]
        [-1 -1  1  1 -1 -1  1 -1 -1  1 -1  1 -1  1 -1 -1]
        [-1 -1  1 -1 -1  1 -1 -1  1 -1  1 -1 -1  1  1 -1]
        [ 1  1 -1 -1 -1 -1 -1 -1 -1  1 -1 -1 -1  1  1  1]
        [-1 -1 -1 -1 -1 -1  1 -1 -1 -1  1  1  1 -1  1  1]
        [ 1 -1 -1 -1 -1  1 -1  1 -1 -1 -1  1  1  1 -1 -1]
        [-1  1 -1 -1  1 -1  1 -1  1 -1 -1 -1  1  1 -1 -1]
        [-1 -1 -1  1 -1  1 -1 -1  1  1 -1 -1  1 -1 -1  1]
        [ 1 -1 -1 -1  1 -1 -1 -1  1  1  1  1 -1 -1 -1 -1]
        [-1  1 -1 -1 -1  1  1  1 -1  1  1 -1 -1 -1 -1 -1]
        [ 1 -1  1 -1 -1 -1  1  1  1 -1 -1 -1 -1 -1 -1  1]
        [-1  1 -1  1 -1 -1 -1  1  1 -1 -1  1 -1 -1  1 -1]

    REFERENCE:

    - [SWW1972]_
    """
    if n % 4:
        raise ValueError("n(={}) must be congruent to 0 mod 4")

    a, b = sorted([n-1, n+1], key=lambda x: -x % 4)
    Sa = _helper_payley_matrix(a)
    Sb = _helper_payley_matrix(b)
    U = matrix(a, [[int(i+j == a-1) for i in range(a)] for j in range(a)])

    K = (U*Sa).tensor_product(Sb) + U.tensor_product(J(b)-I(b)) - J(a).tensor_product(I(b))

    F = lambda x: diagonal_matrix([-(-1)**i for i in range(x)])
    G = block_diagonal_matrix([J(1), I(a).tensor_product(F(b))])
    e = matrix(a*b, [1]*(a*b))
    H = block_matrix(2, [-J(1), e.transpose(), e, K])

    HH = G*H*G
    assert len(set(map(sum, HH))) == 1
    assert HH**2 == n**2*I(n**2)
    return HH


def williamson_goethals_seidel_skew_hadamard_matrix(a, b, c, d, check=True):
    r"""
    Williamson-Goethals-Seidel construction of a skew Hadamard matrix

    Given `n\times n` (anti)circulant matrices `A`, `B`, `C`, `D` with 1,-1 entries,
    and satisfying `A+A^\top = 2I`, `AA^\top + BB^\top + CC^\top + DD^\top = 4nI`,
    one can construct a skew Hadamard matrix of order `4n`, cf. [GS70s]_.

    INPUT:

    - ``a`` -- 1,-1 list specifying the 1st row of `A`

    - ``b`` -- 1,-1 list specifying the 1st row of `B`

    - ``d`` -- 1,-1 list specifying the 1st row of `C`

    - ``c`` -- 1,-1 list specifying the 1st row of `D`

    EXAMPLES::

        sage: from sage.combinat.matrices.hadamard_matrix import williamson_goethals_seidel_skew_hadamard_matrix as WGS
        sage: a = [ 1,  1, 1, -1,  1, -1,  1, -1, -1]
        sage: b = [ 1, -1, 1,  1, -1, -1,  1,  1, -1]
        sage: c = [-1, -1]+[1]*6+[-1]
        sage: d = [ 1,  1, 1, -1,  1,  1, -1,  1,  1]
        sage: M = WGS(a,b,c,d,check=True)

    REFERENCES:

    - [GS70s]_

    - [Wall71]_

    - [KoSt08]_
    """
    n = len(a)
    A, B, C, D = map(matrix.circulant, [a, b, c, d])
    if check:
        assert A*A.T+B*B.T+C*C.T+D*D.T == 4*n*I(n)
        assert A+A.T == 2*I(n)

    M = _construction_goethals_seidel_matrix(A, B, C, D)
    if check:
        assert is_hadamard_matrix(M, normalized=False, skew=True)
    return M


def skew_hadamard_matrix_spence_construction(n, check=True):
    r"""
    Construct skew Hadamard matrix of order `n` using Spence constrution.

    This function will construct skew Hadamard matrix of order `n=2(q+1)` where `q` is
    a prime power with `q = 5` (mod 8). The construction is taken from [Spe1977]_, and the
    relative difference sets are constructed using :func:`sage.combinat.designs.difference_family.relative_difference_set_from_homomorphism`.

    INPUT:

    - ``n`` -- A positive integer.

    - ``check`` --  boolean. If true (default), check that the resulting matrix is Hadamard
      before returning it.

    OUTPUT:

    If `n` satisfies the requirements described above, the function returns a `n\times n` Hadamard matrix.
    Otherwise, an exception is raised.

    EXAMPLES::

        sage: from sage.combinat.matrices.hadamard_matrix import skew_hadamard_matrix_spence_construction
        sage: skew_hadamard_matrix_spence_construction(28)
        28 x 28 dense matrix over Integer Ring...

    TESTS::

        sage: from sage.combinat.matrices.hadamard_matrix import is_hadamard_matrix
        sage: is_hadamard_matrix(skew_hadamard_matrix_spence_construction(12, check=False), skew=True)
        True
        sage: is_hadamard_matrix(skew_hadamard_matrix_spence_construction(60, check=False), skew=True)
        True
        sage: skew_hadamard_matrix_spence_construction(31)
        Traceback (most recent call last):
        ...
        ValueError: The order 31 is not covered by the Spence construction.
        sage: skew_hadamard_matrix_spence_construction(16)
        Traceback (most recent call last):
        ...
        ValueError: The order 16 is not covered by the Spence construction.
    """
    q = n//2 - 1
    m = (q+1)//2
    if n % 4 != 0 or not is_prime_power(q) or q % 8 != 5:
        raise ValueError(f'The order {n} is not covered by the Spence construction.')

    D = relative_difference_set_from_homomorphism(q, 2, (q-1)//4, check=False)
    D_fixed = get_fixed_relative_difference_set(D)
    D_union = D_fixed + [q+1+el for el in D_fixed]
    D_union = list(set([el % (4*(q+1)) for el in D_union]))

    def find_a(i):
        for a in range(8):
            if (a*(q+1)//2+i) % 8 == 0:
                return a

    ai = [find_a(0), find_a(1), find_a(2), find_a(3)]
    P = PolynomialRing(ZZ, 'x')

    Tm = 0
    for i in range(m):
        Tm += P.monomial(i)

    Ds = [[] for i in range(4)]

    for el in D_union:
        i = el % 8
        if i > 3:
            continue
        Ds[i].append(((el + ai[i] * m) // 8) % m)

    psis = [0 for i in range(4)]
    for i in range(4):
        for el in Ds[i]:
            psis[i] += P.monomial(el)

    diffs = [(2*psis[i] - Tm).mod(P.monomial(m)-1) for i in range(4)]
    a = [-el for el in diffs[1].coefficients()]
    b = diffs[0].coefficients()
    c = diffs[2].coefficients()
    d = diffs[3].coefficients()

    return williamson_goethals_seidel_skew_hadamard_matrix(a, b, c, d, check=check)


def GS_skew_hadamard_smallcases(n, existence=False, check=True):
    r"""
    Data for Williamson-Goethals-Seidel construction of skew Hadamard matrices

    Here we keep the data for this construction.
    Namely, it needs 4 circulant matrices with extra properties, as described in
    :func:`sage.combinat.matrices.hadamard_matrix.williamson_goethals_seidel_skew_hadamard_matrix`
    Matrices are taken from:

    * `n=36, 52`: [GS70s]_
    * `n=92`: [Wall71]_
    * `n=188`: [Djo2008a]_
    * `n=236`: [FKS2004]_
    * `n=276`: [Djo2023a]_

    Additional data is obtained from skew supplementary difference sets contained in
    :func:`sage.combinat.designs.difference_family.skew_supplementary_difference_set`, using the
    construction described in [Djo1992a]_.

    INPUT:

    - ``n`` -- the order of the matrix

    - ``existence`` -- if true (default), only check that we can do the construction

    - ``check`` -- if true (default), check the result.

    TESTS::

        sage: from sage.combinat.matrices.hadamard_matrix import GS_skew_hadamard_smallcases
        sage: GS_skew_hadamard_smallcases(36)
        36 x 36 dense matrix over Integer Ring...
        sage: GS_skew_hadamard_smallcases(52)
        52 x 52 dense matrix over Integer Ring...
        sage: GS_skew_hadamard_smallcases(92)
        92 x 92 dense matrix over Integer Ring...
        sage: GS_skew_hadamard_smallcases(100)
    """
    WGS = williamson_goethals_seidel_skew_hadamard_matrix

    def pmtoZ(s):
        return [1 if x == '+' else -1 for x in s]

    db = {
        36: ['+++-+-+--', '+-++--++-', '--++++++-', '+++-++-++'],
        52: ['++++-++--+---', '-+-++----++-+', '--+-+++++-+++', '--+-+++++-+++'],
        92: ['+-------++-+-+--+++++++', '++--+--++++--++++--+--+', '++---+-+-+-++-+-+-+---+', '+----+--+--++--+--+----'],
        188: ['+----+----++-+-+---++-++--+--+++-+-+--++++-++++',
              '++--+---+------++------++-+-++--+-+-+----+---++',
              '+-+-++---++-+---+++---++-++-++-++-+++++-+-+----',
              '+++-++-+-+---+-+++++--+-----++---+--+++++--++-+'],
        236: ['+-+---+-+-++-++---+----++-----+++++--++++-+++--+--+-+-+++-+',
              '+-+---+-+-++-++---+----++-----+++++--++++-+++--+--+-+-+++-+',
              '+++-++----+++-+-+++--+--++------+---+-----+--+-+--+---+----',
              '++++++--+++--+---++-+-+-+---+-+----++++-++-+--++-+--+------'],
        276: ['+--+++--+-+++--+---++-+++++-+++-++-+--+---+-----+--+++-++---+-++---++',
              '+-++--+-+----++-+---++++-+---+-++++++++-+---+-++++---+-++----+-+--++-',
              '--+--+-++---+--++--+-+-+++-+--++---++++-+-+-+--+-++-+++++++--+--+++++',
              '-+---+++-----++---+++-+++--+++++--+---+-+-++++-++++-++-++-+-+++++++++']
    }

    if existence:
        return n in db or skew_supplementary_difference_set(n//4, existence=True)

    if n in db:
        a, b, c, d = map(pmtoZ, db[n])
        return WGS(a, b, c, d, check=check)

    if skew_supplementary_difference_set(n//4, existence=True):
        t = n//4
        S1, S2, S3, S4 = skew_supplementary_difference_set(t, check=False)
        a = [-1 if i in S1 else 1 for i in range(t)]
        b = [-1 if i in S2 else 1 for i in range(t)]
        c = [-1 if i in S3 else 1 for i in range(t)]
        d = [-1 if i in S4 else 1 for i in range(t)]
        return WGS(a, b, c, d, check=check)

    return None


def skew_hadamard_matrix_whiteman_construction(n, existence=False, check=True):
    r"""
    Construct a skew Hadamard matrix of order `n=2(q+1)` where `q=p^t` is a prime power with `p \cong 5 \mod 8` and `t \cong 2 \mod 4`.

    Assuming `n` satisfies the conditions above, it is possible to construct two supplementary difference sets
    `A, B` (see [Whi1971]_), and these can be used to construct a skew Hadamard matrix, as described in [BS1969]_.

    INPUT:

    - ``n`` -- A positive integer, the order of the matrix to be constructed.

    - ``existence`` -- boolean (default False). If True, only return whether the Hadamard matrix can be constructed.

    - ``check`` -- boolean: if True (default), check the the result is a skew Hadamard matrix
      before returning it.

    OUTPUT:

    If ``existence`` is false, returns the skew Hadamard matrix of order `n`. It raises an error if `n` does
    not satisfy the required conditions.
    If ``existence`` is true, returns a boolean representing whether the matrix can be constructed or not.

    EXAMPLES::

        sage: from sage.combinat.matrices.hadamard_matrix import skew_hadamard_matrix_whiteman_construction
        sage: skew_hadamard_matrix_whiteman_construction(52)
        52 x 52 dense matrix over Integer Ring...
        sage: skew_hadamard_matrix_whiteman_construction(52, existence=True)
        True

    TESTS::

        sage: from sage.combinat.matrices.hadamard_matrix import is_hadamard_matrix
        sage: is_hadamard_matrix(skew_hadamard_matrix_whiteman_construction(52, check=False), skew=True)
        True
        sage: is_hadamard_matrix(skew_hadamard_matrix_whiteman_construction(340, check=False), skew=True)
        True
        sage: skew_hadamard_matrix_whiteman_construction(31)
        Traceback (most recent call last):
        ...
        ValueError: The order 31 is not covered by the Whiteman construction.
        sage: skew_hadamard_matrix_whiteman_construction(100)
        Traceback (most recent call last):
        ...
        ValueError: The order 100 is not covered by the Whiteman construction.
        sage: skew_hadamard_matrix_whiteman_construction(100, existence=True)
        False
    """

    q = n // 2 - 1
    p, t = is_prime_power(q, get_data=True)

    is_order_valid = n % 4 == 0 and t > 0 and p % 8 == 5 and t % 4 == 2
    if existence:
        return is_order_valid

    if not is_order_valid:
        raise ValueError(f'The order {n} is not covered by the Whiteman construction.')

    from sage.rings.finite_rings.finite_field_constructor import GF
    G = GF(q)
    f = (q-1) // 8
    Cs = {i: [G.gen()**(8*s+i) for s in range(f)] for i in [0, 1, 2, 3, 6, 7]}
    A = Cs[0] + Cs[1] + Cs[2] + Cs[3]
    B = Cs[0] + Cs[1] + Cs[6] + Cs[7]

    m = n//4 - 1
    Glist = list(G)

    S = [[0 for i in range(n)] for j in range(n)]
    for i in range(2*m + 1):
        for j in range(2*m + 1):
            S[2*m + 1 + i][2*m + 1 + j] = -1 if Glist[j] - Glist[i] in A else 1
            S[i][j] = -S[2*m + 1 + i][2*m + 1 + j]
            S[2*m + 1 + j][i] = -1 if Glist[j] - Glist[i] in B else 1
            S[i][2*m + 1 + j] = -S[2*m + 1 + j][i]
        S[4*m + 2][i] = -1
        S[4*m + 2][2*m + 1 + i] = 1
        S[i][4*m + 2] = 1
        S[i + 2*m + 1][4*m + 2] = -1
    for i in range(4*m + 3):
        S[4*m + 3][i] = 1
        S[i][4*m + 3] = -1
    for i in range(4*m + 4):
        S[i][i] = 1

    H = matrix(S)

    if check:
        assert is_hadamard_matrix(H, skew=True)
    return H


def skew_hadamard_matrix_324():
    r"""
    Construct a skew Hadamard matrix of order 324.

    The construction is taken from [Djo1994a]_. It uses four supplementary difference sets `S_1, S_2, S_3, S_4`,
    with `S_1` of skew type. These are then used to generate four matrices of order `81`, which are
    inserted into the Goethals-Seidel array.

    EXAMPLES::

        sage: from sage.combinat.matrices.hadamard_matrix import skew_hadamard_matrix_324
        sage: skew_hadamard_matrix_324()
        324 x 324 dense matrix over Integer Ring...

    TESTS::

        sage: from sage.combinat.matrices.hadamard_matrix import is_hadamard_matrix
        sage: is_hadamard_matrix(skew_hadamard_matrix_324(), skew=True)
        True
    """
    from sage.symbolic.ring import SymbolicRing
    from sage.rings.finite_rings.integer_mod_ring import Zmod

    R = SymbolicRing()
    x = R.var('x')
    Z3 = Zmod(3)
    F = Z3.extension(x**4 - x**3 - 1)
    H = [(F.gen()**16)**i for i in range(10)]

    cosets = []
    for i in range(8):
        cosets.append([F.gen()**i * el for el in H])
        cosets.append([-F.gen()**i * el for el in H])

    def generate_set(index_set, cosets):
        S = []
        for idx in index_set:
            S += cosets[idx]
        return S

    S1 = generate_set([1, 2, 4, 6, 8, 10, 12, 14], cosets)
    S2 = generate_set([1, 2, 3, 4, 10, 11, 13], cosets)
    S3 = generate_set([4, 5, 6, 8, 12, 13, 14], cosets)
    S4 = generate_set([2, 4, 5, 6, 7, 11, 12, 13, 15], cosets)

    A = matrix([[-1 if y-x in S1 else +1 for y in F] for x in F])
    B = matrix([[-1 if y-x in S2 else +1 for y in F] for x in F])
    C = matrix([[-1 if y-x in S3 else +1 for y in F] for x in F])
    D = matrix([[-1 if y-x in S4 else +1 for y in F] for x in F])

    return _construction_goethals_seidel_matrix(A, B, C, D)


def skew_hadamard_matrix_from_good_matrices(a, b, c, d, check=True):
    r"""
    Construct skew Hadamard matrix from good matrices.

    Given good matrices `A`, `B`, `C`, `D` (`A` circulant, `B, C, D` back-circulant) they can be used to construct
    a skew Hadamard matrix using the following block matrix (as described in [Sze1988]_):

    .. MATH::

        \left(\begin{array}{rrrr}
        A & B & C & D \\
        -B & A & D & -C \\
        -C & -D & A & B \\
        -D & C & -B & A
        \end{array}\right)

    INPUT:

    - ``a`` -- (1,-1) list specifying the 1st row of `A`.

    - ``b`` -- (1,-1) list specifying the 1st row of `B`.

    - ``d`` -- (1,-1) list specifying the 1st row of `C`.

    - ``c`` -- (1,-1) list specifying the 1st row of `D`.

    - ``check`` -- boolean: if True (default), check that the matrix is a skew Hadamard matrix before returning it.

    EXAMPLES::

        sage: from sage.combinat.matrices.hadamard_matrix import skew_hadamard_matrix_from_good_matrices
        sage: a, b, c, d = ([1, 1, 1, -1, -1], [1, -1, 1, 1, -1], [1, -1, -1, -1, -1], [1, -1, -1, -1, -1])
        sage: skew_hadamard_matrix_from_good_matrices(a, b, c, d)
        20 x 20 dense matrix over Integer Ring...

    TESTS::

        sage: from sage.combinat.matrices.hadamard_matrix import is_hadamard_matrix
        sage: a, b, c, d = ([1, 1, 1, -1, -1], [1, -1, 1, 1, -1], [1, -1, -1, -1, -1], [1, -1, -1, -1, -1])
        sage: is_hadamard_matrix(skew_hadamard_matrix_from_good_matrices(a, b, c, d, check=False), skew=True)
        True
        sage: a, b, c, d = ([1, 1, 1, -1, -1], [1, -1, 1, 1, -1], [1, -1, -1, -1, -1], [1, -1, -1, -1, 1])
        sage: skew_hadamard_matrix_from_good_matrices(a, b, c, d)
        Traceback (most recent call last):
        ...
        AssertionError
        sage: a, b, c, d = ([1, 1, 1], [1, -1, 1, 1, -1], [1, -1, -1, -1, -1], [1, -1, -1, -1, -1])
        sage: skew_hadamard_matrix_from_good_matrices(a, b, c, d)
        Traceback (most recent call last):
        ...
        AssertionError
    """
    n = len(a)
    m = (n-1) // 2

    assert len(a) == len(b) == len(c) == len(d)
    assert a[0] == 1 and b[0] == 1 and c[0] == 1 and d[0] == 1
    for i in range(1, m+1):
        assert a[i] == -a[n-i] and b[i] == b[n-i] and c[i] == c[n-i] and d[i] == d[n-i]

    def back_circulant(row):
        length = len(row)
        return matrix([[row[(j+i) % length] for j in range(length)] for i in range(length)])

    A = matrix.circulant(a)
    B = back_circulant(b)
    C = back_circulant(c)
    D = back_circulant(d)

    H = block_matrix([[ A,  B,  C,  D],
                      [-B,  A,  D, -C],
                      [-C, -D,  A,  B],
                      [-D,  C, -B,  A]])

    if check:
        assert is_hadamard_matrix(H, skew=True)
    return H


def skew_hadamard_matrix_from_good_matrices_smallcases(n, existence=False, check=True):
    r"""
    Construct skew Hadamard matrices from good matrices for some small values of `n=4m`, with `m` odd.

    The function stores good matrices of odd orders `\le 31`, taken from [Sze1988]_.
    These are used to create skew Hadamard matrices of order `4m`, `1 \le m \le 31` (`m` odd), using the function
    :func:`skew_hadamard_matrix_from_good_matrices`.

    ALGORITHM:

    Given four sequences (stored in ``E_sequences``) of length `m`, they can be used to construct four `E-sequences`
    of length `n=2m+1`, as follows:

    .. MATH::

        \begin{aligned}
        a &= 1, a_0, a_1, ..., a_m, -a_m, -a_{m-1}, ..., -a_0 \\
        b &= 1, b_0, b_1, ..., b_m, b_m, b_{m-1}, ..., b_0 \\
        c &= 1, c_0, c_1, ..., c_m, c_m, c_{m-1}, ..., c_0 \\
        d &= 1, d_0, d_1, ..., d_m, d_m, d_{m-1}, ..., d_0 \\
        \end{aligned}

    These E-sequences will be the first rows of the four good matrices needed to construct a skew Hadamard matrix
    of order `4n`.

    INPUT:

    - ``n`` -- the order of the skew Hadamard matrix to be constructed.

    - ``existence`` -- boolean (default False). If True, only return whether the Hadamard matrix can be constructed.

    - ``check`` -- boolean: if True (default), check the the matrix is an Hadamard matrix before returning it.

    OUTPUT:

    If ``existence`` is false, returns the skew Hadamard matrix of order `n`. It raises an error if no data
    is available to construct the matrix of the given order.
    If ``existence`` is true, returns a boolean representing whether the matrix can be constructed or not.

    EXAMPLES::

        sage: from sage.combinat.matrices.hadamard_matrix import skew_hadamard_matrix_from_good_matrices_smallcases
        sage: skew_hadamard_matrix_from_good_matrices_smallcases(20)
        20 x 20 dense matrix over Integer Ring...
        sage: skew_hadamard_matrix_from_good_matrices_smallcases(20, existence=True)
        True

    TESTS::

        sage: from sage.combinat.matrices.hadamard_matrix import is_hadamard_matrix
        sage: is_hadamard_matrix(skew_hadamard_matrix_from_good_matrices_smallcases(28, check=False), skew=True)
        True
        sage: skew_hadamard_matrix_from_good_matrices_smallcases(140)
        Traceback (most recent call last):
        ...
        ValueError: The Good matrices of order 35 are not yet implemented.
        sage: skew_hadamard_matrix_from_good_matrices_smallcases(14)
        Traceback (most recent call last):
        ...
        ValueError: The skew Hadamard matrix of order 14 from good matrices does not exist.
        sage: skew_hadamard_matrix_from_good_matrices_smallcases(140, existence=True)
        False
        sage: skew_hadamard_matrix_from_good_matrices_smallcases(14, existence=True)
        False
    """
    E_sequences = {
        0: ['', '', '', ''],
        1: ['+', '-', '-', '+'],
        2: ['++', '-+', '--', '--'],
        3: ['++-', '++-', '+-+', '-++'],
        4: ['+++-', '+-+-', '---+', '++-+'],
        5: ['+-+--', '+++--', '-+++-', '---+-'],
        6: ['+-+---', '---+++', '+-+--+', '----+-'],
        7: ['+++++--', '-++--++', '----+-+', '-+---+-'],
        8: ['+--++-+-', '+--+----', '++----+-', '+---+-+-'],
        9: ['-+-----++', '+-+++++--', '-+----++-', '--+-+-++-'],
        10: ['+--+++++++', '++--++++-+', '--++-+-+-+', '---+++-+-+'],
        11: ['++-+-------', '+----+--+--', '+-+--++---+', '--++-+-+-++'],
        12: ['+-----+-+---', '+-++++-+-++-', '---+--++++--', '--+-+++--+--'],
        13: ['+---+-+--++-+', '+++---++-++-+', '+++-+++-++---', '+---++++-+-+-'],
        14: ['+--+----+-+-++', '+---++++-++--+', '+-+----++-+--+', '++++++---+-+-+'],
        15: ['+--++----+---+-', '-++-+---+-+++--', '++---+--+--+++-', '-++++++++--+-+-']
    }

    def pm_to_good_matrix(s, sign=1):
        e1 = [1 if x == '+' else -1 for x in s]
        e2 = [sign * (1 if x == '+' else -1) for x in s]
        e2.reverse()
        return [1] + e1 + e2

    if not (n % 4 == 0 and (n//4) % 2 == 1):
        if existence:
            return False
        raise ValueError("The skew Hadamard matrix of order %s from good matrices does not exist." % n)

    m = n//4
    l = (m-1) // 2

    if existence:
        return l in E_sequences

    if l not in E_sequences:
        raise ValueError("The Good matrices of order %s are not yet implemented." % m)

    e1, e2, e3, e4 = E_sequences[l]
    a = pm_to_good_matrix(e1, sign=-1)
    b = pm_to_good_matrix(e2)
    c = pm_to_good_matrix(e3)
    d = pm_to_good_matrix(e4)
    return skew_hadamard_matrix_from_good_matrices(a, b, c, d, check=check)


_skew_had_cache = {}


def skew_hadamard_matrix(n, existence=False, skew_normalize=True, check=True):
    r"""
    Tries to construct a skew Hadamard matrix

    A Hadamard matrix `H` is called skew if `H=S-I`, for `I` the identity matrix
    and `-S=S^\top`. Currently constructions from Section 14.1 of [Ha83]_ and few
    more exotic ones are implemented.

    INPUT:

    - ``n`` (integer) -- dimension of the matrix

    - ``existence`` (boolean) -- whether to build the matrix or merely query if
      a construction is available in Sage. When set to ``True``, the function
      returns:

        - ``True`` -- meaning that Sage knows how to build the matrix

        - ``Unknown`` -- meaning that Sage does not know how to build the
          matrix, but that the design may exist (see :mod:`sage.misc.unknown`).

        - ``False`` -- meaning that the matrix does not exist.

    - ``skew_normalize`` (boolean) -- whether to make the 1st row all-one, and
      adjust the 1st column accordingly. Set to ``True`` by default.

    - ``check`` (boolean) -- whether to check that output is correct before
      returning it. As this is expected to be useless (but we are cautious
      guys), you may want to disable it whenever you want speed. Set to ``True``
      by default.

    EXAMPLES::

        sage: from sage.combinat.matrices.hadamard_matrix import skew_hadamard_matrix
        sage: skew_hadamard_matrix(12).det()
        2985984
        sage: 12^6
        2985984
        sage: skew_hadamard_matrix(1)
        [1]
        sage: skew_hadamard_matrix(2)
        [ 1  1]
        [-1  1]

    TESTS::

        sage: skew_hadamard_matrix(10,existence=True)
        False
        sage: skew_hadamard_matrix(12,existence=True)
        True
        sage: skew_hadamard_matrix(784,existence=True)
        True
        sage: skew_hadamard_matrix(10)
        Traceback (most recent call last):
        ...
        ValueError: A skew Hadamard matrix of order 10 does not exist
        sage: skew_hadamard_matrix(36)
        36 x 36 dense matrix over Integer Ring...
        sage: skew_hadamard_matrix(36)==skew_hadamard_matrix(36,skew_normalize=False)
        False
        sage: skew_hadamard_matrix(52)
        52 x 52 dense matrix over Integer Ring...
        sage: skew_hadamard_matrix(92)
        92 x 92 dense matrix over Integer Ring...
        sage: skew_hadamard_matrix(816)     # long time
        816 x 816 dense matrix over Integer Ring...
        sage: skew_hadamard_matrix(356)
        Traceback (most recent call last):
        ...
        ValueError: A skew Hadamard matrix of order 356 is not yet implemented.
        sage: skew_hadamard_matrix(356,existence=True)
        Unknown

    Check that :trac:`28526` is fixed::

        sage: skew_hadamard_matrix(0)
        Traceback (most recent call last):
        ...
        ValueError: parameter n must be strictly positive

    REFERENCES:

    - [Ha83]_
    """
    if n < 1:
        raise ValueError("parameter n must be strictly positive")

    def true():
        _skew_had_cache[n] = True
        return True
    M = None
    if existence and n in _skew_had_cache:
        return True
    if not (n % 4 == 0) and (n > 2):
        if existence:
            return False
        raise ValueError("A skew Hadamard matrix of order %s does not exist" % n)
    if n == 2:
        if existence:
            return true()
        M = matrix([[1, 1], [-1, 1]])
    elif n == 1:
        if existence:
            return true()
        M = matrix([1])
    elif n == 324:
        if existence:
            return true()
        M = skew_hadamard_matrix_324()
    elif skew_hadamard_matrix_from_good_matrices_smallcases(n, existence=True):
        if existence:
            return true()
        M = skew_hadamard_matrix_from_good_matrices_smallcases(n, check=False)
    elif is_prime_power(n - 1) and ((n - 1) % 4 == 3):
        if existence:
            return true()
        M = hadamard_matrix_paleyI(n, normalize=False)
    elif is_prime_power(n//2 - 1) and (n//2 - 1) % 8 == 5:
        if existence:
            return true()
        M = skew_hadamard_matrix_spence_construction(n, check=False)
    elif skew_hadamard_matrix_whiteman_construction(n, existence=True):
        if existence:
            return true()
        M = skew_hadamard_matrix_whiteman_construction(n, check=False)
    elif n % 8 == 0:
        if skew_hadamard_matrix(n//2, existence=True) is True:  # (Lemma 14.1.6 in [Ha83]_)
            if existence:
                return true()
            H = skew_hadamard_matrix(n//2, check=False)
            M = block_matrix([[H, H], [-H.T, H.T]])

        else:  # try Williamson construction (Lemma 14.1.5 in [Ha83]_)
            for d in divisors(n)[2:-2]:  # skip 1, 2, n/2, and n
                n1 = n//d
                if is_prime_power(d - 1) and (d % 4 == 0) and (n1 % 4 == 0)\
                    and skew_hadamard_matrix(n1, existence=True) is True:
                    if existence:
                        return true()
                    H = skew_hadamard_matrix(n1, check=False)-I(n1)
                    U = matrix(ZZ, d, lambda i, j: -1 if i == j == 0 else
                                        1 if i == j == 1 or (i > 1 and j-1 == d-i)
                                          else 0)
                    A = block_matrix([[matrix([0]), matrix(ZZ, 1, d-1, [1]*(d-1))],
                                      [matrix(ZZ, d-1, 1, [-1]*(d-1)),
                                       _helper_payley_matrix(d-1, zero_position=0)]])+I(d)
                    M = A.tensor_product(I(n1))+(U*A).tensor_product(H)
                    break
    if M is None:  # try Williamson-Goethals-Seidel construction
        if GS_skew_hadamard_smallcases(n, existence=True) is True:
            if existence:
                return true()
            M = GS_skew_hadamard_smallcases(n)

        else:
            if existence:
                return Unknown
            raise ValueError("A skew Hadamard matrix of order %s is not yet implemented." % n)
    if skew_normalize:
        M = normalise_hadamard(M, skew=True)
    if check:
        assert is_hadamard_matrix(M, normalized=skew_normalize, skew=True)
    _skew_had_cache[n] = True
    return M


def symmetric_conference_matrix(n, check=True):
    r"""
    Tries to construct a symmetric conference matrix

    A conference matrix is an `n\times n` matrix `C` with 0s on the main diagonal
    and 1s and -1s elsewhere, satisfying `CC^\top=(n-1)I`.
    If `C=C^\top` then `n \cong 2 \mod 4` and `C` is Seidel adjacency matrix of
    a graph, whose descendent graphs are strongly regular graphs with parameters
    `(n-1,(n-2)/2,(n-6)/4,(n-2)/4)`, see Sec.10.4 of [BH2012]_. Thus we build `C`
    from the Seidel adjacency matrix of the latter by adding row and column of 1s.

    INPUT:

    - ``n`` (integer) -- dimension of the matrix

    - ``check`` (boolean) -- whether to check that output is correct before
      returning it. As this is expected to be useless (but we are cautious
      guys), you may want to disable it whenever you want speed. Set to ``True``
      by default.

    EXAMPLES::

        sage: from sage.combinat.matrices.hadamard_matrix import symmetric_conference_matrix
        sage: C = symmetric_conference_matrix(10); C
        [ 0  1  1  1  1  1  1  1  1  1]
        [ 1  0 -1 -1  1 -1  1  1  1 -1]
        [ 1 -1  0 -1  1  1 -1 -1  1  1]
        [ 1 -1 -1  0 -1  1  1  1 -1  1]
        [ 1  1  1 -1  0 -1 -1  1 -1  1]
        [ 1 -1  1  1 -1  0 -1  1  1 -1]
        [ 1  1 -1  1 -1 -1  0 -1  1  1]
        [ 1  1 -1  1  1  1 -1  0 -1 -1]
        [ 1  1  1 -1 -1  1  1 -1  0 -1]
        [ 1 -1  1  1  1 -1  1 -1 -1  0]
        sage: C^2 == 9*identity_matrix(10) and C == C.T
        True
    """
    from sage.graphs.strongly_regular_db import strongly_regular_graph as srg
    try:
        m = srg(n-1, (n-2)/2, (n-6)/4, (n-2)/4)
    except ValueError:
        raise
    C = matrix([0]+[1]*(n-1)).stack(matrix([1]*(n-1)).stack(m.seidel_adjacency_matrix()).T)
    if check:
        assert (C == C.T and C**2 == (n-1)*I(n))
    return C


def szekeres_difference_set_pair(m, check=True):
    r"""
    Construct Szekeres `(2m+1,m,1)`-cyclic difference family

    Let `4m+3` be a prime power. Theorem 3 in [Sz1969]_ contains a construction of a pair
    of *complementary difference sets* `A`, `B` in the subgroup `G` of the quadratic
    residues in `F_{4m+3}^*`. Namely `|A|=|B|=m`, `a\in A` whenever `a-1\in G`, `b\in B`
    whenever `b+1 \in G`. See also Theorem 2.6 in [SWW1972]_ (there the formula for `B` is
    correct, as opposed to (4.2) in [Sz1969]_, where the sign before `1` is wrong.

    In modern terminology, for `m>1` the sets `A` and `B` form a
    :func:`difference family<sage.combinat.designs.difference_family>` with parameters `(2m+1,m,1)`.
    I.e. each non-identity `g \in G` can be expressed uniquely as `xy^{-1}` for `x,y \in A` or `x,y \in B`.
    Other, specific to this construction, properties of `A` and `B` are: for `a` in `A` one has
    `a^{-1}` not in `A`, whereas for `b` in `B` one has `b^{-1}` in `B`.

    INPUT:

    - ``m`` (integer) -- dimension of the matrix

    - ``check`` (default: ``True``) -- whether to check `A` and `B` for correctness

    EXAMPLES::

        sage: from sage.combinat.matrices.hadamard_matrix import szekeres_difference_set_pair
        sage: G,A,B=szekeres_difference_set_pair(6)
        sage: G,A,B=szekeres_difference_set_pair(7)

    REFERENCE:

    - [Sz1969]_
    """
    from sage.rings.finite_rings.finite_field_constructor import GF
    F = GF(4*m+3)
    t = F.multiplicative_generator()**2
    G = F.cyclotomic_cosets(t, cosets=[F.one()])[0]
    sG = set(G)
    A = [a for a in G if a - F.one() in sG]
    B = [b for b in G if b + F.one() in sG]
    if check:
        from itertools import product, chain
        assert (len(A) == len(B) == m)
        if m > 1:
            assert (sG == set([xy[0] / xy[1]
                              for xy in chain(product(A, A), product(B, B))]))
        assert (all(F.one() / b + F.one() in sG for b in B))
        assert (not any(F.one() / a - F.one() in sG for a in A))
    return G, A, B


def typeI_matrix_difference_set(G, A):
    r"""
    (1,-1)-incidence type I matrix of a difference set `A` in `G`

    Let `A` be a difference set in a group `G` of order `n`. Return `n\times n`
    matrix `M` with `M_{ij}=1` if `A_i A_j^{-1} \in A`, and `M_{ij}=-1` otherwise.

    EXAMPLES::

        sage: from sage.combinat.matrices.hadamard_matrix import szekeres_difference_set_pair
        sage: from sage.combinat.matrices.hadamard_matrix import typeI_matrix_difference_set
        sage: G,A,B=szekeres_difference_set_pair(2)
        sage: typeI_matrix_difference_set(G,A)
        [-1  1 -1 -1  1]
        [-1 -1 -1  1  1]
        [ 1  1 -1 -1 -1]
        [ 1 -1  1 -1 -1]
        [-1 -1  1  1 -1]
    """
    n = len(G)
    return matrix(n, n, lambda i, j: 1 if G[i]/G[j] in A else -1)


def rshcd_from_prime_power_and_conference_matrix(n):
    r"""
    Return a `((n-1)^2,1)`-RSHCD if `n` is prime power, and symmetric `(n-1)`-conference matrix exists

    The construction implemented here is Theorem 16 (and Corollary 17) from [WW1972]_.

    In [SWW1972]_ this construction (Theorem 5.15 and Corollary 5.16)
    is reproduced with a typo. Note that [WW1972]_ refers to [Sz1969]_ for the construction,
    provided by :func:`szekeres_difference_set_pair`,
    of complementary difference sets, and the latter has a typo.

    From a :func:`symmetric_conference_matrix`, we only need the Seidel
    adjacency matrix of the underlying strongly regular conference (i.e. Paley
    type) graph, which we construct directly.

    INPUT:

    - ``n`` -- an integer

    .. SEEALSO::

        :func:`regular_symmetric_hadamard_matrix_with_constant_diagonal`

    EXAMPLES:

    A 36x36 example ::

        sage: from sage.combinat.matrices.hadamard_matrix import rshcd_from_prime_power_and_conference_matrix
        sage: from sage.combinat.matrices.hadamard_matrix import is_hadamard_matrix
        sage: H = rshcd_from_prime_power_and_conference_matrix(7); H
        36 x 36 dense matrix over Integer Ring (use the '.str()' method to see the entries)
        sage: H == H.T and is_hadamard_matrix(H) and H.diagonal() == [1]*36 and list(sum(H)) == [6]*36
        True

    Bigger examples, only provided by this construction ::

        sage: H = rshcd_from_prime_power_and_conference_matrix(27)  # long time
        sage: H == H.T and is_hadamard_matrix(H)                    # long time
        True
        sage: H.diagonal() == [1]*676 and list(sum(H)) == [26]*676  # long time
        True

    In this example the conference matrix is not Paley, as 45 is not a prime power ::

        sage: H = rshcd_from_prime_power_and_conference_matrix(47)  # not tested (long time)

    REFERENCE:

    - [WW1972]_
    """
    from sage.graphs.strongly_regular_db import strongly_regular_graph as srg
    if is_prime_power(n) and 2 == (n-1) % 4:
        try:
            M = srg(n-2, (n-3)//2, (n-7)//4)
        except ValueError:
            return
        m = (n-3)//4
        Q, X, Y = szekeres_difference_set_pair(m)
        B = typeI_matrix_difference_set(Q, X)
        A = -typeI_matrix_difference_set(Q, Y)  # must be symmetric
        W = M.seidel_adjacency_matrix()
        f = J(1, 4*m+1)
        e = J(1, 2*m+1)
        JJ = J(2*m+1, 2*m+1)
        II = I(n-2)
        Ib = I(2*m+1)
        J4m = J(4*m+1, 4*m+1)
        H34 = -(B+Ib).tensor_product(W)+Ib.tensor_product(J4m)+(Ib-JJ).tensor_product(II)
        A_t_W = A.tensor_product(W)
        e_t_f = e.tensor_product(f)
        H = block_matrix([
            [J(1, 1),                f,                      e_t_f,                  -e_t_f],
            [f.T,                  J4m,     e.tensor_product(W-II),  e.tensor_product(W+II)],
            [ e_t_f.T, (e.T).tensor_product(W-II), A_t_W+JJ.tensor_product(II),         H34],
            [-e_t_f.T, (e.T).tensor_product(W+II), H34.T,      -A_t_W+JJ.tensor_product(II)]])
        return H<|MERGE_RESOLUTION|>--- conflicted
+++ resolved
@@ -604,11 +604,7 @@
     """
     assert n % 4 == 0
 
-<<<<<<< HEAD
     if not williamson_type_quadruples_smallcases(n // 4, existence=True):
-=======
-    if not williamson_type_quadruples_smallcases(n//4, existence=True):
->>>>>>> c00e6c20
         if existence:
             return False
         raise ValueError("The Williamson type Hadamard matrix of order %s is not yet implemented." % n)
