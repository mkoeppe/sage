--- conflicted
+++ resolved
@@ -108,27 +108,6 @@
 
 ::
 
-<<<<<<< HEAD
-    sage: x = var('x') ; f(x) = e^(e^x - 1)                                             # needs sage.symbolic
-    sage: L = [a*factorial(b) for a,b in taylor(f(x), x, 0, 20).coefficients()]; L      # needs sage.symbolic
-    [1, 1, 2, 5, 15, 52, 203, 877, 4140, 21147, 115975, 678570, 4213597,
-     27644437, 190899322, 1382958545, 10480142147, 82864869804, 682076806159,
-     5832742205057, 51724158235372]
-
-    sage: oeis(L)                                       # optional - internet           # needs sage.symbolic
-    0: A000110: Bell or exponential numbers: number of ways to partition a set of n labeled elements.
-    1: A292935: E.g.f.: exp(exp(-x) - 1).
-
-    sage: b = _[0]                                      # optional - internet           # needs sage.symbolic
-
-    sage: b.formulas()[0]                               # optional - internet           # needs sage.symbolic
-    'E.g.f.: exp(exp(x) - 1).'
-
-    sage: [i for i in b.comments() if 'prime' in i][-1]         # optional - internet, needs sage.symbolic
-    'Number n is prime if ...'
-
-    sage: [n for n in range(2, 20) if (b(n)-2) % n == 0]        # optional - internet, needs sage.symbolic
-=======
     sage: # optional - internet, needs sage.symbolic
     sage: x = var('x') ; f(x) = e^(e^x - 1)
     sage: L = [a*factorial(b) for a,b in taylor(f(x), x, 0, 20).coefficients()]; L
@@ -145,7 +124,6 @@
     sage: [i for i in b.comments() if 'prime' in i][-1]
     'Number n is prime if ...'
     sage: [n for n in range(2, 20) if (b(n)-2) % n == 0]
->>>>>>> 5212775b
     [2, 3, 5, 7, 11, 13, 17, 19]
 
 .. SEEALSO::
