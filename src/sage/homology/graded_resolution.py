--- conflicted
+++ resolved
@@ -24,15 +24,6 @@
     sage: d = r.differential(2)                                                         # optional - sage.libs.singular
     sage: d                                                                             # optional - sage.libs.singular
     Free module morphism defined as left-multiplication by the matrix
-<<<<<<< HEAD
-    [ y  x]
-    [-z -y]
-    [ w  z]
-    Domain: Ambient free module of rank 2 over the integral domain
-     Multivariate Polynomial Ring in x, y, z, w over Rational Field
-    Codomain: Ambient free module of rank 3 over the integral domain
-     Multivariate Polynomial Ring in x, y, z, w over Rational Field
-=======
       [ y  x]
       [-z -y]
       [ w  z]
@@ -40,7 +31,6 @@
                 Multivariate Polynomial Ring in x, y, z, w over Rational Field
       Codomain: Ambient free module of rank 3 over the integral domain
                 Multivariate Polynomial Ring in x, y, z, w over Rational Field
->>>>>>> 7b24c69f
     sage: d.image()                                                                     # optional - sage.libs.singular
     Submodule of Ambient free module of rank 3 over the integral domain
      Multivariate Polynomial Ring in x, y, z, w over Rational Field
@@ -133,12 +123,7 @@
             sage: M = matrix([[x^2, 2*x^2],
             ....:             [3*x^2, 5*x^2],
             ....:             [5*x^2, 4*x^2]])
-<<<<<<< HEAD
-            sage: res = FreeResolution(M, graded=True)                                  # optional - sage.libs.singular
-            sage: res                                                                   # optional - sage.libs.singular
-=======
             sage: res = FreeResolution(M, graded=True); res                             # optional - sage.libs.singular
->>>>>>> 7b24c69f
             S(0)⊕S(0) <-- S(-2)⊕S(-2) <-- 0
             sage: res._res_shifts                                                       # optional - sage.libs.singular
             [[2, 2]]
@@ -340,12 +325,7 @@
         sage: R.<x> = QQ[]
         sage: M = matrix([[x^3, 3*x^3, 5*x^3],
         ....:             [0, x, 2*x]])
-<<<<<<< HEAD
-        sage: res = FreeResolution(M, graded=True)                                      # optional - sage.libs.singular
-        sage: res                                                                       # optional - sage.libs.singular
-=======
         sage: res = FreeResolution(M, graded=True); res                                 # optional - sage.libs.singular
->>>>>>> 7b24c69f
         S(0)⊕S(0)⊕S(0) <-- S(-3)⊕S(-1) <-- 0
     """
     def __init__(self, module, degrees=None, *args, **kwds):
@@ -380,12 +360,7 @@
             sage: R.<x> = QQ[]
             sage: M = matrix([[x^3, 3*x^3, 5*x^3],
             ....:             [0, x, 2*x]])
-<<<<<<< HEAD
-            sage: res = FreeResolution(M, graded=True)                                  # optional - sage.libs.singular
-            sage: res                                                                   # optional - sage.libs.singular
-=======
             sage: res = FreeResolution(M, graded=True); res                             # optional - sage.libs.singular
->>>>>>> 7b24c69f
             S(0)⊕S(0)⊕S(0) <-- S(-3)⊕S(-1) <-- 0
             sage: res._maps                                                             # optional - sage.libs.singular
             [
@@ -397,12 +372,7 @@
             [[3, 1]]
 
             sage: I = R.ideal([x^4])
-<<<<<<< HEAD
-            sage: res = I.graded_free_resolution(shifts=[1], degrees=[2])               # optional - sage.libs.singular
-            sage: res                                                                   # optional - sage.libs.singular
-=======
             sage: res = I.graded_free_resolution(shifts=[1], degrees=[2]); res          # optional - sage.libs.singular
->>>>>>> 7b24c69f
             S(-1) <-- S(-9) <-- 0
             sage: res._maps                                                             # optional - sage.libs.singular
             [[x^4]]
@@ -498,12 +468,7 @@
 
         sage: S.<x,y,z,w> = PolynomialRing(QQ)
         sage: I = S.ideal([y*w - z^2, -x*w + y*z, x*z - y^2])
-<<<<<<< HEAD
-        sage: r = I.graded_free_resolution()                                            # optional - sage.libs.singular
-        sage: r                                                                         # optional - sage.libs.singular
-=======
         sage: r = I.graded_free_resolution(); r                                         # optional - sage.libs.singular
->>>>>>> 7b24c69f
         S(0) <-- S(-2)⊕S(-2)⊕S(-2) <-- S(-3)⊕S(-3) <-- 0
         sage: len(r)                                                                    # optional - sage.libs.singular
         2
@@ -511,12 +476,7 @@
         sage: I = S.ideal([z^2 - y*w, y*z - x*w, y - x])
         sage: I.is_homogeneous()
         True
-<<<<<<< HEAD
-        sage: r = I.graded_free_resolution()                                            # optional - sage.libs.singular
-        sage: r                                                                         # optional - sage.libs.singular
-=======
         sage: r = I.graded_free_resolution(); r                                         # optional - sage.libs.singular
->>>>>>> 7b24c69f
         S(0) <-- S(-1)⊕S(-2)⊕S(-2) <-- S(-3)⊕S(-3)⊕S(-4) <-- S(-5) <-- 0
     """
     def __init__(self, module, degrees=None, shifts=None, name='S', algorithm='heuristic', **kwds):
