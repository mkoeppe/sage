r"""
Elements of free modules

AUTHORS:

- William Stein

- Josh Kantor

- Thomas Feulner (2012-11): Added :meth:`FreeModuleElement.hamming_weight` and
  :meth:`FreeModuleElement_generic_sparse.hamming_weight`

- Jeroen Demeyer (2015-02-24): Implement fast Cython methods
  ``get_unsafe`` and ``set_unsafe`` similar to other places in Sage
  (:trac:`17562`)

EXAMPLES: We create a vector space over `\QQ` and a
subspace of this space.

::

    sage: V = QQ^5
    sage: W = V.span([V.1, V.2])

Arithmetic operations always return something in the ambient space,
since there is a canonical map from `W` to `V` but
not from `V` to `W`.

::

    sage: parent(W.0 + V.1)
    Vector space of dimension 5 over Rational Field
    sage: parent(V.1 + W.0)
    Vector space of dimension 5 over Rational Field
    sage: W.0 + V.1
    (0, 2, 0, 0, 0)
    sage: W.0 - V.0
    (-1, 1, 0, 0, 0)

Next we define modules over `\ZZ` and a finite
field.

::

    sage: K = ZZ^5
    sage: M = GF(7)^5

Arithmetic between the `\QQ` and
`\ZZ` modules is defined, and the result is always
over `\QQ`, since there is a canonical coercion map
to `\QQ`.

::

    sage: K.0 + V.1
    (1, 1, 0, 0, 0)
    sage: parent(K.0 + V.1)
    Vector space of dimension 5 over Rational Field

Since there is no canonical coercion map to the finite field from
`\QQ` the following arithmetic is not defined::

    sage: V.0 + M.0
    Traceback (most recent call last):
    ...
    TypeError: unsupported operand parent(s) for +:
     'Vector space of dimension 5 over Rational Field' and
     'Vector space of dimension 5 over Finite Field of size 7'

However, there is a map from `\ZZ` to the finite
field, so the following is defined, and the result is in the finite
field.

::

    sage: w = K.0 + M.0; w
    (2, 0, 0, 0, 0)
    sage: parent(w)
    Vector space of dimension 5 over Finite Field of size 7
    sage: parent(M.0 + K.0)
    Vector space of dimension 5 over Finite Field of size 7

Matrix vector multiply::

    sage: MS = MatrixSpace(QQ, 3)
    sage: A = MS([0,1,0,1,0,0,0,0,1])
    sage: V = QQ^3
    sage: v = V([1,2,3])
    sage: v * A
    (2, 1, 3)

TESTS::

    sage: D = 46341
    sage: u = 7
    sage: R = Integers(D)
    sage: p = matrix(R,[[84, 97, 55, 58, 51]])
    sage: 2*p.row(0)                                                                    # needs sage.libs.pari
    (168, 194, 110, 116, 102)

This is a test from :trac:`20211`::

    sage: MatrixSpace(ZZ, 1, 1)(vector([1]))
    [1]
"""

#*****************************************************************************
# This program is free software: you can redistribute it and/or modify
# it under the terms of the GNU General Public License as published by
# the Free Software Foundation, either version 2 of the License, or
# (at your option) any later version.
#                  http://www.gnu.org/licenses/
#*****************************************************************************

cimport cython
from cpython.slice cimport PySlice_GetIndicesEx

from sage.structure.sequence import Sequence
from sage.structure.element cimport Element, RingElement, Vector
from sage.structure.element import canonical_coercion
from sage.structure.richcmp cimport richcmp_not_equal, richcmp, rich_to_bool

import sage.rings.abc
from sage.rings.ring import is_Ring
from sage.rings.infinity import Infinity, AnInfinity
from sage.rings.integer_ring import ZZ
from sage.rings.abc import RealDoubleField, ComplexDoubleField

from sage.rings.integer cimport Integer, smallInteger
from sage.arith.numerical_approx cimport digits_to_bits

# For the norm function, we cache Sage integers 1 and 2
__one__ = smallInteger(1)
__two__ = smallInteger(2)


def is_FreeModuleElement(x):
    """
    EXAMPLES::

        sage: sage.modules.free_module_element.is_FreeModuleElement(0)
        False
        sage: sage.modules.free_module_element.is_FreeModuleElement(vector([1,2,3]))
        True
    """
    return isinstance(x, FreeModuleElement)

def vector(arg0, arg1=None, arg2=None, sparse=None, immutable=False):
    r"""
    Return a vector or free module element with specified entries.

    CALL FORMATS:

    This constructor can be called in several different ways.
    In each case, ``sparse=True`` or ``sparse=False`` as well
    as ``immutable=True`` or ``immutable=False`` can be
    supplied as an option.  ``free_module_element()`` is an
    alias for ``vector()``.

        1. vector(object)

        2. vector(ring, object)

        3. vector(object, ring)

        4. vector(ring, degree, object)

        5. vector(ring, degree)

    INPUT:

    - ``object`` -- a list, dictionary, or other
      iterable containing the entries of the vector, including
      any object that is palatable to the ``Sequence`` constructor

    - ``ring`` -- a base ring (or field) for the vector space or free module,
      which contains all of the elements

    - ``degree`` -- an integer specifying the number of
      entries in the vector or free module element

    - ``sparse`` -- boolean, whether the result should be a sparse vector

    - ``immutable`` -- boolean (default: ``False``); whether the result
      should be an immutable vector

    In call format 4, an error is raised if the ``degree`` does not match
    the length of ``object`` so this call can provide some safeguards.
    Note however that using this format when ``object`` is a dictionary
    is unlikely to work properly.

    OUTPUT:

    An element of the ambient vector space or free module with the
    given base ring and implied or specified dimension or rank,
    containing the specified entries and with correct degree.

    In call format 5, no entries are specified, so the element is
    populated with all zeros.

    If the ``sparse`` option is not supplied, the output will
    generally have a dense representation.  The exception is if
    ``object`` is a dictionary, then the representation will be sparse.

    EXAMPLES::

        sage: v = vector([1,2,3]); v
        (1, 2, 3)
        sage: v.parent()
        Ambient free module of rank 3 over the principal ideal domain Integer Ring
        sage: v = vector([1,2,3/5]); v
        (1, 2, 3/5)
        sage: v.parent()
        Vector space of dimension 3 over Rational Field

    All entries must *canonically* coerce to some common ring::

        sage: v = vector([17, GF(11)(5), 19/3]); v
        Traceback (most recent call last):
        ...
        TypeError: unable to find a common ring for all elements

    ::

        sage: v = vector([17, GF(11)(5), 19]); v
        (6, 5, 8)
        sage: v.parent()
        Vector space of dimension 3 over Finite Field of size 11
        sage: v = vector([17, GF(11)(5), 19], QQ); v
        (17, 5, 19)
        sage: v.parent()
        Vector space of dimension 3 over Rational Field
        sage: v = vector((1,2,3), QQ); v
        (1, 2, 3)
        sage: v.parent()
        Vector space of dimension 3 over Rational Field
        sage: v = vector(QQ, (1,2,3)); v
        (1, 2, 3)
        sage: v.parent()
        Vector space of dimension 3 over Rational Field
        sage: v = vector(vector([1,2,3])); v
        (1, 2, 3)
        sage: v.parent()
        Ambient free module of rank 3 over the principal ideal domain Integer Ring

    You can also use ``free_module_element``, which is
    the same as ``vector``. ::

        sage: free_module_element([1/3, -4/5])
        (1/3, -4/5)

    We make a vector mod 3 out of a vector over `\ZZ`. ::

        sage: vector(vector([1,2,3]), GF(3))
        (1, 2, 0)

    The degree of a vector may be specified::

        sage: vector(QQ, 4, [1,1/2,1/3,1/4])
        (1, 1/2, 1/3, 1/4)

    But it is an error if the degree and size of the list of entries
    are mismatched::

        sage: vector(QQ, 5, [1,1/2,1/3,1/4])
        Traceback (most recent call last):
        ...
        ValueError: incompatible degrees in vector constructor

    Providing no entries populates the vector with zeros, but of course,
    you must specify the degree since it is not implied.  Here we use a
    finite field as the base ring. ::

        sage: w = vector(FiniteField(7), 4); w
        (0, 0, 0, 0)
        sage: w.parent()
        Vector space of dimension 4 over Finite Field of size 7

    The fastest method to construct a zero vector is to call the
    :meth:`~sage.modules.free_module.FreeModule_generic.zero_vector`
    method directly on a free module or vector space, since
    vector(...)  must do a small amount of type checking.  Almost as
    fast as the ``zero_vector()`` method is the
    :func:`~sage.modules.free_module_element.zero_vector` constructor,
    which defaults to the integers.  ::

        sage: vector(ZZ, 5)          # works fine
        (0, 0, 0, 0, 0)
        sage: (ZZ^5).zero_vector()   # very tiny bit faster
        (0, 0, 0, 0, 0)
        sage: zero_vector(ZZ, 5)     # similar speed to vector(...)
        (0, 0, 0, 0, 0)
        sage: z = zero_vector(5); z
        (0, 0, 0, 0, 0)
        sage: z.parent()
        Ambient free module of rank 5 over
        the principal ideal domain Integer Ring

    Here we illustrate the creation of sparse vectors by using a
    dictionary::

        sage: vector({1:1.1, 3:3.14})
        (0.000000000000000, 1.10000000000000, 0.000000000000000, 3.14000000000000)

    With no degree given, a dictionary of entries implicitly declares a
    degree by the largest index (key) present.  So you can provide a
    terminal element (perhaps a zero?) to set the degree.  But it is probably safer
    to just include a degree in your construction.  ::

        sage: v = vector(QQ, {0:1/2, 4:-6, 7:0}); v
        (1/2, 0, 0, 0, -6, 0, 0, 0)
        sage: v.degree()
        8
        sage: v.is_sparse()
        True
        sage: w = vector(QQ, 8, {0:1/2, 4:-6})
        sage: w == v
        True

    It is an error to specify a negative degree. ::

        sage: vector(RR, -4, [1.0, 2.0, 3.0, 4.0])
        Traceback (most recent call last):
        ...
        ValueError: cannot specify the degree of a vector as a negative integer (-4)

    It is an error to create a zero vector but not provide
    a ring as the first argument.  ::

        sage: vector('junk', 20)
        Traceback (most recent call last):
        ...
        TypeError: first argument must be base ring of zero vector, not junk

    And it is an error to specify an index in a dictionary
    that is greater than or equal to a requested degree. ::

        sage: vector(ZZ, 10, {3:4, 7:-2, 10:637})
        Traceback (most recent call last):
        ...
        ValueError: dictionary of entries has a key (index) exceeding the requested degree

    A 1-dimensional numpy array of type float or complex may be
    passed to vector. Unless an explicit ring is given, the result will
    be a vector in the appropriate dimensional vector space over the
    real double field or the complex double field. The data in the array
    must be contiguous, so column-wise slices of numpy matrices will
    raise an exception. ::

        sage: # needs numpy
        sage: import numpy
        sage: x = numpy.random.randn(10)
        sage: y = vector(x)
        sage: parent(y)
        Vector space of dimension 10 over Real Double Field
        sage: parent(vector(RDF, x))
        Vector space of dimension 10 over Real Double Field
        sage: parent(vector(CDF, x))
        Vector space of dimension 10 over Complex Double Field
        sage: parent(vector(RR, x))
        Vector space of dimension 10 over Real Field with 53 bits of precision
        sage: v = numpy.random.randn(10) * complex(0,1)
        sage: w = vector(v)
        sage: parent(w)
        Vector space of dimension 10 over Complex Double Field

    Multi-dimensional arrays are not supported::

        sage: # needs numpy
        sage: import numpy as np
        sage: a = np.array([[1, 2, 3], [4, 5, 6]], np.float64)
        sage: vector(a)
        Traceback (most recent call last):
        ...
        TypeError: cannot convert 2-dimensional array to a vector

    If any of the arguments to vector have Python type int, real,
    or complex, they will first be coerced to the appropriate Sage
    objects. This fixes :trac:`3847`. ::

        sage: v = vector([int(0)]); v
        (0)
        sage: v[0].parent()
        Integer Ring
        sage: v = vector(range(10)); v
        (0, 1, 2, 3, 4, 5, 6, 7, 8, 9)
        sage: v[3].parent()
        Integer Ring
        sage: v = vector([float(23.4), int(2), complex(2+7*I), 1]); v                   # needs sage.symbolic
        (23.4, 2.0, 2.0 + 7.0*I, 1.0)
        sage: v[1].parent()                                                             # needs sage.symbolic
        Complex Double Field

    If the argument is a vector, it doesn't change the base ring. This
    fixes :trac:`6643`::

        sage: # needs sage.rings.number_field
        sage: K.<sqrt3> = QuadraticField(3)
        sage: u = vector(K, (1/2, sqrt3/2))
        sage: vector(u).base_ring()
        Number Field in sqrt3 with defining polynomial x^2 - 3 with sqrt3 = 1.732050807568878?
        sage: v = vector(K, (0, 1))
        sage: vector(v).base_ring()
        Number Field in sqrt3 with defining polynomial x^2 - 3 with sqrt3 = 1.732050807568878?

    Constructing a vector from a numpy array behaves as expected::

        sage: # needs numpy
        sage: import numpy
        sage: a = numpy.array([1,2,3])
        sage: v = vector(a); v
        (1, 2, 3)
        sage: parent(v)
        Ambient free module of rank 3 over the principal ideal domain Integer Ring

    Complex numbers can be converted naturally to a sequence of length 2.  And
    then to a vector.  ::

        sage: c = CDF(2 + 3*I)
        sage: v = vector(c); v
        (2.0, 3.0)

    A generator, or other iterable, may also be supplied as input.  Anything
    that can be converted to a :class:`~sage.structure.sequence.Sequence` is
    a possible input.  ::

        sage: type(i^2 for i in range(3))
        <... 'generator'>
        sage: v = vector(i^2 for i in range(3)); v
        (0, 1, 4)

    An empty list, without a ring given, will default to the integers. ::

        sage: x = vector([]); x
        ()
        sage: x.parent()
        Ambient free module of rank 0 over the principal ideal domain Integer Ring

    The ``immutable`` switch allows to create an immutable vector. ::

        sage: v = vector(QQ, {0:1/2, 4:-6, 7:0}, immutable=True); v
        (1/2, 0, 0, 0, -6, 0, 0, 0)
        sage: v.is_immutable()
        True

    The ``immutable`` switch works regardless of the type of valid input to the
    constructor. ::

        sage: v = vector(ZZ, 4, immutable=True)
        sage: v.is_immutable()
        True
        sage: w = vector(ZZ, [1,2,3])
        sage: v = vector(w, ZZ, immutable=True)
        sage: v.is_immutable()
        True
        sage: v = vector(QQ, w, immutable=True)
        sage: v.is_immutable()
        True

        sage: # needs numpy
        sage: import numpy as np
        sage: w = np.array([1, 2, pi], float)                                           # needs sage.symbolic
        sage: v = vector(w, immutable=True)
        sage: v.is_immutable()
        True
        sage: w = np.array([i, 2, 3], complex)
        sage: v = vector(w, immutable=True)
        sage: v.is_immutable()
        True

    TESTS:

    We check that :trac:`31470` is fixed::

        sage: k.<a> = GF(5^3)                                                           # needs sage.rings.finite_rings
        sage: S.<x> = k['x', k.frobenius_endomorphism()]                                # needs sage.rings.finite_rings
        sage: vector(S, 3)                                                              # needs sage.rings.finite_rings
        ...
        (0, 0, 0)
    """
    from sage.modules.free_module import FreeModule
    # We first efficiently handle the important special case of the zero vector
    # over a ring. See trac 11657.
    # !! PLEASE DO NOT MOVE THIS CODE LOWER IN THIS FUNCTION !!
    arg1_integer = isinstance(arg1, (int, Integer))
    if arg2 is None and is_Ring(arg0) and arg1_integer:
        M = FreeModule(arg0, arg1, bool(sparse))
        v = M.zero_vector()
        if immutable:
            v.set_immutable()
        return v

    # The try...except is slightly faster than testing with hasattr first
    # quite a significant amount of time.
    try:
        arg0_vector_ = arg0._vector_
    except AttributeError:
        pass
    else:
        v = arg0_vector_(arg1)
        if immutable:
            v.set_immutable()
        return v

    try:
        arg1_vector_ = arg1._vector_
    except AttributeError:
        pass
    else:
        v = arg1_vector_(arg0)
        if immutable:
            v.set_immutable()
        return v

    # consider a possible degree specified in second argument
    degree = None
    maxindex = None
    if arg1_integer:
        if arg1 < 0:
            raise ValueError("cannot specify the degree of a vector as a negative integer (%s)" % arg1)
        if isinstance(arg2, dict):
            maxindex = max([-1]+[index for index in arg2])
            if not maxindex < arg1:
                raise ValueError("dictionary of entries has a key (index) exceeding the requested degree")
        # arg1 is now a legitimate degree
        # With no arg2, we can try to return a zero vector
        #   else we size-check arg2 and slide it into arg1
        degree = arg1
        if arg2 is None:
            if not is_Ring(arg0):
                msg = "first argument must be base ring of zero vector, not {0}"
                raise TypeError(msg.format(arg0))
        else:
            if not isinstance(arg2, dict) and len(arg2) != degree:
                raise ValueError("incompatible degrees in vector constructor")
            arg1 = arg2

    # Analyze arg0 and arg1 to create a ring (R) and entries (v)
    if is_Ring(arg0):
        R = arg0
        v = arg1
    elif is_Ring(arg1):
        R = arg1
        v = arg0
    else:
        v = arg0
        R = None

    try:
        from numpy import ndarray
    except ImportError:
        pass
    else:
        if isinstance(v, ndarray):
            if len(v.shape) != 1:
                raise TypeError("cannot convert %r-dimensional array to a vector" % len(v.shape))
            from .free_module import VectorSpace
            if (R is None or isinstance(R, RealDoubleField)) and v.dtype.kind == 'f':
                from sage.rings.real_double import RDF
                V = VectorSpace(RDF, v.shape[0])
                from .vector_real_double_dense import Vector_real_double_dense
                v = Vector_real_double_dense(V, v)
                if immutable:
                    v.set_immutable()
                return v
            if (R is None or isinstance(R, ComplexDoubleField)) and v.dtype.kind == 'c':
                from sage.rings.complex_double import CDF
                V = VectorSpace(CDF, v.shape[0])
                from .vector_complex_double_dense import Vector_complex_double_dense
                v = Vector_complex_double_dense(V, v)
                if immutable:
                    v.set_immutable()
                return v
            # Use slower conversion via list
            v = list(v)

    if isinstance(v, dict):
        if degree is None:
            degree = max([-1]+[index for index in v])+1
        if sparse is None:
            sparse = True
    else:
        degree = None
        if sparse is None:
            sparse = False

    v, R = prepare(v, R, degree)

    M = FreeModule(R, len(v), bool(sparse))
    w = M(v)
    if immutable:
        w.set_immutable()
    return w


free_module_element = vector

def prepare(v, R, degree=None):
    r"""
    Converts an object describing elements of a vector into a list of entries in a common ring.

    INPUT:

    - ``v`` - a dictionary with non-negative integers as keys,
      or a list or other object that can be converted by the ``Sequence``
      constructor
    - ``R`` - a ring containing all the entries, possibly given as ``None``
    - ``degree`` -  a requested size for the list when the input is a dictionary,
      otherwise ignored

    OUTPUT:

    A pair.

    The first item is a list of the values specified in the object ``v``.
    If the object is a dictionary , entries are placed in the list
    according to the indices that were their keys in the dictionary,
    and the remainder of the entries are zero.  The value of
    ``degree`` is assumed to be larger than any index provided
    in the dictionary and will be used as the number of entries
    in the returned list.

    The second item returned is a ring that contains all of
    the entries in the list. If ``R`` is given, the entries
    are coerced in.  Otherwise a common ring is found. For
    more details, see the
    :class:`~sage.structure.sequence.Sequence` object.  When ``v``
    has no elements and ``R`` is ``None``, the ring returned is
    the integers.


    EXAMPLES::

        sage: from sage.modules.free_module_element import prepare
        sage: prepare([1, 2/3, 5], None)
        ([1, 2/3, 5], Rational Field)

        sage: prepare([1, 2/3, 5], RR)
        ([1.00000000000000, 0.666666666666667, 5.00000000000000],
         Real Field with 53 bits of precision)

        sage: prepare({1: 4, 3: -2}, ZZ, 6)
        ([0, 4, 0, -2, 0, 0], Integer Ring)

        sage: prepare({3: 1, 5: 3}, QQ, 6)
        ([0, 0, 0, 1, 0, 3], Rational Field)

        sage: prepare([1, 2/3, '10', 5], RR)
        ([1.00000000000000, 0.666666666666667, 10.0000000000000, 5.00000000000000],
         Real Field with 53 bits of precision)

        sage: prepare({}, QQ, 0)
        ([], Rational Field)

        sage: prepare([1, 2/3, '10', 5], None)
        Traceback (most recent call last):
        ...
        TypeError: unable to find a common ring for all elements

    Some objects can be converted to sequences even if they are not always
    thought of as sequences.  ::

        sage: c = CDF(2 + 3*I)                                                          # needs sage.symbolic
        sage: prepare(c, None)                                                          # needs sage.symbolic
        ([2.0, 3.0], Real Double Field)

    This checks a bug listed at :trac:`10595`. Without good evidence
    for a ring, the default is the integers. ::

        sage: prepare([], None)
        ([], Integer Ring)
    """
    if isinstance(v, dict):
        # convert to a list
        X = [0]*degree
        for key, value in v.iteritems():
            X[key] = value
        v = X
    # convert to a Sequence over common ring
    # default to ZZ on an empty list
    if R is None:
        try:
            if len(v) == 0:
                R = ZZ
        except TypeError:
            pass
    v = Sequence(v, universe=R, use_sage_types=True)
    ring = v.universe()
    if not is_Ring(ring):
        raise TypeError("unable to find a common ring for all elements")
    return v, ring

def zero_vector(arg0, arg1=None):
    r"""
    Returns a vector or free module element with a specified number of zeros.

    CALL FORMATS:

        1. zero_vector(degree)

        2. zero_vector(ring, degree)

    INPUT:

    - ``degree`` - the number of zero entries in the vector or
      free module element

    - ``ring`` - default ``ZZ`` - the base ring of the vector
      space or module containing the constructed zero vector

    OUTPUT:

    A vector or free module element with ``degree`` entries,
    all equal to zero and belonging to the ring if specified.
    If no ring is given, a free module element over ``ZZ``
    is returned.

    EXAMPLES:

    A zero vector over the field of rationals. ::

        sage: v = zero_vector(QQ, 5); v
        (0, 0, 0, 0, 0)
        sage: v.parent()
        Vector space of dimension 5 over Rational Field

    A free module zero element. ::

        sage: w = zero_vector(Integers(6), 3); w
        (0, 0, 0)
        sage: w.parent()
        Ambient free module of rank 3 over Ring of integers modulo 6

    If no ring is given, the integers are used. ::

        sage: u = zero_vector(9); u
        (0, 0, 0, 0, 0, 0, 0, 0, 0)
        sage: u.parent()
        Ambient free module of rank 9 over the principal ideal domain Integer Ring

    Non-integer degrees produce an error. ::

        sage: zero_vector(5.6)
        Traceback (most recent call last):
        ...
        TypeError: Attempt to coerce non-integral RealNumber to Integer

    Negative degrees also give an error. ::

        sage: zero_vector(-3)
        Traceback (most recent call last):
        ...
        ValueError: rank (=-3) must be nonnegative

    Garbage instead of a ring will be recognized as such. ::

        sage: zero_vector(x^2, 5)                                                       # needs sage.symbolic
        Traceback (most recent call last):
        ...
        TypeError: first argument must be a ring
    """
    if arg1 is None:
        arg0 = ZZ(arg0)
        # default to a zero vector over the integers (ZZ) if no ring given
        return (ZZ**arg0).zero_vector()
    if is_Ring(arg0):
        return (arg0**arg1).zero_vector()
    raise TypeError("first argument must be a ring")


def random_vector(ring, degree=None, *args, **kwds):
    r"""
    Returns a vector (or module element) with random entries.

    INPUT:

    - ring -- default: ``ZZ`` - the base ring for the entries
    - degree -- a non-negative integer for the number of entries in the vector
    - sparse -- default: ``False`` - whether to use a sparse implementation
    - args, kwds - additional arguments and keywords are passed
      to the ``random_element()`` method of the ring

    OUTPUT:

    A vector, or free module element, with ``degree`` elements
    from ``ring``, chosen randomly from the ring according to
    the ring's ``random_element()`` method.

    .. NOTE::
        See below for examples of how random elements are
        generated by some common base rings.

    EXAMPLES:

    First, module elements over the integers.
    The default distribution is tightly clustered around -1, 0, 1.
    Uniform distributions can be specified by giving bounds, though
    the upper bound is never met.  See
    :meth:`sage.rings.integer_ring.IntegerRing_class.random_element`
    for several other variants. ::

        sage: random_vector(10).parent()
        Ambient free module of rank 10 over the principal ideal domain Integer Ring
        sage: random_vector(20).parent()
        Ambient free module of rank 20 over the principal ideal domain Integer Ring

        sage: v = random_vector(ZZ, 20, x=4)
        sage: all(i in range(4) for i in v)
        True

        sage: v = random_vector(ZZ, 20, x=-20, y=100)
        sage: all(i in range(-20, 100) for i in v)
        True

    If the ring is not specified, the default is the integers, and
    parameters for the random distribution may be passed without using
    keywords.  This is a random vector with 20 entries uniformly distributed
    between -20 and 100.  ::

        sage: random_vector(20, -20, 100).parent()
        Ambient free module of rank 20 over the principal ideal domain Integer Ring

    Now over the rationals.  Note that bounds on the numerator and
    denominator may be specified.  See
    :meth:`sage.rings.rational_field.RationalField.random_element`
    for documentation. ::

        sage: random_vector(QQ, 10).parent()
        Vector space of dimension 10 over Rational Field

        sage: v = random_vector(QQ, 10, num_bound=15, den_bound=5)
        sage: v.parent()
        Vector space of dimension 10 over Rational Field
        sage: all(q.numerator() <= 15 and q.denominator() <= 5 for q in v)
        True

    Inexact rings may be used as well.  The reals have
    uniform distributions, with the range `(-1,1)` as
    the default.  More at:
    :meth:`sage.rings.real_mpfr.RealField_class.random_element` ::

        sage: v = random_vector(RR, 5)
        sage: v.parent()
        Vector space of dimension 5 over Real Field with 53 bits of precision
        sage: all(-1 <= r <= 1 for r in v)
        True

        sage: v = random_vector(RR, 5, min=8, max=14)
        sage: v.parent()
        Vector space of dimension 5 over Real Field with 53 bits of precision
        sage: all(8 <= r <= 14 for r in v)
        True

    Any ring with a ``random_element()`` method may be used. ::

        sage: F = FiniteField(23)
        sage: hasattr(F, 'random_element')
        True
        sage: v = random_vector(F, 10)
        sage: v.parent()
        Vector space of dimension 10 over Finite Field of size 23

    The default implementation is a dense representation, equivalent to
    setting ``sparse=False``. ::

        sage: v = random_vector(10)
        sage: v.is_sparse()
        False

        sage: w = random_vector(ZZ, 20, sparse=True)
        sage: w.is_sparse()
        True

    The elements are chosen using the ring's ``random_element`` method::

        sage: from sage.misc.randstate import current_randstate
        sage: seed = current_randstate().seed()
        sage: set_random_seed(seed)
        sage: v1 = random_vector(ZZ, 20, distribution="1/n")
        sage: v2 = random_vector(ZZ, 15, x=-1000, y=1000)
        sage: v3 = random_vector(QQ, 10)
        sage: v4 = random_vector(FiniteField(17), 10)
        sage: v5 = random_vector(RR, 10)
        sage: set_random_seed(seed)
        sage: w1 = vector(ZZ.random_element(distribution="1/n") for _ in range(20))
        sage: w2 = vector(ZZ.random_element(x=-1000, y=1000) for _ in range(15))
        sage: w3 = vector(QQ.random_element() for _ in range(10))
        sage: [v1, v2, v3] == [w1, w2, w3]
        True
        sage: w4 = vector(FiniteField(17).random_element() for _ in range(10))
        sage: v4 == w4
        True
        sage: w5 = vector(RR.random_element() for _ in range(10))
        sage: v5 == w5
        True

    Inputs get checked before constructing the vector. ::

        sage: random_vector('junk')
        Traceback (most recent call last):
        ...
        TypeError: degree of a random vector must be an integer, not None

        sage: random_vector('stuff', 5)
        Traceback (most recent call last):
        ...
        TypeError: elements of a vector, or module element, must come from a ring, not stuff

        sage: random_vector(ZZ, -9)
        Traceback (most recent call last):
        ...
        ValueError: degree of a random vector must be non-negative, not -9
    """
    if isinstance(ring, (Integer, int)):
        if degree is not None:
            arglist = list(args)
            arglist.insert(0, degree)
            args = tuple(arglist)
        degree = ring
        ring = ZZ
    if not isinstance(degree, (Integer, int)):
        raise TypeError("degree of a random vector must be an integer, not %s" % degree)
    if degree < 0:
        raise ValueError("degree of a random vector must be non-negative, not %s" % degree)
    if not is_Ring(ring):
        raise TypeError("elements of a vector, or module element, must come from a ring, not %s" % ring)
    if not hasattr(ring, "random_element"):
        raise AttributeError("cannot create a random vector since there is no random_element() method for %s" % ring )
    sparse = kwds.pop('sparse', False)
    entries = [ring.random_element(*args, **kwds) for _ in range(degree)]
    return vector(ring, degree, entries, sparse)


cdef class FreeModuleElement(Vector):   # abstract base class
    """
    An element of a generic free module.
    """
    def __init__(self, parent):
        """
        EXAMPLES::

            sage: v = sage.modules.free_module_element.FreeModuleElement(QQ^3)
            sage: type(v)
            <class 'sage.modules.free_module_element.FreeModuleElement'>
        """
        self._parent = parent
        self._degree = parent.degree()
        self._is_immutable = 0

    def _giac_init_(self):
        """
        EXAMPLES::

            sage: v = vector(ZZ, 4, range(4))
            sage: giac(v) + v                                                           # needs sage.libs.giac
            [0,2,4,6]

        ::

            sage: v = vector(QQ, 3, [2/3, 0, 5/4])
            sage: giac(v)                                                               # needs sage.libs.giac
            [2/3,0,5/4]

        ::

            sage: P.<x> = ZZ[]
            sage: v = vector(P, 3, [x^2 + 2, 2*x + 1, -2*x^2 + 4*x])
            sage: giac(v)                                                               # needs sage.libs.giac
            [sageVARx^2+2,2*sageVARx+1,-2*sageVARx^2+4*sageVARx]
        """
        return self.list()

    def __pari__(self):
        """
        Convert ``self`` to a PARI vector.

        OUTPUT:

        A PARI ``gen`` of type ``t_VEC``.

        EXAMPLES::

            sage: v = vector(range(4))
            sage: v.__pari__()                                                          # needs sage.libs.pari
            [0, 1, 2, 3]
            sage: v.__pari__().type()                                                   # needs sage.libs.pari
            't_VEC'

        A list of vectors::

            sage: L = [vector(i^n for i in range(4)) for n in [1,3,5]]
            sage: pari(L)                                                               # needs sage.libs.pari
            [[0, 1, 2, 3], [0, 1, 8, 27], [0, 1, 32, 243]]
        """
        from sage.libs.pari.all import pari
        return pari(self.list())

    def _pari_init_(self):
        """
        Give a string which, when evaluated in GP, gives a PARI
        representation of ``self``.

        OUTPUT:

        A string.

        EXAMPLES::

            sage: v = vector(range(4))
            sage: v._pari_init_()                                                       # needs sage.libs.pari
            '[0,1,2,3]'

        Create the multiplication table of `GF(4)` using GP::

            sage: # needs sage.libs.pari
            sage: k.<a> = GF(4, impl="pari_ffelt")
            sage: v = gp(vector(list(k)))
            sage: v
            [0, 1, a, a + 1]
            sage: v.mattranspose() * v
            [0, 0, 0, 0; 0, 1, a, a + 1; 0, a, a + 1, 1; 0, a + 1, 1, a]
        """
        # Elements in vectors are always Sage Elements, so they should
        # have a _pari_init_() method.
        L = [x._pari_init_() for x in self.list()]
        return "[" + ",".join(L) + "]"

    def _magma_init_(self, magma):
        r"""
        Convert self to Magma.

        EXAMPLES::

            sage: F = FreeModule(ZZ, 2, inner_product_matrix=matrix(ZZ, 2, 2, [1, 0, 0, -1]))
            sage: v = F([1, 2])
            sage: M = magma(v); M                       # optional - magma
            (1 2)
            sage: M.Type()                              # optional - magma
            ModTupRngElt
            sage: M.Parent()                            # optional - magma
            Full RSpace of degree 2 over Integer Ring
            Inner Product Matrix:
            [ 1  0]
            [ 0 -1]
            sage: M.sage()                              # optional - magma
            (1, 2)
            sage: M.sage() == v                         # optional - magma
            True
            sage: M.sage().parent() is v.parent()       # optional - magma
            True

        ::

            sage: v = vector(QQ, [1, 2, 5/6])
            sage: M = magma(v); M                       # optional - magma
            (  1   2 5/6)
            sage: M.Type()                              # optional - magma
            ModTupFldElt
            sage: M.Parent()                            # optional - magma
            Full Vector space of degree 3 over Rational Field
            sage: M.sage()                              # optional - magma
            (1, 2, 5/6)
            sage: M.sage() == v                         # optional - magma
            True
            sage: M.sage().parent() is v.parent()       # optional - magma
            True
        """
        # Get a reference to Magma version of parent.
        R = magma(self.parent())
        # Get list of coefficients.
        v = ','.join(a._magma_init_(magma) for a in self.list())
        return '%s![%s]' % (R.name(), v)

    def numpy(self, dtype=object):
        """
        Convert self to a numpy array.

        INPUT:

        - ``dtype`` -- the `numpy dtype <http://docs.scipy.org/doc/numpy/reference/arrays.dtypes.html>`_
          of the returned array

        EXAMPLES::

            sage: # needs numpy
            sage: v = vector([1,2,3])
            sage: v.numpy()                                                             # needs numpy
            array([1, 2, 3], dtype=object)
            sage: v.numpy() * v.numpy()                                                 # needs numpy
            array([1, 4, 9], dtype=object)

            sage: vector(QQ, [1, 2, 5/6]).numpy()                                       # needs numpy
            array([1, 2, 5/6], dtype=object)

        By default, the ``object`` `dtype <http://docs.scipy.org/doc/numpy/reference/arrays.dtypes.html>`_ is used.
        Alternatively, the desired dtype can be passed in as a parameter::

            sage: # needs numpy
            sage: v = vector(QQ, [1, 2, 5/6])
            sage: v.numpy()                                                             # needs numpy
            array([1, 2, 5/6], dtype=object)
            sage: v.numpy(dtype=float)                                                  # needs numpy
            array([1.        , 2.        , 0.83333333])
            sage: v.numpy(dtype=int)                                                    # needs numpy
            array([1, 2, 0])
            sage: import numpy                                                          # needs numpy
            sage: v.numpy(dtype=numpy.uint8)                                            # needs numpy
            array([1, 2, 0], dtype=uint8)

        Passing a dtype of None will let numpy choose a native type, which can
        be more efficient but may have unintended consequences::

<<<<<<< HEAD
            sage: v.numpy(dtype=None)                                                   # needs numpy
=======
            sage: # needs numpy
            sage: v.numpy(dtype=None)
>>>>>>> 04ee0c51
            array([1.        , 2.        , 0.83333333])

            sage: w = vector(ZZ, [0, 1, 2^63 -1]); w
            (0, 1, 9223372036854775807)
            sage: wn = w.numpy(dtype=None); wn                                          # needs numpy
            array([                  0,                   1, 9223372036854775807]...)
            sage: wn.dtype                                                              # needs numpy
            dtype('int64')
            sage: w.dot_product(w)
            85070591730234615847396907784232501250
            sage: wn.dot(wn)        # overflow                                          # needs numpy
            2

        Numpy can give rather obscure errors; we wrap these to give a bit of context::

            sage: vector([1, 1/2, QQ['x'].0]).numpy(dtype=float)                        # needs numpy
            Traceback (most recent call last):
            ...
            ValueError: Could not convert vector over Univariate Polynomial Ring in x
            over Rational Field to numpy array of type <... 'float'>:
            setting an array element with a sequence.
        """
        from numpy import array
        try:
            return array(self, dtype=dtype)
        except ValueError as e:
            raise ValueError(
                "Could not convert vector over %s to numpy array of type %s: %s" % (self.coordinate_ring(), dtype, e))

    def __hash__(self):
        """
        Return hash of this vector.  Only mutable vectors are hashable.

        EXAMPLES::

            sage: # needs sage.symbolic
            sage: v = vector([1,2/3,pi])
            sage: v.__hash__()
            Traceback (most recent call last):
            ...
            TypeError: mutable vectors are unhashable
            sage: v.set_immutable()
            sage: v.__hash__()   # random output
        """
        if not self._is_immutable:
            raise TypeError("mutable vectors are unhashable")
        return hash(tuple(self))

    def _vector_(self, R=None):
        r"""
        Return self as a vector.

        EXAMPLES::

            sage: v = vector(ZZ, [2, 12, 22])
            sage: vector(v)
            (2, 12, 22)
            sage: vector(GF(7), v)
            (2, 5, 1)
            sage: vector(v, ZZ['x', 'y'])
            (2, 12, 22)

            sage: vector(vector((1, 6.8)))
            (1.00000000000000, 6.80000000000000)
            sage: vector(vector(SR, (1, sqrt(2)) ) )                                    # needs sage.symbolic
            (1, sqrt(2))
        """
        if R is None:
            return self
        return self.change_ring(R)

    def _sage_input_(self, sib, coerce):
        r"""
        Produce an expression which will reproduce this value when evaluated.

        EXAMPLES::

            sage: sage_input(vector(RR, [pi, e, 0.5]), verify=True)                     # needs sage.symbolic
            # Verified
            vector(RR, [3.1415926535897931, 2.7182818284590451, 0.5])
            sage: sage_input(vector(GF(5), [1, 2, 3, 4, 5]), verify=True)
            # Verified
            vector(GF(5), [1, 2, 3, 4, 0])
            sage: sage_input(vector([0, 0, 0, 1, 0, 0, 0], sparse=True), verify=True)
            # Verified
            vector(ZZ, {3:1, 6:0})
            sage: sage_input(vector(ZZ, []), verify=True)
            # Verified
            vector(ZZ, [])
            sage: sage_input(vector(RealField(27), [], sparse=True), verify=True)
            # Verified
            vector(RealField(27), {})
            sage: from sage.misc.sage_input import SageInputBuilder
            sage: vector(ZZ, [42, 389])._sage_input_(SageInputBuilder(), False)
            {call: {atomic:vector}({atomic:ZZ}, {list: ({atomic:42}, {atomic:389})})}
            sage: vector(RDF, {1:pi, 1000:e})._sage_input_(SageInputBuilder(), False)   # needs sage.symbolic
            {call: {atomic:vector}({atomic:RDF}, {dict: {{atomic:1}:{atomic:3.1415926535897931}, {atomic:1000}:{atomic:2.718281828459045...}}})}
        """
        # Not a lot of room for prettiness here.
        # We always specify the ring, because that lets us use coerced=2
        # on the elements, which is sometimes much prettier than
        # the coerced=False we would get otherwise.
        if self.is_sparse_c():
            items = [(n, sib(e, 2))
                     for n,e in self.dict().items()]
            items.sort()
            if len(self):
                # we may need to add an extra element on the end to
                # set the size.  (There doesn't seem to be a better way
                # to do it.)
                if len(items) == 0 or len(self)-1 > items[-1][0]:
                    items.append((len(self)-1, sib.int(0)))
            items_dict = sib.dict([(sib.int(n), e) for n,e in items])

            return sib.name('vector')(self.base_ring(), items_dict)
        else:
            return sib.name('vector')(self.base_ring(),
                                      [sib(e, 2) for e in self])

    def numerical_approx(self, prec=None, digits=None, algorithm=None):
        r"""
        Return a numerical approximation of ``self`` with ``prec`` bits
        (or decimal ``digits``) of precision, by approximating all
        entries.

        INPUT:

        - ``prec`` -- precision in bits

        - ``digits`` -- precision in decimal digits (only used if
          ``prec`` is not given)

        - ``algorithm`` -- which algorithm to use to compute the
          approximation of the entries (the accepted algorithms depend
          on the object)

        If neither ``prec`` nor ``digits`` is given, the default
        precision is 53 bits (roughly 16 digits).

        EXAMPLES::

            sage: v = vector(RealField(212), [1,2,3])
            sage: v.n()
            (1.00000000000000, 2.00000000000000, 3.00000000000000)
            sage: _.parent()
            Vector space of dimension 3 over Real Field with 53 bits of precision
            sage: numerical_approx(v)
            (1.00000000000000, 2.00000000000000, 3.00000000000000)
            sage: _.parent()
            Vector space of dimension 3 over Real Field with 53 bits of precision
            sage: v.n(prec=75)
            (1.000000000000000000000, 2.000000000000000000000, 3.000000000000000000000)
            sage: _.parent()
            Vector space of dimension 3 over Real Field with 75 bits of precision
            sage: numerical_approx(v, digits=3)
            (1.00, 2.00, 3.00)
            sage: _.parent()
            Vector space of dimension 3 over Real Field with 14 bits of precision

        Both functional and object-oriented usage is possible.  ::

            sage: u = vector(QQ, [1/2, 1/3, 1/4])
            sage: u.n()
            (0.500000000000000, 0.333333333333333, 0.250000000000000)
            sage: u.numerical_approx()
            (0.500000000000000, 0.333333333333333, 0.250000000000000)
            sage: n(u)
            (0.500000000000000, 0.333333333333333, 0.250000000000000)
            sage: N(u)
            (0.500000000000000, 0.333333333333333, 0.250000000000000)
            sage: numerical_approx(u)
            (0.500000000000000, 0.333333333333333, 0.250000000000000)

        Precision (bits) and digits (decimal) may be specified.
        When both are given, ``prec`` wins.  ::

            sage: u = vector(QQ, [1/2, 1/3, 1/4])
            sage: n(u, prec=15)
            (0.5000, 0.3333, 0.2500)
            sage: n(u, digits=5)
            (0.50000, 0.33333, 0.25000)
            sage: n(u, prec=30, digits=100)
            (0.50000000, 0.33333333, 0.25000000)

        These are some legacy doctests that were part of various specialized
        versions of the numerical approximation routine that were removed as
        part of :trac:`12195`.  ::

            sage: v = vector(ZZ, [1,2,3])
            sage: v.n()
            (1.00000000000000, 2.00000000000000, 3.00000000000000)
            sage: _.parent()
            Vector space of dimension 3 over Real Field with 53 bits of precision
            sage: v.n(prec=75)
            (1.000000000000000000000, 2.000000000000000000000, 3.000000000000000000000)
            sage: _.parent()
            Vector space of dimension 3 over Real Field with 75 bits of precision

            sage: v = vector(RDF, [1,2,3])
            sage: v.n()
            (1.00000000000000, 2.00000000000000, 3.00000000000000)
            sage: _.parent()
            Vector space of dimension 3 over Real Field with 53 bits of precision
            sage: v = vector(CDF, [1,2,3])
            sage: v.n()
            (1.00000000000000, 2.00000000000000, 3.00000000000000)
            sage: _.parent()
            Vector space of dimension 3 over Complex Field with 53 bits of precision

            sage: v = vector(Integers(8), [1,2,3])
            sage: v.n()
            (1.00000000000000, 2.00000000000000, 3.00000000000000)
            sage: _.parent()
            Vector space of dimension 3 over Real Field with 53 bits of precision
            sage: v.n(prec=75)
            (1.000000000000000000000, 2.000000000000000000000, 3.000000000000000000000)
            sage: _.parent()
            Vector space of dimension 3 over Real Field with 75 bits of precision

            sage: v = vector(QQ, [1,2,3])
            sage: v.n()
            (1.00000000000000, 2.00000000000000, 3.00000000000000)
            sage: _.parent()
            Vector space of dimension 3 over Real Field with 53 bits of precision
            sage: v.n(prec=75)
            (1.000000000000000000000, 2.000000000000000000000, 3.000000000000000000000)
            sage: _.parent()
            Vector space of dimension 3 over Real Field with 75 bits of precision

        ::

            sage: v = vector(GF(2), [1,2,3])
            sage: v.n()
            (1.00000000000000, 0.000000000000000, 1.00000000000000)
            sage: _.parent()
            Vector space of dimension 3 over Real Field with 53 bits of precision
            sage: v.n(prec=75)
            (1.000000000000000000000, 0.0000000000000000000000, 1.000000000000000000000)
            sage: _.parent()
            Vector space of dimension 3 over Real Field with 75 bits of precision

        TESTS:

        Sparse vectors have a similar method that works efficiently for
        the sparse case.  We test that it is working as it should.  ::

            sage: v = vector(QQ, [1/2, 0, 0, 1/3, 0, 0, 0, 1/4], sparse=True)
            sage: u = v.numerical_approx(digits=4)
            sage: u.is_sparse()
            True
            sage: u
            (0.5000, 0.0000, 0.0000, 0.3333, 0.0000, 0.0000, 0.0000, 0.2500)
        """
        if prec is None:
            prec = digits_to_bits(digits)
        return vector([e.numerical_approx(prec, algorithm=algorithm) for e in self])

    def row(self):
        r"""
        Return a matrix with a single row and the same entries as the vector ``self``.

        OUTPUT:

        A matrix over the same ring as the vector (or free module element), with
        a single row.  The entries of the row are identical to those of the vector,
        and in the same order.

        EXAMPLES::

            sage: v = vector(ZZ, [1,2,3])
            sage: w = v.row(); w
            [1 2 3]
            sage: w.parent()
            Full MatrixSpace of 1 by 3 dense matrices over Integer Ring

            sage: x = vector(FiniteField(13), [2,4,8,16])
            sage: x.row()
            [2 4 8 3]

        There is more than one way to get one-row matrix from a vector,
        but the ``row`` method is more efficient than making a column and
        then taking a transpose.  Notice that supplying a vector to the
        matrix constructor demonstrates Sage's preference for rows. ::

            sage: x = vector(RDF, [sin(i*pi/20) for i in range(10)])                    # needs sage.symbolic
            sage: x.row() == matrix(x)
            True
            sage: x.row() == x.column().transpose()
            True

        Sparse or dense implementations are preserved. ::

            sage: d = vector(RR, [1.0, 2.0, 3.0])
            sage: s = vector(CDF, {2: 5.0+6.0*I})                                       # needs sage.symbolic
            sage: dm = d.row()
            sage: sm = s.row()                                                          # needs sage.symbolic
            sage: all([d.is_dense(), dm.is_dense(), s.is_sparse(), sm.is_sparse()])     # needs sage.symbolic
            True

        TESTS:

        The :meth:`~sage.matrix.matrix1.Matrix.row` method will return
        a specified row of a matrix as a vector.  So here are a couple
        of round-trips. ::

            sage: A = matrix(ZZ, [[1,2,3]])
            sage: A == A.row(0).row()
            True
            sage: v = vector(ZZ, [4,5,6])
            sage: v == v.row().row(0)
            True

        And a very small corner case. ::

            sage: v = vector(ZZ, [])
            sage: w = v.row()
            sage: w.parent()
            Full MatrixSpace of 1 by 0 dense matrices over Integer Ring
        """
        from sage.matrix.args import MatrixArgs
        ma = MatrixArgs(self._parent._base, 1, self.degree(),
                list(self), sparse=self.is_sparse())
        return ma.matrix()

    def column(self):
        r"""
        Return a matrix with a single column and the same entries as the vector ``self``.

        OUTPUT:

        A matrix over the same ring as the vector (or free module element), with
        a single column.  The entries of the column are identical to those of the
        vector, and in the same order.

        EXAMPLES::

            sage: v = vector(ZZ, [1,2,3])
            sage: w = v.column(); w
            [1]
            [2]
            [3]
            sage: w.parent()
            Full MatrixSpace of 3 by 1 dense matrices over Integer Ring

            sage: x = vector(FiniteField(13), [2,4,8,16])
            sage: x.column()
            [2]
            [4]
            [8]
            [3]

        There is more than one way to get one-column matrix from a vector.
        The ``column`` method is about equally efficient to making a row and
        then taking a transpose.  Notice that supplying a vector to the
        matrix constructor demonstrates Sage's preference for rows. ::

            sage: x = vector(RDF, [sin(i*pi/20) for i in range(10)])                    # needs sage.libs.pari sage.symbolic
            sage: x.column() == matrix(x).transpose()
            True
            sage: x.column() == x.row().transpose()
            True

        Sparse or dense implementations are preserved. ::

            sage: d = vector(RR, [1.0, 2.0, 3.0])
            sage: s = vector(CDF, {2: 5.0+6.0*I})                                       # needs sage.symbolic
            sage: dm = d.column()
            sage: sm = s.column()                                                       # needs sage.symbolic
            sage: all([d.is_dense(), dm.is_dense(), s.is_sparse(), sm.is_sparse()])     # needs sage.symbolic
            True

        TESTS:

        The :meth:`~sage.matrix.matrix1.Matrix.column` method will return
        a specified column of a matrix as a vector.  So here are a couple
        of round-trips. ::

            sage: A = matrix(ZZ, [[1],[2],[3]])
            sage: A == A.column(0).column()
            True
            sage: v = vector(ZZ, [4,5,6])
            sage: v == v.column().column(0)
            True

        And a very small corner case. ::

            sage: v = vector(ZZ, [])
            sage: w = v.column()
            sage: w.parent()
            Full MatrixSpace of 0 by 1 dense matrices over Integer Ring
        """
        from sage.matrix.args import MatrixArgs
        ma = MatrixArgs(self._parent._base, self.degree(), 1,
                [(x,) for x in self], sparse=self.is_sparse())
        return ma.matrix()

    def __copy__(self):
        """
        Make a copy of this vector.

        EXAMPLES::

            sage: v = vector([1..5]); v
            (1, 2, 3, 4, 5)
            sage: w = copy(v)
            sage: v == w
            True
            sage: v is w
            False

        ::

            sage: v = vector([1..5], sparse=True); v
            (1, 2, 3, 4, 5)
            sage: copy(v)
            (1, 2, 3, 4, 5)
        """
        if self.is_sparse():
            return self.parent()(self.dict())
        else:
            return self.parent()(self.list())

    def subs(self, in_dict=None, **kwds):
        """
        EXAMPLES::

            sage: # needs sage.symbolic
            sage: var('a,b,d,e')
            (a, b, d, e)
            sage: v = vector([a, b, d, e])
            sage: v.substitute(a=1)
            (1, b, d, e)
            sage: v.subs(a=b, b=d)
            (b, d, d, e)
        """
        return self.parent()([ a.subs(in_dict, **kwds) for a in self.list() ])

    def change_ring(self, R):
        """
        Change the base ring of this vector.

        EXAMPLES::

            sage: v = vector(QQ['x,y'], [1..5]); v.change_ring(GF(3))
            (1, 2, 0, 1, 2)

        TESTS:

        Check for :trac:`29630`::

            sage: v = vector(QQ, 4, {0:1}, sparse=True)
            sage: v.change_ring(AA).is_sparse()                                         # needs sage.rings.number_field
            True
        """
        if self.base_ring() is R:
            return self
        M = self._parent.change_ring(R)
        if M.is_sparse():
            return M(self.dict(), coerce=True)
        return M(self.list(), coerce=True)

    def coordinate_ring(self):
        """
        Return the ring from which the coefficients of this vector come.

        This is different from :meth:`base_ring`, which returns the ring
        of scalars.

        EXAMPLES::

            sage: M = (ZZ^2) * (1/2)
            sage: v = M([0,1/2])
            sage: v.base_ring()
            Integer Ring
            sage: v.coordinate_ring()
            Rational Field
        """
        return self._parent.coordinate_ring()

    def additive_order(self):
        """
        Return the additive order of self.

        EXAMPLES::

            sage: v = vector(Integers(4), [1,2])
            sage: v.additive_order()
            4

        ::

            sage: v = vector([1,2,3])
            sage: v.additive_order()
            +Infinity

        ::

            sage: v = vector(Integers(30), [6, 15]); v
            (6, 15)
            sage: v.additive_order()
            10
            sage: 10*v
            (0, 0)
        """
        cdef list v = []
        cdef Py_ssize_t i
        for i in range(self._degree):
            ord = self[i].additive_order()
            if isinstance(ord, AnInfinity):
                return ord
            v.append(ord)
        from sage.arith.functions import lcm
        return lcm(v)

    def items(self):
        """
        Return an iterator over ``self``.

        EXAMPLES::

            sage: v = vector([1,2/3,pi])                                                # needs sage.symbolic
            sage: v.items()                                                             # needs sage.symbolic
            <generator object at ...>
            sage: list(v.items())                                                       # needs sage.symbolic
            [(0, 1), (1, 2/3), (2, pi)]

        TESTS:

        Using iteritems as an alias::

            sage: list(v.iteritems())                                                   # needs sage.symbolic
            [(0, 1), (1, 2/3), (2, pi)]
        """
        cdef dict d = self.dict(copy=False)
        yield from d.iteritems()

    iteritems = items

    def __abs__(self):
        """
        Return the square root of the sum of the squares of the entries of
        this vector.

        EXAMPLES::

            sage: v = vector([1..5]); abs(v)                                            # needs sage.symbolic
            sqrt(55)
            sage: v = vector(RDF, [1..5]); abs(v)
            7.416198487095663
        """
        return sum([x**2 for x in self.list()]).sqrt()

    def norm(self, p=__two__):
        r"""
        Return the `p`-norm of ``self``.

        INPUT:

        - ``p`` - default: 2 -- ``p`` can be a real number greater than 1,
          infinity (``oo`` or ``Infinity``), or a symbolic expression.

          - `p=1`: the taxicab (Manhattan) norm
          - `p=2`: the usual Euclidean norm (the default)
          - `p=\infty`: the maximum entry (in absolute value)

        .. NOTE::

            See also :func:`sage.misc.functional.norm`

        EXAMPLES::

            sage: v = vector([1,2,-3])
            sage: v.norm(5)                                                             # needs sage.symbolic
            276^(1/5)

        The default is the usual Euclidean norm.  ::

            sage: v.norm()                                                              # needs sage.symbolic
            sqrt(14)
            sage: v.norm(2)                                                             # needs sage.symbolic
            sqrt(14)

        The infinity norm is the maximum size (in absolute value)
        of the entries.  ::

            sage: v.norm(Infinity)
            3
            sage: v.norm(oo)
            3

        Real or symbolic values may be used for ``p``.  ::

            sage: v=vector(RDF,[1,2,3])
            sage: v.norm(5)
            3.077384885394063
<<<<<<< HEAD
            sage: v.norm(pi/2)    #abs tol 1e-15                                        # needs sage.symbolic
            4.216595864704748
            sage: _=var('a b c d p'); v=vector([a, b, c, d])                            # needs sage.symbolic
            sage: v.norm(p)                                                             # needs sage.symbolic
=======

            sage: # needs sage.symbolic
            sage: v.norm(pi/2)    # abs tol 1e-15
            4.216595864704748
            sage: _ = var('a b c d p'); v = vector([a, b, c, d])
            sage: v.norm(p)
>>>>>>> 04ee0c51
            (abs(a)^p + abs(b)^p + abs(c)^p + abs(d)^p)^(1/p)

        Notice that the result may be a symbolic expression, owing to
        the necessity of taking a square root (in the default case).
        These results can be converted to numerical values if needed. ::

            sage: v = vector(ZZ, [3,4])
            sage: nrm = v.norm(); nrm
            5
            sage: nrm.parent()
            Rational Field

            sage: # needs sage.symbolic
            sage: v = vector(QQ, [3, 5])
            sage: nrm = v.norm(); nrm                                                   # needs sage.symbolic
            sqrt(34)
            sage: nrm.parent()                                                          # needs sage.symbolic
            Symbolic Ring
            sage: numeric = N(nrm); numeric                                             # needs sage.symbolic
            5.83095189484...
            sage: numeric.parent()                                                      # needs sage.symbolic
            Real Field with 53 bits of precision

        TESTS:

        The value of ``p`` must be greater than, or
        equal to, one. ::

            sage: v = vector(QQ, [1,2])
            sage: v.norm(0.99)
            Traceback (most recent call last):
            ...
            ValueError: 0.990000000000000 is not greater than or equal to 1

        Norm works with Python integers (see :trac:`13502`). ::

            sage: v = vector(QQ, [1,2])
            sage: v.norm(int(2))                                                        # needs sage.symbolic
            sqrt(5)
        """
        abs_self = [abs(x) for x in self]
        if p == Infinity:
            return max(abs_self)
        if p < 1:
            raise ValueError("%s is not greater than or equal to 1" % p)

        s = sum(a ** p for a in abs_self)
        return s**(__one__/p)

    cpdef _richcmp_(left, right, int op):
        """
        EXAMPLES::

            sage: # needs sage.symbolic
            sage: v = vector(SR, [0,0,0,0])
            sage: v == 0
            True
            sage: v == 1
            False
            sage: v == v
            True
            sage: w = vector(SR, [-1,x,pi,0])
            sage: bool(w < v)
            True
            sage: bool(w > v)
            False

        TESTS::

            sage: F.<y> = PolynomialRing(QQ, 'y')
            sage: type(vector(F, [0]*4, sparse=True))
            <class 'sage.modules.free_module_element.FreeModuleElement_generic_sparse'>
            sage: vector(F, [0,0,0,y]) == vector(F, [0,0,0,y])
            True
            sage: vector(F, [0,0,0,0]) == vector(F, [0,2,0,y])
            False

        Verify that :trac:`33697` is fixed::

            sage: # needs sage.symbolic
            sage: v = vector(SR, [x])
            sage: w = vector(SR, [1])
            sage: v == w
            False
            sage: assume(x > 0)
            sage: v == w
            False
            sage: forget()
        """
        cdef Py_ssize_t i
        for i in range(left._degree):
            lx = left[i]
            rx = right[i]
            if not(lx == rx):
                return richcmp_not_equal(lx, rx, op)
        return rich_to_bool(op, 0)

    def __getitem__(self, i):
        """
        Return `i`-th entry or slice of self.

        EXAMPLES::

            sage: v = sage.modules.free_module_element.FreeModuleElement(QQ^3)
            sage: v.__getitem__(0)
            Traceback (most recent call last):
            ...
            NotImplementedError
        """
        cdef Py_ssize_t d = self._degree
        cdef Py_ssize_t start, stop, step, slicelength
        cdef Py_ssize_t n
        cdef list values
        if isinstance(i, slice):
            PySlice_GetIndicesEx(i, d, &start, &stop, &step, &slicelength)
            values = []
            for n in range(slicelength):
                values.append(self.get_unsafe(start + n*step))
            from .free_module import FreeModule
            M = FreeModule(self.coordinate_ring(), slicelength, sparse=self.is_sparse())
            return M(values, coerce=False, copy=False)
        else:
            n = i
            if n < 0:
                n += d
            if n < 0 or n >= d:
                raise IndexError("vector index out of range")
            return self.get_unsafe(n)

    cdef get_unsafe(self, Py_ssize_t i):
        """
        Cython function to get the `i`'th entry of this vector.

        Used as building block for a generic ``__getitem__``.
        """
        raise NotImplementedError

    def get(self, i):
        """
        Like ``__getitem__`` but without bounds checking:
        `i` must satisfy ``0 <= i < self.degree``.

        EXAMPLES::

            sage: vector(SR, [1/2,2/5,0]).get(0)                                        # needs sage.symbolic
            1/2
        """
        return self.get_unsafe(i)

    def __setitem__(self, i, value):
        """
        Set the `i`-th entry or slice of self to ``value``.

        EXAMPLES::

            sage: v = sage.modules.free_module_element.FreeModuleElement(QQ^3)
            sage: v[0] = 5
            Traceback (most recent call last):
            ...
            NotImplementedError

        For derived classes, this works::

            sage: v = vector([1,2/3,8])
            sage: v[0] = 5
            sage: v
            (5, 2/3, 8)
        """
        if self._is_immutable:
            raise ValueError("vector is immutable; please change a copy instead (use copy())")
        cdef Py_ssize_t d = self._degree
        cdef Py_ssize_t start, stop, step, slicelength
        cdef Py_ssize_t n
        cdef list values
        R = self.coordinate_ring()
        if isinstance(i, slice):
            PySlice_GetIndicesEx(i, d, &start, &stop, &step, &slicelength)
            values = [R(x) for x in value]
            if len(values) != slicelength:
                raise IndexError("slice assignment would change dimension")
            for n in range(slicelength):
                self.set_unsafe(start + n*step, values[n])
        else:
            n = i
            if n < 0:
                n += d
            if n < 0 or n >= d:
                raise IndexError("vector index out of range")
            self.set_unsafe(n, R(value))

    cdef int set_unsafe(self, Py_ssize_t i, value) except -1:
        """
        Cython function to set the `i`'th entry of this vector to
        ``value``.

        Used as building block for a generic ``__setitem__``.
        """
        raise NotImplementedError

    def set(self, i, value):
        """
        Like ``__setitem__`` but without type or bounds checking:
        `i` must satisfy ``0 <= i < self.degree`` and ``value`` must be
        an element of the coordinate ring.

        EXAMPLES::

            sage: v = vector(SR, [1/2,2/5,0]); v                                        # needs sage.symbolic
            (1/2, 2/5, 0)
            sage: v.set(2, pi); v                                                       # needs sage.symbolic
            (1/2, 2/5, pi)
        """
        assert value.parent() is self.coordinate_ring()
        self.set_unsafe(i, value)


    def __invert__(self):
        """
        Invert v, which makes no sense, and is hence is not implemented.

        EXAMPLES::

            sage: vector([1,2/3,pi]).__invert__()                                       # needs sage.symbolic
            Traceback (most recent call last):
            ...
            NotImplementedError
        """
        raise NotImplementedError

    def __len__(self):
        """
        EXAMPLES::

            sage: len(sage.modules.free_module_element.FreeModuleElement(QQ^2010))
            2010
        """
        return self._degree

    def __mod__(self, p):
        """
        EXAMPLES::

            sage: V = vector(ZZ, [5, 9, 13, 15])
            sage: V % 7
            (5, 2, 6, 1)
            sage: parent(V % 7)
            Ambient free module of rank 4 over the principal ideal domain Integer Ring
        """
        return self.parent()([x % p for x in self.list()], copy=False, coerce=False, check=False)

    def Mod(self, p):
        """
        EXAMPLES::

            sage: V = vector(ZZ, [5, 9, 13, 15])
            sage: V.Mod(7)
            (5, 2, 6, 1)
            sage: parent(V.Mod(7))
            Vector space of dimension 4 over Ring of integers modulo 7
        """
        return self.change_ring(self.base_ring().quotient_ring(p))

    def list(self, copy=True):
        """
        Return list of elements of self.

        INPUT:

            - copy -- bool, whether returned list is a copy that is
              safe to change, is ignored.

        EXAMPLES::

            sage: P.<x,y,z> = QQ[]
            sage: v = vector([x,y,z], sparse=True)
            sage: type(v)
            <class 'sage.modules.free_module_element.FreeModuleElement_generic_sparse'>
            sage: a = v.list(); a
            [x, y, z]
            sage: a[0] = x*y; v
            (x, y, z)

        The optional argument ``copy`` is ignored::

            sage: a = v.list(copy=False); a
            [x, y, z]
            sage: a[0] = x*y; v
            (x, y, z)
        """
        cdef Py_ssize_t i
        return [self[i] for i in range(self._degree)]

    def list_from_positions(self, positions):
        """
        Return list of elements chosen from this vector using the
        given positions of this vector.

        INPUT:

            - positions -- iterable of ints


        EXAMPLES::

            sage: v = vector([1, 2/3, pi])                                              # needs sage.symbolic
            sage: v.list_from_positions([0,0,0,2,1])                                    # needs sage.symbolic
            [1, 1, 1, pi, 2/3]
        """
        cdef Py_ssize_t i
        return [self[i] for i in positions]

    def lift(self):
        """
        Lift ``self`` to the cover ring.

        OUTPUT:

        Return a lift of self to the covering ring of the base ring `R`,
        which is by definition the ring returned by calling
        :meth:`~sage.rings.quotient_ring.QuotientRing_nc.cover_ring`
        on `R`, or just `R` itself if the
        :meth:`~sage.rings.quotient_ring.QuotientRing_nc.cover_ring`
        method is not defined.

        EXAMPLES::

            sage: V = vector(Integers(7), [5, 9, 13, 15]) ; V
            (5, 2, 6, 1)
            sage: V.lift()
            (5, 2, 6, 1)
            sage: parent(V.lift())
            Ambient free module of rank 4 over the principal ideal domain Integer Ring

        If the base ring does not have a cover method, return a copy of the vector::

            sage: W = vector(QQ, [1, 2, 3])
            sage: W1 = W.lift()
            sage: W is W1
            False
            sage: parent(W1)
            Vector space of dimension 3 over Rational Field
        """
        try:
            return self.change_ring(self.base_ring().cover_ring())
        except AttributeError:
            from copy import copy
            return copy(self)

    def lift_centered(self):
        r"""
        Lift to a congruent, centered vector.

        INPUT:

        - ``self`` A vector with coefficients in `Integers(n)`.

        OUTPUT:

        - The unique integer vector `v` such that foreach `i`,
          `Mod(v[i],n) = Mod(self[i],n)` and `-n/2 < v[i] \leq n/2`.

        EXAMPLES::

            sage: V = vector(Integers(7), [5, 9, 13, 15]) ; V
            (5, 2, 6, 1)
            sage: V.lift_centered()
            (-2, 2, -1, 1)
            sage: parent(V.lift_centered())
            Ambient free module of rank 4 over the principal ideal domain Integer Ring
        """
        R = self.base_ring().cover_ring()
        l = [foo.lift_centered() for foo in self]
        P = self.parent().change_ring(R)
        return P(l)

    def __pos__(self):
        """
        Always returns self, since +self == self.

        EXAMPLES::

            sage: v = vector([1,2/3,8])
            sage: v.__pos__()
            (1, 2/3, 8)
            sage: +v
            (1, 2/3, 8)
        """
        return self

    def __pow__(self, n, dummy):
        """
        Raises a NotImplementedError, since powering doesn't make
        sense for vectors.

        EXAMPLES::

            sage: v = vector([1,2/3,8])
            sage: v^2
            Traceback (most recent call last):
            ...
            NotImplementedError
        """
        raise NotImplementedError

    def _repr_(self):
        """
        String representation of a vector.

        EXAMPLES::

            sage: vector(QQ, [])._repr_()
            '()'
            sage: vector(QQ, range(5))._repr_()
            '(0, 1, 2, 3, 4)'

        Symbolic are not displayed using ASCII art.

        ::

            sage: x = var('x')                                                          # needs sage.symbolic
            sage: v = vector([x/(2*x)+sqrt(2)+var('theta')^3,x/(2*x)]); v               # needs sage.symbolic
            (theta^3 + sqrt(2) + 1/2, 1/2)
            sage: v._repr_()                                                            # needs sage.symbolic
            '(theta^3 + sqrt(2) + 1/2, 1/2)'
        """
        cdef Py_ssize_t d = self._degree
        if d == 0:
            return "()"
        # compute column widths
        S = [repr(x) for x in self.list(copy=False)]
        # width = max([len(x) for x in S])
        s = "("
        for i in range(d):
            if i == d-1:
                sep = ""
            else:
                sep=", "
            entry = S[i]
            #if i > 0:
            #    entry = " "*(width-len(entry)) + entry
            s = s + entry + sep
        s = s + ")"
        return s

    def _maple_init_(self):
        """
        EXAMPLES::

            sage: v = vector(ZZ, 4, range(4))
            sage: maple(v)  # optional - maple
            Vector[row](4, [0,1,2,3])

        ::

            sage: v = vector(QQ, 3, [2/3, 0, 5/4])
            sage: maple(v)  # optional - maple
            Vector[row](3, [2/3,0,5/4])

        ::

            sage: P.<x> = ZZ[]
            sage: v = vector(P, 3, [x^2 + 2, 2*x + 1, -2*x^2 + 4*x])
            sage: maple(v)  # optional - maple
            Vector[row](3, [x^2+2,2*x+1,-2*x^2+4*x])
        """
        return "Vector[row](%s)"%(str(self.list()))

    def degree(self):
        """
        Return the degree of this vector, which is simply the number
        of entries.

        EXAMPLES::

            sage: sage.modules.free_module_element.FreeModuleElement(QQ^389).degree()
            389
            sage: vector([1,2/3,8]).degree()
            3
        """
        return self._degree

    def denominator(self):
        """
        Return the least common multiple of the denominators of the
        entries of self.

        EXAMPLES::

            sage: v = vector([1/2,2/5,3/14])
            sage: v.denominator()
            70
            sage: 2*5*7
            70

        ::

            sage: M = (ZZ^2)*(1/2)
            sage: M.basis()[0].denominator()
            2

        TESTS:

        The following was fixed in :trac:`8800`::

            sage: M = GF(5)^3
            sage: v = M((4,0,2))
            sage: v.denominator()
            1
        """
        # It may be that the coordinates do not have a denominator
        # (but if one coordinate has it, they all should have it)
        d = self.coordinate_ring().one()
        try:
            d = d.denominator()
        except AttributeError:
            return d
        for y in self.list():
            d = d.lcm(y.denominator())
        return d

    def dict(self, copy=True):
        """
        Return dictionary of nonzero entries of ``self``.

        More precisely, this returns a dictionary whose keys are indices
        of basis elements in the support of ``self`` and whose values are
        the corresponding coefficients.

        INPUT:

        - ``copy`` -- (default: ``True``) if ``self`` is internally
          represented by a dictionary ``d``, then make a copy of ``d``;
          if ``False``, then this can cause undesired behavior by
          mutating ``d``

        OUTPUT:

        - Python dictionary

        EXAMPLES::

            sage: v = vector([0,0,0,0,1/2,0,3/14])
            sage: v.dict()
            {4: 1/2, 6: 3/14}
            sage: sorted(v.support())
            [4, 6]

        In some cases, when ``copy=False``, we get back a dangerous
        reference::

            sage: v = vector({0:5, 2:3/7}, sparse=True)
            sage: v.dict(copy=False)
            {0: 5, 2: 3/7}
            sage: v.dict(copy=False)[0] = 18
            sage: v
            (18, 0, 3/7)
        """
        cdef dict e = {}
        cdef Py_ssize_t i
        for i in range(self._degree):
            c = self[i]
            if c:
                e[i] = c
        return e

    monomial_coefficients = dict

    #############################
    # Plotting
    #############################
    def plot(self, plot_type=None, start=None, **kwds):
        """
        INPUT:

        - ``plot_type`` - (default: 'arrow' if v has 3 or fewer components,
            otherwise 'step') type of plot. Options are:

            - 'arrow' to draw an arrow

            - 'point' to draw a point at the coordinates specified by the
              vector

            - 'step' to draw a step function representing the coordinates
              of the vector.

          Both 'arrow' and 'point' raise exceptions if the vector has
          more than 3 dimensions.

        - ``start`` - (default: origin in correct dimension) may be a tuple,
          list, or vector.

        EXAMPLES:

        The following both plot the given vector::

            sage: v = vector(RDF, (1,2))
            sage: A = plot(v)                                                           # needs sage.plot
            sage: B = v.plot()                                                          # needs sage.plot
<<<<<<< HEAD
            sage: A+B # should just show one vector                                     # needs sage.plot
=======
            sage: A + B  # should just show one vector                                  # needs sage.plot
>>>>>>> 04ee0c51
            Graphics object consisting of 2 graphics primitives

        Examples of the plot types::

            sage: # needs sage.plot
            sage: A = plot(v, plot_type='arrow')
            sage: B = plot(v, plot_type='point', color='green', size=20)
            sage: C = plot(v, plot_type='step') # calls v.plot_step()
            sage: A+B+C
            Graphics object consisting of 3 graphics primitives

        You can use the optional arguments for :meth:`plot_step`::

            sage: eps = 0.1
            sage: plot(v, plot_type='step', eps=eps, xmax=5, hue=0)                     # needs sage.plot
            Graphics object consisting of 1 graphics primitive

        Three-dimensional examples::

            sage: v = vector(RDF, (1,2,1))
            sage: plot(v) # defaults to an arrow plot                                   # needs sage.plot
            Graphics3d Object

        ::

            sage: plot(v, plot_type='arrow')                                            # needs sage.plot
            Graphics3d Object

        ::

            sage: from sage.plot.plot3d.shapes2 import frame3d                          # needs sage.plot
            sage: plot(v, plot_type='point')+frame3d((0,0,0), v.list())                 # needs sage.plot
            Graphics3d Object

        ::

            sage: plot(v, plot_type='step') # calls v.plot_step()                       # needs sage.plot
            Graphics object consisting of 1 graphics primitive

        ::

            sage: plot(v, plot_type='step', eps=eps, xmax=5, hue=0)                     # needs sage.plot
            Graphics object consisting of 1 graphics primitive

        With greater than three coordinates, it defaults to a step plot::

            sage: v = vector(RDF, (1,2,3,4))
            sage: plot(v)                                                               # needs sage.plot
            Graphics object consisting of 1 graphics primitive

        One dimensional vectors are plotted along the horizontal axis of
        the coordinate plane::

            sage: plot(vector([1]))                                                     # needs sage.plot
            Graphics object consisting of 1 graphics primitive

        An optional start argument may also be specified by a tuple, list, or vector::

            sage: u = vector([1,2]); v = vector([2,5])
            sage: plot(u, start=v)                                                      # needs sage.plot
            Graphics object consisting of 1 graphics primitive

        TESTS::

            sage: u = vector([1,1]); v = vector([2,2,2]); z=(3,3,3)
            sage: plot(u) #test when start=None                                         # needs sage.plot
            Graphics object consisting of 1 graphics primitive

        ::

<<<<<<< HEAD
            sage: plot(u, start=v) #test when coordinate dimension mismatch exists      # needs sage.plot
            Traceback (most recent call last):
            ...
            ValueError: vector coordinates are not of the same dimension
            sage: P = plot(v, start=z)        # test when start coordinates are passed as a tuple   # needs sage.plot
            sage: P = plot(v, start=list(z))  # test when start coordinates are passed as a list    # needs sage.plot
=======
            sage: # needs sage.plot
            sage: plot(u, start=v) #test when coordinate dimension mismatch exists
            Traceback (most recent call last):
            ...
            ValueError: vector coordinates are not of the same dimension
            sage: P = plot(v, start=z)        # test when start coordinates are passed as a tuple
            sage: P = plot(v, start=list(z))  # test when start coordinates are passed as a list
>>>>>>> 04ee0c51
        """
        # Give sensible defaults based on the vector length
        if plot_type is None:
            if len(self)<=3:
                plot_type='arrow'
            else:
                plot_type='step'

        coords = self.list()

        if start is None:
            start = [0]*len(coords)
        elif len(start)!=len(coords):
            raise ValueError("vector coordinates are not of the same dimension")
        else:
            start = list(start)


        if plot_type == 'arrow' or plot_type == 'point':
            dimension = len(coords)
            if dimension == 3:
                from sage.plot.plot3d.shapes2 import line3d, point3d

                if plot_type == 'arrow':
                    return line3d([start, [(u+v) for u,v in zip(coords, start)]], arrow_head=True, **kwds)
                else:
                    return point3d(coords, **kwds)
            elif dimension < 3:
                if dimension < 2:
                    # pad to make 2-dimensional
                    coords.extend([0]*(2-dimension))
                    start.extend([0]*(2-dimension))

                from sage.plot.all import arrow, point
                if plot_type == 'arrow':
                    return arrow(start, [(u+v) for u,v in zip(coords, start)], **kwds)
                else:
                    return point(coords, **kwds)
            else:
                raise ValueError("arrow and point plots require vectors with 3 or fewer components")

        elif plot_type == 'step':
            return self.plot_step(**kwds)
        else:
            raise NotImplementedError("plot_type was unrecognized")

    def plot_step(self, xmin=0, xmax=1, eps=None, res=None,
             connect=True, **kwds):
        r"""
        INPUT:

        -  ``xmin`` - (default: 0) start x position to start
           plotting

        -  ``xmax`` - (default: 1) stop x position to stop
           plotting

        -  ``eps`` - (default: determined by xmax) we view this
           vector as defining a function at the points xmin, xmin + eps, xmin
           + 2\*eps, ...,

        -  ``res`` - (default: all points) total number of
           points to include in the graph

        -  ``connect`` - (default: True) if True draws a line;
           otherwise draw a list of points.


        EXAMPLES::

            sage: eps = 0.1
            sage: v = vector(RDF, [sin(n*eps) for n in range(100)])
            sage: v.plot_step(eps=eps, xmax=5, hue=0)                                   # needs sage.plot
            Graphics object consisting of 1 graphics primitive
        """
        import math
        if res is None:
            res = self.degree()
        if eps is None:
            eps = float(xmax - xmin)/res
        v = []
        x = xmin
        for i in range(0, self.degree(), int(math.ceil(self.degree()/res))):
            y = float(self[i])
            if x > xmax:
                break
            v.append((x,y))
            x += eps
            v.append((x,y))
        from sage.plot.all import line, points
        if connect:
            return line(v, **kwds)
        else:
            return points(v, **kwds)

    cpdef _dot_product_coerce_(left, Vector right):
        """
        Return the dot product of left and right.

        This function works even if the parents are different, the
        degrees have to match however.

        EXAMPLES::

            sage: R.<x> = ZZ[]
            sage: v = vector(RDF, [0,1,2])
            sage: w = vector(R, [x,0,0])
            sage: p = v._dot_product_coerce_(w)
            sage: p
            0
            sage: parent(p)
            Univariate Polynomial Ring in x over Real Double Field

        Zero-dimensional vectors also work correctly::

            sage: v = vector(RDF, [])
            sage: w = vector(R, [])
            sage: parent(v._dot_product_coerce_(w))
            Univariate Polynomial Ring in x over Real Double Field
        """
        if left._degree == 0:
            return (left.coordinate_ring().zero()
                    * right.coordinate_ring().zero())
        cdef list a = left.list(copy=False)
        cdef list b = right.list(copy=False)
        cdef Py_ssize_t i
        z = a[0] * b[0]
        for i in range(1, left._degree):
            z += a[i] * b[i]
        return z

    def dot_product(self, right):
        r"""
        Return the dot product of ``self`` and ``right``, which is the
        sum of the product of the corresponding entries.

        INPUT:

        - ``right`` -- a vector of the same degree as ``self``.
          It does not need to belong to the same parent as ``self``,
          so long as the necessary products and sums are defined.

        OUTPUT:

        If ``self`` and ``right`` are the vectors `\vec{x}` and `\vec{y}`,
        of degree `n`, then this method returns

        .. MATH::

            \sum_{i=1}^{n}x_iy_i

        .. NOTE::

            The :meth:`inner_product` is a more general version of
            this method, and the :meth:`hermitian_inner_product`
            method may be more appropriate if your vectors
            have complex entries.

        EXAMPLES::

            sage: V = FreeModule(ZZ, 3)
            sage: v = V([1,2,3])
            sage: w = V([4,5,6])
            sage: v.dot_product(w)
            32

        ::

            sage: R.<x> = QQ[]
            sage: v = vector([x,x^2,3*x]); w = vector([2*x,x,3+x])
            sage: v*w
            x^3 + 5*x^2 + 9*x
            sage: (x*2*x) + (x^2*x) + (3*x*(3+x))
            x^3 + 5*x^2 + 9*x
            sage: w*v
            x^3 + 5*x^2 + 9*x

        The vectors may be from different vector spaces,
        provided the necessary operations make sense.
        Notice that coercion will generate a result of
        the same type, even if the order of the
        arguments is reversed.::

            sage: v = vector(ZZ, [1,2,3])
            sage: w = vector(FiniteField(3), [0,1,2])
            sage: ip = w.dot_product(v); ip
            2
            sage: ip.parent()
            Finite Field of size 3

            sage: ip = v.dot_product(w); ip
            2
            sage: ip.parent()
            Finite Field of size 3

        The dot product of a vector with itself is the 2-norm, squared. ::

            sage: v = vector(QQ, [3, 4, 7])
            sage: v.dot_product(v) - v.norm()^2                                         # needs sage.symbolic
            0

        TESTS:

        The second argument must be a free module element. ::

            sage: v = vector(QQ, [1,2])
            sage: v.dot_product('junk')
            Traceback (most recent call last):
            ...
            TypeError: Cannot convert str to sage.modules.free_module_element.FreeModuleElement

        The degrees of the arguments must match. ::

            sage: v = vector(QQ, [1,2])
            sage: w = vector(QQ, [1,2,3])
            sage: v.dot_product(w)
            Traceback (most recent call last):
            ...
            ArithmeticError: degrees (2 and 3) must be the same

        Check that vectors with different base rings play out nicely (:trac:`3103`)::

            sage: vector(CDF, [2, 2]) * vector(ZZ, [1, 3])
            8.0

        Zero-dimensional vectors work::

            sage: v = vector(ZZ, [])
            sage: v.dot_product(v)
            0

        TESTS:

        Check for :trac:`33814`::

            sage: rings = [ZZ, QQ, RDF, ZZ['x']]
            sage: rings += [RR]                                                         # needs sage.rings.real_mpfr
<<<<<<< HEAD
            sage: rings += [GF(2), GF(3), GF(4)]                                        # needs sage.rings.finite_rings
=======
            sage: rings += [GF(2), GF(3)]
            sage: rings += [GF(4)]                                                      # needs sage.rings.finite_rings
>>>>>>> 04ee0c51
            sage: for R in rings:
            ....:     _ = (R**0)().dot_product((R**0)())
        """
        cdef FreeModuleElement r = <FreeModuleElement?>right
        if self._parent is r._parent:
            # If the parents are equal, the degree is also equal
            if self._degree == 0:
                return self._parent.coordinate_ring().zero()
            return self._dot_product_(r)
        if self._degree != r._degree:
            raise ArithmeticError("degrees (%s and %s) must be the same"%(self.degree(), right.degree()))
        # Base rings are not equal => use dot product with coercion
        return self._dot_product_coerce_(r)

    def cross_product(self, right):
        """
        Return the cross product of self and right, which is only defined
        for vectors of length 3 or 7.

        INPUT:

        - ``right`` - A vector of the same size as ``self``, either
          degree three or degree seven.

        OUTPUT:

        The cross product (vector product) of ``self`` and ``right``,
        a vector of the same size of ``self`` and ``right``.

        This product is performed under the assumption that the basis
        vectors are orthonormal. See the method
        :meth:`~sage.manifolds.differentiable.vectorfield.VectorField.cross_product`
        of vector fields for more general cases.

        EXAMPLES::

            sage: v = vector([1,2,3]); w = vector([0,5,-9])
            sage: v.cross_product(v)
            (0, 0, 0)
            sage: u = v.cross_product(w); u
            (-33, 9, 5)
            sage: u.dot_product(v)
            0
            sage: u.dot_product(w)
            0

        The cross product is defined for degree seven vectors as well:
        see :wikipedia:`Cross_product`.
        The 3-D cross product is achieved using the quaternions,
        whereas the 7-D cross product is achieved using the octonions. ::

            sage: u = vector(QQ, [1, -1/3, 57, -9, 56/4, -4,1])
            sage: v = vector(QQ, [37, 55, -99/57, 9, -12, 11/3, 4/98])
            sage: u.cross_product(v)
            (1394815/2793, -2808401/2793, 39492/49, -48737/399, -9151880/2793, 62513/2793, -326603/171)

        The degree seven cross product is anticommutative. ::

            sage: u.cross_product(v) + v.cross_product(u)
            (0, 0, 0, 0, 0, 0, 0)

        The degree seven cross product is distributive across addition. ::

            sage: v = vector([-12, -8/9, 42, 89, -37, 60/99, 73])
            sage: u = vector([31, -42/7, 97, 80, 30/55, -32, 64])
            sage: w = vector([-25/4, 40, -89, -91, -72/7, 79, 58])
            sage: v.cross_product(u + w) - (v.cross_product(u) + v.cross_product(w))
            (0, 0, 0, 0, 0, 0, 0)

        The degree seven cross product respects scalar multiplication. ::

            sage: v = vector([2, 17, -11/5, 21, -6, 2/17, 16])
            sage: u = vector([-8, 9, -21, -6, -5/3, 12, 99])
            sage: (5*v).cross_product(u) - 5*(v.cross_product(u))
            (0, 0, 0, 0, 0, 0, 0)
            sage: v.cross_product(5*u) - 5*(v.cross_product(u))
            (0, 0, 0, 0, 0, 0, 0)
            sage: (5*v).cross_product(u) - (v.cross_product(5*u))
            (0, 0, 0, 0, 0, 0, 0)

        The degree seven cross product respects the scalar triple product. ::

            sage: v = vector([2,6,-7/4,-9/12,-7,12,9])
            sage: u = vector([22,-7,-9/11,12,15,15/7,11])
            sage: w = vector([-11,17,19,-12/5,44,21/56,-8])
            sage: v.dot_product(u.cross_product(w)) - w.dot_product(v.cross_product(u))
            0

        TESTS:

        Both vectors need to be of length three or both vectors need to be of length seven. ::

            sage: u = vector(range(7))
            sage: v = vector(range(3))
            sage: u.cross_product(v)
            Traceback (most recent call last):
            ...
            TypeError: Cross product only defined for vectors of length three or seven, not (7 and 3)

        AUTHOR:

        Billy Wonderly (2010-05-11), Added 7-D Cross Product
        """
        if not isinstance(right, FreeModuleElement):
            raise TypeError("right must be a free module element")
        r = right.list(copy=False)
        l = self.list(copy=False)
        if len(r) == 3 and len(l) == 3:
            return vector([l[1]*r[2] - l[2]*r[1],
                           l[2]*r[0] - l[0]*r[2],
                           l[0]*r[1] - l[1]*r[0]])

        elif len(r) == 7 and len(l) == 7:
            return vector([l[1]*r[3] - l[3]*r[1] + l[2]*r[6] - l[6]*r[2] + l[4]*r[5] - l[5]*r[4],
                           l[2]*r[4] - l[4]*r[2] + l[3]*r[0] - l[0]*r[3] + l[5]*r[6] - l[6]*r[5],
                           l[3]*r[5] - l[5]*r[3] + l[4]*r[1] - l[1]*r[4] + l[6]*r[0] - l[0]*r[6],
                           l[4]*r[6] - l[6]*r[4] + l[5]*r[2] - l[2]*r[5] + l[0]*r[1] - l[1]*r[0],
                           l[5]*r[0] - l[0]*r[5] + l[6]*r[3] - l[3]*r[6] + l[1]*r[2] - l[2]*r[1],
                           l[6]*r[1] - l[1]*r[6] + l[0]*r[4] - l[4]*r[0] + l[2]*r[3] - l[3]*r[2],
                           l[0]*r[2] - l[2]*r[0] + l[1]*r[5] - l[5]*r[1] + l[3]*r[4] - l[4]*r[3]])

        else:
            raise TypeError("Cross product only defined for vectors of length three or seven, not (%s and %s)" % (len(l), len(r)))

    def cross_product_matrix(self):
        r"""
        Return the matrix which describes a cross product
        between ``self`` and some other vector.

        This operation is sometimes written using the hat operator:
        see :wikipedia:`Hat_operator#Cross_product`.
        It is only defined for vectors of length 3 or 7.
        For a vector `v` the cross product matrix `\hat{v}`
        is a matrix which satisfies `\hat{v} \cdot w = v \times w`
        and also `w \cdot \hat{v} = w \times v` for all vectors `w`.
        The basis vectors are assumed to be orthonormal.

        OUTPUT:

        The cross product matrix of this vector.

        EXAMPLES::

            sage: v = vector([1, 2, 3])
            sage: vh = v.cross_product_matrix()
            sage: vh
            [ 0 -3  2]
            [ 3  0 -1]
            [-2  1  0]
            sage: w = random_vector(3, x=1, y=100)
            sage: vh*w == v.cross_product(w)
            True
            sage: w*vh == w.cross_product(v)
            True
            sage: vh.is_alternating()
            True

        TESTS::

<<<<<<< HEAD
            sage: F = GF(previous_prime(2^32))                                          # needs sage.rings.finite_rings
            sage: v = random_vector(F, 3)                                               # needs sage.rings.finite_rings
            sage: w = random_vector(F, 3)                                               # needs sage.rings.finite_rings
=======
            sage: # needs sage.rings.finite_rings
            sage: F = GF(previous_prime(2^32))
            sage: v = random_vector(F, 3)
            sage: w = random_vector(F, 3)
>>>>>>> 04ee0c51
            sage: vh = v.cross_product_matrix()
            sage: vh*w == v.cross_product(w)
            True
            sage: w*vh == w.cross_product(v)
            True
            sage: vh.is_alternating()
            True
            sage: v = random_vector(F, 7)                                               # needs sage.rings.finite_rings
            sage: w = random_vector(F, 7)                                               # needs sage.rings.finite_rings
            sage: vh = v.cross_product_matrix()
            sage: vh*w == v.cross_product(w)
            True
            sage: w*vh == w.cross_product(v)
            True
            sage: vh.is_alternating()
            True
            sage: random_vector(F, 5).cross_product_matrix()                            # needs sage.rings.finite_rings
            Traceback (most recent call last):
            ...
            TypeError: Cross product only defined for vectors of length three or seven, not 5
        """
        from sage.matrix.matrix_space import MatrixSpace
        rank = self.parent().rank()
        R = self.base_ring()
        zero = R.zero()
        if rank == 3:
            MS = MatrixSpace(R, rank, rank, sparse=self.is_sparse())
            s = self.list(copy=False)
            return MS([
                [ zero, -s[2],  s[1]],
                [ s[2],  zero, -s[0]],
                [-s[1],  s[0],  zero]])
        elif rank == 7:
            MS = MatrixSpace(R, rank, rank, sparse=self.is_sparse())
            s = self.list(copy=False)
            return MS([
                [ zero, -s[3], -s[6],  s[1], -s[5],  s[4],  s[2]],
                [ s[3],  zero, -s[4], -s[0],  s[2], -s[6],  s[5]],
                [ s[6],  s[4],  zero, -s[5], -s[1],  s[3], -s[0]],
                [-s[1],  s[0],  s[5],  zero, -s[6], -s[2],  s[4]],
                [ s[5], -s[2],  s[1],  s[6],  zero, -s[0], -s[3]],
                [-s[4],  s[6], -s[3],  s[2],  s[0],  zero, -s[1]],
                [-s[2], -s[5],  s[0], -s[4],  s[3],  s[1],  zero]])
        else:
            raise TypeError("Cross product only defined for vectors of length three or seven, not {}".format(rank))

    def pairwise_product(self, right):
        """
        Return the pairwise product of self and right, which is a vector of
        the products of the corresponding entries.

        INPUT:


        -  ``right`` - vector of the same degree as self. It
           need not be in the same vector space as self, as long as the
           coefficients can be multiplied.


        EXAMPLES::

            sage: V = FreeModule(ZZ, 3)
            sage: v = V([1,2,3])
            sage: w = V([4,5,6])
            sage: v.pairwise_product(w)
            (4, 10, 18)
            sage: sum(v.pairwise_product(w)) == v.dot_product(w)
            True

        ::

            sage: W = VectorSpace(GF(3), 3)
            sage: w = W([0,1,2])
            sage: w.pairwise_product(v)
            (0, 2, 0)
            sage: w.pairwise_product(v).parent()
            Vector space of dimension 3 over Finite Field of size 3

        Implicit coercion is well defined (regardless of order), so we
        get 2 even if we do the dot product in the other order.

        ::

            sage: v.pairwise_product(w).parent()
            Vector space of dimension 3 over Finite Field of size 3

        TESTS::

        ::

            sage: parent(vector(ZZ,[1,2]).pairwise_product(vector(ZZ,[1,2])))
            Ambient free module of rank 2 over the principal ideal domain Integer Ring
            sage: parent(vector(ZZ,[1,2]).pairwise_product(vector(QQ,[1,2])))
            Vector space of dimension 2 over Rational Field
            sage: parent(vector(QQ,[1,2]).pairwise_product(vector(ZZ,[1,2])))
            Vector space of dimension 2 over Rational Field
            sage: parent(vector(QQ,[1,2]).pairwise_product(vector(QQ,[1,2])))
            Vector space of dimension 2 over Rational Field

        ::

            sage: parent(vector(QQ,[1,2,3,4]).pairwise_product(vector(ZZ['x'],[1,2,3,4])))
            Ambient free module of rank 4 over the principal ideal domain Univariate Polynomial Ring in x over Rational Field
            sage: parent(vector(ZZ['x'],[1,2,3,4]).pairwise_product(vector(QQ,[1,2,3,4])))
            Ambient free module of rank 4 over the principal ideal domain Univariate Polynomial Ring in x over Rational Field

        ::

            sage: parent(vector(QQ,[1,2,3,4]).pairwise_product(vector(ZZ['x']['y'],[1,2,3,4])))
            Ambient free module of rank 4 over the integral domain
             Univariate Polynomial Ring in y over Univariate Polynomial Ring in x over Rational Field
            sage: parent(vector(ZZ['x']['y'],[1,2,3,4]).pairwise_product(vector(QQ,[1,2,3,4])))
            Ambient free module of rank 4 over the integral domain
             Univariate Polynomial Ring in y over Univariate Polynomial Ring in x over Rational Field

        ::

            sage: parent(vector(QQ['x'],[1,2,3,4]).pairwise_product(vector(ZZ['x']['y'],[1,2,3,4])))
            Ambient free module of rank 4 over the integral domain
             Univariate Polynomial Ring in y over Univariate Polynomial Ring in x over Rational Field
            sage: parent(vector(ZZ['x']['y'],[1,2,3,4]).pairwise_product(vector(QQ['x'],[1,2,3,4])))
            Ambient free module of rank 4 over the integral domain
             Univariate Polynomial Ring in y over Univariate Polynomial Ring in x over Rational Field

        ::

            sage: parent(vector(QQ['y'],[1,2,3,4]).pairwise_product(vector(ZZ['x']['y'],[1,2,3,4])))
            Ambient free module of rank 4 over the integral domain
             Univariate Polynomial Ring in y over Univariate Polynomial Ring in x over Rational Field
            sage: parent(vector(ZZ['x']['y'],[1,2,3,4]).pairwise_product(vector(QQ['y'],[1,2,3,4])))
            Ambient free module of rank 4 over the integral domain
             Univariate Polynomial Ring in y over Univariate Polynomial Ring in x over Rational Field

        ::

            sage: parent(vector(ZZ['x'],[1,2,3,4]).pairwise_product(vector(ZZ['y'],[1,2,3,4])))
            Traceback (most recent call last):
            ...
            TypeError: no common canonical parent for objects with parents:
            'Ambient free module of rank 4 over the integral domain Univariate Polynomial Ring in x over Integer Ring' and
            'Ambient free module of rank 4 over the integral domain Univariate Polynomial Ring in y over Integer Ring'
            sage: parent(vector(ZZ['x'],[1,2,3,4]).pairwise_product(vector(QQ['y'],[1,2,3,4])))
            Traceback (most recent call last):
            ...
            TypeError: no common canonical parent for objects with parents:
            'Ambient free module of rank 4 over the integral domain Univariate Polynomial Ring in x over Integer Ring' and
            'Ambient free module of rank 4 over the principal ideal domain Univariate Polynomial Ring in y over Rational Field'
            sage: parent(vector(QQ['x'],[1,2,3,4]).pairwise_product(vector(ZZ['y'],[1,2,3,4])))
            Traceback (most recent call last):
            ...
            TypeError: no common canonical parent for objects with parents:
            'Ambient free module of rank 4 over the principal ideal domain Univariate Polynomial Ring in x over Rational Field' and
            'Ambient free module of rank 4 over the integral domain Univariate Polynomial Ring in y over Integer Ring'
            sage: parent(vector(QQ['x'],[1,2,3,4]).pairwise_product(vector(QQ['y'],[1,2,3,4])))
            Traceback (most recent call last):
            ...
            TypeError: no common canonical parent for objects with parents:
            'Ambient free module of rank 4 over the principal ideal domain Univariate Polynomial Ring in x over Rational Field' and
            'Ambient free module of rank 4 over the principal ideal domain Univariate Polynomial Ring in y over Rational Field'
            sage: v = vector({1: 1, 3: 2})  # test sparse vectors
            sage: w = vector({0: 6, 3: -4})
            sage: v.pairwise_product(w)
            (0, 0, 0, -8)
            sage: w.pairwise_product(v) == v.pairwise_product(w)
            True
        """
        if not isinstance(right, FreeModuleElement):
            raise TypeError("right must be a free module element")
        if self._parent is not (<FreeModuleElement>right)._parent:
            self, right = canonical_coercion(self, right)
        return self._pairwise_product_(right)

    def _variables(self):
        """
        Return the ordered variable of self, as defined by the basering.

        EXAMPLES::

            sage: R.<x,y,z> = QQ[]
            sage: vector([x, y, 3])._variables()
            [x, y, z]
            sage: vector(SR, [x, y, 3])._variables()                                    # needs sage.symbolic
            Traceback (most recent call last):
            ...
            ValueError: Unable to determine ordered variable names for Symbolic Ring
            sage: v(x, y, z) = (-y, x, 0)                                               # needs sage.symbolic
            sage: v._variables()                                                        # needs sage.symbolic
            [(x, y, z) |--> x, (x, y, z) |--> y, (x, y, z) |--> z]
        """
        R = self._parent.base_ring()
        try:
            var_names = R.variable_names()
        except ValueError:
            if hasattr(R, 'arguments'):
                var_names = R.arguments()
            else:
                raise ValueError("Unable to determine ordered variable names for %s" % R)
        return [R(x) for x in var_names]

    def div(self, variables=None):
        """
        Return the divergence of this vector function.

        EXAMPLES::

            sage: R.<x,y,z> = QQ[]
            sage: vector([x, y, z]).div()
            3
            sage: vector([x*y, y*z, z*x]).div()
            x + y + z

            sage: R.<x,y,z,w> = QQ[]
            sage: vector([x*y, y*z, z*x]).div([x, y, z])
            x + y + z
            sage: vector([x*y, y*z, z*x]).div([z, x, y])
            0
            sage: vector([x*y, y*z, z*x]).div([x, y, w])
            y + z

            sage: vector(SR, [x*y, y*z, z*x]).div()                                     # needs sage.symbolic
            Traceback (most recent call last):
            ...
            ValueError: Unable to determine ordered variable names for Symbolic Ring
            sage: vector(SR, [x*y, y*z, z*x]).div([x, y, z])                            # needs sage.symbolic
            x + y + z

        .. SEEALSO::

            :meth:`~sage.manifolds.differentiable.tensorfield.TensorField.divergence`
            of vector fields on Euclidean spaces (and more generally
            pseudo-Riemannian manifolds), in particular for computing the
            divergence in curvilinear coordinates.

        """
        if variables is None:
            variables = self._variables()
        if len(variables) != len(self):
            raise ValueError("number of variables must equal dimension of self")
        return sum(c.derivative(x) for (c, x) in zip(self, variables))

    def curl(self, variables=None):
        """
        Return the curl of this two-dimensional or three-dimensional
        vector function.

        EXAMPLES::

            sage: R.<x,y,z> = QQ[]
            sage: vector([-y, x, 0]).curl()
            (0, 0, 2)
            sage: vector([y, -x, x*y*z]).curl()
            (x*z, -y*z, -2)
            sage: vector([y^2, 0, 0]).curl()
            (0, 0, -2*y)
            sage: (R^3).random_element().curl().div()
            0

        For rings where the variable order is not well defined, it must be
        defined explicitly::

            sage: v = vector(SR, [-y, x, 0])                                            # needs sage.symbolic
            sage: v.curl()                                                              # needs sage.symbolic
            Traceback (most recent call last):
            ...
            ValueError: Unable to determine ordered variable names for Symbolic Ring
            sage: v.curl([x, y, z])                                                     # needs sage.symbolic
            (0, 0, 2)

        Note that callable vectors have well defined variable orderings::

            sage: v(x, y, z) = (-y, x, 0)                                               # needs sage.symbolic
            sage: v.curl()                                                              # needs sage.symbolic
            (x, y, z) |--> (0, 0, 2)

        In two dimensions, this returns a scalar value::

            sage: R.<x,y> = QQ[]
            sage: vector([-y, x]).curl()
            2

        .. SEEALSO::

            :meth:`~sage.manifolds.differentiable.vectorfield.VectorField.curl`
            of vector fields on Euclidean spaces (and more generally
            pseudo-Riemannian manifolds), in particular for computing the curl
            in curvilinear coordinates.

        """
        if len(self) == 3:
            if variables is None:
                variables = self._variables()
            if len(variables) != 3:
                raise ValueError("exactly 3 variables must be provided")
            x, y, z = variables
            Fx, Fy, Fz = self
            return self.parent([Fz.derivative(y) - Fy.derivative(z),
                                Fx.derivative(z) - Fz.derivative(x),
                                Fy.derivative(x) - Fx.derivative(y)])

        if len(self) == 2:
            if variables is None:
                variables = self._variables()
            if len(variables) != 2:
                raise ValueError("exactly 2 variables must be provided")
            x, y = variables
            Fx, Fy = self
            return Fy.derivative(x) - Fx.derivative(y)

        raise TypeError("curl only defined for 2 or 3 dimensions")

    def element(self):
        """
        Simply returns self.  This is useful, since for many objects,
        self.element() returns a vector corresponding to self.

        EXAMPLES::

            sage: v = vector([1/2,2/5,0]); v
            (1/2, 2/5, 0)
            sage: v.element()
            (1/2, 2/5, 0)
        """
        return self


    def monic(self):
        """
        Return this vector divided through by the first nonzero entry of
        this vector.

        EXAMPLES::

            sage: v = vector(QQ, [0, 4/3, 5, 1, 2])
            sage: v.monic()
            (0, 1, 15/4, 3/4, 3/2)
            sage: v = vector(QQ, [])
            sage: v.monic()
            ()
        """
        cdef Py_ssize_t i
        for i in range(self._degree):
            if self[i]:
                return (~self[i]) * self
        return self

    def normalized(self, p=__two__):
        """
        Return the input vector divided by the p-norm.

        INPUT:

        * "p" - default: 2 - p value for the norm

        EXAMPLES::

            sage: v = vector(QQ, [4, 1, 3, 2])
            sage: v.normalized()                                                        # needs sage.symbolic
            (2/15*sqrt(30), 1/30*sqrt(30), 1/10*sqrt(30), 1/15*sqrt(30))
            sage: sum(v.normalized(1))
            1

        Note that normalizing the vector may change the base ring::

            sage: v.base_ring() == v.normalized().base_ring()                           # needs sage.symbolic
            False
            sage: u = vector(RDF, [-3, 4, 6, 9])
            sage: u.base_ring() == u.normalized().base_ring()
            True
        """
        return self / self.norm(p)

    def conjugate(self):
        r"""
        Returns a vector where every entry has been replaced by its complex conjugate.

        OUTPUT:

        A vector of the same length, over the same ring,
        but with each entry replaced by the complex conjugate, as
        implemented by the ``conjugate()`` method for elements of
        the base ring, which is presently always complex conjugation.

        EXAMPLES::

            sage: v = vector(CDF, [2.3 - 5.4*I, -1.7 + 3.6*I])                          # needs sage.symbolic
            sage: w = v.conjugate(); w                                                  # needs sage.symbolic
            (2.3 + 5.4*I, -1.7 - 3.6*I)
            sage: w.parent()                                                            # needs sage.symbolic
            Vector space of dimension 2 over Complex Double Field

        Even if conjugation seems nonsensical over a certain ring, this
        method for vectors cooperates silently. ::

            sage: u = vector(ZZ, range(6))
            sage: u.conjugate()
            (0, 1, 2, 3, 4, 5)

        Sage implements a few specialized subfields of the complex numbers,
        such as the cyclotomic fields.  This example uses such a field
        containing a primitive 7-th root of unity named ``a``. ::

            sage: # needs sage.rings.number_field
            sage: F.<a> = CyclotomicField(7)
            sage: v = vector(F, [a^i for i in range(7)])
            sage: v
            (1, a, a^2, a^3, a^4, a^5, -a^5 - a^4 - a^3 - a^2 - a - 1)
            sage: v.conjugate()
            (1, -a^5 - a^4 - a^3 - a^2 - a - 1, a^5, a^4, a^3, a^2, a)

        Sparse vectors are returned as such. ::

            sage: # needs sage.symbolic
            sage: v = vector(CC, {1: 5 - 6*I, 3: -7*I}); v
            (0.000000000000000, 5.00000000000000 - 6.00000000000000*I, 0.000000000000000, -7.00000000000000*I)
            sage: v.is_sparse()
            True
            sage: vc = v.conjugate(); vc
            (0.000000000000000, 5.00000000000000 + 6.00000000000000*I, 0.000000000000000, 7.00000000000000*I)
            sage: vc.conjugate()
            (0.000000000000000, 5.00000000000000 - 6.00000000000000*I, 0.000000000000000, -7.00000000000000*I)

        TESTS::

            sage: n = 15
            sage: x = vector(CDF, [sin(i*pi/n)+cos(i*pi/n)*I for i in range(n)])        # needs sage.symbolic
            sage: x + x.conjugate() in RDF^n                                            # needs sage.symbolic
            True
            sage: I*(x - x.conjugate()) in RDF^n                                        # needs sage.symbolic
            True

        The parent of the conjugate is the same as that of the original vector.
        We test this by building a specialized vector space with a non-standard
        inner product, and constructing a test vector in this space. ::

            sage: V = VectorSpace(CDF, 2, inner_product_matrix=[[2,1],[1,5]])
            sage: v = vector(CDF, [2-3*I, 4+5*I])
            sage: w = V(v)
            sage: w.parent()
            Ambient quadratic space of dimension 2 over Complex Double Field
            Inner product matrix:
            [2.0 1.0]
            [1.0 5.0]
            sage: w.conjugate().parent()
            Ambient quadratic space of dimension 2 over Complex Double Field
            Inner product matrix:
            [2.0 1.0]
            [1.0 5.0]
        """
        V = self.parent()
        R = self.base_ring()
        if self.is_sparse():
            # this could be a dictionary comprehension in Python 3
            entries = {}
            for index, entry in self.iteritems():
                entries[index] = entry.conjugate()
        else:
            entries = [entry.conjugate() for entry in self]
        return V(vector(R, self._degree, entries))

    def inner_product(self, right):
        r"""
        Returns the inner product of ``self`` and ``right``,
        possibly using an inner product matrix from the parent of ``self``.

        INPUT:

        - ``right`` - a vector of the same degree as ``self``

        OUTPUT:

        If the parent vector space does not have an inner product
        matrix defined, then this is the usual dot product
        (:meth:`dot_product`).  If ``self`` and ``right`` are
        considered as single column matrices, `\vec{x}` and `\vec{y}`,
        and `A` is the inner product matrix, then this method computes

        .. MATH::

            \left(\vec{x}\right)^tA\vec{y}

        where `t` indicates the transpose.

        .. NOTE::

            If your vectors have complex entries, the
            :meth:`hermitian_inner_product` may be more
            appropriate for your purposes.

        EXAMPLES::

            sage: v = vector(QQ, [1,2,3])
            sage: w = vector(QQ, [-1,2,-3])
            sage: v.inner_product(w)
            -6
            sage: v.inner_product(w) == v.dot_product(w)
            True

        The vector space or free module that is the parent to
        ``self`` can have an inner product matrix defined, which
        will be used by this method.  This matrix will be passed
        through to subspaces. ::

            sage: ipm = matrix(ZZ,[[2,0,-1], [0,2,0], [-1,0,6]])
            sage: M = FreeModule(ZZ, 3, inner_product_matrix=ipm)
            sage: v = M([1,0,0])
            sage: v.inner_product(v)
            2
            sage: K = M.span_of_basis([[0/2,-1/2,-1/2], [0,1/2,-1/2], [2,0,0]])
            sage: (K.0).inner_product(K.0)
            2
            sage: w = M([1,3,-1])
            sage: v = M([2,-4,5])
            sage: w.row()*ipm*v.column() == w.inner_product(v)
            True

        Note that the inner product matrix comes from the parent of ``self``.
        So if a vector is not an element of the correct parent, the result
        could be a source of confusion.  ::

            sage: V = VectorSpace(QQ, 2, inner_product_matrix=[[1,2],[2,1]])
            sage: v = V([12, -10])
            sage: w = vector(QQ, [10,12])
            sage: v.inner_product(w)
            88
            sage: w.inner_product(v)
            0
            sage: w = V(w)
            sage: w.inner_product(v)
            88

        .. NOTE::

            The use of an inner product matrix makes no restrictions on
            the nature of the matrix.  In particular, in this context it
            need not be Hermitian and positive-definite (as it is in the
            example above).

        TESTS:

        Most error handling occurs in the :meth:`dot_product` method.
        But with an inner product defined, this method will check
        that the input is a vector or free module element. ::

            sage: W = VectorSpace(RDF, 2, inner_product_matrix=matrix(RDF, 2, [1.0,2.0,3.0,4.0]))
            sage: v = W([2.0, 4.0])
            sage: v.inner_product(5)
            Traceback (most recent call last):
            ...
            TypeError: right must be a free module element
        """
        if self.parent().is_ambient() and self.parent()._inner_product_is_dot_product():
            return self.dot_product(right)
        if not isinstance(right, FreeModuleElement):
            raise TypeError("right must be a free module element")
        M = self.parent()
        if M.is_ambient() or M.uses_ambient_inner_product():
            A = M.ambient_module().inner_product_matrix()
            return A.linear_combination_of_rows(self).dot_product(right)
        else:
            A = M.inner_product_matrix()
            v = M.coordinate_vector(self)
            w = M.coordinate_vector(right)
            return A.linear_combination_of_rows(v).dot_product(w)

    def outer_product(self, right):
        r"""
        Returns a matrix, the outer product of two vectors ``self`` and ``right``.

        INPUT:

        - ``right`` - a vector (or free module element) of any size, whose
          elements are compatible (with regard to multiplication) with the
          elements of ``self``.

        OUTPUT:

        The outer product of two vectors `x` and `y` (respectively
        ``self`` and ``right``) can be described several ways.  If we
        interpret `x` as a `m\times 1` matrix and interpret `y` as a
        `1\times n` matrix, then the outer product is the `m\times n`
        matrix from the usual matrix product `xy`.  Notice how this
        is the "opposite" in some ways from an inner product (which
        would require `m=n`).

        If we just consider vectors, use each entry of `x` to create
        a scalar multiples of the vector `y` and use these vectors as
        the rows of a matrix.  Or use each entry of `y` to create a
        scalar multiples of `x` and use these vectors as the columns
        of a matrix.

        EXAMPLES::

            sage: u = vector(QQ, [1/2, 1/3, 1/4, 1/5])
            sage: v = vector(ZZ, [60, 180, 600])
            sage: u.outer_product(v)
            [ 30  90 300]
            [ 20  60 200]
            [ 15  45 150]
            [ 12  36 120]
            sage: M = v.outer_product(u); M
            [ 30  20  15  12]
            [ 90  60  45  36]
            [300 200 150 120]
            sage: M.parent()
            Full MatrixSpace of 3 by 4 dense matrices over Rational Field

        The more general :meth:`sage.matrix.matrix2.tensor_product` is an
        operation on a pair of matrices.  If we construct a pair of vectors
        as a column vector and a row vector, then an outer product and a
        tensor product are identical.  Thus `tensor_product` is a synonym
        for this method.  ::

            sage: u = vector(QQ, [1/2, 1/3, 1/4, 1/5])
            sage: v = vector(ZZ, [60, 180, 600])
            sage: u.tensor_product(v) == (u.column()).tensor_product(v.row())
            True

        The result is always a dense matrix, no matter if the two
        vectors are, or are not, dense.  ::

            sage: d = vector(ZZ,[4,5], sparse=False)
            sage: s = vector(ZZ, [1,2,3], sparse=True)
            sage: dd = d.outer_product(d)
            sage: ds = d.outer_product(s)
            sage: sd = s.outer_product(d)
            sage: ss = s.outer_product(s)
            sage: all([dd.is_dense(), ds.is_dense(), sd.is_dense(), dd.is_dense()])
            True

        Vectors with no entries do the right thing.  ::

            sage: v = vector(ZZ, [])
            sage: z = v.outer_product(v)
            sage: z.parent()
            Full MatrixSpace of 0 by 0 dense matrices over Integer Ring

        There is a fair amount of latitude in the value of the ``right``
        vector, and the matrix that results can have entries from a new
        ring large enough to contain the result. If you know better,
        you can sometimes bring the result down to a less general ring.  ::

            sage: R.<t> = ZZ[]
            sage: v = vector(R, [12, 24*t])
            sage: w = vector(QQ, [1/2, 1/3, 1/4])
            sage: op = v.outer_product(w)
            sage: op
            [   6    4    3]
            [12*t  8*t  6*t]
            sage: op.base_ring()
            Univariate Polynomial Ring in t over Rational Field
            sage: m = op.change_ring(R); m
            [   6    4    3]
            [12*t  8*t  6*t]
            sage: m.base_ring()
            Univariate Polynomial Ring in t over Integer Ring

        But some inputs are not compatible, even if vectors. ::

            sage: w = vector(GF(5), [1,2])
            sage: v = vector(GF(7), [1,2,3,4])
            sage: z = w.outer_product(v)                                                # needs sage.rings.finite_rings
            Traceback (most recent call last):
            ...
            TypeError: unsupported operand parent(s) for *:
            'Full MatrixSpace of 2 by 1 dense matrices over Finite Field of size 5' and
            'Full MatrixSpace of 1 by 4 dense matrices over Finite Field of size 7'

        And some inputs don't make any sense at all. ::

            sage: w=vector(QQ, [5,10])
            sage: z=w.outer_product(6)
            Traceback (most recent call last):
            ...
            TypeError: right operand in an outer product must be a vector,
            not an element of Integer Ring
        """
        if not isinstance(right, FreeModuleElement):
            raise TypeError('right operand in an outer product must be a vector, not an element of %s' % right.parent())
        return self.column()*right.row()

    # tensor product is an alias in the special case of two vectors
    tensor_product = outer_product

    def hermitian_inner_product(self, right):
        r"""
        Returns the dot product, but with the entries of the first vector
        conjugated beforehand.

        INPUT:

        - ``right`` - a vector of the same degree as ``self``

        OUTPUT:

        If ``self`` and ``right`` are the vectors `\vec{x}` and
        `\vec{y}` of degree `n` then this routine computes

        .. MATH::

            \sum_{i=1}^{n}\overline{x}_i{y}_i

        where the bar indicates complex conjugation.

        .. NOTE::

            If your vectors do not contain complex entries, then
            :meth:`dot_product` will return the same result without
            the overhead of conjugating elements of ``self``.

            If you are not computing a weighted inner product, and
            your vectors do not have complex entries, then the
            :meth:`dot_product` will return the same result.

        EXAMPLES::

            sage: # needs sage.symbolic
            sage: v = vector(CDF, [2+3*I, 5-4*I])
            sage: w = vector(CDF, [6-4*I, 2+3*I])
            sage: v.hermitian_inner_product(w)
            -2.0 - 3.0*I

        Sage implements a few specialized fields over the complex numbers,
        such as cyclotomic fields and quadratic number fields.  So long as
        the base rings have a conjugate method, then the Hermitian inner
        product will be available. ::

            sage: # needs sage.rings.number_field
            sage: Q.<a> = QuadraticField(-7)
            sage: a^2
            -7
            sage: v = vector(Q, [3+a, 5-2*a])
            sage: w = vector(Q, [6, 4+3*a])
            sage: v.hermitian_inner_product(w)
            17*a - 4

        The Hermitian inner product should be additive in
        each argument (we only need to test one), linear
        in each argument (with conjugation on the first scalar),
        and anti-commutative. ::

            sage: # needs sage.symbolic
            sage: alpha = CDF(5.0 + 3.0*I)
            sage: u = vector(CDF, [2+4*I, -3+5*I, 2-7*I])
            sage: v = vector(CDF, [-1+3*I, 5+4*I, 9-2*I])
            sage: w = vector(CDF, [8+3*I, -4+7*I, 3-6*I])
            sage: (u+v).hermitian_inner_product(w) == u.hermitian_inner_product(w) + v.hermitian_inner_product(w)
            True
            sage: (alpha*u).hermitian_inner_product(w) == alpha.conjugate()*u.hermitian_inner_product(w)
            True
            sage: u.hermitian_inner_product(alpha*w) == alpha*u.hermitian_inner_product(w)
            True
            sage: u.hermitian_inner_product(v) == v.hermitian_inner_product(u).conjugate()
            True

        For vectors with complex entries, the Hermitian inner product
        has a more natural relationship with the 2-norm (which is the
        default for the :meth:`norm` method). The norm squared equals
        the Hermitian inner product of the vector with itself.  ::

            sage: v = vector(CDF, [-0.66+0.47*I, -0.60+0.91*I, -0.62-0.87*I, 0.53+0.32*I])
            sage: abs(v.norm()^2 - v.hermitian_inner_product(v)) < 1.0e-10
            True

        TESTS:

        This method is built on the :meth:`dot_product` method,
        which allows for a wide variety of inputs.  Any error
        handling happens there. ::

            sage: v = vector(CDF, [2+3*I])
            sage: w = vector(CDF, [5+2*I, 3+9*I])
            sage: v.hermitian_inner_product(w)
            Traceback (most recent call last):
            ...
            ArithmeticError: degrees (1 and 2) must be the same
        """
        return (self.conjugate()).dot_product(right)

    def is_dense(self):
        """
        Return ``True`` if this is a dense vector, which is just a
        statement about the data structure, not the number of nonzero
        entries.

        EXAMPLES::

            sage: vector([1/2, 2/5, 0]).is_dense()
            True
            sage: vector([1/2, 2/5, 0], sparse=True).is_dense()
            False
        """
        return self.is_dense_c()

    cdef bint is_dense_c(self):
        return self.parent().is_dense()

    def is_sparse(self):
        """
        Return ``True`` if this is a sparse vector, which is just a
        statement about the data structure, not the number of nonzero
        entries.

        EXAMPLES::

            sage: vector([1/2, 2/5, 0]).is_sparse()
            False
            sage: vector([1/2, 2/5, 0], sparse=True).is_sparse()
            True
        """
        return self.is_sparse_c()

    cdef bint is_sparse_c(self):
        return self.parent().is_sparse()

    def is_vector(self):
        """
        Return ``True``, since this is a vector.

        EXAMPLES::

            sage: vector([1/2, 2/5, 0]).is_vector()
            True
        """
        return True

    def _macaulay2_(self, macaulay2=None):
        r"""
        Convert this vector to a Macaulay2 vector.

        EXAMPLES::

            sage: vector(QQ, [1, 2, 3])._macaulay2_()   # optional - macaulay2
            | 1 |
            | 2 |
            | 3 |
            sage: _.ring()                              # optional - macaulay2
            QQ

        ::

            sage: R.<x,y> = QQ[]
<<<<<<< HEAD
            sage: macaulay2(vector(R, [1, x + y]))     # optional - macaulay2
=======
            sage: macaulay2(vector(R, [1, x+y]))        # optional - macaulay2
>>>>>>> 04ee0c51
            |  1  |
            | x+y |

        TESTS:

        Entries of the vector get promoted to the base ring::

            sage: R.<x,y> = QQ[]
            sage: v = macaulay2(vector(R, [1, 2]))      # optional - macaulay2
            sage: v.ring()._operator('===', R).sage()   # optional - macaulay2
            True
        """
        if macaulay2 is None:
            from sage.interfaces.macaulay2 import macaulay2 as m2_default
            macaulay2 = m2_default
        return (macaulay2(self.base_ring()).matrix([self.list()]).transpose()
                .vector())

    def _mathematica_init_(self):
        """
        Return string representation of this vector as a Mathematica list.

        EXAMPLES::

<<<<<<< HEAD
            sage: # needs sage.symbolic
            sage: vector((1,2,3), QQ)._mathematica_init_()
            '{1/1, 2/1, 3/1}'
            sage: mathematica(vector((1,2,3), QQ))      # optional - mathematica
=======
            sage: # optional - mathematica, needs sage.symbolic
            sage: vector((1,2,3), QQ)._mathematica_init_()
            '{1/1, 2/1, 3/1}'
            sage: mathematica(vector((1,2,3), QQ))
>>>>>>> 04ee0c51
            {1, 2, 3}
            sage: a = vector(SR, 5, [1, x, x^2, sin(x), pi]); a
            (1, x, x^2, sin(x), pi)
            sage: a._mathematica_init_()        # optional - mathematica
            '{1, x, (x)^(2), Sin[x], Pi}'
        """
        return '{' + ', '.join(x._mathematica_init_() for x in self.list()) + '}'

    def _sympy_(self):
        """
        Return a SymPy column vector (matrix) corresponding to ``self``.

        OUTPUT:

        - An instance of either an ``ImmutableMatrix`` or ``ImmutableSparseMatrix``,
          regardless of whether ``self`` is mutable or not.

        EXAMPLES::

            sage: v = vector([1, 2, 3]); v
            (1, 2, 3)
            sage: sv = v._sympy_(); sv                                                  # needs sympy
            Matrix([
            [1],
            [2],
            [3]])
            sage: type(sv)                                                              # needs sympy
            <class 'sympy.matrices.immutable.ImmutableDenseMatrix'>

            sage: w = vector({1: 1, 5: -1}, sparse=True)
            sage: sw = w._sympy_(); sw                                                  # needs sympy
            Matrix([
            [ 0],
            [ 1],
            [ 0],
            [ 0],
            [ 0],
            [-1]])
            sage: type(sw)                                                              # needs sympy
            <class 'sympy.matrices.immutable.ImmutableSparseMatrix'>

        If ``self`` was immutable, then converting the result to Sage gives
        back ``self``::

            sage: immv = vector([1, 2, 3], immutable=True)
            sage: immv._sympy_()._sage_() is immv                                       # needs sympy
            True

        If ``self`` was mutable, then converting back to Sage creates a new
        matrix (column vector)::

            sage: sv._sage_()                                                           # needs sympy
            [1]
            [2]
            [3]
            sage: sv._sage_() is v                                                      # needs sympy
            False
            sage: sv._sage_() == v                                                      # needs sympy
            False
        """
        from sage.interfaces.sympy import sympy_init
        sympy_init()
        from sympy.matrices import ImmutableMatrix, ImmutableSparseMatrix
        if self.is_sparse():
            matrix = ImmutableSparseMatrix(self._degree, 1,
                                           {(i, 0): v
                                            for i, v in self.dict(copy=False).items()})
        else:
            matrix = ImmutableMatrix(self._degree, 1,
                                     self.list(copy=False))
        if self.is_immutable():
            matrix._sage_object = self
        return matrix

    def nonzero_positions(self):
        """
        Return the sorted list of integers ``i`` such that ``self[i] != 0``.

        EXAMPLES::

            sage: vector([-1,0,3,0,0,0,0.01]).nonzero_positions()
            [0, 2, 6]
        """
        v = self.list()
        cdef Py_ssize_t i
        return [i for i in range(self._degree) if v[i]]

    def support(self):   # do not override.
        """
        Return the integers ``i`` such that ``self[i] != 0``.
        This is the same as the ``nonzero_positions`` function.

        EXAMPLES::

            sage: vector([-1,0,3,0,0,0,0.01]).support()
            [0, 2, 6]
        """
        return self.nonzero_positions()

    cpdef int hamming_weight(self):
        """
        Return the number of positions ``i`` such that ``self[i] != 0``.

        EXAMPLES::

            sage: vector([-1,0,3,0,0,0,0.01]).hamming_weight()
            3
        """
        cdef Py_ssize_t res = 0
        for x in iter(self.list()):
            if not x.is_zero():
                res += 1
        return res

    def _latex_(self):
        r"""
        Return a latex representation of the vector ``self``.

        OUTPUT:

        If self is the free module element (1,2,3,4),
        then a string with the following latex is returned:
        "\left(1,\,2,\,3,\,4\right)" (without the quotes).
        The vector is enclosed in parentheses by default,
        but the delimiters can be changed using the command
        ``latex.vector_delimiters(...)`` as in the example below.

        EXAMPLES::

            sage: v = vector(QQ, [1,2,3])
            sage: latex(v)
            \left(1,\,2,\,3\right)

        This is an example of how to change the delimiters.
        You have the power to mix and match, though it is
        probably not advisable.  For more detail see
        :meth:`~sage.misc.latex.Latex.vector_delimiters`.

            sage: latex.vector_delimiters('[', '\\rangle')
            sage: w = vector(CDF, [1,2,3])
            sage: latex(w)
            \left[1.0,\,2.0,\,3.0\right\rangle
        """
        from sage.misc.latex import latex
        vector_delimiters = latex.vector_delimiters()
        s = '\\left' + vector_delimiters[0]
        s += r',\,'.join(latex(a) for a in self.list())
        return s + '\\right' + vector_delimiters[1]

    def dense_vector(self):
        """
        Return dense version of self.  If self is dense, just return
        self; otherwise, create and return correspond dense vector.

        EXAMPLES::

            sage: vector([-1,0,3,0,0,0]).dense_vector().is_dense()
            True
            sage: vector([-1,0,3,0,0,0],sparse=True).dense_vector().is_dense()
            True
            sage: vector([-1,0,3,0,0,0],sparse=True).dense_vector()
            (-1, 0, 3, 0, 0, 0)
        """
        if self.is_dense():
            return self
        else:
            return self.parent().ambient_module().dense_module()(self.list())

    def sparse_vector(self):
        """
        Return sparse version of self.  If self is sparse, just return
        self; otherwise, create and return correspond sparse vector.

        EXAMPLES::

            sage: vector([-1,0,3,0,0,0]).sparse_vector().is_sparse()
            True
            sage: vector([-1,0,3,0,0,0]).sparse_vector().is_sparse()
            True
            sage: vector([-1,0,3,0,0,0]).sparse_vector()
            (-1, 0, 3, 0, 0, 0)
        """
        if self.is_sparse():
            return self
        else:
            return self.parent().ambient_module().sparse_module()(self.list())


    def apply_map(self, phi, R=None, sparse=None):
        """
        Apply the given map phi (an arbitrary Python function or callable
        object) to this free module element. If R is not given,
        automatically determine the base ring of the resulting element.

        INPUT:
            sparse -- True or False will control whether the result
              is sparse.  By default, the result is sparse iff self
              is sparse.


        -  ``phi`` - arbitrary Python function or callable
           object

        -  ``R`` - (optional) ring


        OUTPUT: a free module element over R

        EXAMPLES::

            sage: m = vector([1,x,sin(x+1)])                                            # needs sage.symbolic
            sage: m.apply_map(lambda x: x^2)                                            # needs sage.symbolic
            (1, x^2, sin(x + 1)^2)
            sage: m.apply_map(sin)                                                      # needs sage.symbolic
            (sin(1), sin(x), sin(sin(x + 1)))

        ::

            sage: m = vector(ZZ, 9, range(9))
            sage: k.<a> = GF(9)                                                         # needs sage.rings.finite_rings
            sage: m.apply_map(k)                                                        # needs sage.rings.finite_rings
            (0, 1, 2, 0, 1, 2, 0, 1, 2)

        In this example, we explicitly specify the codomain.

        ::

            sage: s = GF(3)
            sage: f = lambda x: s(x)
            sage: n = m.apply_map(f, k); n                                              # needs sage.rings.finite_rings
            (0, 1, 2, 0, 1, 2, 0, 1, 2)
            sage: n.parent()                                                            # needs sage.rings.finite_rings
            Vector space of dimension 9 over Finite Field in a of size 3^2

        If your map sends 0 to a non-zero value, then your resulting
        vector is not mathematically sparse::

            sage: v = vector([0] * 6 + [1], sparse=True); v
            (0, 0, 0, 0, 0, 0, 1)
            sage: v2 = v.apply_map(lambda x: x+1); v2
            (1, 1, 1, 1, 1, 1, 2)

        but it's still represented with a sparse data type::

            sage: parent(v2)
            Ambient sparse free module of rank 7 over the principal ideal domain Integer Ring

        This data type is inefficient for dense vectors, so you may
        want to specify sparse=False::

            sage: v2 = v.apply_map(lambda x: x+1, sparse=False); v2
            (1, 1, 1, 1, 1, 1, 2)
            sage: parent(v2)
            Ambient free module of rank 7 over the principal ideal domain Integer Ring

        Or if you have a map that will result in mostly zeroes, you may
        want to specify sparse=True::

            sage: v = vector(srange(10))
            sage: v2 = v.apply_map(lambda x: 0 if x else 1, sparse=True); v2
            (1, 0, 0, 0, 0, 0, 0, 0, 0, 0)
            sage: parent(v2)
            Ambient sparse free module of rank 10 over the principal ideal domain Integer Ring

        TESTS::

            sage: m = vector(SR,[])                                                     # needs sage.symbolic
            sage: m.apply_map(lambda x: x*x) == m                                       # needs sage.symbolic
            True

        Check that we don't unnecessarily apply phi to 0 in the sparse case::

            sage: m = vector(ZZ, range(1, 4), sparse=True)
            sage: m.apply_map(lambda x: 1/x)
            (1, 1/2, 1/3)

            sage: parent(vector(RDF, (), sparse=True).apply_map(lambda x: x, sparse=True))
            Sparse vector space of dimension 0 over Real Double Field
            sage: parent(vector(RDF, (), sparse=True).apply_map(lambda x: x, sparse=False))
            Vector space of dimension 0 over Real Double Field
            sage: parent(vector(RDF, (), sparse=False).apply_map(lambda x: x, sparse=True))
            Sparse vector space of dimension 0 over Real Double Field
            sage: parent(vector(RDF, (), sparse=False).apply_map(lambda x: x, sparse=False))
            Vector space of dimension 0 over Real Double Field

        Check that the bug in :trac:`14558` has been fixed::

            sage: # needs sage.rings.finite_rings
            sage: F.<a> = GF(9)
            sage: v = vector([a, 0, 0, 0], sparse=True)
            sage: f = F.hom([a**3])
            sage: v.apply_map(f)
            (2*a + 1, 0, 0, 0)
        """
        if sparse is None:
            sparse = self.is_sparse()

        if self._degree == 0:
            if sparse == self.is_sparse():
                from copy import copy
                return copy(self)
            elif sparse:
                return self.sparse_vector()
            else:
                return self.dense_vector()

        v = None

        if self.is_sparse():
            zero_res = 0
            if len(self.dict(copy=False)) < self._degree:
                # OK, we have some zero entries.
                zero_res = phi(self.base_ring()(0))
                if not zero_res.is_zero():
                    # And phi maps 0 to a non-zero value.
                    v = [zero_res] * self._degree
                    for i,z in self.dict(copy=False).items():
                        v[i] = phi(z)

            if v is None:
                # phi maps 0 to 0 (or else we don't have any zeroes at all)
                v = dict([(i,phi(z)) for i,z in self.dict(copy=False).items()])
                # add a zero at the last position, if it is not already set.
                # This will help the constructor to determine the right degree.
                v.setdefault(self._degree-1, zero_res)
        else:
            v = [phi(z) for z in self.list()]

        if R is None:
            return vector(v, sparse=sparse)
        else:
            return vector(R, v, sparse=sparse)


    def _derivative(self, var=None):
        """
        Differentiate with respect to var by differentiating each element
        with respect to var.

        .. seealso:

           :meth:`derivative`

        EXAMPLES::

            sage: # needs sage.symbolic
            sage: v = vector([1,x,x^2])
            sage: v._derivative(x)
            (0, 1, 2*x)
            sage: type(v._derivative(x)) == type(v)
            True
            sage: v = vector([1,x,x^2], sparse=True)
            sage: v._derivative(x)
            (0, 1, 2*x)
            sage: type(v._derivative(x)) == type(v)
            True

        If no variables are specified and the vector contains callable
        symbolic expressions, then calculate the matrix derivative
        (i.e., the Jacobian matrix)::

            sage: # needs sage.symbolic
            sage: T(r,theta) = [r*cos(theta), r*sin(theta)]
            sage: T
            (r, theta) |--> (r*cos(theta), r*sin(theta))
            sage: T.diff() # matrix derivative
            [   (r, theta) |--> cos(theta) (r, theta) |--> -r*sin(theta)]
            [   (r, theta) |--> sin(theta)  (r, theta) |--> r*cos(theta)]
            sage: diff(T) # matrix derivative again
            [   (r, theta) |--> cos(theta) (r, theta) |--> -r*sin(theta)]
            [   (r, theta) |--> sin(theta)  (r, theta) |--> r*cos(theta)]
            sage: T.diff().det() # Jacobian
            (r, theta) |--> r*cos(theta)^2 + r*sin(theta)^2
        """
        if var is None:
            if isinstance(self.coordinate_ring(), sage.rings.abc.CallableSymbolicExpressionRing):
                from sage.calculus.all import jacobian
                return jacobian(self, self.coordinate_ring().arguments())
            else:
                raise ValueError("No differentiation variable specified.")

        return self.apply_map(lambda x: x.derivative(var))

    def derivative(self, *args):
        """
        Derivative with respect to variables supplied in args.

        Multiple variables and iteration counts may be supplied; see
        documentation for the global derivative() function for more
        details.

        :meth:`diff` is an alias of this function.

        EXAMPLES::

            sage: # needs sage.symbolic
            sage: v = vector([1,x,x^2])
            sage: v.derivative(x)
            (0, 1, 2*x)
            sage: type(v.derivative(x)) == type(v)
            True
            sage: v = vector([1,x,x^2], sparse=True)
            sage: v.derivative(x)
            (0, 1, 2*x)
            sage: type(v.derivative(x)) == type(v)
            True
            sage: v.derivative(x,x)
            (0, 0, 2)
        """
        from sage.misc.derivative import multi_derivative
        return multi_derivative(self, args)

    diff = derivative

    def integral(self, *args, **kwds):
        """
        Returns a symbolic integral of the vector, component-wise.

        :meth:`integrate` is an alias of the function.

        EXAMPLES::

            sage: # needs sage.symbolic
            sage: t = var('t')
            sage: r = vector([t,t^2,sin(t)])
            sage: r.integral(t)
            (1/2*t^2, 1/3*t^3, -cos(t))
            sage: integrate(r, t)
            (1/2*t^2, 1/3*t^3, -cos(t))
            sage: r.integrate(t, 0, 1)
            (1/2, 1/3, -cos(1) + 1)

        """
        from sage.misc.functional import integral
        return self.apply_map(lambda x: integral(x,*args, **kwds))

    integrate=integral


    def nintegral(self, *args, **kwds):
        """
        Returns a numeric integral of the vector, component-wise, and
        the result of the nintegral command on each component of the
        input.

        :meth:`nintegrate` is an alias of the function.

        EXAMPLES::

            sage: # needs sage.symbolic
            sage: t = var('t')
            sage: r = vector([t,t^2,sin(t)])
            sage: vec, answers = r.nintegral(t,0,1)
            sage: vec  # abs tol 1e-15
            (0.5, 0.3333333333333334, 0.4596976941318602)
            sage: type(vec)
            <class 'sage.modules.vector_real_double_dense.Vector_real_double_dense'>
            sage: answers
            [(0.5, 5.55111512312578...e-15, 21, 0),
             (0.3333333333333..., 3.70074341541719...e-15, 21, 0),
             (0.45969769413186..., 5.10366964392284...e-15, 21, 0)]

            sage: # needs sage.symbolic
            sage: r = vector([t,0,1], sparse=True)
            sage: r.nintegral(t, 0, 1)
            ((0.5, 0.0, 1.0),
             {0: (0.5, 5.55111512312578...e-15, 21, 0),
              2: (1.0, 1.11022302462515...e-14, 21, 0)})

        """
        # If Cython supported lambda functions, we would just do
        # return self.apply_map(lambda x: x.nintegral(*args, **kwds) for x in self)

        if self.is_sparse():
            v = [(i,z.nintegral(*args,**kwds)) for i,z in self.dict(copy=False).items()]
            answers = dict([(i,a[0]) for i,a in v])
            v=dict(v)
        else:
            v = [z.nintegral(*args,**kwds) for z in self.list()]
            answers = [a[0] for a in v]

        return (vector(answers,sparse=self.is_sparse()), v)

    nintegrate=nintegral

#############################################
# Generic dense element
#############################################

@cython.binding(True)
def make_FreeModuleElement_generic_dense(parent, entries, degree):
    """
    EXAMPLES::

        sage: sage.modules.free_module_element.make_FreeModuleElement_generic_dense(QQ^3, [1,2,-3/7], 3)
        (1, 2, -3/7)
    """
    # If you think you want to change this function, don't.
    # Instead make a new version with a name like
    #    make_FreeModuleElement_generic_dense_v1
    # and changed the reduce method below.
    cdef FreeModuleElement_generic_dense v
    v = FreeModuleElement_generic_dense.__new__(FreeModuleElement_generic_dense)
    v._entries = entries
    v._parent = parent
    v._degree = degree
    return v


@cython.binding(True)
def make_FreeModuleElement_generic_dense_v1(parent, entries, degree, is_mutable):
    """
    EXAMPLES::

        sage: v = sage.modules.free_module_element.make_FreeModuleElement_generic_dense_v1(QQ^3, [1,2,-3/7], 3, True); v
        (1, 2, -3/7)
        sage: v[0] = 10; v
        (10, 2, -3/7)
        sage: v = sage.modules.free_module_element.make_FreeModuleElement_generic_dense_v1(QQ^3, [1,2,-3/7], 3, False); v
        (1, 2, -3/7)
        sage: v[0] = 10
        Traceback (most recent call last):
        ...
        ValueError: vector is immutable; please change a copy instead (use copy())
    """
    # If you think you want to change this function, don't.
    # Instead make a new version with a name like
    #    make_FreeModuleElement_generic_dense_v2
    # and changed the reduce method below.
    cdef FreeModuleElement_generic_dense v
    v = FreeModuleElement_generic_dense.__new__(FreeModuleElement_generic_dense)
    v._entries = entries
    v._parent = parent
    v._degree = degree
    v._is_immutable = not is_mutable
    return v

cdef class FreeModuleElement_generic_dense(FreeModuleElement):
    """
    A generic dense element of a free module.

    TESTS::

        sage: V = ZZ^3
        sage: loads(dumps(V)) == V
        True
        sage: v = V.0
        sage: loads(dumps(v)) == v
        True
        sage: v = (QQ['x']^3).0
        sage: loads(dumps(v)) == v
        True

    ::

        sage: v = vector([1,2/3,pi])                                                    # needs sage.symbolic
        sage: v == v
        True

    ::

        sage: v = vector(RR, [1,2/3,pi])                                                # needs sage.symbolic
        sage: v.set_immutable()
        sage: isinstance(hash(v), int)
        True
    """
    cdef _new_c(self, object v):
        """
        Create a new dense free module element with minimal overhead and
        no type checking.

        INPUT:

        - ``v`` -- a list which is used as the new entries (without
          copying)
        """
        cdef type t = type(self)
        cdef FreeModuleElement_generic_dense x = t.__new__(t)
        x._is_immutable = 0
        x._parent = self._parent
        x._entries = v
        x._degree = self._degree
        return x

    cdef bint is_dense_c(self):
        return 1

    cdef bint is_sparse_c(self):
        return 0

    def __copy__(self):
        """
        Return a copy of this generic dense vector.

        EXAMPLES::

            sage: # needs sage.symbolic
            sage: v = vector([-1,0,3,pi])
            sage: type(v)
            <class 'sage.modules.free_module.FreeModule_ambient_field_with_category.element_class'>
            sage: v.__copy__()
            (-1, 0, 3, pi)
            sage: v.__copy__() is v
            False

            sage: copy(v)                                                               # needs sage.symbolic
            (-1, 0, 3, pi)
            sage: copy(v) == v                                                          # needs sage.symbolic
            True
            sage: copy(v) is v                                                          # needs sage.symbolic
            False
        """
        return self._new_c(list(self._entries))

    def __init__(self, parent, entries, coerce=True, copy=True):
        """
        EXAMPLES::

            sage: type(vector(RR, [-1,0,2/3,pi,oo]))                                    # needs sage.symbolic
            <class 'sage.modules.free_module_element.FreeModuleElement_generic_dense'>

        We can initialize with lists, tuples and derived types::

            sage: from sage.modules.free_module_element import FreeModuleElement_generic_dense
            sage: FreeModuleElement_generic_dense(RR^5, [-1,0,2/3,pi,oo])               # needs sage.symbolic
            (-1.00000000000000, 0.000000000000000, 0.666666666666667, 3.14159265358979, +infinity)
            sage: FreeModuleElement_generic_dense(RR^5, (-1,0,2/3,pi,oo))               # needs sage.symbolic
            (-1.00000000000000, 0.000000000000000, 0.666666666666667, 3.14159265358979, +infinity)
            sage: FreeModuleElement_generic_dense(RR^5, Sequence([-1,0,2/3,pi,oo]))     # needs sage.symbolic
            (-1.00000000000000, 0.000000000000000, 0.666666666666667, 3.14159265358979, +infinity)
            sage: FreeModuleElement_generic_dense(RR^0, 0)
            ()

        TESTS:

        Disabling coercion can lead to illegal objects::

            sage: FreeModuleElement_generic_dense(RR^5, [-1,0,2/3,pi,oo], coerce=False)             # needs sage.symbolic
            (-1, 0, 2/3, pi, +Infinity)

        We test the ``copy`` flag::

            sage: # needs sage.symbolic
            sage: from sage.modules.free_module_element import FreeModuleElement_generic_dense
            sage: L = [RR(x) for x in (-1,0,2/3,pi,oo)]
            sage: FreeModuleElement_generic_dense(RR^5, tuple(L), coerce=False, copy=False)
            (-1.00000000000000, 0.000000000000000, 0.666666666666667, 3.14159265358979, +infinity)
            sage: v = FreeModuleElement_generic_dense(RR^5, L, coerce=False, copy=False)
            sage: L[4] = 42.0
            sage: v  # last entry changed since we didn't copy
            (-1.00000000000000, 0.000000000000000, 0.666666666666667, 3.14159265358979, 42.0000000000000)

        ::

            sage: # needs sage.symbolic
            sage: L = [RR(x) for x in (-1,0,2/3,pi,oo)]
            sage: v = FreeModuleElement_generic_dense(RR^5, L, coerce=False, copy=True)
            sage: L[4] = 42.0
            sage: v  # last entry did not change
            (-1.00000000000000, 0.000000000000000, 0.666666666666667, 3.14159265358979, +infinity)

        Check that :trac:`11751` is fixed::

            sage: K.<x> = QQ[]
            sage: M = K^1
            sage: N = M.span([[1/x]]); N
            Free module of degree 1 and rank 1 over Univariate Polynomial Ring in x over Rational Field
            Echelon basis matrix:
            [1/x]
            sage: N([1/x]) # this used to fail prior to #11751
            (1/x)
            sage: N([1/x^2])
            Traceback (most recent call last):
            ...
            TypeError: element [1/x^2] is not in free module

        ::

            sage: L=K^2
            sage: R=L.span([[x,0],[0,1/x]], check=False, already_echelonized=True)
            sage: R.basis()[0][0].parent()
            Fraction Field of Univariate Polynomial Ring in x over Rational Field
            sage: R=L.span([[x,x^2]])
            sage: R.basis()[0][0].parent()
            Univariate Polynomial Ring in x over Rational Field
        """
        FreeModuleElement.__init__(self, parent)
        R = self.base_ring()
        if not entries:
            entries = [R.zero()]*self._degree
        else:
            if type(entries) is not list:
                if not isinstance(entries, (list, tuple)):
                    raise TypeError("entries must be a list or tuple, not %s" % type(entries))
                copy = True  # ensure we have a true Python list

            if len(entries) != self._degree:
                raise TypeError("entries must be a list of length %s" % self.degree())
            if coerce:
                coefficient_ring = parent.coordinate_ring()
                try:
                    entries = [coefficient_ring(x) for x in entries]
                except TypeError:
                    raise TypeError("Unable to coerce entries (=%s) to coefficients in %s" % (entries, coefficient_ring))
            elif copy:
                entries = list(entries)  # make a copy/convert to list
        self._entries = entries

    @cython.boundscheck(False)
    @cython.wraparound(False)
    cpdef _add_(left, right):
        """
        Add left and right.

        EXAMPLES::

            sage: v = vector([1,2/3,pi]); w = vector([-2/3,pi^2,1])                     # needs sage.symbolic
            sage: v._add_(w)                                                            # needs sage.symbolic
            (1/3, pi^2 + 2/3, pi + 1)
        """
        cdef list a = left._entries
        cdef list b = (<FreeModuleElement_generic_dense>right)._entries
        v = [(<RingElement> a[i])._add_(<RingElement> b[i]) for i in range(left._degree)]
        return left._new_c(v)

    @cython.boundscheck(False)
    @cython.wraparound(False)
    cpdef _sub_(left, right):
        """
        Subtract right from left.

        EXAMPLES::

            sage: V = QQ^5
            sage: W = V.span([V.1, V.2])
            sage: W.0 - V.0
            (-1, 1, 0, 0, 0)
            sage: V.0 - W.0
            (1, -1, 0, 0, 0)
        """
        cdef list a = left._entries
        cdef list b = (<FreeModuleElement_generic_dense>right)._entries
        v = [(<RingElement> a[i])._sub_(<RingElement> b[i]) for i in range(left._degree)]
        return left._new_c(v)

    cpdef _rmul_(self, Element left):
        """
        EXAMPLES::

            sage: V = ZZ['x']^5
            sage: 5 * V.0
            (5, 0, 0, 0, 0)
        """
        if left._parent is self._parent._base:
            v = [left._mul_(<RingElement>x) for x in self._entries]
        else:
            v = [left * x for x in self._entries]
        return self._new_c(v)

    cpdef _lmul_(self, Element right):
        """
        EXAMPLES::

            sage: v = vector([-1,0,3,pi])                                               # needs sage.symbolic
            sage: v._lmul_(2/3)                                                         # needs sage.symbolic
            (-2/3, 0, 2, 2/3*pi)
            sage: v * (2/3)                                                             # needs sage.symbolic
            (-2/3, 0, 2, 2/3*pi)
        """
        if right._parent is self._parent._base:
            v = [(<RingElement>x)._mul_(right) for x in self._entries]
        else:
            v = [x * right for x in self._entries]
        return self._new_c(v)

    @cython.boundscheck(False)
    @cython.wraparound(False)
    cpdef _pairwise_product_(left, Vector right):
        """
        EXAMPLES::

            sage: R.<x> = QQ[]
            sage: v = vector([x,x^2,3*x]); w = vector([2*x,x,3+x])
            sage: v.pairwise_product(w)
            (2*x^2, x^3, 3*x^2 + 9*x)
            sage: w.pairwise_product(v)
            (2*x^2, x^3, 3*x^2 + 9*x)
        """
        if right._parent is not left._parent:
            right = left.parent().ambient_module()(right)
        cdef list a = left._entries
        cdef list b = (<FreeModuleElement_generic_dense>right)._entries
        v = [(<RingElement> a[i])._mul_(<RingElement> b[i]) for i in range(left._degree)]
        return left._new_c(v)

    def __reduce__(self):
        """
        EXAMPLES::

            sage: v = vector([-1,0,3,pi])                                               # needs sage.symbolic
            sage: v.__reduce__()                                                        # needs sage.symbolic
            (<cyfunction make_FreeModuleElement_generic_dense_v1 at ...>,
             (Vector space of dimension 4 over Symbolic Ring, [-1, 0, 3, pi], 4, True))
        """
        return (make_FreeModuleElement_generic_dense_v1, (self._parent, self._entries,
                                                          self._degree, not self._is_immutable))

    @cython.boundscheck(False)
    @cython.wraparound(False)
    cdef get_unsafe(self, Py_ssize_t i):
        """
        EXAMPLES::

            sage: v = vector(RR, [-1,0,2/3,pi])                                         # needs sage.symbolic
            sage: v.get(3)                                                              # needs sage.symbolic
            3.14159265358979

        ::

            sage: v = vector([RR(1), RR(2)]); v
            (1.00000000000000, 2.00000000000000)
            sage: v[0]
            1.00000000000000
            sage: v[-1]
            2.00000000000000
            sage: v[4]
            Traceback (most recent call last):
            ...
            IndexError: vector index out of range
            sage: v[-4]
            Traceback (most recent call last):
            ...
            IndexError: vector index out of range

        ::

            sage: v = vector(QQ['x,y'], [1,2, 'x*y'])
            sage: v
            (1, 2, x*y)
            sage: v[1:]
            (2, x*y)
        """
        return self._entries[i]

    @cython.boundscheck(False)
    @cython.wraparound(False)
    cdef int set_unsafe(self, Py_ssize_t i, value) except -1:
        """
        EXAMPLES::

            sage: v = vector(RR, [-1, 0, 2/3, pi])                                      # needs sage.symbolic
            sage: v.set(3, RR(1))                                                       # needs sage.symbolic
            sage: v                                                                     # needs sage.symbolic
            (-1.00000000000000, 0.000000000000000, 0.666666666666667, 1.00000000000000)
        """
        self._entries[i] = value


    def list(self, copy=True):
        """
        Return list of elements of self.

        INPUT:

            - copy -- bool, return list of underlying entries

        EXAMPLES::

            sage: P.<x,y,z> = QQ[]
            sage: v = vector([x,y,z])
            sage: type(v)
            <class 'sage.modules.free_module_element.FreeModuleElement_generic_dense'>
            sage: a = v.list(); a
            [x, y, z]
            sage: a[0] = x*y; v
            (x, y, z)
            sage: a = v.list(copy=False); a
            [x, y, z]
            sage: a[0] = x*y; v
            (x*y, y, z)
        """
        if copy:
            return list(self._entries)
        else:
            return self._entries

    def __call__(self, *args, **kwargs):
        """
        Calling a free module element returns the result of calling each
        component.

        EXAMPLES::

            sage: # needs sage.symbolic
            sage: x, y = var('x,y')
            sage: f = x^2 + y^2
            sage: g = f.gradient()
            sage: g
            (2*x, 2*y)
            sage: type(g)
            <class 'sage.modules.free_module.FreeModule_ambient_field_with_category.element_class'>
            sage: g(y=2, x=3)
            (6, 4)
            sage: f(x,y) = x^2 + y^2
            sage: g = f.gradient()
            sage: g(3,2)
            (6, 4)
            sage: g(x=3, y=2)
            (6, 4)
        """
        return vector([e(*args, **kwargs) for e in self])

    def function(self, *args):
        """
        Return a vector over a callable symbolic expression ring.

        EXAMPLES::

            sage: # needs sage.symbolic
            sage: x, y = var('x,y')
            sage: v = vector([x, y, x*sin(y)])
            sage: w = v.function([x,y]); w
            (x, y) |--> (x, y, x*sin(y))
            sage: w.coordinate_ring()
            Callable function ring with arguments (x, y)
            sage: w(1,2)
            (1, 2, sin(2))
            sage: w(2,1)
            (2, 1, 2*sin(1))
            sage: w(y=1,x=2)
            (2, 1, 2*sin(1))

        ::

            sage: # needs sage.symbolic
            sage: x,y = var('x,y')
            sage: v = vector([x, y, x*sin(y)])
            sage: w = v.function([x]); w
            x |--> (x, y, x*sin(y))
            sage: w.coordinate_ring()
            Callable function ring with argument x
            sage: w(4)
            (4, y, 4*sin(y))
        """
        from sage.symbolic.callable import CallableSymbolicExpressionRing
        return vector(CallableSymbolicExpressionRing(args), self.list())

#############################################
# Generic sparse element
#############################################

@cython.binding(True)
def make_FreeModuleElement_generic_sparse(parent, entries, degree):
    """
    EXAMPLES::

        sage: v = sage.modules.free_module_element.make_FreeModuleElement_generic_sparse(QQ^3, {2:5/2}, 3); v
        (0, 0, 5/2)
    """
    cdef FreeModuleElement_generic_sparse v
    v = FreeModuleElement_generic_sparse.__new__(FreeModuleElement_generic_sparse)
    v._entries = entries
    v._parent = parent
    v._degree = degree
    return v


@cython.binding(True)
def make_FreeModuleElement_generic_sparse_v1(parent, entries, degree, is_mutable):
    """
    EXAMPLES::

        sage: v = sage.modules.free_module_element.make_FreeModuleElement_generic_sparse_v1(QQ^3, {2:5/2}, 3, False); v
        (0, 0, 5/2)
        sage: v.is_mutable()
        False
    """
    cdef FreeModuleElement_generic_sparse v
    v = FreeModuleElement_generic_sparse.__new__(FreeModuleElement_generic_sparse)
    v._entries = entries
    v._parent = parent
    v._degree = degree
    v._is_immutable = not is_mutable
    return v


cdef class FreeModuleElement_generic_sparse(FreeModuleElement):
    """
    A generic sparse free module element is a dictionary with keys ints
    i and entries in the base ring.

    TESTS::

        sage: v = vector([1,2/3,pi], sparse=True)                                       # needs sage.symbolic
        sage: v.set_immutable()                                                         # needs sage.symbolic
        sage: isinstance(hash(v), int)                                                  # needs sage.symbolic
        True

    Pickling works::

        sage: v = FreeModule(ZZ, 3, sparse=True).0
        sage: loads(dumps(v)) == v
        True
        sage: v = FreeModule(Integers(8)['x,y'], 5, sparse=True).1
        sage: loads(dumps(v)) - v
        (0, 0, 0, 0, 0)

    ::

        sage: a = vector([-1,0,1/1],sparse=True); b = vector([-1/1,0,0],sparse=True)
        sage: a.parent()
        Sparse vector space of dimension 3 over Rational Field
        sage: b - a
        (0, 0, -1)
        sage: (b-a).dict()
        {2: -1}
    """
    cdef _new_c(self, object v):
        """
        Create a new sparse free module element with minimal overhead and
        no type checking.

        INPUT:

        - ``v`` -- a dict which is used as the new entries (without
          copying)
        """
        cdef type t = type(self)
        cdef FreeModuleElement_generic_sparse x = t.__new__(t)
        x._is_immutable = 0
        x._parent = self._parent
        x._entries = v
        x._degree = self._degree
        return x

    cdef bint is_dense_c(self):
        return 0

    cdef bint is_sparse_c(self):
        return 1

    def __copy__(self):
        """
        EXAMPLES::

            sage: v = vector([1,2/3,pi], sparse=True)                                   # needs sage.symbolic
            sage: v.__copy__()                                                          # needs sage.symbolic
            (1, 2/3, pi)
        """
        return self._new_c(dict(self._entries))

    def __init__(self, parent, entries=0, coerce=True, copy=True):
        """
        EXAMPLES::

            sage: v = sage.modules.free_module_element.FreeModuleElement_generic_sparse(VectorSpace(QQ,3,sparse=True), {1:5/4}); v
            (0, 5/4, 0)
            sage: v.is_sparse()
            True

        We can initialize with dicts, lists, tuples and derived types::

            sage: from sage.modules.free_module_element import FreeModuleElement_generic_sparse
            sage: def S(R,n):
            ....:     return FreeModule(R, n, sparse=True)
<<<<<<< HEAD
            sage: FreeModuleElement_generic_sparse(S(RR,5), {0:-1, 2:2/3, 3:pi, 4:oo})  # needs sage.symbolic
=======

            sage: # needs sage.symbolic
            sage: FreeModuleElement_generic_sparse(S(RR,5), {0:-1, 2:2/3, 3:pi, 4:oo})
>>>>>>> 04ee0c51
            (-1.00000000000000, 0.000000000000000, 0.666666666666667, 3.14159265358979, +infinity)
            sage: FreeModuleElement_generic_sparse(S(RR,5), [-1,0,2/3,pi,oo])           # needs sage.symbolic
            (-1.00000000000000, 0.000000000000000, 0.666666666666667, 3.14159265358979, +infinity)
            sage: FreeModuleElement_generic_sparse(S(RR,5), (-1,0,2/3,pi,oo))           # needs sage.symbolic
            (-1.00000000000000, 0.000000000000000, 0.666666666666667, 3.14159265358979, +infinity)
            sage: FreeModuleElement_generic_sparse(S(RR,5), Sequence([-1,0,2/3,pi,oo]))             # needs sage.symbolic
            (-1.00000000000000, 0.000000000000000, 0.666666666666667, 3.14159265358979, +infinity)

            sage: FreeModuleElement_generic_sparse(S(RR,0), 0)
            ()

            sage: from collections import defaultdict
            sage: D = defaultdict(RR)
            sage: D[0] = -1
            sage: FreeModuleElement_generic_sparse(S(RR,5), D)
            (-1.00000000000000, 0.000000000000000, 0.000000000000000, 0.000000000000000, 0.000000000000000)

        TESTS:

        Test that :trac:`11751` is fixed::

            sage: K.<x> = QQ[]
            sage: M = FreeModule(K, 1, sparse=True)
            sage: N = M.span([{0:1/x}]); N
            Sparse free module of degree 1 and rank 1 over Univariate Polynomial Ring in x over Rational Field
            Echelon basis matrix:
            [1/x]
            sage: N({0:1/x}) # this used to fail prior to #11751
            (1/x)
            sage: N({0:1/x^2})
            Traceback (most recent call last):
            ...
            TypeError: element {0: 1/x^2} is not in free module

        ::

            sage: L = FreeModule(K, 2, sparse=True)
            sage: R = L.span([{0:x, 1:0}, {0:0, 1:1/x}], check=False, already_echelonized=True)
            sage: R.basis()[0][0].parent()
            Fraction Field of Univariate Polynomial Ring in x over Rational Field
            sage: R = L.span([{0:x, 1:x^2}])
            sage: R.basis()[0][0].parent()
            Univariate Polynomial Ring in x over Rational Field

        Test that :trac:`17101` is fixed::

            sage: # needs sage.rings.real_interval_field
            sage: v = vector([RIF(-1, 1)], sparse=True)
            sage: v.is_zero()
            False

        We correctly initialize values which become 0 only after coercion::

            sage: v = FreeModuleElement_generic_sparse(S(GF(3), 6), [1,2,3,4,5,6])
            sage: v.nonzero_positions()
            [0, 1, 3, 4]
        """
        #WARNING: In creation, we do not check that the indices i satisfy
        #     0 <= i < degree
        # or even that the indices are integers.
        FreeModuleElement.__init__(self, parent)
        R = self.base_ring()
        cdef Py_ssize_t i
        cdef dict entries_dict, e
        if not entries:
            entries_dict = {}
        else:
            if type(entries) is not dict:
                if isinstance(entries, dict):
                    # Convert derived type to dict
                    copy = True
                    entries_dict = <dict> entries
                elif isinstance(entries, (list, tuple)):
                    if len(entries) != self._degree:
                        raise TypeError("entries has the wrong length")
                    entries_dict = {}
                    for i in range(self._degree):
                        x = entries[i]
                        if x:
                            entries_dict[i] = x
                    copy = False
                else:
                    raise TypeError("entries must be a dict, list or tuple, not %s" % type(entries))
            else:
                entries_dict = <dict> entries
            if coerce:
                coefficient_ring = parent.coordinate_ring()
                e = entries_dict
                entries_dict = {}
                try:
                    for k, x in (<dict> e).iteritems():
                        x = coefficient_ring(x)
                        if x:
                            entries_dict[k] = x
                except TypeError:
                    raise TypeError("unable to coerce value (=%s) of entries dict (=%s) to %s" % (x, entries, coefficient_ring))
            elif copy:
                entries_dict = dict(entries_dict)  # make a copy/convert to dict
        self._entries = entries_dict

    cpdef _add_(left, right):
        """
        Add left and right.

        EXAMPLES::

            sage: v = vector([1,2/3,pi], sparse=True)                                   # needs sage.symbolic
            sage: v._add_(v)                                                            # needs sage.symbolic
            (2, 4/3, 2*pi)
        """
        cdef dict v = dict((<FreeModuleElement_generic_sparse>right)._entries)
        for i, a in left._entries.iteritems():
            if i in v:
                sum = (<RingElement>a)._add_(<RingElement> v[i])
                if sum:
                    v[i] = sum
                else:
                    del v[i]
            elif a:
                v[i] = a
        return left._new_c(v)

    cpdef _sub_(left, right):
        """
        EXAMPLES::

            sage: v = vector([1,2/3,pi], sparse=True)                                   # needs sage.symbolic
            sage: v._sub_(v)                                                            # needs sage.symbolic
            (0, 0, 0)
        """
        cdef dict v = dict(left._entries)   # dict to make a copy
        for i, a in (<FreeModuleElement_generic_sparse>right)._entries.iteritems():
            if i in v:
                diff = (<RingElement> v[i])._sub_(<RingElement>a)
                if diff:
                    v[i] = diff
                else:
                    del v[i]
            elif a:
                v[i] = -a
        return left._new_c(v)

    cpdef _lmul_(self, Element right):
        """
        EXAMPLES::

            sage: v = vector([1,2/3,pi], sparse=True)                                   # needs sage.symbolic
            sage: v._lmul_(SR(3))                                                       # needs sage.symbolic
            (3, 2, 3*pi)
        """
        cdef dict v = {}
        if right:
            for i, a in self._entries.iteritems():
                prod = (<RingElement>a)._mul_(right)
                if prod:
                    v[i] = prod
        return self._new_c(v)

    cpdef _rmul_(self, Element left):
        """
        EXAMPLES::

            sage: v = vector([1,2/3,pi], sparse=True)                                   # needs sage.symbolic
            sage: v._rmul_(SR(3))                                                       # needs sage.symbolic
            (3, 2, 3*pi)
        """
        cdef dict v = {}
        if left:
            for i, a in self._entries.iteritems():
                prod = left._mul_(a)
                if prod:
                    v[i] = prod
        return self._new_c(v)

    cpdef _dot_product_coerce_(left, Vector right):
        """
        Return the dot product of left and right.

        EXAMPLES::

            sage: v = vector([1,2,0], sparse=True); w = vector([0,5,-9], sparse=True)
            sage: v * w
            10
            sage: w * v
            10

        Over different rings::

            sage: R.<x> = ZZ[]
            sage: v = vector(RDF, [0,1,2], sparse=True)
            sage: w = vector(R, [x,0,0], sparse=True)
            sage: p = v._dot_product_coerce_(w)
            sage: p
            0
            sage: parent(p)
            Univariate Polynomial Ring in x over Real Double Field

        Zero-dimensional vectors also work correctly::

            sage: v = vector(RDF, [], sparse=True)
            sage: w = vector(R, [], sparse=True)
            sage: parent(v._dot_product_coerce_(w))
            Univariate Polynomial Ring in x over Real Double Field

        TESTS:

        Check that :trac:`19377` is fixed::

            sage: w = vector(ZZ, (1,2,3), sparse=False)
            sage: v = vector(ZZ, (1,2,3), sparse=True)
            sage: v._dot_product_coerce_(w)
            14
        """
        cdef dict e
        try:
            e = (<FreeModuleElement_generic_sparse?>right)._entries
        except TypeError:
            e = right.dict()
        z = left.base_ring().zero()
        if left.base_ring() is not right.base_ring():
            z *= right.base_ring().zero()
        for i, a in left._entries.iteritems():
            if i in e:
                z += a * e[i]
        return z

    cpdef _pairwise_product_(left, Vector right):
        """
        EXAMPLES::

            sage: v = vector([1,2/3,pi], sparse=True); w = vector([-2/3,pi^2,1],sparse=True)        # needs sage.symbolic
            sage: v._pairwise_product_(w)                                               # needs sage.symbolic
            (-2/3, 2/3*pi^2, pi)
        """
        # Component wise vector * vector multiplication.
        cdef dict e = (<FreeModuleElement_generic_sparse>right)._entries
        cdef dict v = {}
        for i, a in left._entries.iteritems():
            if i in e:
                prod = (<RingElement>a)._mul_(<RingElement> e[i])
                if prod:
                    v[i] = prod
        return left._new_c(v)

    cpdef _richcmp_(left, right, int op):
        """
        Compare two sparse free module elements.

        Free module elements are compared in lexicographic order on
        the underlying list of coefficients. Two free module elements
        are equal if their coefficients are the same. (This is true
        even if one is sparse and one is dense.)

        TESTS::

            sage: v = vector([1,2/3,pi], sparse=True)                                   # needs sage.symbolic
            sage: w = vector([1,2/3,pi], sparse=True)                                   # needs sage.symbolic
            sage: w == v                                                                # needs sage.symbolic
            True

        Check that the bug in :trac:`13929` has been fixed::

            sage: V = FreeModule(GF(3), 2, sparse=True)
            sage: a = V([0,1])
            sage: b = V([1,0])
            sage: a < b
            True
        """
        a = sorted((<FreeModuleElement_generic_sparse>left)._entries.iteritems())
        b = sorted((<FreeModuleElement_generic_sparse>right)._entries.iteritems())

        return richcmp([(-x, y) for x, y in a], [(-x, y) for x, y in b], op)

    def items(self):
        """
        Return an iterator over the entries of ``self``.

        EXAMPLES::

            sage: v = vector([1,2/3,pi], sparse=True)                                   # needs sage.symbolic
            sage: next(v.items())                                                       # needs sage.symbolic
            (0, 1)
            sage: list(v.items())                                                       # needs sage.symbolic
            [(0, 1), (1, 2/3), (2, pi)]

        TESTS:

        Using iteritems as an alias::

            sage: list(v.iteritems())                                                   # needs sage.symbolic
            [(0, 1), (1, 2/3), (2, pi)]
        """
        return iter(self._entries.iteritems())

    iteritems = items

    def __reduce__(self):
        """
        EXAMPLES::

            sage: v = vector([1,2/3,pi], sparse=True)                                   # needs sage.symbolic
            sage: v.__reduce__()                                                        # needs sage.symbolic
            (<cyfunction make_FreeModuleElement_generic_sparse_v1 at ...>,
             (Sparse vector space of dimension 3 over Symbolic Ring, {0: 1, 1: 2/3, 2: pi}, 3, True))
        """
        return (make_FreeModuleElement_generic_sparse_v1, (self._parent, self._entries,
                                                           self._degree, not self._is_immutable))

    @cython.cdivision(True)
    def __getitem__(self, i):
        """
        EXAMPLES::

            sage: v = vector(RR, range(6), sparse=True); v
            (0.000000000000000, 1.00000000000000, 2.00000000000000, 3.00000000000000, 4.00000000000000, 5.00000000000000)
            sage: v[1]
            1.00000000000000
            sage: v[-1]
            5.00000000000000
            sage: v[9]
            Traceback (most recent call last):
            ...
            IndexError: vector index out of range
            sage: v[-7]
            Traceback (most recent call last):
            ...
            IndexError: vector index out of range
            sage: v[::2]
            (0.000000000000000, 2.00000000000000, 4.00000000000000)
            sage: v[5:2:-1]
            (5.00000000000000, 4.00000000000000, 3.00000000000000)

        All these operations with zero vectors should be very fast::

            sage: v = vector(RR, 10^9, sparse=True)
            sage: v[123456789]
            0.000000000000000
            sage: w = v[::-1]
            sage: v[::-250000000]
            (0.000000000000000, 0.000000000000000, 0.000000000000000, 0.000000000000000)
            sage: v[123456789:123456798:3]
            (0.000000000000000, 0.000000000000000, 0.000000000000000)
        """
        cdef Py_ssize_t d = self._degree
        cdef Py_ssize_t start, stop, step, slicelength
        cdef Py_ssize_t min, max, mod
        cdef Py_ssize_t k, n
        cdef dict newentries
        if isinstance(i, slice):
            PySlice_GetIndicesEx(i, d, &start, &stop, &step, &slicelength)
            if step > 0:
                min = start
                max = stop-1
            else:
                min = stop+1
                max = start
            mod = start % step
            # Loop over the old dict and convert old index n to new
            # index k in slice
            newentries = {}
            for n, x in self._entries.iteritems():
                if min <= n <= max and n % step == mod:
                    k = (n - start) // step
                    newentries[k] = x
            from .free_module import FreeModule
            M = FreeModule(self.coordinate_ring(), slicelength, sparse=True)
            return M(newentries, coerce=False, copy=False)

        n = i
        if n < 0:
            n += d
        if n < 0 or n >= d:
            raise IndexError("vector index out of range")
        return self.get_unsafe(n)

    cdef get_unsafe(self, Py_ssize_t i):
        """
        EXAMPLES::

            sage: v = vector([-1,0,2/3,pi], sparse=True)                                # needs sage.symbolic
            sage: v.get(1)                                                              # needs sage.symbolic
            0
            sage: v.get(2)                                                              # needs sage.symbolic
            2/3

        For this class, 0 is returned if the access is out of bounds::

            sage: v.get(10)                                                             # needs sage.symbolic
            0
        """
        try:
            return self._entries[i]
        except KeyError:
            return self.coordinate_ring().zero()

    cdef int set_unsafe(self, Py_ssize_t i, value) except -1:
        """
        EXAMPLES::

            sage: V = VectorSpace(GF(17), 10000000, sparse=True)
            sage: w = V(0)
            sage: w[39893] = 20
            sage: w[39893]
            3
            sage: w[39000:39003] = [4, 5, 6]; w[39000:39003]
            (4, 5, 6)
            sage: parent(w[39893])
            Finite Field of size 17
            sage: w[39893] = sqrt(2)                                                    # needs sage.rings.finite_rings sage.symbolic
            Traceback (most recent call last):
            ...
            TypeError: self must be a numeric expression

        ::

            sage: # needs sage.symbolic
            sage: v = vector([1,2/3,pi], sparse=True)
            sage: v.set(1, pi^3)
            sage: v
            (1, pi^3, pi)
            sage: v.set(2, SR(0))
            sage: v
            (1, pi^3, 0)

        This assignment is illegal::

            sage: v.set(10, pi)                                                         # needs sage.symbolic

        This lack of bounds checking causes trouble later::

            sage: v                                                                     # needs sage.symbolic
            <repr(<sage.modules.free_module.FreeModule_ambient_field_with_category.element_class at 0x...>) failed:
             IndexError: list assignment index out of range>
        """
        if value:
            self._entries[i] = value
        else:
            self._entries.pop(i, None)


    def denominator(self):
        """
        Return the least common multiple of the denominators of the
        entries of self.

        EXAMPLES::

            sage: v = vector([1/2,2/5,3/14], sparse=True)
            sage: v.denominator()
            70
        """
        # It may be that the coordinates do not have a denominator
        # (but if one coordinate has it, they all should have it)
        d = self.coordinate_ring().one()
        try:
            d = d.denominator()
        except AttributeError:
            return d
        for y in self._entries.itervalues():
            d = d.lcm(y.denominator())
        return d

    def dict(self, copy=True):
        """
        Return dictionary of nonzero entries of ``self``.

        More precisely, this returns a dictionary whose keys are indices
        of basis elements in the support of ``self`` and whose values are
        the corresponding coefficients.

        INPUT:

        - ``copy`` -- (default: ``True``) if ``self`` is internally
          represented by a dictionary ``d``, then make a copy of ``d``;
          if ``False``, then this can cause undesired behavior by
          mutating ``d``

        OUTPUT:

        - Python dictionary

        EXAMPLES::

            sage: v = vector([0,0,0,0,1/2,0,3/14], sparse=True)
            sage: v.dict()
            {4: 1/2, 6: 3/14}
            sage: sorted(v.support())
            [4, 6]
        """
        if copy:
            return dict(self._entries)
        else:
            return self._entries

    monomial_coefficients = dict

    def list(self, copy=True):
        """
        Return list of elements of ``self``.

        INPUT:

        - ``copy`` -- ignored for sparse vectors

        EXAMPLES::

            sage: R.<x> = QQ[]
            sage: M = FreeModule(R, 3, sparse=True) * (1/x)
            sage: v = M([-x^2, 3/x, 0])
            sage: type(v)
            <class 'sage.modules.free_module_element.FreeModuleElement_generic_sparse'>
            sage: a = v.list()
            sage: a
            [-x^2, 3/x, 0]
            sage: [parent(c) for c in a]
            [Fraction Field of Univariate Polynomial Ring in x over Rational Field,
             Fraction Field of Univariate Polynomial Ring in x over Rational Field,
             Fraction Field of Univariate Polynomial Ring in x over Rational Field]
        """
        z = self._parent.coordinate_ring().zero()
        cdef list v = [z] * self._degree
        for i, a in self._entries.iteritems():
            v[i] = a
        return v

    def nonzero_positions(self):
        """
        Returns the list of numbers ``i`` such that ``self[i] != 0``.

        EXAMPLES::

            sage: v = vector({1: 1, 3: -2})
            sage: w = vector({1: 4, 3: 2})
            sage: v+w
            (0, 5, 0, 0)
            sage: (v+w).nonzero_positions()
            [1]
        """
        return sorted(self._entries)

    cpdef int hamming_weight(self):
        """
        Returns the number of positions ``i`` such that ``self[i] != 0``.

        EXAMPLES::

            sage: v = vector({1: 1, 3: -2})
            sage: w = vector({1: 4, 3: 2})
            sage: v+w
            (0, 5, 0, 0)
            sage: (v+w).hamming_weight()
            1
        """
        return len(self._entries)

    def numerical_approx(self, prec=None, digits=None, algorithm=None):
        """
        Return a numerical approximation of ``self`` with ``prec`` bits
        (or decimal ``digits``) of precision, by approximating all
        entries.

        INPUT:

        - ``prec`` -- precision in bits

        - ``digits`` -- precision in decimal digits (only used if
          ``prec`` is not given)

        - ``algorithm`` -- which algorithm to use to compute the
          approximation of the entries (the accepted algorithms depend
          on the object)

        If neither ``prec`` nor ``digits`` is given, the default
        precision is 53 bits (roughly 16 digits).

        EXAMPLES::

            sage: v = vector(RealField(200), [1,2,3], sparse=True)
            sage: v.n()
            (1.00000000000000, 2.00000000000000, 3.00000000000000)
            sage: _.parent()
            Sparse vector space of dimension 3 over Real Field with 53 bits of precision
            sage: v.n(prec=75)
            (1.000000000000000000000, 2.000000000000000000000, 3.000000000000000000000)
            sage: _.parent()
            Sparse vector space of dimension 3 over Real Field with 75 bits of precision
        """
        if prec is None:
            prec = digits_to_bits(digits)
        return vector({k: v.numerical_approx(prec, algorithm=algorithm)
                for k, v in self._entries.iteritems()}, sparse=True)<|MERGE_RESOLUTION|>--- conflicted
+++ resolved
@@ -1110,12 +1110,8 @@
         Passing a dtype of None will let numpy choose a native type, which can
         be more efficient but may have unintended consequences::
 
-<<<<<<< HEAD
-            sage: v.numpy(dtype=None)                                                   # needs numpy
-=======
             sage: # needs numpy
             sage: v.numpy(dtype=None)
->>>>>>> 04ee0c51
             array([1.        , 2.        , 0.83333333])
 
             sage: w = vector(ZZ, [0, 1, 2^63 -1]); w
@@ -1711,19 +1707,12 @@
             sage: v=vector(RDF,[1,2,3])
             sage: v.norm(5)
             3.077384885394063
-<<<<<<< HEAD
-            sage: v.norm(pi/2)    #abs tol 1e-15                                        # needs sage.symbolic
-            4.216595864704748
-            sage: _=var('a b c d p'); v=vector([a, b, c, d])                            # needs sage.symbolic
-            sage: v.norm(p)                                                             # needs sage.symbolic
-=======
 
             sage: # needs sage.symbolic
             sage: v.norm(pi/2)    # abs tol 1e-15
             4.216595864704748
             sage: _ = var('a b c d p'); v = vector([a, b, c, d])
             sage: v.norm(p)
->>>>>>> 04ee0c51
             (abs(a)^p + abs(b)^p + abs(c)^p + abs(d)^p)^(1/p)
 
         Notice that the result may be a symbolic expression, owing to
@@ -2322,11 +2311,7 @@
             sage: v = vector(RDF, (1,2))
             sage: A = plot(v)                                                           # needs sage.plot
             sage: B = v.plot()                                                          # needs sage.plot
-<<<<<<< HEAD
-            sage: A+B # should just show one vector                                     # needs sage.plot
-=======
             sage: A + B  # should just show one vector                                  # needs sage.plot
->>>>>>> 04ee0c51
             Graphics object consisting of 2 graphics primitives
 
         Examples of the plot types::
@@ -2397,14 +2382,6 @@
 
         ::
 
-<<<<<<< HEAD
-            sage: plot(u, start=v) #test when coordinate dimension mismatch exists      # needs sage.plot
-            Traceback (most recent call last):
-            ...
-            ValueError: vector coordinates are not of the same dimension
-            sage: P = plot(v, start=z)        # test when start coordinates are passed as a tuple   # needs sage.plot
-            sage: P = plot(v, start=list(z))  # test when start coordinates are passed as a list    # needs sage.plot
-=======
             sage: # needs sage.plot
             sage: plot(u, start=v) #test when coordinate dimension mismatch exists
             Traceback (most recent call last):
@@ -2412,7 +2389,6 @@
             ValueError: vector coordinates are not of the same dimension
             sage: P = plot(v, start=z)        # test when start coordinates are passed as a tuple
             sage: P = plot(v, start=list(z))  # test when start coordinates are passed as a list
->>>>>>> 04ee0c51
         """
         # Give sensible defaults based on the vector length
         if plot_type is None:
@@ -2650,12 +2626,8 @@
 
             sage: rings = [ZZ, QQ, RDF, ZZ['x']]
             sage: rings += [RR]                                                         # needs sage.rings.real_mpfr
-<<<<<<< HEAD
-            sage: rings += [GF(2), GF(3), GF(4)]                                        # needs sage.rings.finite_rings
-=======
             sage: rings += [GF(2), GF(3)]
             sage: rings += [GF(4)]                                                      # needs sage.rings.finite_rings
->>>>>>> 04ee0c51
             sage: for R in rings:
             ....:     _ = (R**0)().dot_product((R**0)())
         """
@@ -2815,16 +2787,10 @@
 
         TESTS::
 
-<<<<<<< HEAD
-            sage: F = GF(previous_prime(2^32))                                          # needs sage.rings.finite_rings
-            sage: v = random_vector(F, 3)                                               # needs sage.rings.finite_rings
-            sage: w = random_vector(F, 3)                                               # needs sage.rings.finite_rings
-=======
             sage: # needs sage.rings.finite_rings
             sage: F = GF(previous_prime(2^32))
             sage: v = random_vector(F, 3)
             sage: w = random_vector(F, 3)
->>>>>>> 04ee0c51
             sage: vh = v.cross_product_matrix()
             sage: vh*w == v.cross_product(w)
             True
@@ -3666,11 +3632,7 @@
         ::
 
             sage: R.<x,y> = QQ[]
-<<<<<<< HEAD
-            sage: macaulay2(vector(R, [1, x + y]))     # optional - macaulay2
-=======
             sage: macaulay2(vector(R, [1, x+y]))        # optional - macaulay2
->>>>>>> 04ee0c51
             |  1  |
             | x+y |
 
@@ -3695,17 +3657,10 @@
 
         EXAMPLES::
 
-<<<<<<< HEAD
-            sage: # needs sage.symbolic
-            sage: vector((1,2,3), QQ)._mathematica_init_()
-            '{1/1, 2/1, 3/1}'
-            sage: mathematica(vector((1,2,3), QQ))      # optional - mathematica
-=======
             sage: # optional - mathematica, needs sage.symbolic
             sage: vector((1,2,3), QQ)._mathematica_init_()
             '{1/1, 2/1, 3/1}'
             sage: mathematica(vector((1,2,3), QQ))
->>>>>>> 04ee0c51
             {1, 2, 3}
             sage: a = vector(SR, 5, [1, x, x^2, sin(x), pi]); a
             (1, x, x^2, sin(x), pi)
@@ -4771,13 +4726,9 @@
             sage: from sage.modules.free_module_element import FreeModuleElement_generic_sparse
             sage: def S(R,n):
             ....:     return FreeModule(R, n, sparse=True)
-<<<<<<< HEAD
-            sage: FreeModuleElement_generic_sparse(S(RR,5), {0:-1, 2:2/3, 3:pi, 4:oo})  # needs sage.symbolic
-=======
 
             sage: # needs sage.symbolic
             sage: FreeModuleElement_generic_sparse(S(RR,5), {0:-1, 2:2/3, 3:pi, 4:oo})
->>>>>>> 04ee0c51
             (-1.00000000000000, 0.000000000000000, 0.666666666666667, 3.14159265358979, +infinity)
             sage: FreeModuleElement_generic_sparse(S(RR,5), [-1,0,2/3,pi,oo])           # needs sage.symbolic
             (-1.00000000000000, 0.000000000000000, 0.666666666666667, 3.14159265358979, +infinity)
