r"""
Quotients of free modules

AUTHORS:

- William Stein (2009): initial version

- Kwankyu Lee (2022-05): added quotient module over domain

"""

# ****************************************************************************
#       Copyright (C) 2009 William Stein <wstein@gmail.com>
#
# This program is free software: you can redistribute it and/or modify
# it under the terms of the GNU General Public License as published by
# the Free Software Foundation, either version 2 of the License, or
# (at your option) any later version.
#                  https://www.gnu.org/licenses/
# ****************************************************************************

from .free_module import (Module_free_ambient,
                          FreeModule_ambient,
                          FreeModule_ambient_field)


###############################################################################
#
# Quotients of ambient free modules over a domain
#
###############################################################################

class QuotientModule_free_ambient(Module_free_ambient):
    """
    Quotients of ambient free modules by a submodule.

    INPUT:

    - ``module`` -- an ambient free module

    - ``sub`` -- a submodule of ``module``

    EXAMPLES::

        sage: S.<x,y,z> = PolynomialRing(QQ)
        sage: M = S**2
        sage: N = M.submodule([vector([x - y, z]), vector([y*z, x*z])])
        sage: M.quotient_module(N)
        Quotient module by Submodule of Ambient free module of rank 2 over
         the integral domain Multivariate Polynomial Ring in x, y, z over Rational Field
         Generated by the rows of the matrix:
         [x - y     z]
         [  y*z   x*z]
    """
    def __init__(self, module, sub):
        """
        Create this quotient module of ``module`` by a submodule ``sub``.

        TESTS::

            sage: S.<x,y,z> = PolynomialRing(QQ)
            sage: M = S**2
            sage: N = M.submodule([vector([x - y, z]), vector([y*z, x*z])])
            sage: Q = M.quotient_module(N)
            sage: TestSuite(Q).run(skip=['_test_elements', '_test_pickling', '_test_zero'])
        """
        base_ring = module.base_ring()
        degree = module.degree()
        sparse = module.is_sparse()
        # We store these in order to retain the information of how this was constructed
        self._module = module
        self._sub = sub
        self.__hash = hash((self._module, self._sub))

        # We then convert the data into maps from free modules
        if isinstance(module, QuotientModule_free_ambient):
            self._free_cover = module.cover()
            C = self._free_cover.element_class
            v = [C(self._free_cover, x.list(), coerce=False, copy=False) for x in sub.gens()]
            w = [C(self._free_cover, x.list(), coerce=False, copy=False) for x in module.free_relations().gens()]
            self._relations = self._free_cover.submodule(v + w, check=False)
        else:  # Otherwise module should be a free module
            self._free_cover = module
            self._relations = sub

        Module_free_ambient.__init__(self, base_ring, degree=degree, sparse=sparse)

    def _repr_(self):
        r"""
        Return the string representation of this quotient module.

        EXAMPLES::

            sage: S.<x,y,z> = PolynomialRing(QQ)
            sage: M = S**2
            sage: N = M.submodule([vector([x - y, z]), vector([y*z , x*z])])
            sage: M.quotient_module(N)
            Quotient module by Submodule of Ambient free module of rank 2 over
             the integral domain Multivariate Polynomial Ring in x, y, z over Rational Field
             Generated by the rows of the matrix:
             [x - y     z]
             [  y*z   x*z]
        """
        return "Quotient module by %s" % self._sub

    def __hash__(self):
        r"""
        Return the hash of this quotient module.

        TESTS::

            sage: S.<x,y,z> = PolynomialRing(QQ)
            sage: M = S**2
            sage: N = M.submodule([vector([x - y, z]), vector([y*z, x*z])])
            sage: Q = M.quotient_module(N)
            sage: hash(Q) == hash((M,N))
            True
        """
        return self.__hash

    def gens(self):
        """
        Return the generators of this module.

        EXAMPLES::

            sage: S.<x,y,z> = PolynomialRing(QQ)
            sage: M = S**2
            sage: N = M.submodule([vector([x - y, z]), vector([y*z, x*z])])
            sage: Q = M.quotient_module(N)
            sage: Q.gens()
            ((1, 0), (0, 1))
        """
        return tuple([self(list(g)) for g in self._module.gens()])

    def gen(self, i=0):
        """
        Return the `i`-th generator of this module.

        EXAMPLES::

            sage: S.<x,y,z> = PolynomialRing(QQ)
            sage: M = S**2
            sage: N = M.submodule([vector([x - y, z]), vector([y*z, x*z])])
            sage: Q = M.quotient_module(N)
            sage: Q.gen(0)
            (1, 0)
        """
        if i < 0 or i >= self._module.degree():
            raise ValueError('generator %s not defined' % i)
        return self.gens()[i]

    def _coerce_map_from_(self, M):
        """
        Return a coercion map from `M` to ``self``, or ``None``.

        TESTS::

            sage: S.<x,y,z> = PolynomialRing(QQ)
            sage: M = S**2
            sage: N = M.submodule([vector([x - y, z]), vector([y*z, x*z])])
            sage: Q = M.quotient_module(N)
            sage: Q.coerce_map_from(M)
            Coercion map:
              From: Ambient free module of rank 2 over the integral domain
                    Multivariate Polynomial Ring in x, y, z over Rational Field
              To:   Quotient module by Submodule of Ambient free module of rank 2 over the
                    integral domain Multivariate Polynomial Ring in x, y, z over Rational Field
                    Generated by the rows of the matrix:
                    [x - y     z]
                    [  y*z   x*z]
        """
        if isinstance(M, FreeModule_ambient):
            return (self.base_ring().has_coerce_map_from(M.base_ring()) and
                    self.degree() == M.degree())
        from sage.modules.submodule import Submodule_free_ambient
        if isinstance(M, Submodule_free_ambient):
            return self._module.has_coerce_map_from(self.ambient_module())
        if (isinstance(M, QuotientModule_free_ambient)
            and M.free_cover() == self.free_cover()):
            try:
                return M.free_relations().is_submodule(self.free_relations())
            except NotImplementedError:
                pass

    def ambient_module(self):
        """
        Return ``self``, since ``self`` is ambient.

        EXAMPLES::

            sage: S.<x,y,z> = PolynomialRing(QQ)
            sage: M = S**2
            sage: N = M.submodule([vector([x - y, z]), vector([y*z, x*z])])
            sage: Q = M.quotient_module(N)
            sage: Q.ambient_module() is Q
            True
        """
        return self

    def cover(self):
        r"""
        Given this quotient space `Q = V/W`, return `V`.

        EXAMPLES::

            sage: S.<x,y,z> = PolynomialRing(QQ)
            sage: M = S**2
            sage: N = M.submodule([vector([x - y, z]), vector([y*z, x*z])])
            sage: Q = M.quotient_module(N)
            sage: Q.cover() is M
            True
        """
        return self._module

    V = cover

    def relations(self):
        r"""
        Given this quotient space `Q = V/W`, return `W`

        EXAMPLES::

            sage: S.<x,y,z> = PolynomialRing(QQ)
            sage: M = S**2
            sage: N = M.submodule([vector([x - y, z]), vector([y*z, x*z])])
            sage: Q = M.quotient_module(N)
            sage: Q.relations() is N
            True
        """
        return self._sub

    W = relations

    def free_cover(self):
        r"""
        Given this quotient space `Q = V/W`, return the free module
        that covers `V`.

        EXAMPLES::

            sage: S.<x,y,z> = PolynomialRing(QQ)
            sage: M = S**2
            sage: N = M.submodule([vector([x - y, z]), vector([y*z, x*z])])
            sage: Q = M / N
            sage: NQ = Q.submodule([Q([1,x])])
            sage: QNQ = Q / NQ
            sage: QNQ.free_cover() is Q.free_cover() is M
            True

        Note that this is different than the immediate cover::

            sage: QNQ.cover() is Q
            True
            sage: QNQ.cover() is QNQ.free_cover()
            False
        """
        return self._free_cover

    V = cover

    def free_relations(self):
        r"""
        Given this quotient space `Q = V/W`, return the submodule that
        generates all relations of `Q`.

        When `V` is a free module, then this returns `W`. Otherwise this
        returns the union of `W` lifted to the cover of `V` and the relations
        of `V` (repeated until `W` is a submodule of a free module).

        EXAMPLES::

            sage: S.<x,y,z> = PolynomialRing(QQ)
            sage: M = S**2
            sage: N = M.submodule([vector([x - y, z]), vector([y*z, x*z])])
            sage: Q = M / N
            sage: NQ = Q.submodule([Q([1, x])])
            sage: QNQ = Q / NQ
            sage: QNQ.free_relations()
            Submodule of Ambient free module of rank 2 over the integral domain
             Multivariate Polynomial Ring in x, y, z over Rational Field
             Generated by the rows of the matrix:
             [    1     x]
             [x - y     z]
             [  y*z   x*z]

        Note that this is different than the defining relations::

            sage: QNQ.relations() is NQ
            True
            sage: QNQ.relations() == QNQ.free_relations()
            False
        """
        return self._relations


###############################################################################
#
# Quotients of ambient free modules over a field
#
###############################################################################

class FreeModule_ambient_field_quotient(FreeModule_ambient_field):
    """
    A quotient `V/W` of two vector spaces as a vector space.

    To obtain `V` or `W` use ``self.V()`` and ``self.W()``.

    EXAMPLES::

        sage: k.<i> = QuadraticField(-1)                                                # optional - sage.rings.number_field
        sage: A = k^3; V = A.span([[1,0,i], [2,i,0]])                                   # optional - sage.rings.number_field
        sage: W = A.span([[3,i,i]])                                                     # optional - sage.rings.number_field
        sage: U = V/W; U                                                                # optional - sage.rings.number_field
        Vector space quotient V/W of dimension 1 over Number Field in i
         with defining polynomial x^2 + 1 with i = 1*I where
<<<<<<< HEAD
        V: Vector space of degree 3 and dimension 2 over Number Field in i
            with defining polynomial x^2 + 1 with i = 1*I
        Basis matrix:
        [ 1  0  i]
        [ 0  1 -2]
        W: Vector space of degree 3 and dimension 1 over Number Field in i
            with defining polynomial x^2 + 1 with i = 1*I
        Basis matrix:
        [    1 1/3*i 1/3*i]
=======
         V: Vector space of degree 3 and dimension 2 over Number Field in i
            with defining polynomial x^2 + 1 with i = 1*I
            Basis matrix:
            [ 1  0  i]
            [ 0  1 -2]
         W: Vector space of degree 3 and dimension 1 over Number Field in i
            with defining polynomial x^2 + 1 with i = 1*I
            Basis matrix:
            [    1 1/3*i 1/3*i]
>>>>>>> a36b1230
        sage: U.V()                                                                     # optional - sage.rings.number_field
        Vector space of degree 3 and dimension 2 over Number Field in i
         with defining polynomial x^2 + 1 with i = 1*I
        Basis matrix:
        [ 1  0  i]
        [ 0  1 -2]
        sage: U.W()                                                                     # optional - sage.rings.number_field
        Vector space of degree 3 and dimension 1 over Number Field in i
         with defining polynomial x^2 + 1 with i = 1*I
        Basis matrix:
        [    1 1/3*i 1/3*i]
        sage: U.quotient_map()                                                          # optional - sage.rings.number_field
        Vector space morphism represented by the matrix:
        [  1]
        [3*i]
<<<<<<< HEAD
        Domain: Vector space of degree 3 and dimension 2 over Number Field in i
                 with defining polynomial x^2 + 1 with i = 1*I
        Basis matrix:
        [ 1  0  i]
        [ 0  1 -2]
        Codomain: Vector space quotient V/W of dimension 1 over Number Field in i
                   with defining polynomial x^2 + 1 with i = 1*I where
        V: Vector space of degree 3 and dimension 2 over Number Field in i
            with defining polynomial x^2 + 1 with i = 1*I
        Basis matrix:
        [ 1  0  i]
        [ 0  1 -2]
        W: Vector space of degree 3 and dimension 1 over Number Field in i
            with defining polynomial x^2 + 1 with i = 1*I
        Basis matrix:
        [    1 1/3*i 1/3*i]
=======
        Domain:   Vector space of degree 3 and dimension 2 over Number Field in i
                  with defining polynomial x^2 + 1 with i = 1*I
                  Basis matrix:
                  [ 1  0  i]
                  [ 0  1 -2]
        Codomain: Vector space quotient V/W of dimension 1 over Number Field in i
                  with defining polynomial x^2 + 1 with i = 1*I where
                  V: Vector space of degree 3 and dimension 2 over Number Field in i
                     with defining polynomial x^2 + 1 with i = 1*I
                     Basis matrix:
                     [ 1  0  i]
                     [ 0  1 -2]
                  W: Vector space of degree 3 and dimension 1 over Number Field in i
                     with defining polynomial x^2 + 1 with i = 1*I
                     Basis matrix:
                     [    1 1/3*i 1/3*i]
>>>>>>> a36b1230
        sage: Z = V.quotient(W)                                                         # optional - sage.rings.number_field
        sage: Z == U                                                                    # optional - sage.rings.number_field
        True

    We create three quotient spaces and compare them::

        sage: A = QQ^2
        sage: V = A.span_of_basis([[1,0], [1,1]])
        sage: W0 = V.span([V.1, V.0])
        sage: W1 = V.span([V.1])
        sage: W2 = V.span([V.1])
        sage: Q0 = V/W0
        sage: Q1 = V/W1
        sage: Q2 = V/W2

        sage: Q0 == Q1
        False
        sage: Q1 == Q2
        True

    TESTS::

        sage: A = QQ^0; V = A.span([]) # corner case
        sage: W = A.span([])
        sage: U = V/W

        sage: loads(dumps(U)) == U
        True
        sage: type(loads(dumps(U)) )
        <class 'sage.modules.quotient_module.FreeModule_ambient_field_quotient_with_category'>
    """
    def __init__(self, domain, sub, quotient_matrix, lift_matrix, inner_product_matrix=None):
        """
        Create this quotient space, from the given domain, submodule,
        and quotient_matrix.

        EXAMPLES::

            sage: A = QQ^5; V = A.span_of_basis([[1,0,-1,1,1], [1,-1,0,2/3,3/4]]); V
            Vector space of degree 5 and dimension 2 over Rational Field
            User basis matrix:
            [  1   0  -1   1   1]
            [  1  -1   0 2/3 3/4]
            sage: W = V.span_of_basis([V.0 - 2/3*V.1]); W
            Vector space of degree 5 and dimension 1 over Rational Field
            User basis matrix:
            [1/3 2/3  -1 5/9 1/2]

        This creates a quotient vector space::

            sage: Q = V / W

        Behold the type of Q::

            sage: type(Q)
            <class 'sage.modules.quotient_module.FreeModule_ambient_field_quotient_with_category'>

        We do some consistency checks on the extra quotient and
        lifting structure of Q::

            sage: Q(V.0)
            (1)
            sage: Q(V.0 - 2/3*V.1)
            (0)
            sage: v = Q.lift(Q.0); v
            (1, 0, -1, 1, 1)
            sage: Q( v )
            (1)
        """
        base_field = domain.base_field()
        dimension = quotient_matrix.ncols()
        sparse = domain.is_sparse()
        self._sub = sub
        self._domain = domain
        self.__hash = hash((domain, sub))
        FreeModule_ambient_field.__init__(self, base_field, dimension, sparse)
        self.__quo_map = domain.Hom(self)(quotient_matrix)
        self.__quo_map.register_as_coercion()
        self.__lift_map = self.Hom(domain)(lift_matrix)

    def _repr_(self):
        r"""
        Return the rather verbose string representation of this quotient space V/W.

        EXAMPLES:

        We create a quotient vector space over a finite field::

            sage: k.<a> = GF(9); A = k^3; V = A.span_of_basis([[1,0,a], [a,a,1]]); W = V.span([V.1])    # optional - sage.libs.pari
            sage: Q = V/W                                                                               # optional - sage.libs.pari

        Note the type::

            sage: type(Q)                                                                               # optional - sage.libs.pari
            <class 'sage.modules.quotient_module.FreeModule_ambient_field_quotient_with_category'>

        The string representation mentions that this is a quotient
        `V/W`, that the quotient has dimension 1 and is over a finite
        field, and also describes `V` and `W`::

            sage: Q._repr_()                                                                            # optional - sage.libs.pari
            'Vector space quotient V/W of dimension 1 over Finite Field in a of size 3^2 where\nV: Vector space of degree 3 and dimension 2 over Finite Field in a of size 3^2\nUser basis matrix:\n[1 0 a]\n[a a 1]\nW: Vector space of degree 3 and dimension 1 over Finite Field in a of size 3^2\nBasis matrix:\n[    1     1 a + 2]'
        """
        return "%s space quotient V/W of dimension %s over %s where\nV: %s\nW: %s" % (
            "Sparse vector" if self.is_sparse() else "Vector",
            self.dimension(), self.base_ring(),
            self.V(), self.W())

    def __hash__(self):
        """
        Return hash of this quotient space `V/W`, which is, by definition,
        the hash of the tuple `(V, W)`.

        EXAMPLES:

        We compute the hash of a certain 0-dimension quotient vector
        space::

            sage: A = QQ^2; V = A.span_of_basis([[1,0], [1,1]]); W = V.span([V.1, V.0])
            sage: Q = V/W; Q.dimension()
            0
            sage: hash(Q) == hash((V,W))
            True
        """
        return self.__hash

    def _element_constructor_(self, x):
        """
        Convert an element into this quotient space `V/W` if there is
        a way to make sense of it.

        An element converts into self if it can be converted into `V`,
        or if not at least if it can be made sense of as a list of
        length the dimension of self.

        EXAMPLES:

        We create a 2-dimensional quotient of a 3-dimension ambient
        vector space::

            sage: M = QQ^3 / [[1,2,3]]

        A list of length 3 converts into ``QQ^3``, so it converts into
        `M`::

            sage: M([1,2,4])  #indirect doctest
            (-1/3, -2/3)
            sage: M([1,2,3])
            (0, 0)

        A list of length 2 converts into M, where here it just gives
        the corresponding linear combination of the basis for `M`::

            sage: M([1,2])
            (1, 2)
            sage: M.0 + 2*M.1
            (1, 2)

        Of course, elements of ``QQ^3`` convert into the quotient
        module as well. Here is a different example::

            sage: V = QQ^3; W = V.span([[1,0,0]]); Q = V/W
            sage: Q(V.0)
            (0, 0)
            sage: Q(V.1)
            (1, 0)
            sage: Q.0
            (1, 0)
            sage: Q.0 + V.1
            (2, 0)

        Here we start with something that is over ZZ, so it
        canonically coerces into ``QQ^3``, hence into ``self``::

            sage: Q((ZZ^3)([1,2,3]))
            (2, 3)

        """
        if isinstance(x, self.element_class) and x.parent() is self:
            return x
        if isinstance(x, (list, tuple)) and len(x) == self._domain.rank():
            return self.__quo_map(self._domain(x))
        return FreeModule_ambient_field._element_constructor_(self, x)

    def _coerce_map_from_(self, M):
        """
        Return a coercion map from `M` to ``self``, or None.

        EXAMPLES::

            sage: V = QQ^2 / [[1, 2]]
            sage: V.coerce_map_from(ZZ^2)
            Composite map:
              From: Ambient free module of rank 2 over the principal ideal domain Integer Ring
              To:   Vector space quotient V/W of dimension 1 over Rational Field where
                    V: Vector space of dimension 2 over Rational Field
                    W: Vector space of degree 2 and dimension 1 over Rational Field
                       Basis matrix:
                       [1 2]
              Defn:   Coercion map:
                      From: Ambient free module of rank 2 over the principal ideal domain Integer Ring
                      To:   Vector space of dimension 2 over Rational Field
                    then
                      Vector space morphism represented by the matrix:
                      [   1]
                      [-1/2]
                      Domain:   Vector space of dimension 2 over Rational Field
                      Codomain: Vector space quotient V/W of dimension 1 over Rational Field where
                                V: Vector space of dimension 2 over Rational Field
                                W: Vector space of degree 2 and dimension 1 over Rational Field
                                   Basis matrix:
                                   [1 2]

        Make sure :trac:`10513` is fixed (no coercion from an abstract
        vector space to an isomorphic quotient vector space)::

            sage: V = QQ^3 / [[1,2,3]]
            sage: V.coerce_map_from(QQ^2)

        """
        from sage.modules.free_module import FreeModule_ambient
        if (isinstance(M, FreeModule_ambient)
            and not (isinstance(M, FreeModule_ambient_field_quotient)
                     and self._sub == M._sub)):
            # No map between different quotients.
            # No map from quotient to abstract module.
            return None
        f = super(FreeModule_ambient_field, self)._coerce_map_from_(M)
        if f is not None:
            return f
        f = self._domain.coerce_map_from(M)
        if f is not None:
            return self.__quo_map * f
        return None

    def quotient_map(self):
        """
        Given this quotient space `Q = V / W`, return the natural quotient
        map from `V` to `Q`.

        EXAMPLES::

            sage: M = QQ^3 / [[1,2,3]]
            sage: M.quotient_map()
            Vector space morphism represented by the matrix:
            [   1    0]
            [   0    1]
            [-1/3 -2/3]
            Domain:   Vector space of dimension 3 over Rational Field
            Codomain: Vector space quotient V/W of dimension 2 over Rational Field where
                      V: Vector space of dimension 3 over Rational Field
                      W: Vector space of degree 3 and dimension 1 over Rational Field
                         Basis matrix:
                         [1 2 3]

            sage: M.quotient_map()( (QQ^3)([1,2,3]) )
            (0, 0)
        """
        return self.__quo_map

    def lift_map(self):
        r"""
        Given this quotient space `Q = V / W`, return a fixed choice of
        linear homomorphism (a section) from `Q` to `V`.

        EXAMPLES::

            sage: M = QQ^3 / [[1,2,3]]
            sage: M.lift_map()
            Vector space morphism represented by the matrix:
            [1 0 0]
            [0 1 0]
            Domain:   Vector space quotient V/W of dimension 2 over Rational Field where
                      V: Vector space of dimension 3 over Rational Field
                      W: Vector space of degree 3 and dimension 1 over Rational Field
                         Basis matrix:
                         [1 2 3]
            Codomain: Vector space of dimension 3 over Rational Field
        """
        return self.__lift_map

    def lift(self, x):
        r"""
        Lift element of this quotient `V / W` to `V` by applying
        the fixed lift homomorphism.

        The lift is a fixed homomorphism.

        EXAMPLES::

            sage: M = QQ^3 / [[1,2,3]]
            sage: M.lift(M.0)
            (1, 0, 0)
            sage: M.lift(M.1)
            (0, 1, 0)
            sage: M.lift(M.0 - 2*M.1)
            (1, -2, 0)
        """
        return self.__lift_map(x)

    def cover(self):
        r"""
        Given this quotient space `Q = V/W`, return `V`.

        EXAMPLES::

            sage: M = QQ^10 / [list(range(10)), list(range(2,12))]
            sage: M.cover()
            Vector space of dimension 10 over Rational Field
        """
        return self._domain

    V = cover

    def relations(self):
        r"""
        Given this quotient space `Q = V/W`, return `W`.

        EXAMPLES::

            sage: M = QQ^10 / [list(range(10)), list(range(2,12))]
            sage: M.relations()
            Vector space of degree 10 and dimension 2 over Rational Field
            Basis matrix:
            [ 1  0 -1 -2 -3 -4 -5 -6 -7 -8]
            [ 0  1  2  3  4  5  6  7  8  9]
        """
        return self._sub

    W = relations<|MERGE_RESOLUTION|>--- conflicted
+++ resolved
@@ -314,17 +314,6 @@
         sage: U = V/W; U                                                                # optional - sage.rings.number_field
         Vector space quotient V/W of dimension 1 over Number Field in i
          with defining polynomial x^2 + 1 with i = 1*I where
-<<<<<<< HEAD
-        V: Vector space of degree 3 and dimension 2 over Number Field in i
-            with defining polynomial x^2 + 1 with i = 1*I
-        Basis matrix:
-        [ 1  0  i]
-        [ 0  1 -2]
-        W: Vector space of degree 3 and dimension 1 over Number Field in i
-            with defining polynomial x^2 + 1 with i = 1*I
-        Basis matrix:
-        [    1 1/3*i 1/3*i]
-=======
          V: Vector space of degree 3 and dimension 2 over Number Field in i
             with defining polynomial x^2 + 1 with i = 1*I
             Basis matrix:
@@ -334,7 +323,6 @@
             with defining polynomial x^2 + 1 with i = 1*I
             Basis matrix:
             [    1 1/3*i 1/3*i]
->>>>>>> a36b1230
         sage: U.V()                                                                     # optional - sage.rings.number_field
         Vector space of degree 3 and dimension 2 over Number Field in i
          with defining polynomial x^2 + 1 with i = 1*I
@@ -350,24 +338,6 @@
         Vector space morphism represented by the matrix:
         [  1]
         [3*i]
-<<<<<<< HEAD
-        Domain: Vector space of degree 3 and dimension 2 over Number Field in i
-                 with defining polynomial x^2 + 1 with i = 1*I
-        Basis matrix:
-        [ 1  0  i]
-        [ 0  1 -2]
-        Codomain: Vector space quotient V/W of dimension 1 over Number Field in i
-                   with defining polynomial x^2 + 1 with i = 1*I where
-        V: Vector space of degree 3 and dimension 2 over Number Field in i
-            with defining polynomial x^2 + 1 with i = 1*I
-        Basis matrix:
-        [ 1  0  i]
-        [ 0  1 -2]
-        W: Vector space of degree 3 and dimension 1 over Number Field in i
-            with defining polynomial x^2 + 1 with i = 1*I
-        Basis matrix:
-        [    1 1/3*i 1/3*i]
-=======
         Domain:   Vector space of degree 3 and dimension 2 over Number Field in i
                   with defining polynomial x^2 + 1 with i = 1*I
                   Basis matrix:
@@ -384,7 +354,6 @@
                      with defining polynomial x^2 + 1 with i = 1*I
                      Basis matrix:
                      [    1 1/3*i 1/3*i]
->>>>>>> a36b1230
         sage: Z = V.quotient(W)                                                         # optional - sage.rings.number_field
         sage: Z == U                                                                    # optional - sage.rings.number_field
         True
