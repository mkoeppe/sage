--- conflicted
+++ resolved
@@ -1698,10 +1698,6 @@
 
             sage: V = span([[1/2,1,1],[3/2,2,1],[0,0,1]],ZZ); W = V.span([2*V.0+4*V.1, 9*V.0+12*V.1, 4*V.2])
             sage: Q = V/W
-<<<<<<< HEAD
-            sage: Q.random_element()
-            (1, 5)
-=======
             sage: Q.random_element().parent() is Q
             True
             sage: Q.cardinality()
@@ -1709,7 +1705,6 @@
             sage: S = set()
             sage: while len(S) < 48:
             ....:     S.add(Q.random_element())
->>>>>>> 7fbdf5d2
         """
         return self(self._V.random_element(*args, **kwds))
 
