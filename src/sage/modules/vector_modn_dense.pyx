--- conflicted
+++ resolved
@@ -89,11 +89,7 @@
     sage: c = K(109320)                                                                 # needs sage.rings.finite_rings
     sage: d = K(167667)                                                                 # needs sage.rings.finite_rings
     sage: e = 103937
-<<<<<<< HEAD
-    sage: a*c + b*d - e                                                                 # needs sage.rings.finite_rings
-=======
     sage: a*c + b*d - e
->>>>>>> 04ee0c51
     102041
     sage: vector([a,b]) * vector([c,d]) - e                                             # needs sage.rings.finite_rings
     102041
