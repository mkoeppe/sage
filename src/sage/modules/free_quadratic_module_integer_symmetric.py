--- conflicted
+++ resolved
@@ -728,11 +728,7 @@
 
         EXAMPLES::
 
-<<<<<<< HEAD
-            sage: G = Matrix(ZZ, 2,2, [-1,1, 1,2])
-=======
             sage: G = Matrix(ZZ, 2, 2, [-1,1,1,2])
->>>>>>> 189eb200
             sage: L = IntegralLattice(G)
             sage: L.is_even()
             False
@@ -755,14 +751,8 @@
 
         EXAMPLES::
 
-<<<<<<< HEAD
-            sage: L = IntegralLattice("A2")                                             # optional - sage.combinat
-            sage: Ldual = L.dual_lattice()                                              # optional - sage.combinat
-            sage: Ldual                                                                 # optional - sage.combinat
-=======
             sage: L = IntegralLattice("A2")
             sage: Ldual = L.dual_lattice(); Ldual
->>>>>>> 189eb200
             Free module of degree 2 and rank 2 over Integer Ring
             Echelon basis matrix:
             [1/3 2/3]
@@ -790,11 +780,7 @@
 
         EXAMPLES::
 
-<<<<<<< HEAD
-            sage: L = IntegralLattice(Matrix(ZZ, 2,2, [2,1, 1,-2])*2)
-=======
             sage: L = IntegralLattice(Matrix(ZZ, 2, 2, [2,1,1,-2]) * 2)
->>>>>>> 189eb200
             sage: L.discriminant_group()
             Finite quadratic module over Integer Ring with invariants (2, 10)
             Gram matrix of the quadratic form with values in Q/2Z:
@@ -821,14 +807,9 @@
         Test that the memory leak in :trac:`31625` is fixed::
 
             sage: import gc
-<<<<<<< HEAD
-            sage: L = IntegralLattice("A2")                                             # optional - sage.combinat
-            sage: for k in range(1, 500):                                               # optional - sage.combinat
-=======
             sage: gc.freeze()
             sage: L = IntegralLattice("A2")
             sage: for k in range(1,500):  # long time
->>>>>>> 189eb200
             ....:     G = L.twist(k)
             ....:     D = G.discriminant_group()
             sage: tmp = gc.collect()                                                    # optional - sage.combinat
@@ -869,14 +850,8 @@
 
         EXAMPLES::
 
-<<<<<<< HEAD
-
-            sage: A2 = IntegralLattice("A2")                                            # optional - sage.combinat
-            sage: A2.signature_pair()                                                   # optional - sage.combinat
-=======
             sage: A2 = IntegralLattice("A2")
             sage: A2.signature_pair()
->>>>>>> 189eb200
             (2, 0)
         """
         from sage.quadratic_forms.quadratic_form import QuadraticForm
@@ -1190,14 +1165,8 @@
 
         EXAMPLES::
 
-<<<<<<< HEAD
-            sage: A4 = IntegralLattice("A4")                                            # optional - sage.combinat
-            sage: Aut = A4.orthogonal_group()                                           # optional - sage.combinat
-            sage: Aut                                                                   # optional - sage.combinat
-=======
             sage: A4 = IntegralLattice("A4")
             sage: Aut = A4.orthogonal_group(); Aut
->>>>>>> 189eb200
             Group of isometries with 4 generators (
             [0 0 0 1]  [-1 -1 -1  0]  [ 1  0  0  0]  [ 1  0  0  0]
             [0 0 1 0]  [ 0  0  0 -1]  [-1 -1 -1 -1]  [ 0  1  0  0]
@@ -1207,25 +1176,15 @@
 
         The group acts from the right on the lattice and its discriminant group::
 
-<<<<<<< HEAD
-            sage: x = A4.an_element()                                                   # optional - sage.combinat
-            sage: g = Aut.an_element()                                                  # optional - sage.combinat
-            sage: g                                                                     # optional - sage.combinat
-=======
             sage: x = A4.an_element()
             sage: g = Aut.an_element(); g
->>>>>>> 189eb200
             [-1 -1 -1  0]
             [ 0  0  1  0]
             [ 0  0 -1 -1]
             [ 0  1  1  1]
             sage: x*g                                                                   # optional - sage.combinat
             (-1, -1, -1, 0)
-<<<<<<< HEAD
-            sage: (x*g).parent() == A4                                                  # optional - sage.combinat
-=======
             sage: (x*g).parent() == A4
->>>>>>> 189eb200
             True
             sage: (g*x).parent()                                                        # optional - sage.combinat
             Vector space of dimension 4 over Rational Field
@@ -1245,12 +1204,7 @@
 
         The lattice can live in a larger ambient space::
 
-<<<<<<< HEAD
-            sage: A2 = IntegralLattice(matrix.identity(3),
-            ....:                      Matrix(ZZ, 2, 3, [1,-1,0, 0,1,-1]))
-=======
             sage: A2 = IntegralLattice(matrix.identity(3), Matrix(ZZ, 2, 3, [1,-1,0,0,1,-1]))
->>>>>>> 189eb200
             sage: A2.orthogonal_group()
             Group of isometries with 2 generators (
             [ 2/3  2/3 -1/3]  [1 0 0]
@@ -1260,11 +1214,7 @@
 
         It can be negative definite as well::
 
-<<<<<<< HEAD
-            sage: A2m = IntegralLattice(-Matrix(ZZ, 2, [2,1, 1,2]))
-=======
             sage: A2m = IntegralLattice(-Matrix(ZZ, 2, [2,1,1,2]))
->>>>>>> 189eb200
             sage: G = A2m.orthogonal_group()
             sage: G.order()
             12
@@ -1272,11 +1222,7 @@
         If the lattice is indefinite, sage does not know how to compute generators.
         Can you teach it?::
 
-<<<<<<< HEAD
-            sage: U = IntegralLattice(Matrix(ZZ, 2, [0,1, 1,0]))
-=======
             sage: U = IntegralLattice(Matrix(ZZ, 2, [0,1,1,0]))
->>>>>>> 189eb200
             sage: U.orthogonal_group()
             Traceback (most recent call last):
             ...
@@ -1286,11 +1232,7 @@
         But we can define subgroups::
 
             sage: S = IntegralLattice(Matrix(ZZ, 2, [2, 3, 3, 2]))
-<<<<<<< HEAD
-            sage: f = Matrix(ZZ, 2, [0,1, -1,3])
-=======
             sage: f = Matrix(ZZ, 2, [0,1,-1,3])
->>>>>>> 189eb200
             sage: S.orthogonal_group([f])
             Group of isometries with 1 generator (
             [ 0  1]
@@ -1383,15 +1325,8 @@
 
         EXAMPLES::
 
-<<<<<<< HEAD
-            sage: L = IntegralLattice("D3", [[1,-1,0], [0,1,-1]])                       # optional - sage.combinat
-            sage: L1 = L.tensor_product(L)                                              # optional - sage.combinat
-            sage: L2 = L.tensor_product(L, True)                                        # optional - sage.combinat
-            sage: L1                                                                    # optional - sage.combinat
-=======
             sage: L = IntegralLattice("D3", [[1,-1,0], [0,1,-1]])
             sage: L1 = L.tensor_product(L); L1
->>>>>>> 189eb200
             Lattice of degree 9 and rank 4 over Integer Ring
             Basis matrix:
             [ 1 -1  0 -1  1  0  0  0  0]
@@ -1413,11 +1348,7 @@
             [-12  24   4  -8]
             [-12   4  24  -8]
             [  4  -8  -8  16]
-<<<<<<< HEAD
-            sage: L2                                                                    # optional - sage.combinat
-=======
             sage: L2 = L.tensor_product(L, True); L2
->>>>>>> 189eb200
             Lattice of degree 4 and rank 4 over Integer Ring
             Standard basis
             Inner product matrix:
@@ -1448,14 +1379,8 @@
 
         EXAMPLES::
 
-<<<<<<< HEAD
-            sage: L = IntegralLattice("A2")                                             # optional - sage.combinat
-            sage: q = L.quadratic_form()                                                # optional - sage.combinat
-            sage: q                                                                     # optional - sage.combinat
-=======
             sage: L = IntegralLattice("A2")
             sage: q = L.quadratic_form(); q
->>>>>>> 189eb200
             Quadratic form in 2 variables over Integer Ring with coefficients:
             [ 2 -2 ]
             [ * 2 ]
@@ -1610,12 +1535,7 @@
             [-3  6 -3  0]
             [ 0 -3  6 -3]
             [ 0  0 -3  6]
-<<<<<<< HEAD
-            sage: L = IntegralLattice(3, [[2,1,0], [0,1,1]])
-            sage: L
-=======
             sage: L = IntegralLattice(3, [[2,1,0], [0,1,1]]); L
->>>>>>> 189eb200
             Lattice of degree 3 and rank 2 over Integer Ring
             Basis matrix:
             [2 1 0]
