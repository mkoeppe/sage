--- conflicted
+++ resolved
@@ -485,14 +485,9 @@
 
     Different gluings can be composed::
 
-<<<<<<< HEAD
-        sage: D4 = IntegralLattice("D4")                                                # needs sage.graphs
-        sage: D4.discriminant_group()                                                   # needs sage.graphs
-=======
         sage: # needs sage.graphs
         sage: D4 = IntegralLattice("D4")
         sage: D4.discriminant_group()
->>>>>>> 04ee0c51
         Finite quadratic module over Integer Ring with invariants (2, 2)
         Gram matrix of the quadratic form with values in Q/2Z:
         [  1 1/2]
@@ -514,17 +509,10 @@
         [  0 3/2]
         sage: f1, g1 = AD6.normal_form().gens()                                         # needs sage.graphs
         sage: f2, g2 = L2.discriminant_group().gens()
-<<<<<<< HEAD
-        sage: E8, psi = IntegralLatticeGluing([D6, L2], [[f1, f2], [g1, g2]], True)     # needs sage.graphs
-        sage: D4embed = E8.sublattice(psi[0](phi[0].image()).basis_matrix())            # needs sage.graphs
-        sage: x = D4([1, 0, 0, 0])                                                      # needs sage.graphs
-        sage: psi[0](phi[0](x)).inner_product(psi[0](phi[0](x))) == x.inner_product(x)  # needs sage.graphs
-=======
         sage: E8, psi = IntegralLatticeGluing([D6, L2], [[f1, f2], [g1, g2]], True)
         sage: D4embed = E8.sublattice(psi[0](phi[0].image()).basis_matrix())
         sage: x = D4([1, 0, 0, 0])
         sage: psi[0](phi[0](x)).inner_product(psi[0](phi[0](x))) == x.inner_product(x)
->>>>>>> 04ee0c51
         True
         sage: D4embed                                                                   # needs sage.graphs
         Lattice of degree 8 and rank 4 over Integer Ring
@@ -1196,11 +1184,7 @@
 
         The group acts from the right on the lattice and its discriminant group::
 
-<<<<<<< HEAD
-            sage: # needs sage.graphs
-=======
             sage: # needs sage.graphs sage.libs.gap
->>>>>>> 04ee0c51
             sage: x = A4.an_element()
             sage: g = Aut.an_element(); g                                               # needs sage.libs.gap
             [-1 -1 -1  0]
