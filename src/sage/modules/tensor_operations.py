r"""
Helper classes to implement tensor operations

.. warning::

   This module is not meant to be used directly. It just provides
   functionality for other classes to implement tensor operations.

The :class:`VectorCollection` constructs the basis of tensor products
(and symmetric/exterior powers) in terms of a chosen collection of
vectors that generate the vector space(s).

EXAMPLES::

    sage: from sage.modules.tensor_operations import VectorCollection, TensorOperation
    sage: V = VectorCollection([(1,0), (-1, 0), (1,2)], QQ, 2)
    sage: W = VectorCollection([(1,1), (1,-1), (-1, 1)], QQ, 2)
    sage: VW = TensorOperation([V, W], operation='product')

Here is the tensor product of two vectors::

    sage: V.vectors()[0]
    (1, 0)
    sage: W.vectors()[1]
    (1, -1)

In a convenient choice of basis, the tensor product is
`(a,b)\otimes(c,d)=(ac,ad,bc,bd)`. In this example, it is one of the
vectors of the vector collection ``VW`` ::

    sage: VW.index_map(0, 1)
    1
    sage: VW.vectors()[VW.index_map(0, 1)]
    (1, -1, 0, 0)

    sage: rows = []
    sage: for i, j in cartesian_product((range(3), range(3))):
    ....:     v = V.vectors()[i]
    ....:     w = W.vectors()[j]
    ....:     i_tensor_j = VW.index_map(i, j)
    ....:     vw = VW.vectors()[i_tensor_j]
    ....:     rows.append([i, v, j, w, i_tensor_j, vw])
    sage: table(rows)
          0   (1, 0)    0   (1, 1)    0   (1, 1, 0, 0)
          0   (1, 0)    1   (1, -1)   1   (1, -1, 0, 0)
          0   (1, 0)    2   (-1, 1)   2   (-1, 1, 0, 0)
          1   (-1, 0)   0   (1, 1)    3   (-1, -1, 0, 0)
          1   (-1, 0)   1   (1, -1)   2   (-1, 1, 0, 0)
          1   (-1, 0)   2   (-1, 1)   1   (1, -1, 0, 0)
          2   (1, 2)    0   (1, 1)    4   (1, 1, 2, 2)
          2   (1, 2)    1   (1, -1)   5   (1, -1, 2, -2)
          2   (1, 2)    2   (-1, 1)   6   (-1, 1, -2, 2)
"""

# ****************************************************************************
#       Copyright (C) 2013 Volker Braun <vbraun.name@gmail.com>
#
#  Distributed under the terms of the GNU General Public License (GPL)
#  as published by the Free Software Foundation; either version 2 of
#  the License, or (at your option) any later version.
#                  https://www.gnu.org/licenses/
# ****************************************************************************

from collections import defaultdict

from sage.modules.free_module import FreeModule_ambient_field
from sage.misc.misc_c import prod
from sage.matrix.constructor import matrix
from sage.rings.integer_ring import ZZ


def symmetrized_coordinate_sums(dim, n):
    """
    Return formal symmetrized sum of multi-indices

    INPUT:

    - ``dim`` -- integer. The dimension (range of each index).

    - ``n`` -- integer. The total number of indices.

    OUTPUT:

    A symmetrized formal sum of multi-indices (tuples of integers)

    EXAMPLES::

        sage: from sage.modules.tensor_operations import symmetrized_coordinate_sums
        sage: symmetrized_coordinate_sums(2, 2)
        ((0, 0), (0, 1) + (1, 0), (1, 1))
    """
    from sage.structure.formal_sum import FormalSum
    from sage.categories.cartesian_product import cartesian_product

    coordinates = [list(range(dim)) for i in range(n)]
    table = defaultdict(list)

    for i in cartesian_product(coordinates):
        sort_i = tuple(sorted(i))
        table[sort_i].append([1, tuple(i)])

    return tuple(sorted(FormalSum(x) for x in table.values()))


def antisymmetrized_coordinate_sums(dim, n):
    """
    Return formal anti-symmetrized sum of multi-indices

    INPUT:

    - ``dim`` -- integer. The dimension (range of each index).

    - ``n`` -- integer. The total number of indices.

    OUTPUT:

    An anti-symmetrized formal sum of multi-indices (tuples of integers)

    EXAMPLES::

        sage: from sage.modules.tensor_operations import antisymmetrized_coordinate_sums
        sage: antisymmetrized_coordinate_sums(3, 2)                                     # optional - sage.groups
        ((0, 1) - (1, 0), (0, 2) - (2, 0), (1, 2) - (2, 1))
    """
    from sage.structure.formal_sum import FormalSum
    table = []
    from sage.groups.perm_gps.permgroup_named import SymmetricGroup
    S_d = SymmetricGroup(n)
    from sage.combinat.combination import Combinations
    for i in Combinations(range(dim), n):
        i = tuple(i)
        x = []
        for g in S_d:
            x.append([g.sign(), g(i)])
        x = FormalSum(x)
        table.append(x)
    return tuple(table)


class VectorCollection(FreeModule_ambient_field):
    """
    An ordered collection of generators of a vector space.

    This is like a list of vectors, but with extra argument checking.

    .. warning::

        This class is only used as a base class for filtered vector
        spaces. You should not use it yourself.

    INPUT:

    - ``dim`` -- integer. The dimension of the ambient vector space.

    - ``base_ring`` -- a field. The base field of the ambient vector space.

    - ``rays`` -- any list/iterable of things than can be converted
      into vectors of the ambient vector space. These will be used to
      span the subspaces of the filtration. Must span the ambient
      vector space.

    EXAMPLES::

        sage: from sage.modules.tensor_operations import VectorCollection
        sage: R = VectorCollection([(1,0), (0,1), (1,2)], QQ, 2);  R
        Vector space of dimension 2 over Rational Field

    TESTS::

        sage: R.vectors()
        ((1, 0), (0, 1), (1, 2))
        sage: r = R._vectors[0]
        sage: type(r)
        <class 'sage.modules.vector_rational_dense.Vector_rational_dense'>
        sage: r.parent() is R
        True
        sage: r.is_immutable()
        True
    """
    def __init__(self, vector_collection, base_ring, dim):
        """
        EXAMPLES::

            sage: from sage.modules.tensor_operations import VectorCollection
            sage: VectorCollection([(1,0), (4,1), (1,2)], QQ, 2)
            Vector space of dimension 2 over Rational Field
        """
        super().__init__(base_ring, dim)
        self._n_vectors = len(vector_collection)
        self._vectors = tuple(self(r) for r in vector_collection)
        for r in self._vectors:
            r.set_immutable()
        if matrix(base_ring, self._vectors).rank() != self.degree():
            raise ValueError('the vectors must span the ambient vector space')
        self._all_indices = tuple(ZZ(i) for i in range(self._n_vectors))

    def vectors(self):
        """
        Return the collection of vectors

        OUTPUT:

        A tuple of vectors. The vectors that were specified in the
        constructor, in the same order.

        EXAMPLES::

            sage: from sage.modules.tensor_operations import VectorCollection
            sage: V = VectorCollection([(1,0), (0,1), (1,2)], QQ, 2)
            sage: V.vectors()
            ((1, 0), (0, 1), (1, 2))
        """
        return self._vectors

    def n_vectors(self):
        """
        Return the number of vectors

        OUTPUT:

        Integer.

        EXAMPLES::

            sage: from sage.modules.tensor_operations import VectorCollection
            sage: V = VectorCollection([(1,0), (0,1), (1,2)], QQ, 2)
            sage: V.n_vectors()
            3
        """
        return len(self._vectors)


class TensorOperation(VectorCollection):
    """
    Auxiliary class to compute the tensor product of two
    :class:`VectorCollection` objects.

    .. warning::

        This class is only used as a base class for filtered vector
        spaces. You should not use it yourself.

    INPUT:

    - ``vector_collections`` -- a nonempty list/tuple/iterable of
      :class:`VectorCollection` objects.

    - ``operation`` -- string. The tensor operation. Currently allowed
      values are ``product``, ``symmetric``, and ``antisymmetric``.

    .. TODO::

        More general tensor operations (specified by Young tableaux)
        should be implemented.

    EXAMPLES::

        sage: from sage.modules.tensor_operations import VectorCollection, TensorOperation
        sage: R = VectorCollection([(1,0), (1,2), (-1,-2)], QQ, 2)
        sage: S = VectorCollection([(1,), (-1,)], QQ, 1)
        sage: R_tensor_S = TensorOperation([R, S])
        sage: R_tensor_S.index_map(0, 0)
        0
        sage: matrix(ZZ, 3, 2, lambda i,j: R_tensor_S.index_map(i, j))
        [0 1]
        [2 3]
        [3 2]
        sage: R_tensor_S.vectors()
        ((1, 0), (-1, 0), (1, 2), (-1, -2))
    """
    def __init__(self, vector_collections, operation='product'):
        """
        EXAMPLES::

            sage: from sage.modules.tensor_operations import VectorCollection, TensorOperation
            sage: R = VectorCollection([(1,0), (5,2), (-1,-2)], QQ, 2)
            sage: S = VectorCollection([(1,), (-1,)], QQ, 1)
            sage: TensorOperation([S, R])
            Vector space of dimension 2 over Rational Field
        """
        assert all(isinstance(V, VectorCollection) for V in vector_collections)
        self._base_ring = base_ring = vector_collections[0].base_ring()
        assert all(V.base_ring() is base_ring for V in vector_collections)
        self._V = tuple(vector_collections)
        self._vectors = []
        self._index_map = dict()
        if operation == 'product':
            self._init_product()
        elif operation == 'symmetric':
            assert all(V is self._V[0] for V in self._V)
            self._init_symmetric()
        elif operation == 'antisymmetric':
            assert all(V is self._V[0] for V in self._V)
            self._init_antisymmetric()
        else:
            raise ValueError('invalid operation')
        vectors = self._vectors
        dim = 0 if len(vectors) == 0 else len(vectors[0])
        del self._vectors
        del self._base_ring
        super().__init__(vectors, base_ring, dim)

    def _init_product_vectors(self, i):
        r"""
        Helper to build up ``self._vectors`` incrementally during the
        constructor.

        INPUT:

        - `i` -- list/tuple of integers. Multi-index of length equal
          to the number of constituent vector collections. The `j`-th
          entry `i[j]` indexes a ray in the `j`-th vector
          collection. Hence, `i` specifies one element in each vector
          collection.

        OUTPUT:

        This method mutates the :class:`TensorOperation` instance. In
        particular, the tensor product of the vectors of the vector
        collection is computed, and added to the elements of the
        tensor operation if it has not been encountered before.

        The index of this tensor product vector is returned as an
        integer.

        .. NOTE::

            In a convenient choice of coordinates the tensor product
            of, say, two vectors `(a,b)` and `(c,d)`, is `(ac, ad, bc, bd)`.

        EXAMPLES::

            sage: from sage.modules.tensor_operations import \
            ....:      VectorCollection, TensorOperation
            sage: R = VectorCollection([(1,0), (1,2), (-1,-2)], QQ, 2)
            sage: S = VectorCollection([(1,), (-1,)], QQ, 1)
            sage: R_tensor_S = TensorOperation([R,S])
            sage: R_tensor_S.index_map(1, 1)
            3
            sage: R_tensor_S.index_map(2, 0)
            3
            sage: R_tensor_S.vectors()   # indirect doctest
            ((1, 0), (-1, 0), (1, 2), (-1, -2))
        """
        # Pick out the i[j]-th vector
        rays = [list(self._V[j].vectors()[k]) for j, k in enumerate(i)]
        v = []
        # Note: convert to list, as cartesian_product of vectors is unrelated
        from sage.categories.cartesian_product import cartesian_product
        for r in cartesian_product(rays):
            v.append(prod(r))   # build up the tensor product
        v = tuple(v)
        # Use index of pre-existing tensor product vector if there is one
        try:
            result = self._vectors.index(v)
        except ValueError:
            self._vectors.append(v)
            result = len(self._vectors) - 1
        return result

    def _init_power_operation_vectors(self, i, linear_combinations):
        """
        Helper to build up ``self._vectors`` incrementally during the constructor.

        INPUT:

        - `i` -- list/tuple of integers. Specifies one element
          (vector) in each vector collection as in
          :meth:`_init_product_vector`.

        - ``linear_combination`` -- formal linear combination of
          vector indices in the vectors specified by `i`.

        EXAMPLES::

            sage: from sage.modules.tensor_operations import \
            ....:      VectorCollection, TensorOperation
            sage: R = VectorCollection([(1,0), (1,2), (-1,-2)], QQ, 2)
            sage: Sym2_R = TensorOperation([R,R], operation='symmetric')
            sage: Sym2_R.vectors()    # indirect doctest
            ((1, 0, 0), (1, 2, 0), (-1, -2, 0), (1, 4, 4), (-1, -4, -4))
            sage: Alt2_R = TensorOperation([R, R], operation='antisymmetric')           # optional - sage.groups
            sage: Alt2_R.vectors()    # indirect doctest                                # optional - sage.groups
            ((2), (-2))
        """
        rays = [self._V[j].vectors()[k] for j, k in enumerate(i)]
        v = []
        for coordinate_linear_combination in linear_combinations:
            v_entry = self._base_ring.zero()
            for coeff, index in coordinate_linear_combination:
                v_entry += coeff * prod(rays[j][k] for j, k in enumerate(index))
            v.append(v_entry)
        v = tuple(v)
        if all(vi == 0 for vi in v):
            return None
        try:
            result = self._vectors.index(v)
        except ValueError:
            self._vectors.append(v)
            result = len(self._vectors) - 1
        return result

    def _init_product(self):
        """
        Initialization for the tensor product

        EXAMPLES::

            sage: from sage.modules.tensor_operations import \
            ....:      VectorCollection, TensorOperation
            sage: R = VectorCollection([(1,0), (1,2), (-1,-2)], QQ, 2)
            sage: S = VectorCollection([(1,), (-1,)], QQ, 1)
            sage: R_tensor_S = TensorOperation([R,S], operation='product')
            sage: sorted(R_tensor_S._index_map.items())   # indirect doctest
            [((0, 0), 0), ((0, 1), 1), ((1, 0), 2), ((1, 1), 3), ((2, 0), 3), ((2, 1), 2)]
        """
        V_list_indices = [list(range(V.n_vectors())) for V in self._V]
        from sage.categories.cartesian_product import cartesian_product
        for i in cartesian_product(V_list_indices):
            self._index_map[tuple(i)] = self._init_product_vectors(i)
        self._symmetrize_indices = False

    def _init_symmetric(self):
        """
        Initialization for the symmetric product.

        EXAMPLES::

            sage: from sage.modules.tensor_operations import \
            ....:      VectorCollection, TensorOperation
            sage: R = VectorCollection([(1,0), (1,2), (-1,-2)], QQ, 2)
            sage: Sym2_R = TensorOperation([R,R], operation='symmetric')  # indirect doctest
            sage: sorted(Sym2_R._index_map.items())
            [((0, 0), 0), ((0, 1), 1), ((0, 2), 2), ((1, 1), 3), ((1, 2), 4), ((2, 2), 3)]
        """
        from sage.categories.cartesian_product import cartesian_product
        V_list_indices = [list(range(V.n_vectors())) for V in self._V]
        Sym = symmetrized_coordinate_sums(self._V[0].dimension(),
                                          len(self._V))
        N = len(V_list_indices)
        for i in cartesian_product(V_list_indices):
            if any(i[j - 1] > i[j] for j in range(1, N)):
                continue
            self._index_map[tuple(i)] = self._init_power_operation_vectors(i, Sym)
        self._symmetrize_indices = True

    def _init_antisymmetric(self):
        """
        Initialization for the antisymmetric product

        EXAMPLES::

            sage: from sage.modules.tensor_operations import \
            ....:      VectorCollection, TensorOperation
            sage: R = VectorCollection([(1,0), (1,2), (-1,-2)], QQ, 2)
            sage: Alt2_R = TensorOperation([R, R], operation='antisymmetric')  # indirect doctest   # optional - sage.groups
            sage: sorted(Alt2_R._index_map.items())                                                 # optional - sage.groups
            [((0, 1), 0), ((0, 2), 1)]
        """
        n = len(self._V)
        dim = self._V[0].degree()
        Alt = antisymmetrized_coordinate_sums(dim, n)
        from sage.combinat.combination import Combinations
        for i in Combinations(range(self._V[0].n_vectors()), n):
            ray = self._init_power_operation_vectors(i, Alt)
            if ray is not None:
                self._index_map[tuple(i)] = ray
        self._symmetrize_indices = True

    def index_map(self, *i):
        """
        Return the result of the tensor operation.

        INPUT:

        - ``*i`` -- list of integers. The indices (in the
          corresponding factor of the tensor operation) of the domain
          vector.

        OUTPUT:

        The index (in :meth:`vectors`) of the image of the tensor
        product/operation acting on the domain vectors indexed by `i`.

        ``None`` is returned if the tensor operation maps the
        generators to zero (usually because of antisymmetry).

        EXAMPLES::

            sage: from sage.modules.tensor_operations import \
            ....:      VectorCollection, TensorOperation
            sage: R = VectorCollection([(1,0), (1,2), (-1,-2)], QQ, 2)
            sage: Sym3_R = TensorOperation([R]*3, 'symmetric')

        The symmetric product of the first vector ``(1,0)``, the
        second vector ``(1,2)``, and the third vector ``(-1,-2)``
        equals the vector with index number 4 (that is, the fifth) in
        the symmetric product vector collection::

            sage: Sym3_R.index_map(0, 1, 2)
            4

        In suitable coordinates, this is the vector::

            sage: Sym3_R.vectors()[4]
            (-1, -4, -4, 0)

        The product is symmetric::

            sage: Sym3_R.index_map(2, 0, 1)
            4
            sage: Sym3_R.index_map(2, 1, 0)
            4

        As another example, here is the rank-2 determinant::

            sage: from sage.modules.tensor_operations import \
            ....:      VectorCollection, TensorOperation
            sage: R = VectorCollection([(1,0), (0,1), (-2,-3)], QQ, 2)
<<<<<<< HEAD
            sage: detR = TensorOperation([R]*2, 'antisymmetric')                                    # optional - sage.groups
            sage: detR.index_map(1, 0)                                                              # optional - sage.groups
            0
            sage: detR.index_map(0, 1)                                                              # optional - sage.groups
=======
            sage: detR = TensorOperation([R]*2, 'antisymmetric')                        # optional - sage.groups
            sage: detR.index_map(1, 0)                                                  # optional - sage.groups
            0
            sage: detR.index_map(0, 1)                                                  # optional - sage.groups
>>>>>>> a36b1230
            0

        TESTS::

<<<<<<< HEAD
            sage: sorted(detR._index_map.items())                                                   # optional - sage.groups
            [((0, 1), 0), ((0, 2), 1), ((1, 2), 2)]
            sage: detR.vectors()                                                                    # optional - sage.groups
=======
            sage: sorted(detR._index_map.items())                                       # optional - sage.groups
            [((0, 1), 0), ((0, 2), 1), ((1, 2), 2)]
            sage: detR.vectors()                                                        # optional - sage.groups
>>>>>>> a36b1230
            ((1), (-3), (2))
        """
        if len(i) == 1 and isinstance(i[0], (list, tuple)):
            i = tuple(i[0])
        if self._symmetrize_indices:
            i = tuple(sorted(i))
        try:
            return self._index_map[i]
        except KeyError:
            return None

    def preimage(self):
        """
        A choice of pre-image multi-indices.

        OUTPUT:

        A list of multi-indices (tuples of integers) whose image is
        the entire image under the :meth:`index_map`.

        EXAMPLES::

            sage: from sage.modules.tensor_operations import \
            ....:      VectorCollection, TensorOperation
            sage: R = VectorCollection([(1,0), (0,1), (-2,-3)], QQ, 2)
<<<<<<< HEAD
            sage: detR = TensorOperation([R]*2, 'antisymmetric')                                    # optional - sage.groups
            sage: sorted(detR.preimage())                                                           # optional - sage.groups
            [(0, 1), (0, 2), (1, 2)]
            sage: sorted(detR.codomain())                                                           # optional - sage.groups
=======
            sage: detR = TensorOperation([R]*2, 'antisymmetric')                        # optional - sage.groups
            sage: sorted(detR.preimage())                                               # optional - sage.groups
            [(0, 1), (0, 2), (1, 2)]
            sage: sorted(detR.codomain())                                               # optional - sage.groups
>>>>>>> a36b1230
            [0, 1, 2]
        """
        return self._index_map.keys()

    def codomain(self):
        """
        The codomain of the index map.

        OUTPUT:

        A list of integers. The image of :meth:`index_map`.

        EXAMPLES::

            sage: from sage.modules.tensor_operations import \
            ....:      VectorCollection, TensorOperation
            sage: R = VectorCollection([(1,0), (0,1), (-2,-3)], QQ, 2)
<<<<<<< HEAD
            sage: detR = TensorOperation([R]*2, 'antisymmetric')                                    # optional - sage.groups
            sage: sorted(detR.preimage())                                                           # optional - sage.groups
            [(0, 1), (0, 2), (1, 2)]
            sage: sorted(detR.codomain())                                                           # optional - sage.groups
=======
            sage: detR = TensorOperation([R]*2, 'antisymmetric')                        # optional - sage.groups
            sage: sorted(detR.preimage())                                               # optional - sage.groups
            [(0, 1), (0, 2), (1, 2)]
            sage: sorted(detR.codomain())                                               # optional - sage.groups
>>>>>>> a36b1230
            [0, 1, 2]
        """
        return self._index_map.values()<|MERGE_RESOLUTION|>--- conflicted
+++ resolved
@@ -517,30 +517,17 @@
             sage: from sage.modules.tensor_operations import \
             ....:      VectorCollection, TensorOperation
             sage: R = VectorCollection([(1,0), (0,1), (-2,-3)], QQ, 2)
-<<<<<<< HEAD
-            sage: detR = TensorOperation([R]*2, 'antisymmetric')                                    # optional - sage.groups
-            sage: detR.index_map(1, 0)                                                              # optional - sage.groups
-            0
-            sage: detR.index_map(0, 1)                                                              # optional - sage.groups
-=======
             sage: detR = TensorOperation([R]*2, 'antisymmetric')                        # optional - sage.groups
             sage: detR.index_map(1, 0)                                                  # optional - sage.groups
             0
             sage: detR.index_map(0, 1)                                                  # optional - sage.groups
->>>>>>> a36b1230
             0
 
         TESTS::
 
-<<<<<<< HEAD
-            sage: sorted(detR._index_map.items())                                                   # optional - sage.groups
-            [((0, 1), 0), ((0, 2), 1), ((1, 2), 2)]
-            sage: detR.vectors()                                                                    # optional - sage.groups
-=======
             sage: sorted(detR._index_map.items())                                       # optional - sage.groups
             [((0, 1), 0), ((0, 2), 1), ((1, 2), 2)]
             sage: detR.vectors()                                                        # optional - sage.groups
->>>>>>> a36b1230
             ((1), (-3), (2))
         """
         if len(i) == 1 and isinstance(i[0], (list, tuple)):
@@ -566,17 +553,10 @@
             sage: from sage.modules.tensor_operations import \
             ....:      VectorCollection, TensorOperation
             sage: R = VectorCollection([(1,0), (0,1), (-2,-3)], QQ, 2)
-<<<<<<< HEAD
-            sage: detR = TensorOperation([R]*2, 'antisymmetric')                                    # optional - sage.groups
-            sage: sorted(detR.preimage())                                                           # optional - sage.groups
-            [(0, 1), (0, 2), (1, 2)]
-            sage: sorted(detR.codomain())                                                           # optional - sage.groups
-=======
             sage: detR = TensorOperation([R]*2, 'antisymmetric')                        # optional - sage.groups
             sage: sorted(detR.preimage())                                               # optional - sage.groups
             [(0, 1), (0, 2), (1, 2)]
             sage: sorted(detR.codomain())                                               # optional - sage.groups
->>>>>>> a36b1230
             [0, 1, 2]
         """
         return self._index_map.keys()
@@ -594,17 +574,10 @@
             sage: from sage.modules.tensor_operations import \
             ....:      VectorCollection, TensorOperation
             sage: R = VectorCollection([(1,0), (0,1), (-2,-3)], QQ, 2)
-<<<<<<< HEAD
-            sage: detR = TensorOperation([R]*2, 'antisymmetric')                                    # optional - sage.groups
-            sage: sorted(detR.preimage())                                                           # optional - sage.groups
-            [(0, 1), (0, 2), (1, 2)]
-            sage: sorted(detR.codomain())                                                           # optional - sage.groups
-=======
             sage: detR = TensorOperation([R]*2, 'antisymmetric')                        # optional - sage.groups
             sage: sorted(detR.preimage())                                               # optional - sage.groups
             [(0, 1), (0, 2), (1, 2)]
             sage: sorted(detR.codomain())                                               # optional - sage.groups
->>>>>>> a36b1230
             [0, 1, 2]
         """
         return self._index_map.values()