r"""
Finite `\ZZ`-modules with bilinear and quadratic forms

AUTHORS:

- Simon Brandhorst (2017-09): First created
"""

# ****************************************************************************
#       Copyright (C) 2017 Simon Brandhorst <sbrandhorst@web.de>
#
# This program is free software: you can redistribute it and/or modify
# it under the terms of the GNU General Public License as published by
# the Free Software Foundation, either version 2 of the License, or
# (at your option) any later version.
#                  http://www.gnu.org/licenses/
# ****************************************************************************

from sage.modules.fg_pid.fgp_module import FGP_Module_class
from sage.modules.fg_pid.fgp_element import FGP_Element
from sage.modules.free_quadratic_module import FreeQuadraticModule
from sage.arith.misc import gcd
from sage.rings.integer_ring import ZZ
from sage.rings.padics.factory import Zp
from sage.rings.rational_field import QQ
from sage.rings.finite_rings.integer_mod_ring import IntegerModRing
from sage.groups.additive_abelian.qmodnz import QmodnZ
from sage.matrix.constructor import matrix
from sage.matrix.special import diagonal_matrix
from sage.misc.cachefunc import cached_method
from sage.rings.finite_rings.integer_mod import mod
from sage.arith.misc import legendre_symbol
from sage.structure.unique_representation import CachedRepresentation

def TorsionQuadraticForm(q):
    r"""
    Create a torsion quadratic form module from a rational matrix.

    The resulting quadratic form takes values in `\QQ / \ZZ`
    or `\QQ / 2 \ZZ` (depending on ``q``).
    If it takes values modulo `2`, then it is non-degenerate.
    In any case the bilinear form is non-degenerate.

    INPUT:

    - ``q`` -- a symmetric rational matrix

    EXAMPLES::

        sage: q1 = Matrix(QQ,2,[1,1/2,1/2,1])
        sage: TorsionQuadraticForm(q1)
        Finite quadratic module over Integer Ring with invariants (2, 2)
        Gram matrix of the quadratic form with values in Q/2Z:
        [  1 1/2]
        [1/2   1]

    In the following example the quadratic form is degenerate.
    But the bilinear form is still non-degenerate::

        sage: q2 = diagonal_matrix(QQ,[1/4,1/3])
        sage: TorsionQuadraticForm(q2)
        Finite quadratic module over Integer Ring with invariants (12,)
        Gram matrix of the quadratic form with values in Q/Z:
        [7/12]

    TESTS::

        sage: TorsionQuadraticForm(matrix.diagonal([3/4,3/8,3/8]))
        Finite quadratic module over Integer Ring with invariants (4, 8, 8)
        Gram matrix of the quadratic form with values in Q/2Z:
        [3/4   0   0]
        [  0 3/8   0]
        [  0   0 3/8]
    """
    q = matrix(QQ, q)
    if q.nrows() != q.ncols():
        raise ValueError("the input must be a square matrix")
    if q != q.transpose():
        raise ValueError("the input must be a symmetric matrix")

    Q, d = q._clear_denom()
    S, U, V = Q.smith_form()
    D = U * q * V
    Q = FreeQuadraticModule(ZZ, q.ncols(), inner_product_matrix=d**2 * q)
    denoms = [D[i, i].denominator() for i in range(D.ncols())]
    rels = Q.span(diagonal_matrix(ZZ, denoms) * U)
    return TorsionQuadraticModule((1/d)*Q, (1/d)*rels, modulus=1)


class TorsionQuadraticModuleElement(FGP_Element):
    r"""
    An element of a torsion quadratic module.

    INPUT:

    - ``parent`` -- parent

    - ``x`` -- element of ``parent.V()``

    - ``check`` -- bool (default: ``True``)

    TESTS::

        sage: from sage.modules.torsion_quadratic_module import TorsionQuadraticModule
        sage: T = TorsionQuadraticModule(ZZ^3, 6*ZZ^3)
        sage: loads(dumps(T)) == T
        True
        sage: t = T.gen(0)
        sage: loads(dumps(t)) == t
        True

        sage: from sage.modules.torsion_quadratic_module import TorsionQuadraticModule
        sage: V = span([[1/2,1,1], [3/2,2,1], [0,0,1]], ZZ)
        sage: b = V.basis()
        sage: W = V.span([2*b[0]+4*b[1], 9*b[0]+12*b[1], 4*b[2]])
        sage: Q = TorsionQuadraticModule(V, W)
        sage: x = Q(b[0] - b[1])
        sage: TestSuite(x).run()
        """

    def _mul_(self, other):
        r"""
        Compute the inner product of two elements.

        OUTPUT:

        - an element of `\QQ / m\ZZ` with `m\ZZ = (V, W)`

        EXAMPLES::

            sage: from sage.modules.torsion_quadratic_module import TorsionQuadraticModule
            sage: V = (1/2)*ZZ^2; W = ZZ^2
            sage: T = TorsionQuadraticModule(V, W)
            sage: g = T.gens()
            sage: x = g[0]
            sage: y = g[0] + g[1]
            sage: x
            (1, 0)
            sage: x*y
            1/4

        The inner product has further aliases::

            sage: x.inner_product(y)
            1/4
            sage: x.b(y)
            1/4
        """
        value_module = self.parent().value_module()
        return value_module(self.lift().inner_product(other.lift()))

    inner_product = _mul_
    b = _mul_

    def quadratic_product(self):
        r"""
        Compute the quadratic_product of ``self``.

        OUTPUT:

        - an element of `\QQ / n\ZZ` where `n\ZZ = 2(V,W) +
          \ZZ \{ (w,w) | w \in W \}`

        EXAMPLES::

            sage: from sage.modules.torsion_quadratic_module import TorsionQuadraticModule
            sage: W = FreeQuadraticModule(ZZ, 2, 2*matrix.identity(2))
            sage: V = (1/2) * W
            sage: T = TorsionQuadraticModule(V,W)
            sage: x = T.gen(0)
            sage: x
            (1, 0)
            sage: x.quadratic_product()
            1/2
            sage: x.quadratic_product().parent()
            Q/2Z
            sage: x*x
            1/2
            sage: (x*x).parent()
            Q/Z
        """
        value_module_qf = self.parent().value_module_qf()
        lift = self.lift()
        return value_module_qf(lift.inner_product(lift))

    q = quadratic_product


class TorsionQuadraticModule(FGP_Module_class, CachedRepresentation):
    r"""
    Finite quotients with a bilinear and a quadratic form.

    Let `V` be a symmetric FreeQuadraticModule and `W \subseteq V` a
    submodule of the same rank as `V`. The quotient `V / W` is a torsion
    quadratic module. It inherits a bilinear form `b` and a quadratic
    form `q`.

    `b: V \times V \to \QQ / m\ZZ`, where  `m\ZZ = (V,W)`
    and `b(x,y) = (x,y) + m\ZZ`

    `q: V \to \QQ / n\ZZ`, where `n\ZZ = 2(V,W) + \ZZ \{ (w,w) | w \in W \}`

    INPUT:

    - ``V`` -- a :class:`FreeModule` with a symmetric inner product matrix

    - ``W`` -- a submodule of ``V`` of the same rank as ``V``

    - ``check`` -- bool (default: ``True``)

    - ``modulus`` -- a rational number dividing `m` (default: `m`);
      the inner product `b` is defined in `\QQ /` ``modulus`` `\ZZ`

    - ``modulus_qf`` -- a rational number dividing `n` (default: `n`);
      the quadratic form `q` is defined in `\QQ /` ``modulus_qf`` `\ZZ`

    EXAMPLES::

        sage: from sage.modules.torsion_quadratic_module import TorsionQuadraticModule
        sage: V = FreeModule(ZZ, 3)
        sage: T = TorsionQuadraticModule(V, 5*V)
        sage: T
        Finite quadratic module over Integer Ring with invariants (5, 5, 5)
        Gram matrix of the quadratic form with values in Q/5Z:
        [1 0 0]
        [0 1 0]
        [0 0 1]
    """
    Element = TorsionQuadraticModuleElement

    @staticmethod
    def __classcall__(cls, V, W, gens=None, modulus=None, modulus_qf=None, check=True):
        r"""
        Return a :class:`TorsionQuadraticModule`.

        This method does the preprocessing for :meth:`sage.structure.CachedRepresentation`.

        TESTS::

            sage: q = matrix([1/2])
            sage: D1 = TorsionQuadraticForm(q)
            sage: D2 = TorsionQuadraticForm(q)
            sage: D1 is D2
            True
        """
        if check:
            if V.rank() != W.rank():
                raise ValueError("modules must be of the same rank")
            if V.base_ring() is not ZZ:
                raise NotImplementedError("only currently implemented over ZZ")
            if V.inner_product_matrix() != V.inner_product_matrix().transpose():
                raise ValueError("the cover must have a symmetric inner product")

            if gens is not None and V.span(gens) + W != V:
                raise ValueError("provided gens do not generate the quotient")

        # compute the modulus - this may be expensive
        if modulus is None or check:
            # The inner product of two elements `b(v1+W,v2+W)`
            # is defined `mod (V,W)`
            num = V.basis_matrix() * V.inner_product_matrix() * W.basis_matrix().T
            max_modulus = gcd(num.list())

        if modulus is None:
            modulus = max_modulus
        elif check and max_modulus / modulus not in V.base_ring():
            raise ValueError("the modulus must divide (V, W)")

        if modulus_qf is None or check:
            # The quadratic_product of an element `q(v+W)` is defined
            # `\mod 2(V,W) + ZZ\{ (w,w) | w in w\}`
            norm = gcd(W.gram_matrix().diagonal())
            max_modulus_qf = gcd(norm, 2 * modulus)

        if modulus_qf is None:
            modulus_qf = max_modulus_qf
        elif check and max_modulus_qf / modulus_qf not in V.base_ring():
            raise ValueError("the modulus_qf must divide (V, W)")
        return super().__classcall__(cls, V, W, gens, modulus, modulus_qf)

    def __init__(self, V, W, gens, modulus, modulus_qf):
        r"""
        Initialize ``self``.

        TESTS::

            sage: from sage.modules.torsion_quadratic_module import TorsionQuadraticModule
            sage: T = TorsionQuadraticModule(ZZ^3, 6*ZZ^3)
            sage: TestSuite(T).run()
        """

        FGP_Module_class.__init__(self, V, W, check=True)
        if gens is not None:
            self._gens_user = tuple(self(g) for g in gens)
        else:
            # this is taken care of in the .gens method
            # we do not want this at initialization
            self._gens_user = None
        self._modulus = modulus
        self._modulus_qf = modulus_qf

    def _repr_(self):
        r"""
        Return a string representation of ``self``.

        EXAMPLES::

            sage: from sage.modules.torsion_quadratic_module import TorsionQuadraticModule
            sage: V = FreeModule(ZZ,3)
            sage: T = TorsionQuadraticModule(V, 5*V,modulus=1)
            sage: T
            Finite quadratic module over Integer Ring with invariants (5, 5, 5)
            Gram matrix of the quadratic form with values in Q/Z:
            [0 0 0]
            [0 0 0]
            [0 0 0]
        """
        return ("Finite quadratic module over %s with invariants %s\n"
                % (self.base_ring(), self.invariants()) +
                "Gram matrix of the quadratic form with values in %r:\n%r"
                % (self.value_module_qf(), self.gram_matrix_quadratic()))

    def _module_constructor(self, V, W, check=False):
        r"""
        Construct a torsion quadratic module ``V / W``.

        INPUT:

        - ``V`` -- an module

        - ``W`` -- an submodule of ``V`` over the same base ring

        - ``check`` -- bool (default: ``False``);

          * if ``False``, then the value modulus is inherited from ``self``
          * if ``True``, it figures it out on its own. But that is expensive

        OUTPUT:

        The quotient ``V / W`` as a :class:`TorsionQuadraticModule`.

        EXAMPLES::

            sage: from sage.modules.torsion_quadratic_module import TorsionQuadraticModule
            sage: V = span([[1/2,1,1], [3/2,2,1], [0,0,1]], ZZ)
            sage: b = V.basis()
            sage: W = V.span([2*b[0]+4*b[1], 9*b[0]+12*b[1], 4*b[2]])
            sage: Q = TorsionQuadraticModule(V, W); Q
            Finite quadratic module over Integer Ring with invariants (4, 12)
            Gram matrix of the quadratic form with values in Q/(1/4)Z:
            [0 0]
            [0 0]
            sage: Q._module_constructor(V,W)
            Finite quadratic module over Integer Ring with invariants (4, 12)
            Gram matrix of the quadratic form with values in Q/(1/4)Z:
            [0 0]
            [0 0]
        """
        if check:
            # figuring out the modulus can be expensive
            return TorsionQuadraticModule(V, W, check=check)
        else:
            return TorsionQuadraticModule(V, W, check=check,
                                          modulus=self._modulus,
                                          modulus_qf=self._modulus_qf)

    def all_submodules(self):
        r"""
        Return a list of all submodules of ``self``.

        .. WARNING::

            This method creates all submodules in memory. The number of submodules
            grows rapidly with the number of generators. For example consider a
            vector space of dimension `n` over a finite field of prime order `p`.
            The number of subspaces is (very) roughly `p^{(n^2-n)/2}`.

        EXAMPLES::

            sage: D = IntegralLattice("D4").discriminant_group()                        # optional - sage.combinat
            sage: D.all_submodules()                                                    # optional - sage.combinat
            [Finite quadratic module over Integer Ring with invariants ()
              Gram matrix of the quadratic form with values in Q/2Z:
              [],
             Finite quadratic module over Integer Ring with invariants (2,)
              Gram matrix of the quadratic form with values in Q/2Z:
              [1],
             Finite quadratic module over Integer Ring with invariants (2,)
              Gram matrix of the quadratic form with values in Q/2Z:
              [1],
             Finite quadratic module over Integer Ring with invariants (2,)
              Gram matrix of the quadratic form with values in Q/2Z:
              [1],
             Finite quadratic module over Integer Ring with invariants (2, 2)
              Gram matrix of the quadratic form with values in Q/2Z:
              [  1 1/2]
              [1/2   1]]
        """
        from sage.groups.abelian_gps.abelian_group_gap import AbelianGroupGap
        invs = self.invariants()
        # knows how to compute all subgroups
        A = AbelianGroupGap(invs)
        S = A.all_subgroups()
        # over ZZ submodules and subgroups are the same thing.
        submodules = []
        for sub in S:
            gen = [A(g).exponents() for g in sub.gens()]
            gen = [self.linear_combination_of_smith_form_gens(g) for g in gen]
            submodules.append(self.submodule(gen))
        return submodules

    @cached_method
    def brown_invariant(self):
        r"""
        Return the Brown invariant of this torsion quadratic form.

        Let `(D,q)` be a torsion quadratic module with values in `\QQ / 2 \ZZ`.
        The Brown invariant `Br(D,q) \in \Zmod{8}` is defined by the equation

        .. MATH::

            \exp \left( \frac{2 \pi i }{8} Br(q)\right) =
            \frac{1}{\sqrt{D}} \sum_{x \in D} \exp(i \pi q(x)).

        The Brown invariant is additive with respect to direct sums of
        torsion quadratic modules.

        OUTPUT:

        - an element of `\Zmod{8}`

        EXAMPLES::

            sage: L = IntegralLattice("D4")                                             # optional - sage.combinat
            sage: D = L.discriminant_group()                                            # optional - sage.combinat
            sage: D.brown_invariant()                                                   # optional - sage.combinat
            4

        We require the quadratic form to be defined modulo `2 \ZZ`::

            sage: from sage.modules.torsion_quadratic_module import TorsionQuadraticModule
            sage: V = FreeQuadraticModule(ZZ, 3, matrix.identity(3))
            sage: T = TorsionQuadraticModule((1/10)*V, V)
            sage: T.brown_invariant()
            Traceback (most recent call last):
            ...
            ValueError: the torsion quadratic form must have values in QQ / 2 ZZ
        """
        if self._modulus_qf != 2:
            raise ValueError("the torsion quadratic form must have values in "
                             "QQ / 2 ZZ")
        from sage.quadratic_forms.genera.normal_form import collect_small_blocks
        brown = IntegerModRing(8).zero()
        for p in self.annihilator().gen().prime_divisors():
            q = self.primary_part(p).normal_form()
            q = q.gram_matrix_quadratic()
            L = collect_small_blocks(q)
            for qi in L:
                brown += _brown_indecomposable(qi, p)
        return brown

    @cached_method
    def gram_matrix_bilinear(self):
        r"""
        Return the Gram matrix with respect to the generators.

        OUTPUT:

        A rational matrix ``G`` with ``G[i,j]`` given by the inner product
        of the `i`-th and `j`-th generator. Its entries are only well
        defined `\mod (V, W)`.

        EXAMPLES::

            sage: from sage.modules.torsion_quadratic_module import TorsionQuadraticModule
            sage: V = FreeQuadraticModule(ZZ, 3, matrix.identity(3)*5)
            sage: T = TorsionQuadraticModule((1/5)*V, V)
            sage: T.gram_matrix_bilinear()
            [1/5   0   0]
            [  0 1/5   0]
            [  0   0 1/5]
        """
        gens = self.gens()
        n = len(gens)
        Q = self.base_ring().fraction_field()
        G = matrix.zero(Q, n)
        for i in range(n):
            for j in range(i + 1):
                G[i, j] = G[j, i] = (gens[i] * gens[j]).lift()
        return G

    @cached_method
    def gram_matrix_quadratic(self):
        r"""
        The Gram matrix of the quadratic form with respect to the generators.

        OUTPUT:

        - a rational matrix ``Gq`` with ``Gq[i,j] = gens[i]*gens[j]``
          and ``G[i,i] = gens[i].q()``

        EXAMPLES::

            sage: from sage.modules.torsion_quadratic_module import TorsionQuadraticModule
            sage: D4_gram = Matrix(ZZ, [[2,0,0,-1],[0,2,0,-1],[0,0,2,-1],[-1,-1,-1,2]])
            sage: D4 = FreeQuadraticModule(ZZ, 4, D4_gram)
            sage: D4dual = D4.span(D4_gram.inverse())
            sage: discrForm = TorsionQuadraticModule(D4dual, D4)
            sage: discrForm.gram_matrix_quadratic()
            [  1 1/2]
            [1/2   1]
            sage: discrForm.gram_matrix_bilinear()
            [  0 1/2]
            [1/2   0]
        """
        gens = self.gens()
        n = len(gens)
        Q = self.base_ring().fraction_field()
        G = matrix.zero(Q, n)
        for i in range(n):
            for j in range(i):
                G[i, j] = G[j, i] = (gens[i] * gens[j]).lift()
            G[i, i] = gens[i].q().lift()
        return G

    def gens(self):
        r"""
        Return generators of ``self``.

        There is no assumption on the generators except that they
        generate the module.

        EXAMPLES::

            sage: from sage.modules.torsion_quadratic_module import TorsionQuadraticModule
            sage: V = FreeModule(ZZ, 3)
            sage: T = TorsionQuadraticModule(V, 5*V)
            sage: T.gens()
            ((1, 0, 0), (0, 1, 0), (0, 0, 1))
        """
        if self._gens_user is None:
            return self.smith_form_gens()
        return self._gens_user

    def genus(self, signature_pair):
        r"""
        Return the genus defined by ``self`` and the ``signature_pair``.

        If no such genus exists, raise a ``ValueError``.

        REFERENCES:

        [Nik1977]_ Corollary 1.9.4 and 1.16.3.

        EXAMPLES::

            sage: L = IntegralLattice("D4").direct_sum(IntegralLattice("A2"))           # optional - sage.combinat
            sage: D = L.discriminant_group()                                            # optional - sage.combinat
<<<<<<< HEAD
            sage: genus = D.genus(L.signature_pair())                                   # optional - sage.combinat
            sage: genus                                                                 # optional - sage.combinat
=======
            sage: genus = D.genus(L.signature_pair())                                   # optional - sage.combinat sage.libs.pari
            sage: genus                                                                 # optional - sage.combinat sage.libs.pari
>>>>>>> 15315e36
            Genus of
            None
            Signature:  (6, 0)
            Genus symbol at 2:    1^4:2^-2
            Genus symbol at 3:     1^-5 3^-1
<<<<<<< HEAD
            sage: genus == L.genus()                                                    # optional - sage.combinat
=======
            sage: genus == L.genus()                                                    # optional - sage.combinat sage.libs.pari
>>>>>>> 15315e36
            True

        Let `H` be an even unimodular lattice of signature `(9, 1)`.
        Then `L = D_4 + A_2` is primitively embedded in `H`. We compute the discriminant
        form of the orthogonal complement of `L` in `H`::

<<<<<<< HEAD
            sage: DK = D.twist(-1)                                                      # optional - sage.combinat
            sage: DK                                                                    # optional - sage.combinat
=======
            sage: DK = D.twist(-1)                                                      # optional - sage.combinat sage.libs.pari
            sage: DK                                                                    # optional - sage.combinat sage.libs.pari
>>>>>>> 15315e36
            Finite quadratic module over Integer Ring with invariants (2, 6)
            Gram matrix of the quadratic form with values in Q/2Z:
            [  1 1/2]
            [1/2 1/3]

        We know that  `K` has signature `(5, 1)` and thus we can compute
        the genus of `K` as::

<<<<<<< HEAD
            sage: DK.genus((3,1))                                                       # optional - sage.combinat
=======
            sage: DK.genus((3,1))                                                       # optional - sage.combinat sage.libs.pari
>>>>>>> 15315e36
            Genus of
            None
            Signature:  (3, 1)
            Genus symbol at 2:    1^2:2^-2
            Genus symbol at 3:     1^-3 3^1

        We can also compute the genus of an odd lattice
        from its discriminant form::

            sage: L = IntegralLattice(matrix.diagonal(range(1, 5)))
            sage: D = L.discriminant_group()
            sage: D.genus((4,0))                                                        # optional - sage.libs.pari
            Genus of
            None
            Signature:  (4, 0)
            Genus symbol at 2:    [1^-2 2^1 4^1]_6
            Genus symbol at 3:     1^-3 3^1

        TESTS::

            sage: L.genus() == D.genus((4,0))                                           # optional - sage.libs.pari
            True
            sage: D.genus((1,0))                                                        # optional - sage.libs.pari
            Traceback (most recent call last):
            ...
            ValueError: this discriminant form and signature do not define a genus

        A systematic test of lattices of small ranks and determinants::

            sage: from sage.quadratic_forms.genera.genus import genera                                          # optional - sage.libs.pari
            sage: signatures = [(1,0), (1,1), (1,2), (3,0), (0,4)]                                              # optional - sage.libs.pari
            sage: dets = range(1, 33)                                                                           # optional - sage.libs.pari
            sage: genera = flatten([genera(s, d, even=False) for d in dets for s in signatures])  # long time   # optional - sage.libs.pari
            sage: all(g == g.discriminant_form().genus(g.signature_pair()) for g in genera)       # long time   # optional - sage.libs.pari
            True
            """
        from sage.quadratic_forms.genera.genus import (Genus_Symbol_p_adic_ring,
                                                       GenusSymbol_global_ring,
                                                       p_adic_symbol,
                                                       is_GlobalGenus,
                                                       _blocks)
        from sage.misc.misc_c import prod
        s_plus = signature_pair[0]
        s_minus = signature_pair[1]
        rank = s_plus + s_minus
        if len(self.invariants()) > rank:
            raise ValueError("this discriminant form and " +
                             "signature do not define a genus")
        disc = self.cardinality()
        determinant = (-1)**s_minus * disc
        local_symbols = []
        for p in (2 * disc).prime_divisors():
            D = self.primary_part(p)
            if len(D.invariants()) != 0:
                G_p = D.gram_matrix_quadratic().inverse()
                # get rid of denominators without changing the local equivalence class
                G_p *= G_p.denominator()**2
                G_p = G_p.change_ring(ZZ)
                local_symbol = p_adic_symbol(G_p, p, D.invariants()[-1].valuation(p))
            else:
                local_symbol = []

            rk = rank - len(D.invariants())
            if rk > 0:
                if p == 2:
                    det = determinant.prime_to_m_part(2)
                    det *= prod([di[2] for di in local_symbol])
                    det = det % 8
                    local_symbol.append([ZZ(0), rk, det, ZZ(0), ZZ(0)])
                else:
                    det = legendre_symbol(determinant.prime_to_m_part(p), p)
                    det = (det * prod([di[2] for di in local_symbol]))
                    local_symbol.append([ZZ(0), rk, det])
            local_symbol.sort()
            local_symbol = Genus_Symbol_p_adic_ring(p, local_symbol)
            local_symbols.append(local_symbol)

        # This genus has the right discriminant group
        # but it may be empty
        genus = GenusSymbol_global_ring(signature_pair, local_symbols)
        sym2 = local_symbols[0].symbol_tuple_list()

        if sym2[0][0] != 0:
            sym2 = [[ZZ(0), ZZ(0), ZZ(1), ZZ(0), ZZ(0)]] + sym2
        if len(sym2) <= 1 or sym2[1][0] != 1:
            sym2 = sym2[:1] + [[ZZ(1), ZZ(0), ZZ(1), ZZ(0), ZZ(0)]] + sym2[1:]
        if len(sym2) <= 2 or sym2[2][0] != 2:
            sym2 = sym2[:2] + [[ZZ(2), ZZ(0), ZZ(1), ZZ(0), ZZ(0)]] + sym2[2:]

        if self.value_module_qf().n == 1:
            # in this case the blocks of scales 1, 2, 4 are under determined
            # make sure the first 3 symbols are of scales 1, 2, 4
            # i.e. their valuations are 0, 1, 2

            # the form is odd
            block0 = [b for b in _blocks(sym2[0]) if b[3] == 1]

            o = sym2[1][3]
            # no restrictions on determinant and
            # oddity beyond existence
            # but we know if even or odd
            block1 = [b for b in _blocks(sym2[1]) if b[3] == o]

            d = sym2[2][2]
            o = sym2[2][3]
            t = sym2[2][4]
            # if the jordan block of scale 2 is even we know it
            if o == 0:
                block2 = [sym2[2]]
            # if it is odd we know det and oddity mod 4 at least
            else:
                block2 = [b for b in _blocks(sym2[2]) if b[3] == o
                          and (b[2] - d) % 4 == 0
                          and (b[4] - t) % 4 == 0
                          and (b[2] - d) % 8 == (b[4] - t) % 8  # if the oddity is altered by 4 then so is the determinant
                         ]
        elif self.value_module_qf().n == 2:
            # the form is even
            block0 = [b for b in _blocks(sym2[0]) if b[3] == 0]

            # if the jordan block of scale 2 is even we know it
            d = sym2[1][2]
            o = sym2[1][3]
            t = sym2[1][4]
            if o == 0:
                block1 = [sym2[1]]
            else:
                # the block is odd and we know det and oddity mod 4
                block1 = [b for b in _blocks(sym2[1])
                          if b[3] == o
                          and (b[2] - d) % 4 == 0
                          and (b[4] - t) % 4 == 0
                          and (b[2] - d) % 8 == (b[4] - t) % 8 # if the oddity is altered by 4 then so is the determinant
                         ]
            # this is completely determined
            block2 = [sym2[2]]
        else:
            raise ValueError("this is not a discriminant form")

        # figure out which symbol defines a genus and return that
        for b0 in block0:
            for b1 in block1:
                for b2 in block2:
                    sym2[:3] = [b0, b1, b2]
                    local_symbols[0] = Genus_Symbol_p_adic_ring(2, sym2)
                    genus = GenusSymbol_global_ring(signature_pair, local_symbols)
                    if is_GlobalGenus(genus):
                        # make the symbol sparse again.
                        i = 0
                        k = 0
                        while i < 3:
                            if sym2[k][1] == 0:
                                sym2.pop(k)
                            else:
                                k = k + 1
                            i = i + 1
                        local_symbols[0] = Genus_Symbol_p_adic_ring(2, sym2)
                        genus = GenusSymbol_global_ring(signature_pair, local_symbols)
                        return genus
        raise ValueError("this discriminant form and signature do not define a genus")

    def is_genus(self, signature_pair, even=True):
        r"""
        Return ``True`` if there is a lattice with this signature and discriminant form.

        .. TODO::

            implement the same for odd lattices

        INPUT:

        - signature_pair -- a tuple of non negative integers ``(s_plus, s_minus)``
        - even -- bool (default: ``True``)

        EXAMPLES::

            sage: L = IntegralLattice("D4").direct_sum(IntegralLattice(3 * Matrix(ZZ,2,[2,1,1,2])))     # optional - sage.combinat
            sage: D = L.discriminant_group()                                                            # optional - sage.combinat
            sage: D.is_genus((6,0))                                                                     # optional - sage.combinat
            True

        Let us see if there is a lattice in the genus defined by the same discriminant form
        but with a different signature::

            sage: D.is_genus((4,2))                                                                     # optional - sage.combinat
            False
            sage: D.is_genus((16,2))                                                                    # optional - sage.combinat
            True
        """
        s_plus = ZZ(signature_pair[0])
        s_minus = ZZ(signature_pair[1])
        if s_plus < 0 or s_minus < 0:
            raise ValueError("signature invariants must be non negative")
        rank = s_plus + s_minus
        signature = s_plus - s_minus
        D = self.cardinality()
        det = (-1)**s_minus * D
        if rank < len(self.invariants()):
            return False
        if even and self._modulus_qf != 2:
            raise ValueError("the discriminant form of an even lattice has"
                             "values modulo 2.")
        if (not even) and not (self._modulus == self._modulus_qf == 1):
            raise ValueError("the discriminant form of an odd lattice has"
                             "values modulo 1.")
        if not even:
            raise NotImplementedError("at the moment sage knows how to do this only for even genera. " +
                                      " Help us to implement this for odd genera.")
        for p in D.prime_divisors():
            # check the determinant conditions
            Q_p = self.primary_part(p)
            gram_p = Q_p.gram_matrix_quadratic()
            length_p = len(Q_p.invariants())
            u = det.prime_to_m_part(p)
            up = gram_p.det().numerator().prime_to_m_part(p)
            if p != 2 and length_p == rank:
                if legendre_symbol(u, p) != legendre_symbol(up, p):
                    return False
            if p == 2:
                if rank % 2 != length_p % 2:
                    return False
                n = (rank - length_p) / 2
                if u % 4 != (-1)**(n % 2) * up % 4:
                    return False
                if rank == length_p:
                    a = QQ(1) / QQ(2)
                    b = QQ(3) / QQ(2)
                    diag = gram_p.diagonal()
                    if not (a in diag or b in diag):
                        if u % 8 != up % 8:
                            return False
        if self.brown_invariant() != signature:
            return False
        return True

    def orthogonal_group(self, gens=None, check=False):
        r"""
        Orthogonal group of the associated torsion quadratic form.

        .. WARNING::

            This is can be smaller than the orthogonal group of the bilinear form.

        INPUT:

        - ``gens`` --  a list of generators, for instance square matrices,
                       something that acts on ``self``, or an automorphism
                       of the underlying abelian group
        - ``check`` -- perform additional checks on the generators

        EXAMPLES:

        You can provide generators to obtain a subgroup of the full orthogonal group::

            sage: D = TorsionQuadraticForm(matrix.identity(2)/2)
            sage: f = matrix(2, [0,1,1,0])
            sage: D.orthogonal_group(gens=[f]).order()                                                  # optional - sage.groups
            2

        If no generators are given a slow brute force approach is used to calculate the full orthogonal group::

            sage: D = TorsionQuadraticForm(matrix.identity(3)/2)
            sage: OD = D.orthogonal_group()                                                             # optional - sage.groups
            sage: OD.order()                                                                            # optional - sage.groups
            6
            sage: fd = D.hom([D.1,D.0,D.2])
            sage: OD(fd)                                                                                # optional - sage.groups
            [0 1 0]
            [1 0 0]
            [0 0 1]

        We compute the kernel of the action of the orthogonal group of `L` on the discriminant group::

            sage: L = IntegralLattice('A4')                                                             # optional - sage.combinat
            sage: O = L.orthogonal_group()                                                              # optional - sage.combinat sage.groups
            sage: D = L.discriminant_group()                                                            # optional - sage.combinat sage.groups
            sage: Obar = D.orthogonal_group(O.gens())                                                   # optional - sage.combinat sage.groups
            sage: O.order()                                                                             # optional - sage.combinat sage.groups
            240
            sage: Obar.order()                                                                          # optional - sage.combinat sage.groups
            2
            sage: phi = O.hom(Obar.gens())                                                              # optional - sage.combinat sage.groups
            sage: phi.kernel().order()                                                                  # optional - sage.combinat sage.groups
            120
        """
        from sage.groups.fqf_orthogonal import FqfOrthogonalGroup, _isom_fqf
        from sage.groups.abelian_gps.abelian_group_gap import AbelianGroupGap

        ambient = AbelianGroupGap(self.invariants()).aut()
        # slow brute force implementation
        if gens is None:
            try:
                gens = self._orthogonal_group_gens
            except AttributeError:
                gens = _isom_fqf(self)
                gens = tuple(ambient(g) for g in gens)
                self._orthogonal_group_gens = gens
        else:
            # see if there is an action
            try:
                gens = [matrix(x*g for x in self.smith_form_gens()) for g in gens]
            except TypeError:
                pass
            # the ambient knows what to do with the generators
            gens = tuple(ambient(g) for g in gens)
        Oq =  FqfOrthogonalGroup(ambient, gens, self, check=check)
        return Oq

    def orthogonal_submodule_to(self, S):
        r"""
        Return the submodule orthogonal to ``S``.

        INPUT:

        - ``S`` -- a submodule, list, or tuple of generators

        EXAMPLES::

            sage: from sage.modules.torsion_quadratic_module import TorsionQuadraticModule
            sage: V = FreeModule(ZZ, 10)
            sage: T = TorsionQuadraticModule(V, 3*V)
            sage: S = T.submodule(T.gens()[:5])
            sage: O = T.orthogonal_submodule_to(S)
            sage: O
            Finite quadratic module over Integer Ring with invariants (3, 3, 3, 3, 3)
            Gram matrix of the quadratic form with values in Q/3Z:
            [1 0 0 0 0]
            [0 1 0 0 0]
            [0 0 1 0 0]
            [0 0 0 1 0]
            [0 0 0 0 1]
            sage: O.V() + S.V() == T.V()
            True
        """
        if not isinstance(S, TorsionQuadraticModule):
            S = self.submodule(S)
        else:
            if not S.is_submodule(self):
                raise ValueError("S must be a submodule of this module")

        G = self.V().inner_product_matrix()
        T = self.V().basis_matrix()
        S = S.V().basis_matrix()
        m = self._modulus

        Y = T * G * S.transpose()
        # Elements of the ambient module which pair integrally with self.V()
        integral = Y.inverse() * T
        # Element of the ambient module which pair in mZZ with self.V()
        orthogonal = m * integral
        orthogonal = self.V().span(orthogonal.rows())
        # We have to make sure we get a submodule
        orthogonal = orthogonal.intersection(self.V())
        orthogonal = self.submodule(orthogonal.gens())
        return orthogonal

    @cached_method
    def normal_form(self, partial=False):
        r"""
        Return the normal form of this torsion quadratic module.

        Two torsion quadratic modules are isomorphic if and only if they have
        the same value modules and the same normal form.

        A torsion quadratic module `(T,q)` with values in `\QQ/n\ZZ` is
        in normal form if the rescaled quadratic module `(T, q/n)`
        with values in `\QQ/\ZZ` is in normal form.

        For the definition of normal form see [MirMor2009]_ IV Definition 4.6.
        Below are some of its properties.
        Let `p` be odd and `u` be the smallest non-square modulo `p`.
        The normal form is a diagonal matrix with diagonal entries either `p^n`
        or `u p^n`.

        If `p = 2` is even, then the normal form consists of
        1 x 1 blocks of the form

        .. MATH::

            (0), \quad 2^n(1),\quad 2^n(3),\quad 2^n(5) ,\quad 2^n(7)

        or of `2 \times 2` blocks of the form

        .. MATH::

            2^n
            \left(\begin{matrix}
                2 & 1\\
                1 & 2
            \end{matrix}\right), \quad
            2^n
            \left(\begin{matrix}
                0 & 1\\
                1 & 0
            \end{matrix}\right).

       The blocks are ordered by their valuation.

        INPUT:

        - partial - bool (default: ``False``) return only a partial normal form
          it is not unique but still useful to extract invariants

        OUTPUT:

        - a torsion quadratic module

        EXAMPLES::

            sage: L1 = IntegralLattice(matrix([[-2,0,0], [0,1,0], [0,0,4]]))
            sage: L1.discriminant_group().normal_form()                                 # optional - sage.libs.pari sage.rings.padics
            Finite quadratic module over Integer Ring with invariants (2, 4)
            Gram matrix of the quadratic form with values in Q/Z:
            [1/2   0]
            [  0 1/4]
            sage: L2 = IntegralLattice(matrix([[-2,0,0], [0,1,0], [0,0,-4]]))
            sage: L2.discriminant_group().normal_form()                                 # optional - sage.libs.pari sage.rings.padics
            Finite quadratic module over Integer Ring with invariants (2, 4)
            Gram matrix of the quadratic form with values in Q/Z:
            [1/2   0]
            [  0 1/4]

        We check that :trac:`24864` is fixed::

            sage: L1 = IntegralLattice(matrix([[-4,0,0], [0,4,0], [0,0,-2]]))
            sage: AL1 = L1.discriminant_group()
            sage: L2 = IntegralLattice(matrix([[-4,0,0], [0,-4,0], [0,0,2]]))
            sage: AL2 = L2.discriminant_group()
            sage: AL1.normal_form()                                                     # optional - sage.libs.pari sage.rings.padics
            Finite quadratic module over Integer Ring with invariants (2, 4, 4)
            Gram matrix of the quadratic form with values in Q/2Z:
            [1/2   0   0]
            [  0 1/4   0]
            [  0   0 5/4]
            sage: AL2.normal_form()                                                     # optional - sage.libs.pari sage.rings.padics
            Finite quadratic module over Integer Ring with invariants (2, 4, 4)
            Gram matrix of the quadratic form with values in Q/2Z:
            [1/2   0   0]
            [  0 1/4   0]
            [  0   0 5/4]

        Some exotic cases::

            sage: from sage.modules.torsion_quadratic_module import TorsionQuadraticModule
            sage: D4_gram = Matrix(ZZ, 4, 4, [2,0,0,-1, 0,2,0,-1, 0,0,2,-1, -1,-1,-1,2])
            sage: D4 = FreeQuadraticModule(ZZ, 4, D4_gram)
            sage: D4dual = D4.span(D4_gram.inverse())
            sage: T = TorsionQuadraticModule((1/6)*D4dual, D4)
            sage: T
            Finite quadratic module over Integer Ring with invariants (6, 6, 12, 12)
            Gram matrix of the quadratic form with values in Q/(1/3)Z:
            [ 1/18  1/12  5/36  1/36]
            [ 1/12   1/6  1/36   1/9]
            [ 5/36  1/36  1/36 11/72]
            [ 1/36   1/9 11/72  1/36]
            sage: T.normal_form()                                                       # optional - sage.libs.pari sage.rings.padics
            Finite quadratic module over Integer Ring with invariants (6, 6, 12, 12)
            Gram matrix of the quadratic form with values in Q/(1/3)Z:
            [ 1/6 1/12    0    0    0    0    0    0]
            [1/12  1/6    0    0    0    0    0    0]
            [   0    0 1/12 1/24    0    0    0    0]
            [   0    0 1/24 1/12    0    0    0    0]
            [   0    0    0    0  1/9    0    0    0]
            [   0    0    0    0    0  1/9    0    0]
            [   0    0    0    0    0    0  1/9    0]
            [   0    0    0    0    0    0    0  1/9]

        TESTS:

        A degenerate case::

            sage: T = TorsionQuadraticModule((1/6)*D4dual, D4, modulus=1/36)
            sage: T.normal_form()                                                       # optional - sage.libs.pari sage.rings.padics
            Finite quadratic module over Integer Ring with invariants (6, 6, 12, 12)
            Gram matrix of the quadratic form with values in Q/(1/18)Z:
            [1/36 1/72    0    0    0    0    0    0]
            [1/72 1/36    0    0    0    0    0    0]
            [   0    0    0    0    0    0    0    0]
            [   0    0    0    0    0    0    0    0]
            [   0    0    0    0    0    0    0    0]
            [   0    0    0    0    0    0    0    0]
            [   0    0    0    0    0    0    0    0]
            [   0    0    0    0    0    0    0    0]
        """
        gens = []
        from sage.quadratic_forms.genera.normal_form import p_adic_normal_form, _normalize
        for p in self.annihilator().gen().prime_divisors():
            D_p = self.primary_part(p)
            q_p = D_p.gram_matrix_quadratic()
            q_p = q_p / D_p._modulus_qf

            # continue with the non-degenerate part
            r = q_p.rank()
            if r != q_p.ncols():
                U = q_p._clear_denom()[0].hermite_form(transformation=True)[1]
            else:
                U = q_p.parent().identity_matrix()
            kernel = U[r:, :]
            nondeg = U[:r, :]
            q_p = nondeg * q_p * nondeg.T

            # the normal form is implemented for p-adic lattices
            # so we should work with the lattice q_p --> q_p^-1
            q_p1 = q_p.inverse()
            prec = self.annihilator().gen().valuation(p) + 5
            D, U = p_adic_normal_form(q_p1, p, precision=prec + 5, partial=partial)
            # if we compute the inverse in the p-adics everything explodes --> go to ZZ
            U = U.change_ring(ZZ).inverse().transpose()

            # the inverse is in normal form - so to get a normal form for the original one
            # it is enough to massage each 1x1 resp. 2x2 block.
            U = U.change_ring(Zp(p, type='fixed-mod', prec=prec)).change_ring(ZZ)
            D = U * q_p * U.T * p**q_p.denominator().valuation(p)
            D = D.change_ring(Zp(p, type='fixed-mod', prec=prec))
            _, U1 = _normalize(D, normal_odd=False)
            U = U1.change_ring(ZZ) * U

            # reattach the degenerate part
            nondeg = U * nondeg
            U = nondeg.stack(kernel)

            # apply U to the generators
            n = U.ncols()
            gens_p = []
            for i in range(n):
                g = self.V().zero()
                for j in range(n):
                    g += D_p.gens()[j].lift() * U[i, j]
                gens_p.append(g)
            gens += gens_p
        return self.submodule_with_gens(gens)

    def primary_part(self, m):
        r"""
        Return the ``m``-primary part of this torsion quadratic module
        as a submodule.

        INPUT:

        - ``m`` -- an integer

        OUTPUT:

        - a submodule

        EXAMPLES::

            sage: from sage.modules.torsion_quadratic_module import TorsionQuadraticModule
            sage: T = TorsionQuadraticModule((1/6)*ZZ^3,ZZ^3)
            sage: T
            Finite quadratic module over Integer Ring with invariants (6, 6, 6)
            Gram matrix of the quadratic form with values in Q/(1/3)Z:
            [1/36    0    0]
            [   0 1/36    0]
            [   0    0 1/36]
            sage: T.primary_part(2)
            Finite quadratic module over Integer Ring with invariants (2, 2, 2)
            Gram matrix of the quadratic form with values in Q/(1/3)Z:
            [1/4   0   0]
            [  0 1/4   0]
            [  0   0 1/4]

        TESTS::

            sage: T == T.primary_part(T.annihilator().gen())
            True
        """
        annihilator = self.annihilator().gen()
        a = annihilator.prime_to_m_part(m)
        return self.submodule((a * self.V()).gens())

    def submodule_with_gens(self, gens):
        r"""
        Return a submodule with generators given by ``gens``.

        INPUT:

        - ``gens`` -- a list of generators that convert into ``self``

        OUTPUT:

        - a submodule with the specified generators

        EXAMPLES::

            sage: from sage.modules.torsion_quadratic_module import TorsionQuadraticModule
            sage: V = FreeQuadraticModule(ZZ,3,matrix.identity(3)*10)
            sage: T = TorsionQuadraticModule((1/10)*V, V)
            sage: g = T.gens()
            sage: new_gens = [2*g[0], 5*g[0]]
            sage: T.submodule_with_gens(new_gens)
            Finite quadratic module over Integer Ring with invariants (10,)
            Gram matrix of the quadratic form with values in Q/2Z:
            [2/5   0]
            [  0 1/2]

        The generators do not need to be independent::

            sage: new_gens = [g[0], 2*g[1], g[0], g[1]]
            sage: T.submodule_with_gens(new_gens)
            Finite quadratic module over Integer Ring with invariants (10, 10)
            Gram matrix of the quadratic form with values in Q/2Z:
            [1/10    0 1/10    0]
            [   0  2/5    0  1/5]
            [1/10    0 1/10    0]
            [   0  1/5    0 1/10]

        TESTS:

        Test that things work without specified gens too::

            sage: from sage.modules.torsion_quadratic_module import TorsionQuadraticModule
            sage: V = FreeQuadraticModule(ZZ,3,matrix.identity(3)*5)
            sage: T = TorsionQuadraticModule((1/5)*V, V)
            sage: T
            Finite quadratic module over Integer Ring with invariants (5, 5, 5)
            Gram matrix of the quadratic form with values in Q/Z:
            [1/5   0   0]
            [  0 1/5   0]
            [  0   0 1/5]
            sage: T.submodule(T.gens()[:2])
            Finite quadratic module over Integer Ring with invariants (5, 5)
            Gram matrix of the quadratic form with values in Q/Z:
            [1/5   0]
            [  0 1/5]
        """
        gens = tuple(self(v) for v in gens)
        V = self.V().submodule([v.lift() for v in gens]) + self._W
        W = self.W()
        return TorsionQuadraticModule(V, W, gens=gens, modulus=self._modulus,
                                      modulus_qf=self._modulus_qf, check=False)

    def twist(self, s):
        r"""
        Return the torsion quadratic module with quadratic form scaled by ``s``.

        If the old form was defined modulo `n`, then the new form is defined
        modulo `n s`.

        INPUT:

        - ``s`` - a rational number

        EXAMPLES::

            sage: q = TorsionQuadraticForm(matrix.diagonal([3/9, 1/9]))
            sage: q.twist(-1)
            Finite quadratic module over Integer Ring with invariants (3, 9)
            Gram matrix of the quadratic form with values in Q/Z:
            [2/3   0]
            [  0 8/9]

        This form is defined modulo `3`::

            sage: q.twist(3)
            Finite quadratic module over Integer Ring with invariants (3, 9)
            Gram matrix of the quadratic form with values in Q/3Z:
            [  1   0]
            [  0 1/3]

        The next form is defined modulo `4`::

            sage: q.twist(4)
            Finite quadratic module over Integer Ring with invariants (3, 9)
            Gram matrix of the quadratic form with values in Q/4Z:
            [4/3   0]
            [  0 4/9]
        """
        s = self.base_ring().fraction_field()(s)
        n = self.V().degree()
        inner_product_matrix = s * self.V().inner_product_matrix()
        ambient = FreeQuadraticModule(self.base_ring(), n, inner_product_matrix)
        V = ambient.span(self.V().basis())
        W = ambient.span(self.W().basis())
        return TorsionQuadraticModule(V, W)

    def value_module(self):
        r"""
        Return `\QQ / m\ZZ` with `m = (V, W)`.

        This is where the inner product takes values.

        EXAMPLES::

            sage: A2 = Matrix(ZZ, 2, 2, [2,-1,-1,2])
            sage: L = IntegralLattice(2*A2)
            sage: D = L.discriminant_group()
            sage: D
            Finite quadratic module over Integer Ring with invariants (2, 6)
            Gram matrix of the quadratic form with values in Q/2Z:
            [  1 1/2]
            [1/2 1/3]
            sage: D.value_module()
            Q/Z
        """
        return QmodnZ(self._modulus)

    def value_module_qf(self):
        r"""
        Return `\QQ / n\ZZ` with `n\ZZ = (V,W) + \ZZ \{ (w,w) | w \in W \}`.

        This is where the torsion quadratic form takes values.

        EXAMPLES::

            sage: A2 = Matrix(ZZ, 2, 2, [2,-1,-1,2])
            sage: L = IntegralLattice(2*A2)
            sage: D = L.discriminant_group()
            sage: D
            Finite quadratic module over Integer Ring with invariants (2, 6)
            Gram matrix of the quadratic form with values in Q/2Z:
            [  1 1/2]
            [1/2 1/3]
            sage: D.value_module_qf()
            Q/2Z
        """
        return QmodnZ(self._modulus_qf)


def _brown_indecomposable(q, p):
    r"""
    Return the Brown invariant of the indecomposable form ``q``.

    The values are taken from Table 2.1 in [Shim2016]_.

    INPUT:

    - ``q`` - an indecomposable quadratic form represented by a
      rational `1 \times 1` or `2 \times 2` matrix
    - ``p`` - a prime number

    EXAMPLES::

        sage: from sage.modules.torsion_quadratic_module import _brown_indecomposable
        sage: q = Matrix(QQ, [1/3])
        sage: _brown_indecomposable(q,3)
        6
        sage: q = Matrix(QQ, [2/3])
        sage: _brown_indecomposable(q,3)
        2
        sage: q = Matrix(QQ, [5/4])
        sage: _brown_indecomposable(q,2)
        5
        sage: q = Matrix(QQ, [7/4])
        sage: _brown_indecomposable(q,2)
        7
        sage: q = Matrix(QQ, 2, [0,1,1,0])/2
        sage: _brown_indecomposable(q,2)
        0
        sage: q = Matrix(QQ, 2, [2,1,1,2])/2
        sage: _brown_indecomposable(q,2)
        4
    """
    v = q.denominator().valuation(p)
    if p == 2:
        # brown(U) = 0
        if q.ncols() == 2:
            if q[0, 0].valuation(2) > v + 1 and q[1, 1].valuation(2) > v + 1:
                # type U
                return mod(0, 8)
            else:
                # type V
                return mod(4 * v, 8)
        u = q[0, 0].numerator()
        return mod(u + v * (u**2 - 1) / 2, 8)
    if p % 4 == 1:
        e = -1
    if p % 4 == 3:
        e = 1
    if v % 2 == 1:
        u = q[0, 0].numerator() // 2
        if legendre_symbol(u, p) == 1:
            return mod(1 + e, 8)
        else:
            return mod(-3 + e, 8)
    return mod(0, 8)<|MERGE_RESOLUTION|>--- conflicted
+++ resolved
@@ -556,36 +556,22 @@
 
             sage: L = IntegralLattice("D4").direct_sum(IntegralLattice("A2"))           # optional - sage.combinat
             sage: D = L.discriminant_group()                                            # optional - sage.combinat
-<<<<<<< HEAD
-            sage: genus = D.genus(L.signature_pair())                                   # optional - sage.combinat
-            sage: genus                                                                 # optional - sage.combinat
-=======
             sage: genus = D.genus(L.signature_pair())                                   # optional - sage.combinat sage.libs.pari
             sage: genus                                                                 # optional - sage.combinat sage.libs.pari
->>>>>>> 15315e36
             Genus of
             None
             Signature:  (6, 0)
             Genus symbol at 2:    1^4:2^-2
             Genus symbol at 3:     1^-5 3^-1
-<<<<<<< HEAD
-            sage: genus == L.genus()                                                    # optional - sage.combinat
-=======
             sage: genus == L.genus()                                                    # optional - sage.combinat sage.libs.pari
->>>>>>> 15315e36
             True
 
         Let `H` be an even unimodular lattice of signature `(9, 1)`.
         Then `L = D_4 + A_2` is primitively embedded in `H`. We compute the discriminant
         form of the orthogonal complement of `L` in `H`::
 
-<<<<<<< HEAD
-            sage: DK = D.twist(-1)                                                      # optional - sage.combinat
-            sage: DK                                                                    # optional - sage.combinat
-=======
             sage: DK = D.twist(-1)                                                      # optional - sage.combinat sage.libs.pari
             sage: DK                                                                    # optional - sage.combinat sage.libs.pari
->>>>>>> 15315e36
             Finite quadratic module over Integer Ring with invariants (2, 6)
             Gram matrix of the quadratic form with values in Q/2Z:
             [  1 1/2]
@@ -594,11 +580,7 @@
         We know that  `K` has signature `(5, 1)` and thus we can compute
         the genus of `K` as::
 
-<<<<<<< HEAD
-            sage: DK.genus((3,1))                                                       # optional - sage.combinat
-=======
             sage: DK.genus((3,1))                                                       # optional - sage.combinat sage.libs.pari
->>>>>>> 15315e36
             Genus of
             None
             Signature:  (3, 1)
