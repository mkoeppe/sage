<<<<<<< HEAD
# sage.doctest: needs scipy
=======
>>>>>>> 3b835a4b
r"""
Hyperbolic Isometries

This module implements the abstract base class for isometries of
hyperbolic space of arbitrary dimension.  It also contains the
implementations for specific models of hyperbolic geometry.

The isometry groups of all implemented models are either matrix Lie
groups or are doubly covered by matrix Lie groups.  As such, the
isometry constructor takes a matrix as input.  However, since the
isometries themselves may not be matrices, quantities like the trace
and determinant are not directly accessible from this class.

AUTHORS:

- Greg Laun (2013): initial version

EXAMPLES:

We can construct isometries in the upper half plane model, abbreviated
UHP for convenience::

    sage: UHP = HyperbolicPlane().UHP()
    sage: UHP.get_isometry(matrix(2,[1,2,3,4]))
    Isometry in UHP
    [1 2]
    [3 4]
    sage: A = UHP.get_isometry(matrix(2,[0,1,1,0]))
    sage: A.inverse()
    Isometry in UHP
    [0 1]
    [1 0]
"""

# **********************************************************************
#       Copyright (C) 2013 Greg Laun <glaun@math.umd.edu>
#
#  Distributed under the terms of the GNU General Public License (GPL)
#  as published by the Free Software Foundation; either version 2 of
#  the License, or (at your option) any later version.
#                  https://www.gnu.org/licenses/
# **********************************************************************

from copy import copy
from sage.categories.homset import Hom
from sage.categories.morphism import Morphism
from sage.misc.lazy_attribute import lazy_attribute
from sage.matrix.constructor import matrix
from sage.modules.free_module_element import vector
from sage.rings.infinity import infinity
from sage.misc.latex import latex
from sage.rings.real_double import RDF
from sage.functions.other import imag
from sage.misc.functional import sqrt
from sage.functions.all import arccosh, sign

from sage.geometry.hyperbolic_space.hyperbolic_constants import EPSILON
from sage.geometry.hyperbolic_space.hyperbolic_geodesic import HyperbolicGeodesic


class HyperbolicIsometry(Morphism):
    r"""
    Abstract base class for hyperbolic isometries.  This class should
    never be instantiated.

    INPUT:

    - ``A`` -- a matrix representing a hyperbolic isometry in the
      appropriate model

    EXAMPLES::

        sage: HyperbolicPlane().HM().get_isometry(identity_matrix(3))
        Isometry in HM
        [1 0 0]
        [0 1 0]
        [0 0 1]
    """

    #####################
    # "Private" Methods #
    #####################

    def __init__(self, model, A, check=True):
        r"""
        See :class:`HyperbolicIsometry` for full documentation.

        EXAMPLES::

            sage: A = HyperbolicPlane().UHP().get_isometry(matrix(2, [0,1,-1,0]))
            sage: TestSuite(A).run(skip="_test_category")
        """
        if check:
            model.isometry_test(A)
        self._matrix = copy(A) # Make a copy of the potentially mutable matrix
        self._matrix.set_immutable() # Make it immutable
        Morphism.__init__(self, Hom(model, model))

    @lazy_attribute
    def _cached_isometry(self):
        r"""
        The representation of the current isometry used for
        calculations.  For example, if the current model uses the
        upper half plane, then ``_cached_isometry`` will
        hold the `SL(2,\RR)` representation of ``self.matrix()``.

        EXAMPLES::

            sage: A = HyperbolicPlane().HM().get_isometry(identity_matrix(3))
            sage: A._cached_isometry
            Isometry in UHP
            [1 0]
            [0 1]
        """
        R = self.domain().realization_of().a_realization()
        return self.to_model(R)

    def _repr_(self):
        r"""
        Return a string representation of ``self``.

        OUTPUT:

        - a string

        EXAMPLES::

            sage: HyperbolicPlane().UHP().get_isometry(identity_matrix(2))
            Isometry in UHP
            [1 0]
            [0 1]
        """
        return self._repr_type() + " in {0}\n{1}".format(self.domain().short_name(), self._matrix)

    def _repr_type(self):
        r"""
        Return the type of morphism.

        EXAMPLES::

            sage: A = HyperbolicPlane().UHP().get_isometry(identity_matrix(2))
            sage: A._repr_type()
            'Isometry'
        """
        return "Isometry"

    def _latex_(self):
        r"""
        EXAMPLES::

            sage: A = HyperbolicPlane().UHP().get_isometry(identity_matrix(2))
            sage: latex(A)
            \pm \left(\begin{array}{rr}
            1 & 0 \\
            0 & 1
            \end{array}\right)

            sage: B = HyperbolicPlane().HM().get_isometry(identity_matrix(3))
            sage: latex(B)
            \left(\begin{array}{rrr}
            1 & 0 & 0 \\
            0 & 1 & 0 \\
            0 & 0 & 1
            \end{array}\right)
        """
        if self.domain().is_isometry_group_projective():
            return r"\pm " + latex(self._matrix)
        else:
            return latex(self._matrix)

    def __eq__(self, other):
        r"""
        Return ``True`` if the isometries are the same and ``False`` otherwise.

        EXAMPLES::

            sage: UHP = HyperbolicPlane().UHP()
            sage: A = UHP.get_isometry(identity_matrix(2))
            sage: B = UHP.get_isometry(-identity_matrix(2))
            sage: A == B
            True

            sage: HM = HyperbolicPlane().HM()
            sage: A = HM.random_isometry()
            sage: A == A
            True
        """
        if not isinstance(other, HyperbolicIsometry):
            return False
        test_matrix = bool((self.matrix() - other.matrix()).norm() < EPSILON)
        if self.domain().is_isometry_group_projective():
            A,B = self.matrix(), other.matrix() # Rename for simplicity
            m = self.matrix().ncols()
            A = A / sqrt(A.det(), m) # Normalized to have determinant 1
            B = B / sqrt(B.det(), m)
            test_matrix = ((A - B).norm() < EPSILON
                           or (A + B).norm() < EPSILON)
        return self.domain() is other.domain() and test_matrix

    def __hash__(self):
        """
        Return the hash of ``self``.

        EXAMPLES::

            sage: UHP = HyperbolicPlane().UHP()
            sage: A = UHP.get_isometry(identity_matrix(2))
            sage: B = UHP.get_isometry(-identity_matrix(2))
            sage: hash(A) == hash(B)
            True

            sage: HM = HyperbolicPlane().HM()
            sage: A = HM.random_isometry()
            sage: hash(A) == hash(A)
            True
        """
        if self.domain().is_isometry_group_projective():
            # Special care must be taken for projective groups
            m = matrix(self._matrix.nrows(),
                       [abs(x) for x in self._matrix.list()])
            m.set_immutable()
        else:
            m = self._matrix
        return hash((self.domain(), self.codomain(), m))

    def __pow__(self, n):
        r"""
        EXAMPLES::

            sage: A = HyperbolicPlane().UHP().get_isometry(matrix(2,[3,1,2,1]))
            sage: A**3
            Isometry in UHP
            [41 15]
            [30 11]
        """
        return self.__class__(self.domain(), self._matrix**n)

    def __mul__(self, other):
        r"""
        EXAMPLES::

            sage: UHP = HyperbolicPlane().UHP()
            sage: A = UHP.get_isometry(Matrix(2,[5,2,1,2]))
            sage: B = UHP.get_isometry(Matrix(2,[3,1,1,2]))
            sage: B * A
            Isometry in UHP
            [16  8]
            [ 7  6]
            sage: A = UHP.get_isometry(Matrix(2,[5,2,1,2]))
            sage: p = UHP.get_point(2 + I)
            sage: A * p
            Point in UHP 8/17*I + 53/17

            sage: g = UHP.get_geodesic(2 + I, 4 + I)
            sage: A * g
            Geodesic in UHP from 8/17*I + 53/17 to 8/37*I + 137/37

            sage: A = diagonal_matrix([1, -1, 1])
            sage: A = HyperbolicPlane().HM().get_isometry(A)
            sage: A.preserves_orientation()
            False
            sage: p = HyperbolicPlane().HM().get_point((0, 1, sqrt(2)))
            sage: A * p
            Point in HM (0, -1, sqrt(2))
        """
        if isinstance(other, HyperbolicIsometry):
            other = other.to_model(self.codomain())
            return self.__class__(self.codomain(), self._matrix*other._matrix)
        from sage.geometry.hyperbolic_space.hyperbolic_point import HyperbolicPoint
        if isinstance(other, HyperbolicPoint):
            return self(other)
        if isinstance(other, HyperbolicGeodesic):
            return self.codomain().get_geodesic(self(other.start()), self(other.end()))

        raise NotImplementedError("multiplication is not defined between a "
                                  "hyperbolic isometry and {0}".format(other))

    def _call_(self, p):
        r"""
        EXAMPLES::

            sage: UHP = HyperbolicPlane().UHP()
            sage: A = UHP.get_isometry(Matrix(2,[5,2,1,2]))
            sage: p = UHP.get_point(2 + I)
            sage: A(p)
            Point in UHP 8/17*I + 53/17

            sage: A = diagonal_matrix([1, -1, 1])
            sage: A = HyperbolicPlane().HM().get_isometry(A)
            sage: A.preserves_orientation()
            False
            sage: p = HyperbolicPlane().HM().get_point((0, 1, sqrt(2)))
            sage: A(p)
            Point in HM (0, -1, sqrt(2))

            sage: I2 = UHP.get_isometry(identity_matrix(2))
            sage: p = UHP.random_point()
            sage: bool(UHP.dist(I2(p), p) < 10**-9)
            True
        """
        return self.codomain().get_point(self._matrix * vector(p._coordinates))

    #######################
    # Setters and Getters #
    #######################

    def matrix(self):
        r"""
        Return the matrix of the isometry.

        .. NOTE::

            We do not allow the ``matrix`` constructor to work as these may
            be elements of a projective group (ex. `PSL(n, \RR)`), so these
            isometries aren't true matrices.

        EXAMPLES::

            sage: UHP = HyperbolicPlane().UHP()
            sage: UHP.get_isometry(-identity_matrix(2)).matrix()
            [-1  0]
            [ 0 -1]
        """
        return self._matrix

    def __invert__(self):
        r"""
        Return the inverse of the isometry ``self``.

        EXAMPLES::

            sage: UHP = HyperbolicPlane().UHP()
            sage: A = UHP.get_isometry(matrix(2,[4,1,3,2]))
            sage: B = A.inverse()   # indirect doctest
            sage: A*B == UHP.get_isometry(identity_matrix(2))
            True
        """
        return self.__class__(self.domain(), self.matrix().__invert__())

    def is_identity(self):
        """
        Return ``True`` if ``self`` is the identity isometry.

        EXAMPLES::

            sage: UHP = HyperbolicPlane().UHP()
            sage: UHP.get_isometry(matrix(2,[4,1,3,2])).is_identity()
            False
            sage: UHP.get_isometry(identity_matrix(2)).is_identity()
            True
        """
        return self._matrix.is_one()

    def model(self):
        r"""
        Return the model to which ``self`` belongs.

        EXAMPLES::

            sage: HyperbolicPlane().UHP().get_isometry(identity_matrix(2)).model()
            Hyperbolic plane in the Upper Half Plane Model

            sage: HyperbolicPlane().PD().get_isometry(identity_matrix(2)).model()
            Hyperbolic plane in the Poincare Disk Model

            sage: HyperbolicPlane().KM().get_isometry(identity_matrix(3)).model()
            Hyperbolic plane in the Klein Disk Model

            sage: HyperbolicPlane().HM().get_isometry(identity_matrix(3)).model()
            Hyperbolic plane in the Hyperboloid Model
        """
        return self.domain()

    def to_model(self, other):
        r"""
        Convert the current object to image in another model.

        INPUT:

        - ``other`` -- (a string representing) the image model

        EXAMPLES::

            sage: H = HyperbolicPlane()
            sage: UHP = H.UHP()
            sage: PD = H.PD()
            sage: KM = H.KM()
            sage: HM = H.HM()

            sage: A = UHP.get_isometry(identity_matrix(2))
            sage: A.to_model(HM)
            Isometry in HM
            [1 0 0]
            [0 1 0]
            [0 0 1]
            sage: A.to_model('HM')
            Isometry in HM
            [1 0 0]
            [0 1 0]
            [0 0 1]

            sage: A = PD.get_isometry(matrix([[I, 0], [0, -I]]))
            sage: A.to_model(UHP)
            Isometry in UHP
            [ 0  1]
            [-1  0]
            sage: A.to_model(HM)
            Isometry in HM
            [-1  0  0]
            [ 0 -1  0]
            [ 0  0  1]
            sage: A.to_model(KM)
            Isometry in KM
            [-1  0  0]
            [ 0 -1  0]
            [ 0  0  1]

            sage: A = HM.get_isometry(diagonal_matrix([-1, -1, 1]))
            sage: A.to_model('UHP')
            Isometry in UHP
            [ 0 -1]
            [ 1  0]
            sage: A.to_model('PD')
            Isometry in PD
            [-I  0]
            [ 0  I]
            sage: A.to_model('KM')
            Isometry in KM
            [-1  0  0]
            [ 0 -1  0]
            [ 0  0  1]
        """
        if isinstance(other, str):
            other = getattr(self.domain().realization_of(), other)()
        if other is self.domain():
            return self
        phi = other.coerce_map_from(self.domain())
        return phi.convert_isometry(self)

    ###################
    # Boolean Methods #
    ###################

    def preserves_orientation(self):
        r"""
        Return ``True`` if ``self`` is orientation-preserving and ``False``
        otherwise.

        EXAMPLES::

            sage: UHP = HyperbolicPlane().UHP()
            sage: A = UHP.get_isometry(identity_matrix(2))
            sage: A.preserves_orientation()
            True
            sage: B = UHP.get_isometry(matrix(2,[0,1,1,0]))
            sage: B.preserves_orientation()
            False
        """
        return self._cached_isometry.preserves_orientation()

    def classification(self):
        r"""
        Classify the hyperbolic isometry as elliptic, parabolic,
        hyperbolic or a reflection.

        A hyperbolic isometry fixes two points on the boundary of
        hyperbolic space, a parabolic isometry fixes one point on the
        boundary of hyperbolic space, and an elliptic isometry fixes no
        points.

        EXAMPLES::

            sage: UHP = HyperbolicPlane().UHP()
            sage: H = UHP.get_isometry(matrix(2,[2,0,0,1/2]))
            sage: H.classification()
            'hyperbolic'

            sage: P = UHP.get_isometry(matrix(2,[1,1,0,1]))
            sage: P.classification()
            'parabolic'

            sage: E = UHP.get_isometry(matrix(2,[-1,0,0,1]))
            sage: E.classification()
            'reflection'
        """
        return self._cached_isometry.classification()

    def translation_length(self):
        r"""
        For hyperbolic elements, return the translation length;
        otherwise, raise a :class:`ValueError`.

        EXAMPLES::

            sage: UHP = HyperbolicPlane().UHP()
            sage: H = UHP.get_isometry(matrix(2,[2,0,0,1/2]))
            sage: H.translation_length()
            2*arccosh(5/4)

        ::

            sage: f_1 = UHP.get_point(-1)
            sage: f_2 = UHP.get_point(1)
            sage: H = UHP.isometry_from_fixed_points(f_1, f_2)
            sage: p = UHP.get_point(exp(i*7*pi/8))
            sage: bool((p.dist(H*p) - H.translation_length()) < 10**-9)
            True
        """
        return self._cached_isometry.translation_length()

    def axis(self):
        r"""
        For a hyperbolic isometry, return the axis of the
        transformation; otherwise raise a :class:`ValueError`.

        EXAMPLES::

            sage: UHP = HyperbolicPlane().UHP()
            sage: H = UHP.get_isometry(matrix(2,[2,0,0,1/2]))
            sage: H.axis()
            Geodesic in UHP from 0 to +Infinity

        It is an error to call this function on an isometry that is
        not hyperbolic::

            sage: P = UHP.get_isometry(matrix(2,[1,4,0,1]))
            sage: P.axis()
            Traceback (most recent call last):
            ...
            ValueError: the isometry is not hyperbolic: axis is undefined
        """
        if self.classification() not in ['hyperbolic',
                                         'orientation-reversing hyperbolic']:
            raise ValueError("the isometry is not hyperbolic: axis is undefined")
        return self.fixed_point_set()

    def fixed_point_set(self):
        r"""
        Return a list containing the fixed point set of
        orientation-preserving isometries.

        OUTPUT:

        list of hyperbolic points or a hyperbolic geodesic

        EXAMPLES::

            sage: KM = HyperbolicPlane().KM()
            sage: H = KM.get_isometry(matrix([[5/3,0,4/3], [0,1,0], [4/3,0,5/3]]))
            sage: g = H.fixed_point_set(); g
            Geodesic in KM from (1, 0) to (-1, 0)
            sage: H(g.start()) == g.start()
            True
            sage: H(g.end()) == g.end()
            True
            sage: A = KM.get_isometry(matrix([[1,0,0], [0,-1,0], [0,0,1]]))
            sage: A.preserves_orientation()
            False
            sage: A.fixed_point_set()
            Geodesic in KM from (1, 0) to (-1, 0)

       ::

            sage: B = KM.get_isometry(identity_matrix(3))
            sage: B.fixed_point_set()
            Traceback (most recent call last):
            ...
            ValueError: the identity transformation fixes the entire hyperbolic plane
        """
        M = self.domain()
        pts = self._cached_isometry.fixed_point_set()
        if isinstance(pts, HyperbolicGeodesic):
            return pts.to_model(M)
        return [M(k) for k in pts]

    def fixed_geodesic(self):
        r"""
        If ``self`` is a reflection in a geodesic, return that geodesic.

        EXAMPLES::

            sage: A = HyperbolicPlane().PD().get_isometry(matrix([[0, 1], [1, 0]]))
            sage: A.fixed_geodesic()
            Geodesic in PD from -1 to 1
        """
        fps = self._cached_isometry.fixed_point_set()
        if not isinstance(fps, HyperbolicGeodesic):
            raise ValueError("isometries of type {0}".format(self.classification())
                             + " do not fix geodesics")
        return fps.to_model(self.domain())

    def repelling_fixed_point(self):
        r"""
        For a hyperbolic isometry, return the attracting fixed point;
        otherwise raise a :class:`ValueError`.

        OUTPUT:

        - a hyperbolic point

        EXAMPLES::

            sage: UHP = HyperbolicPlane().UHP()
            sage: A = UHP.get_isometry(Matrix(2,[4,0,0,1/4]))
            sage: A.repelling_fixed_point()
            Boundary point in UHP 0
        """
        fp = self._cached_isometry.repelling_fixed_point()
        return self.domain().get_point(fp)

    def attracting_fixed_point(self):
        r"""
        For a hyperbolic isometry, return the attracting fixed point;
        otherwise raise a :class:`ValueError`.

        OUTPUT:

        - a hyperbolic point

        EXAMPLES::

            sage: UHP = HyperbolicPlane().UHP()
            sage: A = UHP.get_isometry(Matrix(2,[4,0,0,1/4]))
            sage: A.attracting_fixed_point()
            Boundary point in UHP +Infinity
        """
        fp = self._cached_isometry.attracting_fixed_point()
        return self.domain().get_point(fp)

class HyperbolicIsometryUHP(HyperbolicIsometry):
    r"""
    Create a hyperbolic isometry in the UHP model.

    INPUT:

    - a matrix in `GL(2, \RR)`

    EXAMPLES::

        sage: HyperbolicPlane().UHP().get_isometry(identity_matrix(2))
        Isometry in UHP
        [1 0]
        [0 1]
    """
    def _call_(self, p): #UHP
        r"""
        Return image of ``p`` under the action of ``self``.

        EXAMPLES::

            sage: UHP = HyperbolicPlane().UHP()
            sage: I2 = UHP.get_isometry(identity_matrix(2))
            sage: p = UHP.random_point()
            sage: bool(UHP.dist(I2(p), p) < 10**-9)
            True
        """
        coords = p.coordinates()
        # We apply complex conjugation to the point for negative determinants
        # We check the coordinate is not equal to infinity. If we use !=, then
        #   it cannot determine it is not infinity, so it also returns False.
        if not (coords == infinity) and bool(self._matrix.det() < 0):
            coords = coords.conjugate()
        return self.codomain().get_point(moebius_transform(self._matrix, coords))

    def preserves_orientation(self): #UHP
        r"""
        Return ``True`` if ``self`` is orientation-preserving and ``False``
        otherwise.

        EXAMPLES::

            sage: UHP = HyperbolicPlane().UHP()
            sage: A = identity_matrix(2)
            sage: UHP.get_isometry(A).preserves_orientation()
            True
            sage: B = matrix(2,[0,1,1,0])
            sage: UHP.get_isometry(B).preserves_orientation()
            False
        """
        return bool(self._matrix.det() > 0)

    def classification(self): #UHP
        r"""
        Classify the hyperbolic isometry as elliptic, parabolic, or
        hyperbolic.

        A hyperbolic isometry fixes two points on the boundary of
        hyperbolic space, a parabolic isometry fixes one point on the
        boundary of hyperbolic space, and an elliptic isometry fixes
        no points.

        EXAMPLES::

            sage: UHP = HyperbolicPlane().UHP()
            sage: UHP.get_isometry(identity_matrix(2)).classification()
            'identity'

            sage: UHP.get_isometry(4*identity_matrix(2)).classification()
            'identity'

            sage: UHP.get_isometry(matrix(2,[2,0,0,1/2])).classification()
            'hyperbolic'

            sage: UHP.get_isometry(matrix(2, [0, 3, -1/3, 6])).classification()
            'hyperbolic'

            sage: UHP.get_isometry(matrix(2,[1,1,0,1])).classification()
            'parabolic'

            sage: UHP.get_isometry(matrix(2,[-1,0,0,1])).classification()
            'reflection'
        """
        A = self._matrix.n()
        A = A / (abs(A.det()).sqrt())
        tau = abs(A.trace())
        a = A.list()
        if A.det() > 0:
            tf = bool((a[0] - 1)**2 + a[1]**2 + a[2]**2 + (a[3] - 1)**2 < EPSILON)
            if tf:
                return 'identity'
            if tau - 2 < -EPSILON:
                return 'elliptic'
            if tau - 2 > -EPSILON and tau - 2 < EPSILON:
                return 'parabolic'
            if tau - 2 > EPSILON:
                return 'hyperbolic'
            raise ValueError("something went wrong with classification:" +
                             " trace is {}".format(A.trace()))
        # Otherwise The isometry reverses orientation
        if tau < EPSILON:
            return 'reflection'
        return 'orientation-reversing hyperbolic'

    def translation_length(self): #UHP
        r"""
        For hyperbolic elements, return the translation length;
        otherwise, raise a :class:`ValueError`.

        EXAMPLES::

            sage: UHP = HyperbolicPlane().UHP()
            sage: UHP.get_isometry(matrix(2,[2,0,0,1/2])).translation_length()
            2*arccosh(5/4)

        ::

            sage: H = UHP.isometry_from_fixed_points(-1,1)
            sage: p = UHP.get_point(exp(i*7*pi/8))
            sage: Hp = H(p)
            sage: bool((UHP.dist(p, Hp) - H.translation_length()) < 10**-9)
            True
        """
        d = sqrt(self._matrix.det()**2)
        tau = sqrt((self._matrix / sqrt(d)).trace()**2)
        if self.classification() in ['hyperbolic', 'orientation-reversing hyperbolic']:
            return 2 * arccosh(tau / 2)
        raise TypeError("translation length is only defined for hyperbolic transformations")

    def fixed_point_set(self):  # UHP
        r"""
        Return a list or geodesic containing the fixed point set of
        orientation-preserving isometries.

        OUTPUT:

        list of hyperbolic points or a hyperbolic geodesic

        EXAMPLES::

            sage: UHP = HyperbolicPlane().UHP()
            sage: H = UHP.get_isometry(matrix(2, [-2/3,-1/3,-1/3,-2/3]))
            sage: g = H.fixed_point_set(); g
            Geodesic in UHP from -1 to 1
            sage: H(g.start()) == g.start()
            True
            sage: H(g.end()) == g.end()
            True
            sage: A = UHP.get_isometry(matrix(2,[0,1,1,0]))
            sage: A.preserves_orientation()
            False
            sage: A.fixed_point_set()
            Geodesic in UHP from 1 to -1

       ::

            sage: B = UHP.get_isometry(identity_matrix(2))
            sage: B.fixed_point_set()
            Traceback (most recent call last):
            ...
            ValueError: the identity transformation fixes the entire hyperbolic plane
        """
        d = sqrt(self._matrix.det() ** 2)
        M = self._matrix / sqrt(d)
        tau = M.trace() ** 2
        M_cls = self.classification()
        if M_cls == 'identity':
            raise ValueError("the identity transformation fixes the entire "
                             "hyperbolic plane")

        pt = self.domain().get_point
        if M_cls == 'parabolic':
            if abs(M[1, 0]) < EPSILON:
                return [pt(infinity)]
            else:
                # boundary point
                return [pt((M[0,0] - M[1,1]) / (2*M[1,0]))]
        elif M_cls == 'elliptic':
            d = sqrt(tau - 4)
            return [pt((M[0,0] - M[1,1] + sign(M[1,0])*d) / (2*M[1,0]))]
        elif M_cls == 'hyperbolic':
            if M[1,0] != 0: #if the isometry doesn't fix infinity
                d = sqrt(tau - 4)
                p_1 = (M[0,0] - M[1,1]+d) / (2*M[1,0])
                p_2 = (M[0,0] - M[1,1]-d) / (2*M[1,0])
                return self.domain().get_geodesic(pt(p_1), pt(p_2))
            #else, it fixes infinity.
            p_1 = M[0,1] / (M[1,1] - M[0,0])
            p_2 = infinity
            return self.domain().get_geodesic(pt(p_1), pt(p_2))

        try:
            p, q = (M.eigenvectors_right()[k][1][0] for k in range(2))
        except IndexError:
            M = M.change_ring(RDF)
            p, q = (M.eigenvectors_right()[k][1][0] for k in range(2))

        pts = []
        if p[1] == 0:
            pts.append(infinity)
        else:
            p = p[0] / p[1]
            if imag(p) >= 0:
                pts.append(p)
        if q[1] == 0:
            pts.append(infinity)
        else:
            q = q[0] / q[1]
            if imag(q) >= 0:
                pts.append(q)
        pts = [pt(k) for k in pts]
        if len(pts) == 2:
            return self.domain().get_geodesic(*pts)
        return pts

    def repelling_fixed_point(self):  # UHP
        r"""
        Return the repelling fixed point.

        Otherwise, this raises a :class:`ValueError`.

        OUTPUT:

        - a hyperbolic point

        EXAMPLES::

            sage: UHP = HyperbolicPlane().UHP()
            sage: A = matrix(2,[4,0,0,1/4])
            sage: UHP.get_isometry(A).repelling_fixed_point()
            Boundary point in UHP 0
        """
        if self.classification() not in ['hyperbolic',
                                         'orientation-reversing hyperbolic']:
            raise ValueError("repelling fixed point is defined only" +
                             "for hyperbolic isometries")
        v = self._matrix.eigenmatrix_right()[1].column(1)
        if v[1] == 0:
            return self.domain().get_point(infinity)
        return self.domain().get_point(v[0] / v[1])

    def attracting_fixed_point(self):  # UHP
        r"""
        Return the attracting fixed point.

        Otherwise, this raises a :class:`ValueError`.

        OUTPUT:

        - a hyperbolic point

        EXAMPLES::

            sage: UHP = HyperbolicPlane().UHP()
            sage: A = matrix(2,[4,0,0,1/4])
            sage: UHP.get_isometry(A).attracting_fixed_point()
            Boundary point in UHP +Infinity
        """
        if self.classification() not in \
                ['hyperbolic', 'orientation-reversing hyperbolic']:
            raise ValueError("Attracting fixed point is defined only" +
                             "for hyperbolic isometries.")
        v = self._matrix.eigenmatrix_right()[1].column(0)
        if v[1] == 0:
            return self.domain().get_point(infinity)
        return self.domain().get_point(v[0] / v[1])

class HyperbolicIsometryPD(HyperbolicIsometry):
    r"""
    Create a hyperbolic isometry in the PD model.

    INPUT:

    - a matrix in `PU(1,1)`

    EXAMPLES::

        sage: HyperbolicPlane().PD().get_isometry(identity_matrix(2))
        Isometry in PD
        [1 0]
        [0 1]
    """
    def _call_(self, p): #PD
        r"""
        Return image of ``p`` under the action of ``self``.

        EXAMPLES::

            sage: PD = HyperbolicPlane().PD()
            sage: I2 = PD.get_isometry(identity_matrix(2))
            sage: q = PD.random_point()
            sage: bool(PD.dist(I2(q), q) < 10**-9)
            True
        """
        coords = p.coordinates()
        # We apply complex conjugation to the point for negative determinants
        if bool(self._matrix.det() < 0):
            coords = coords.conjugate()
        _image = moebius_transform(self._matrix, coords)
        return self.codomain().get_point(_image)

    def __mul__(self, other): #PD
        r"""
        Return image of ``p`` under the action of ``self``.

        EXAMPLES::

            sage: PD = HyperbolicPlane().PD()
            sage: X = PD.get_isometry(matrix([[3/4, -I/4], [-I/4, -3/4]]))
            sage: X*X
            Isometry in PD
            [   5/8  3/8*I]
            [-3/8*I    5/8]
        """
        if isinstance(other, HyperbolicIsometry):
            M = self._cached_isometry * other._cached_isometry
            return M.to_model('PD')
        return super().__mul__(other)

    def __pow__(self, n): #PD
        r"""
        EXAMPLES::

            sage: PD = HyperbolicPlane().PD()
            sage: X = PD.get_isometry(matrix([[3/4, -I/4], [-I/4, -3/4]]))
            sage: X^2
            Isometry in PD
            [   5/8  3/8*I]
            [-3/8*I    5/8]

        """
        return (self._cached_isometry**n).to_model('PD')

    def preserves_orientation(self): #PD
        """
        Return ``True`` if ``self`` preserves orientation and ``False``
        otherwise.

        EXAMPLES::

            sage: PD = HyperbolicPlane().PD()
            sage: PD.get_isometry(matrix([[-I, 0], [0, I]])).preserves_orientation()
            True
            sage: PD.get_isometry(matrix([[0, I], [I, 0]])).preserves_orientation()
            False
        """
        return bool(self._matrix.det() > 0) and HyperbolicIsometryPD._orientation_preserving(self._matrix)

    @staticmethod
    def _orientation_preserving(A): #PD
        r"""
        For a matrix ``A`` of a PD isometry, determine if it preserves
        orientation.

        This test is more involved than just checking the sign of
        the determinant.

        EXAMPLES::

            sage: from sage.geometry.hyperbolic_space.hyperbolic_isometry import HyperbolicIsometryPD
            sage: orient = HyperbolicIsometryPD._orientation_preserving
            sage: orient(matrix([[-I, 0], [0, I]]))
            True
            sage: orient(matrix([[0, I], [I, 0]]))
            False
        """
        return bool(A[1][0] == A[0][1].conjugate() and A[1][1] == A[0][0].conjugate()
                    and abs(A[0][0]) - abs(A[0][1]) != 0)

class HyperbolicIsometryKM(HyperbolicIsometry):
    r"""
    Create a hyperbolic isometry in the KM model.

    INPUT:

    - a matrix in `SO(2,1)`

    EXAMPLES::

        sage: HyperbolicPlane().KM().get_isometry(identity_matrix(3))
        Isometry in KM
        [1 0 0]
        [0 1 0]
        [0 0 1]
    """
    def _call_(self, p): #KM
        r"""
        Return image of ``p`` under the action of ``self``.

        EXAMPLES::

            sage: KM = HyperbolicPlane().KM()
            sage: I3 = KM.get_isometry(identity_matrix(3))
            sage: v = KM.random_point()
            sage: bool(KM.dist(I3(v), v) < 10**-9)
            True
        """
        v = self._matrix * vector(list(p.coordinates()) + [1])
        if v[2] == 0:
            return self.codomain().get_point(infinity)
        return self.codomain().get_point(v[0:2] / v[2])

#####################################################################
## Helper functions


def moebius_transform(A, z):
    r"""
    Given a matrix ``A`` in `GL(2, \CC)` and a point ``z`` in the complex
    plane return the Möbius transformation action of ``A`` on ``z``.

    INPUT:

    - ``A`` -- a `2 \times 2` invertible matrix over the complex numbers
    - ``z`` -- a complex number or infinity

    OUTPUT:

    - a complex number or infinity

    EXAMPLES::

        sage: from sage.geometry.hyperbolic_space.hyperbolic_model import moebius_transform
        sage: moebius_transform(matrix(2,[1,2,3,4]),2 + I)
        -2/109*I + 43/109
        sage: y = var('y')
        sage: moebius_transform(matrix(2,[1,0,0,1]),x + I*y)
        x + I*y

    The matrix must be square and `2 \times 2`::

        sage: moebius_transform(matrix([[3,1,2],[1,2,5]]),I)
        Traceback (most recent call last):
        ...
        TypeError: A must be an invertible 2x2 matrix over the complex numbers or a symbolic ring

        sage: moebius_transform(identity_matrix(3),I)
        Traceback (most recent call last):
        ...
        TypeError: A must be an invertible 2x2 matrix over the complex numbers or a symbolic ring

    The matrix can be symbolic or can be a matrix over the real
    or complex numbers, but must be provably invertible::

        sage: a,b,c,d = var('a,b,c,d')
        sage: moebius_transform(matrix(2,[a,b,c,d]),I)
        (I*a + b)/(I*c + d)
        sage: moebius_transform(matrix(2,[1,b,c,b*c+1]),I)
        (b + I)/(b*c + I*c + 1)
        sage: moebius_transform(matrix(2,[0,0,0,0]),I)
        Traceback (most recent call last):
        ...
        TypeError: A must be an invertible 2x2 matrix over the complex numbers or a symbolic ring
    """
    if A.ncols() == 2 == A.nrows() and A.det() != 0:
        a, b, c, d = A.list()
        if z == infinity:
            if c == 0:
                return infinity
            return a / c
        if c * z + d == 0:
            return infinity
        return (a * z + b) / (c * z + d)
    raise TypeError("A must be an invertible 2x2 matrix over the"
                    " complex numbers or a symbolic ring")<|MERGE_RESOLUTION|>--- conflicted
+++ resolved
@@ -1,7 +1,4 @@
-<<<<<<< HEAD
 # sage.doctest: needs scipy
-=======
->>>>>>> 3b835a4b
 r"""
 Hyperbolic Isometries
 
