--- conflicted
+++ resolved
@@ -1,23 +1,12 @@
-<<<<<<< HEAD
-from .all__sagemath_polyhedra import *
-
-try:
-    from .all__sagemath_symbolics import *
-=======
 from sage.geometry.all__sagemath_polyhedra import *
 
 try:
     from sage.geometry.all__sagemath_symbolics import *
->>>>>>> 2bad7721
 except ImportError:
     pass
 
 
 try:
-<<<<<<< HEAD
-    from .all__sagemath_gap import *
-=======
     from sage.geometry.all__sagemath_gap import *
->>>>>>> 2bad7721
 except ImportError:
     pass