# -*- coding: utf-8 -*-
r"""
Lattice and reflexive polytopes

This module provides tools for work with lattice and reflexive
polytopes. A *convex polytope* is the convex hull of finitely many
points in `\RR^n`. The dimension `n` of a
polytope is the smallest `n` such that the polytope can be
embedded in `\RR^n`.

A *lattice polytope* is a polytope whose vertices all have integer
coordinates.

If `L` is a lattice polytope, the dual polytope of
`L` is

.. MATH::

       \{y \in \ZZ^n :   x\cdot y \geq -1 \text{ all } x \in L\}


A *reflexive polytope* is a lattice polytope, such that its polar
is also a lattice polytope, i.e. it is bounded and has vertices with
integer coordinates.

This Sage module uses Package for Analyzing Lattice Polytopes
(PALP), which is a program written in C by Maximilian Kreuzer and
Harald Skarke, which is freely available under the GNU license
terms at http://hep.itp.tuwien.ac.at/~kreuzer/CY/. Moreover, PALP is
included standard with Sage.

PALP is described in the paper :arxiv:`math.SC/0204356`. Its distribution
also contains the application nef.x, which was created by Erwin
Riegler and computes nef-partitions and Hodge data for toric
complete intersections.

ACKNOWLEDGMENT: polytope.py module written by William Stein was
used as an example of organizing an interface between an external
program and Sage. William Stein also helped Andrey Novoseltsev with
debugging and tuning of this module.

Robert Bradshaw helped Andrey Novoseltsev to realize plot3d
function.

.. note::

   IMPORTANT: PALP requires some parameters to be determined during
   compilation time, i.e., the maximum dimension of polytopes, the
   maximum number of points, etc. These limitations may lead to errors
   during calls to different functions of these module.  Currently, a
   ValueError exception will be raised if the output of poly.x or
   nef.x is empty or contains the exclamation mark. The error message
   will contain the exact command that caused an error, the
   description and vertices of the polytope, and the obtained output.

Data obtained from PALP and some other data is cached and most
returned values are immutable. In particular, you cannot change the
vertices of the polytope or their order after creation of the
polytope.

If you are going to work with large sets of data, take a look at
``all_*`` functions in this module. They precompute different data
for sequences of polynomials with a few runs of external programs.
This can significantly affect the time of future computations. You
can also use dump/load, but not all data will be stored (currently
only faces and the number of their internal and boundary points are
stored, in addition to polytope vertices and its polar).

AUTHORS:

- Andrey Novoseltsev (2007-01-11): initial version

- Andrey Novoseltsev (2007-01-15): ``all_*`` functions

- Andrey Novoseltsev (2008-04-01): second version, including:

    - dual nef-partitions and necessary convex_hull and minkowski_sum

    - built-in sequences of 2- and 3-dimensional reflexive polytopes

    - plot3d, skeleton_show

- Andrey Novoseltsev (2009-08-26): dropped maximal dimension requirement

- Andrey Novoseltsev (2010-12-15): new version of nef-partitions

- Andrey Novoseltsev (2013-09-30): switch to PointCollection.

- Maximilian Kreuzer and Harald Skarke: authors of PALP (which was
  also used to obtain the list of 3-dimensional reflexive polytopes)

- Erwin Riegler: the author of nef.x
"""

# ****************************************************************************
#       Copyright (C) 2007-2013 Andrey Novoseltsev <novoselt@gmail.com>
#       Copyright (C) 2007-2013 William Stein <wstein@gmail.com>
#
# This program is free software: you can redistribute it and/or modify
# it under the terms of the GNU General Public License as published by
# the Free Software Foundation, either version 2 of the License, or
# (at your option) any later version.
#                  https://www.gnu.org/licenses/
# ****************************************************************************

from sage.misc.lazy_import import lazy_import
from sage.arith.all import gcd
lazy_import('sage.combinat.posets.posets', 'FinitePoset')
from sage.geometry.cone import _ambient_space_point, integral_length
lazy_import('sage.geometry.hasse_diagram', 'lattice_from_incidences')
from sage.geometry.point_collection import (PointCollection,
                                            is_PointCollection,
                                            read_palp_point_collection)
from sage.geometry.toric_lattice import ToricLattice, is_ToricLattice
lazy_import('sage.graphs.graph', ['DiGraph', 'Graph'])
lazy_import('sage.groups.perm_gps.permgroup_named', 'SymmetricGroup')

from sage.features import PythonModule
lazy_import('ppl', ['C_Polyhedron', 'Generator_System', 'Linear_Expression'],
                    feature=PythonModule("ppl", spkg="pplpy"))
lazy_import('ppl', 'point', as_='PPL_point',
                    feature=PythonModule("ppl", spkg="pplpy"))

from sage.matrix.constructor import matrix
from sage.structure.element import is_Matrix
from sage.misc.cachefunc import cached_method
from sage.misc.flatten import flatten
from sage.misc.temporary_file import tmp_filename
from sage.modules.free_module_element import vector
<<<<<<< HEAD
lazy_import('sage.numerical.mip', 'MixedIntegerLinearProgram')
=======
from sage.numerical.mip import MixedIntegerLinearProgram
lazy_import("sage.plot.plot3d.index_face_set", "IndexFaceSet")
lazy_import("sage.plot.plot3d.all", ["line3d", "point3d"])
lazy_import("sage.plot.plot3d.shapes2", "text3d")
>>>>>>> 758dcaab
from sage.rings.integer import Integer
from sage.rings.integer_ring import ZZ
from sage.rings.rational_field import QQ
from sage.sets.set import Set_generic
from sage.structure.all import Sequence
from sage.structure.sage_object import SageObject
from sage.structure.richcmp import richcmp_method, richcmp
from sage.geometry.convex_set import ConvexSet_compact
import sage.geometry.abc

from copy import copy
from collections.abc import Hashable
from copyreg import constructor as copyreg_constructor
import os
from subprocess import Popen, PIPE
from warnings import warn
from functools import reduce
from io import IOBase, StringIO


class SetOfAllLatticePolytopesClass(Set_generic):
    def _repr_(self):
        r"""
        Return a string representation.

        TESTS::

            sage: lattice_polytope.SetOfAllLatticePolytopesClass()._repr_()
            'Set of all Lattice Polytopes'
        """
        return "Set of all Lattice Polytopes"

    def __call__(self, x):
        r"""
        TESTS::

            sage: o = lattice_polytope.cross_polytope(3)
            sage: lattice_polytope.SetOfAllLatticePolytopesClass().__call__(o)
            3-d reflexive polytope in 3-d lattice M
        """
        if isinstance(x, LatticePolytopeClass):
            return x
        raise TypeError


SetOfAllLatticePolytopes = SetOfAllLatticePolytopesClass()


def LatticePolytope(data, compute_vertices=True, n=0, lattice=None):
    r"""
    Construct a lattice polytope.

    INPUT:

    - ``data`` -- points spanning the lattice polytope, specified as one of:

        * a :class:`point collection
          <sage.geometry.point_collection.PointCollection>` (this is the
          preferred input and it is the quickest and the most memory efficient
          one);

        * an iterable of iterables (for example, a list of vectors)
          defining the point coordinates;

        * a file with matrix data, opened for reading, or

        * a filename of such a file, see
          :func:`~sage.geometry.point_collection.read_palp_point_collection`
          for the file format;

    - ``compute_vertices`` -- boolean (default: ``True``). If ``True``, the
       convex hull of the given points will be computed for
       determining vertices. Otherwise, the given points must be
       vertices;

    - ``n`` -- an integer (default: 0) if ``data`` is a name of a file,
       that contains data blocks for several polytopes, the ``n``-th block
       will be used;

    - ``lattice`` -- the ambient lattice of the polytope. If not given, a
      suitable lattice will be determined automatically, most likely the
      :class:`toric lattice <sage.geometry.toric_lattice.ToricLatticeFactory>`
      `M` of the appropriate dimension.

    OUTPUT:

    - a :class:`lattice polytope <LatticePolytopeClass>`.

    EXAMPLES::

        sage: points = [(1,0,0), (0,1,0), (0,0,1), (-1,0,0), (0,-1,0), (0,0,-1)]
        sage: p = LatticePolytope(points)
        sage: p
        3-d reflexive polytope in 3-d lattice M
        sage: p.vertices()
        M( 1,  0,  0),
        M( 0,  1,  0),
        M( 0,  0,  1),
        M(-1,  0,  0),
        M( 0, -1,  0),
        M( 0,  0, -1)
        in 3-d lattice M

    We draw a pretty picture of the polytope in 3-dimensional space::

        sage: p.plot3d().show()

    Now we add an extra point, which is in the interior of the
    polytope...

    ::

        sage: points.append((0,0,0))
        sage: p = LatticePolytope(points)
        sage: p.nvertices()
        6

    You can suppress vertex computation for speed but this can lead to
    mistakes::

        sage: p = LatticePolytope(points, compute_vertices=False)
        ...
        sage: p.nvertices()
        7

    Given points must be in the lattice::

        sage: LatticePolytope([[1/2], [3/2]])
        Traceback (most recent call last):
        ...
        ValueError: points
        [[1/2], [3/2]]
        are not in 1-d lattice M!

    But it is OK to create polytopes of non-maximal dimension::


        sage: p = LatticePolytope([(1,0,0), (0,1,0), (0,0,0),
        ....:       (-1,0,0), (0,-1,0), (0,0,0), (0,0,0)])
        sage: p
        2-d lattice polytope in 3-d lattice M
        sage: p.vertices()
        M(-1,  0, 0),
        M( 0, -1, 0),
        M( 1,  0, 0),
        M( 0,  1, 0)
        in 3-d lattice M

    An empty lattice polytope can be considered as well::

        sage: p = LatticePolytope([], lattice=ToricLattice(3).dual()); p
        -1-d lattice polytope in 3-d lattice M
        sage: p.lattice_dim()
        3
        sage: p.npoints()
        0
        sage: p.nfacets()
        0
        sage: p.points()
        Empty collection
        in 3-d lattice M
        sage: p.faces()
        ((-1-d lattice polytope in 3-d lattice M,),)
    """
    if isinstance(data, LatticePolytopeClass):
        data = data._vertices
        compute_vertices = False
    if (is_PointCollection(data) and
        (lattice is None or lattice is data.module())):
        return LatticePolytopeClass(data, compute_vertices)
    if isinstance(data, str):
        f = open(data)
        skip_palp_matrix(f, n)
        data = read_palp_point_collection(data)
        f.close()
    if isinstance(data, (IOBase, StringIO)):
        data = read_palp_point_collection(data)
    if not is_PointCollection(data) and not isinstance(data, (list, tuple)):
        try:
            data = list(data)
        except TypeError:
            raise TypeError("cannot construct a polytope from\n%s" % data)
    if lattice is None:
        if not data:
            raise ValueError("lattice must be given explicitly for "
                             "empty polytopes!")
        try:
            if is_ToricLattice(data[0].parent()):
                lattice = data[0].parent()
        except AttributeError:
            pass
    if lattice is None:
        try:
            lattice = ToricLattice(len(data[0])).dual()
        except TypeError:
            raise TypeError("cannot construct a polytope from\n%s" % data)
    try:
        data = tuple(map(lattice, data))
    except TypeError:
        raise ValueError("points\n%s\nare not in %s!" % (data, lattice))
    for p in data:
        p.set_immutable()
    data = PointCollection(data, lattice)
    return LatticePolytopeClass(data, compute_vertices)


copyreg_constructor(LatticePolytope)   # "safe for unpickling"


def ReflexivePolytope(dim, n):
    r"""
    Return the `n`-th 2- or 3-dimensional reflexive polytope.

    .. NOTE::

       #. Numeration starts with zero: `0 \leq n \leq 15` for `{\rm dim} = 2`
          and `0 \leq n \leq 4318` for `{\rm dim} = 3`.

       #. During the first call, all reflexive polytopes of requested
          dimension are loaded and cached for future use, so the first
          call for 3-dimensional polytopes can take several seconds,
          but all consecutive calls are fast.

       #. Equivalent to ``ReflexivePolytopes(dim)[n]`` but checks bounds
          first.

    EXAMPLES:

    The 3rd 2-dimensional polytope is "the diamond"::

        sage: ReflexivePolytope(2, 3)
        2-d reflexive polytope #3 in 2-d lattice M
        sage: lattice_polytope.ReflexivePolytope(2,3).vertices()
        M( 1,  0),
        M( 0,  1),
        M( 0, -1),
        M(-1,  0)
        in 2-d lattice M

    There are 16 reflexive polygons and numeration starts with 0::

        sage: ReflexivePolytope(2,16)
        Traceback (most recent call last):
        ...
        ValueError: there are only 16 reflexive polygons!

    It is not possible to load a 4-dimensional polytope in this way::

        sage: ReflexivePolytope(4,16)
        Traceback (most recent call last):
        ...
        NotImplementedError: only 2- and 3-dimensional reflexive polytopes are available!
    """
    if dim == 2:
        if n > 15:
            raise ValueError("there are only 16 reflexive polygons!")
        return ReflexivePolytopes(2)[n]
    elif dim == 3:
        if n > 4318:
            raise ValueError("there are only 4319 reflexive 3-polytopes!")
        return ReflexivePolytopes(3)[n]
    else:
        raise NotImplementedError("only 2- and 3-dimensional reflexive polytopes are available!")

# Sequences of reflexive polytopes
_rp = [None] * 4

def ReflexivePolytopes(dim):
    r"""
    Return the sequence of all 2- or 3-dimensional reflexive polytopes.

    .. NOTE::

       During the first call the database is loaded and cached for
       future use, so repetitive calls will return the same object in
       memory.

    :param dim: dimension of required reflexive polytopes
    :type dim: 2 or 3
    :rtype: list of lattice polytopes

    EXAMPLES:

    There are 16 reflexive polygons::

        sage: len(ReflexivePolytopes(2))
        16

    It is not possible to load 4-dimensional polytopes in this way::

        sage: ReflexivePolytopes(4)
        Traceback (most recent call last):
        ...
        NotImplementedError: only 2- and 3-dimensional reflexive polytopes are available!
    """
    global _rp
    if dim not in [2, 3]:
        raise NotImplementedError("only 2- and 3-dimensional reflexive polytopes are available!")
    if _rp[dim] is None:
        from sage.env import POLYTOPE_DATA_DIR
        rp = read_all_polytopes(
            os.path.join(POLYTOPE_DATA_DIR, "reflexive_polytopes_%dd" % dim))
        for n, p in enumerate(rp):
            # Data files have normal form of reflexive polytopes
            p.normal_form.set_cache(p._vertices)
            p.index.set_cache(n)
            # Prevents dimension computation later
            p.dim.set_cache(dim)
        _rp[dim] = rp
    return _rp[dim]


def is_LatticePolytope(x):
    r"""
    Check if ``x`` is a lattice polytope.

    INPUT:

    - ``x`` -- anything.

    OUTPUT:

    - ``True`` if ``x`` is a :class:`lattice polytope <LatticePolytopeClass>`,
      ``False`` otherwise.

    EXAMPLES::

        sage: from sage.geometry.lattice_polytope import is_LatticePolytope
        sage: is_LatticePolytope(1)
        False
        sage: p = LatticePolytope([(1,0), (0,1), (-1,-1)])
        sage: p
        2-d reflexive polytope #0 in 2-d lattice M
        sage: is_LatticePolytope(p)
        True
    """
    return isinstance(x, LatticePolytopeClass)

@richcmp_method
class LatticePolytopeClass(ConvexSet_compact, Hashable, sage.geometry.abc.LatticePolytope):
    r"""
    Create a lattice polytope.

    .. WARNING::

        This class does not perform any checks of correctness of input nor
        does it convert input into the standard representation. Use
        :func:`LatticePolytope` to construct lattice polytopes.

    Lattice polytopes are immutable, but they cache most of the returned values.

    INPUT:

    The input can be either:

    - ``points`` -- :class:`~sage.geometry.point_collection.PointCollection`;

    - ``compute_vertices`` -- boolean.

    or (these parameters must be given as keywords):

    - ``ambient`` -- ambient structure, this polytope *must be a face of*
      ``ambient``;

    - ``ambient_vertex_indices`` -- increasing list or tuple of integers,
      indices of vertices of ``ambient`` generating this polytope;

    - ``ambient_facet_indices`` -- increasing list or tuple of integers,
      indices of facets of ``ambient`` generating this polytope.

    OUTPUT:

    - lattice polytope.

    .. NOTE::

        Every polytope has an ambient structure. If it was not specified, it is
        this polytope itself.
    """

    def __init__(self, points=None, compute_vertices=None,
                 ambient=None, ambient_vertex_indices=None,
                 ambient_facet_indices=None):
        r"""
        Construct a lattice polytope.

        See :func:`LatticePolytope` for documentation.

        TESTS::

            sage: LatticePolytope([(1,2,3), (4,5,6)]) # indirect test
            1-d lattice polytope in 3-d lattice M
            sage: TestSuite(_).run()

        """
        if ambient is None:
            self._ambient = self
            if compute_vertices:
                P = C_Polyhedron(Generator_System(
                    [PPL_point(Linear_Expression(p, 0)) for p in points]))
                self._PPL.set_cache(P)
                vertices = P.minimized_generators()
                if len(vertices) != len(points):
                    M = points.module()
                    points = tuple(M(v.coefficients()) for v in vertices)
                    for p in points:
                        p.set_immutable()
                    points = PointCollection(points, M)
            self._vertices = points
            self._ambient_vertex_indices = tuple(range(self.nvertices()))
            self._ambient_facet_indices = ()
        else:
            self._ambient = ambient
            self._ambient_vertex_indices = tuple(ambient_vertex_indices)
            self._ambient_facet_indices = tuple(ambient_facet_indices)
            self._vertices = ambient.vertices(self._ambient_vertex_indices)

    def __contains__(self, point):
        r"""
        Check if ``point`` is contained in ``self``.

        See :meth:`_contains` (which is called by this function) for
        documentation.

        TESTS::

            sage: p = lattice_polytope.cross_polytope(2)
            sage: (1,0) in p
            True
            sage: [1,0] in p
            True
            sage: (-2,0) in p
            False
        """
        return self._contains(point)

    def __richcmp__(self, other, op):
        r"""
        Compare ``self`` with ``other``.

        INPUT:

        - ``other`` -- anything.

        .. NOTE::

            Two lattice polytopes are equal if they have the same vertices
            listed in the same order.

        TESTS::

            sage: p1 = LatticePolytope([(1,0), (0,1), (-1,-1)])
            sage: p2 = LatticePolytope([(1,0), (0,1), (-1,-1)])
            sage: p3 = LatticePolytope([(0,1), (1,0), (-1,-1)])
            sage: p1 == p1
            True
            sage: p1 == p2
            True
            sage: p1 is p2
            False
            sage: p1 == p3
            False
            sage: p1 == 0
            False
            sage: p1 < p2
            False
            sage: p2 < p1
            False
            sage: p1 < p3
            False
            sage: p3 < p1
            True
            sage: p1 <= p2
            True
            sage: p2 <= p1
            True
            sage: p1 <= p3
            False
            sage: p3 <= p1
            True
            sage: p1 > p2
            False
            sage: p2 > p1
            False
            sage: p1 > p3
            True
            sage: p3 > p1
            False
            sage: p1 >= p2
            True
            sage: p2 >= p1
            True
            sage: p1 >= p3
            True
            sage: p3 >= p1
            False
        """
        if not isinstance(other, LatticePolytopeClass):
            return NotImplemented
        return richcmp(self._vertices, other._vertices, op)

    @cached_method
    def __hash__(self):
        r"""
        Return the hash of ``self``.

        OUTPUT:

        - an integer.

        TESTS::

            sage: o = lattice_polytope.cross_polytope(3)
            sage: hash(o) == hash(o)
            True
        """
        # FIXME: take into account other things that may be preset?..
        return hash(self._vertices)

    def __reduce__(self):
        r"""
        Reduction function. Does not store data that can be relatively fast
        recomputed.

        TESTS::

            sage: o = lattice_polytope.cross_polytope(3)
            sage: o.vertices() == loads(o.dumps()).vertices()
            True
        """
        state = self.__dict__.copy()
        state.pop('_vertices')
        state.pop('_distances', None)
        state.pop('_skeleton', None)
        try:
            state['_npoints'] = len(state['_points'])
            state.pop('_points')
        except KeyError:
            pass
        return (LatticePolytope, (self._vertices, None, False), state)

    def __setstate__(self, state):
        r"""
        Restores the state of pickled polytope.

        TESTS::

            sage: o = lattice_polytope.cross_polytope(3)
            sage: o.vertices() == loads(o.dumps()).vertices()
            True
        """
        self.__dict__.update(state)

    def _compute_embedding(self):
        r"""
        Compute embedding data for this polytope.

        Useful only if the dimension of this polytope is not equal to its
        ambient dimension.

        TESTS::

            sage: p = LatticePolytope(([1], [2], [3]))
            sage: hasattr(p, "_sublattice_polytope")
            False
            sage: p._compute_embedding()
            sage: p._sublattice_polytope
            1-d lattice polytope in 1-d lattice M
        """
        if hasattr(self, "_sublattice_polytope"):
            return
        points = self._vertices
        if not points:  # the empty lattice polytope
            return
        p0 = self._shift_vector = points[0]
        points = [point - p0 for point in points]
        H = self._sublattice = self.lattice().submodule(points).saturation()
        self._sublattice_polytope = LatticePolytope([H.coordinates(point)
                                                     for point in points])
        M = self._embedding_matrix = H.basis_matrix().transpose()
        # In order to use facet normals obtained from subpolytopes, we
        # need the following (see Trac #9188).
        # Basis for the ambient space with spanned subspace in front
        basis = M.columns() + M.integer_kernel().basis()
        # Let's represent it as columns of a matrix
        basis = matrix(basis).transpose()
        # Absolute value helps to keep normals "inner"
        self._dual_embedding_scale = abs(basis.det())
        dualbasis = matrix(ZZ, self._dual_embedding_scale * basis.inverse())
        self._dual_embedding_matrix = dualbasis.submatrix(0,0,M.ncols())

    def _compute_facets(self):
        r"""
        Compute and cache equations of facets of ``self``.

        TESTS::

            sage: p = LatticePolytope([(1,0,0), (0,1,0), (-1,0,0), (0,-1,0)])
            sage: p._compute_facets()
            sage: p._facet_normals
            N( 1,  1, 0),
            N( 1, -1, 0),
            N(-1, -1, 0),
            N(-1,  1, 0)
            in 3-d lattice N

        Check that :trac:`28741` is fixed::

            sage: p = LatticePolytope([], lattice=ToricLattice(3).dual()); p
            -1-d lattice polytope in 3-d lattice M
            sage: a = p.faces()[0][0]
            sage: p = LatticePolytope([], lattice=ToricLattice(3).dual()); p
            -1-d lattice polytope in 3-d lattice M
            sage: a = p.faces()[0][0]; a
            -1-d lattice polytope in 3-d lattice M
            sage: a.facet_normals()
            Empty collection
            in 3-d lattice N
            sage: a
            -1-d lattice polytope in 3-d lattice M
        """
        assert not hasattr(self, "_facet_normals")
        N = self.dual_lattice()
        normals = []
        constants = []
        for c in self._PPL().minimized_constraints():
            if c.is_inequality():
                n = N.element_class(N, [Integer(mpz) for mpz in c.coefficients()])
                n.set_immutable()
                normals.append(n)
                constants.append(Integer(c.inhomogeneous_term()))
        # Sort normals if facets are vertices
        if (self.dim() == 1
            and normals[0] * self.vertex(0) + constants[0] != 0):
            normals = (normals[1], normals[0])
            constants = (constants[1], constants[0])
        self._facet_normals = PointCollection(normals, N)
        # vector(ZZ, constants) is slow
        self._facet_constants = (ZZ**len(constants))(constants)
        self._facet_constants.set_immutable()
        self.is_reflexive.set_cache(self.dim() == self.lattice_dim() and
                                    all(c == 1 for c in constants))
        if self.is_reflexive():
            polar = LatticePolytope(
                self._facet_normals, compute_vertices=False)
            polar.dim.set_cache(self.dim())
            polar.is_reflexive.set_cache(True)
            polar._polar = self
            self._polar = polar
            polar._facet_normals = self._vertices
            ones = [1] * self.nvertices()
            ones = (ZZ**len(ones))(ones)
            ones.set_immutable()
            polar._facet_constants = ones

    def _compute_hodge_numbers(self):
        r"""
        Compute Hodge numbers for the current nef_partitions.

        This function (currently) always raises an exception directing to
        use another way for computing Hodge numbers.

        TESTS::

            sage: o = lattice_polytope.cross_polytope(3)
            sage: o._compute_hodge_numbers()
            Traceback (most recent call last):
            ...
            NotImplementedError: use nef_partitions(hodge_numbers=True)!
        """
        raise NotImplementedError("use nef_partitions(hodge_numbers=True)!")

    def _contains(self, point, region='whole polytope'):
        r"""
        Check if ``point`` is contained in ``self``.

        This function is called by :meth:`__contains__` and :meth:`contains`
        to ensure the same call depth for warning messages.

        INPUT:

        - ``point`` -- an attempt will be made to convert it into a
          single element of the ambient space of ``self``; if it fails,
          ``False`` is returned

        - ``region`` -- string; can be either ``'whole polytope'`` (default),
          ``'interior'``, or ``'relative interior'``

        OUTPUT:

        - ``True`` if ``point`` is contained in the specified ``region`` of
          ``self``, ``False`` otherwise

        TESTS::

            sage: p = lattice_polytope.cross_polytope(2)
            sage: p._contains((1,0))
            True
        """
        try:
            point = _ambient_space_point(self, point)
        except TypeError as ex:
            if str(ex).endswith("have incompatible lattices"):
                warn("you have checked if a cone contains a point "
                     "from an incompatible lattice, this is False",
                     stacklevel=3)
            return False

        if region not in ("whole polytope", "relative interior", "interior"):
            raise ValueError("%s is an unknown region" % region)
        if region == "interior" and self.dim() < self.lattice_dim():
            return False
        need_strict = region.endswith("interior")
        N = self.dual_lattice()
        for c in self._PPL().minimized_constraints():
            pr = N([Integer(mpz) for mpz in c.coefficients()]) * point + Integer(c.inhomogeneous_term())
            if c.is_equality():
                if pr != 0:
                    return False
            elif pr < 0 or need_strict and pr == 0:
                return False
        return True

    def _embed(self, data):
        r"""
        Embed given point(s) into the ambient space of this polytope.

        INPUT:

        - ``data`` - point or matrix of points (as columns) in the affine
          subspace spanned by this polytope

        OUTPUT: The same point(s) in the coordinates of the ambient space of
        this polytope.

        TESTS::

            sage: o = lattice_polytope.cross_polytope(3)
            sage: o._embed(o.vertices()) == o.vertices()
            True
            sage: m = matrix(ZZ, 3)
            sage: m[0, 0] = 1
            sage: m[1, 1] = 1
            sage: p = o.affine_transform(m)
            sage: p._embed((0,0))
            M(-1, 0, 0)
        """
        if self.lattice_dim() == self.dim():
            return data
        self._compute_embedding()
        M = self.lattice()
        if is_PointCollection(data):
            r = [M(self._embedding_matrix * point + self._shift_vector)
                 for point in data]
            for point in r:
                point.set_immutable()
            return PointCollection(r, M)
        elif is_Matrix(data):
            r = self._embedding_matrix * data
            for i, col in enumerate(r.columns(copy=False)):
                r.set_column(i, col + self._shift_vector)
            return r
        else:
            return M(self._embedding_matrix * vector(QQ, data) +
                     self._shift_vector)

    def _latex_(self):
        r"""
        Return the latex representation of self.

        OUTPUT:

        - string

        EXAMPLES:

        Arbitrary lattice polytopes are printed as `\Delta^d`, where `d` is
        the (actual) dimension of the polytope::

            sage: LatticePolytope([(1,1), (0,0)])._latex_()
            '\\Delta^{1}'

        For 2- and 3-d reflexive polytopes the index in the internal database
        appears as a subscript::

            sage: print(ReflexivePolytope(2, 3)._latex_())
            \Delta^{2}_{3}
        """
        result = r"\Delta^{%d}" % self.dim()
        if self.dim() in (2, 3) and self.is_reflexive():
            result += "_{%d}" % self.index()
        return result

    def _palp(self, command, reduce_dimension=False):
        r"""
        Run ``command`` on vertices of this polytope.

        Returns the output of ``command`` as a string.

        .. note::

          PALP cannot be called for polytopes that do not span the ambient space.
          If you specify ``reduce_dimension=True`` argument, PALP will be
          called for vertices of this polytope in some basis of the affine space
          it spans.

        TESTS::

            sage: o = lattice_polytope.cross_polytope(3)
            sage: o._palp("poly.x -f")
            'M:7 6 N:27 8 Pic:17 Cor:0\n'
            sage: print(o._palp("nef.x -f -N -p")) # random time information
            M:27 8 N:7 6  codim=2 #part=5
            H:[0] P:0 V:2 4 5       0sec  0cpu
            H:[0] P:2 V:3 4 5       0sec  0cpu
            H:[0] P:3 V:4 5       0sec  0cpu
            np=3 d:1 p:1    0sec     0cpu

            sage: p = LatticePolytope([[1]])
            sage: p._palp("poly.x -f")
            Traceback (most recent call last):
            ...
            ValueError: Cannot run "poly.x -f" for the zero-dimensional polytope!
            Polytope: 0-d lattice polytope in 1-d lattice M

            sage: p = LatticePolytope([(1,0,0), (0,1,0), (-1,0,0), (0,-1,0)])
            sage: p._palp("poly.x -f")
            Traceback (most recent call last):
            ...
            ValueError: Cannot run PALP for a 2-dimensional polytope in a 3-dimensional space!
            sage: p._palp("poly.x -f", reduce_dimension=True)
            'M:5 4 F:4\n'
        """
        if self.dim() <= 0:
            raise ValueError(("Cannot run \"%s\" for the zero-dimensional "
                + "polytope!\nPolytope: %s") % (command, self))
        if self.dim() < self.lattice_dim() and not reduce_dimension:
            raise ValueError(("Cannot run PALP for a %d-dimensional polytope " +
            "in a %d-dimensional space!") % (self.dim(), self.lattice_dim()))
        fn = _palp(command, [self], reduce_dimension)
        with open(fn) as f:
            result = f.read()
        os.remove(fn)
        if (not result or
            "!" in result or
            "failed." in result or
            "increase" in result or
            "Unable" in result):
            lines = ["Error executing '%s' for the given polytope!" % command,
                     "Output:", result]
            raise ValueError("\n".join(lines))
        return result

    @cached_method
    def _PPL(self):
        r"""
        Return the Parma Polyhedra Library (PPL) representation of ``self``.

        OUTPUT:

        - :class:`~ppl.polyhedron.C_Polyhedron`

        EXAMPLES::

            sage: o = lattice_polytope.cross_polytope(3)
            sage: o._PPL()
            A 3-dimensional polyhedron in QQ^3
            defined as the convex hull of 6 points
            sage: o._PPL().minimized_generators()
            Generator_System {point(-1/1, 0/1, 0/1),
                              point(0/1, -1/1, 0/1),
                              point(0/1, 0/1, -1/1),
                              point(0/1, 0/1, 1/1),
                              point(0/1, 1/1, 0/1),
                              point(1/1, 0/1, 0/1)}
            sage: o._PPL().minimized_constraints()
            Constraint_System {x0-x1-x2+1>=0,
                               x0+x1-x2+1>=0,
                               x0+x1+x2+1>=0,
                               x0-x1+x2+1>=0,
                               -x0-x1+x2+1>=0,
                               -x0-x1-x2+1>=0,
                               -x0+x1-x2+1>=0,
                               -x0+x1+x2+1>=0}
        """
        P = C_Polyhedron(Generator_System(
            [PPL_point(Linear_Expression(v, 0)) for v in self.vertices()]))
        return P

    def _pullback(self, data):
        r"""
        Pull back given point(s) to the affine subspace spanned by this polytope.

        INPUT:

        - ``data`` -- rational point or matrix of points (as columns) in the
          ambient space

        OUTPUT: The same point(s) in the coordinates of the affine subspace
        space spanned by this polytope.

        TESTS::

            sage: o = lattice_polytope.cross_polytope(3)
            sage: o._pullback(o.vertices().column_matrix()) == o.vertices().column_matrix()
            True
            sage: m = matrix(ZZ, 3)
            sage: m[0, 0] = 1
            sage: m[1, 1] = 1
            sage: p = o.affine_transform(m)
            sage: p._pullback((0, 0, 0))
            [1, 0]
        """
        if self.lattice_dim() == self.dim():
            return data
        self._compute_embedding()
        if data is self._vertices:
            return self._sublattice_polytope._vertices
        if is_PointCollection(data):
            r = [self._pullback(point) for point in data]
            for point in r:
                point.set_immutable()
            return PointCollection(r, self._sublattice)
        if is_Matrix(data):
            r = matrix([self._pullback(col)
                    for col in data.columns(copy=False)]).transpose()
            return r
        data = vector(QQ, data)
        return self._sublattice.coordinates(data - self._shift_vector)

    def _read_equations(self, data):
        r"""
        Read equations of facets/vertices of polar polytope from string or
        file.

        TESTS:

        For a reflexive polytope construct the polar polytope::

            sage: p = LatticePolytope([(1,0), (0,1), (-1,-1)])
            sage: p.vertices()
            M( 1,  0),
            M( 0,  1),
            M(-1, -1)
            in 2-d lattice M
            sage: s = p.poly_x("e")
            sage: print(s)
            3 2  Vertices of P-dual <-> Equations of P
               2  -1
              -1   2
              -1  -1
            sage: "_polar" in p.__dict__
            False
            sage: p._read_equations(s)
            sage: p._polar._vertices
            N( 2, -1),
            N(-1,  2),
            N(-1, -1)
            in 2-d lattice N

        For a non-reflexive polytope cache facet equations::

            sage: p = LatticePolytope([(1,0), (0,2), (-1,-3 )])
            sage: p.vertices()
            M( 1,  0),
            M( 0,  2),
            M(-1, -3)
            in 2-d lattice M
            sage: "_facet_normals" in p.__dict__
            False
            sage: "_facet_constants" in p.__dict__
            False
            sage: s = p.poly_x("e")
            sage: print(s)
            3 2  Equations of P
               5  -1     2
              -2  -1     2
              -3   2     3
            sage: p._read_equations(s)
            sage: p._facet_normals
            N( 5, -1),
            N(-2, -1),
            N(-3,  2)
            in 2-d lattice N
            sage: p._facet_constants
            (2, 2, 3)
        """
        if isinstance(data, str):
            f = StringIO(data)
            self._read_equations(f)
            f.close()
            return
        if self.is_reflexive.cache is not None:
            # If it is already known that this polytope is reflexive, its
            # polar (whose vertices are equations of facets of this one)
            # is already computed and there is no need to read equations
            # of facets of this polytope. Moreover, doing so can corrupt
            # data if this polytope was constructed as polar. Skip input.
            skip_palp_matrix(data)
            return
        pos = data.tell()
        line = data.readline()
        self.is_reflexive.set_cache(line.find("Vertices of P-dual") != -1)
        N = self.dual_lattice()
        if self.is_reflexive():
            data.seek(pos)
            polar = LatticePolytope(
                read_palp_point_collection(data, N), compute_vertices=False)
            polar.dim.set_cache(self.dim())
            polar.is_reflexive.set_cache(True)
            polar._constructed_as_polar = True
            polar._polar = self
            self._polar = polar
            self._facet_normals = polar._vertices
            polar._facet_normals = self._vertices
            ones = [1] * polar.nvertices()
            ones = (ZZ**len(ones))(ones)
            ones.set_immutable()
            self._facet_constants = ones
            ones = [1] * self.nvertices()
            ones = (ZZ**len(ones))(ones)
            ones.set_immutable()
            polar._facet_constants = ones
        else:
            normals = []
            constants = []
            for i in range(int(line.split()[0])):
                line = data.readline()
                numbers = [int(number) for number in line.split()]
                constants.append(numbers.pop())
                normals.append(N(numbers))
                normals[-1].set_immutable()
            self._facet_normals = PointCollection(normals, N)
            self._facet_constants = vector(ZZ, constants)
            self._facet_constants.set_immutable()

    def _read_nef_partitions(self, data):
        r"""
        Read nef-partitions of ``self`` from ``data``.

        INPUT:

        - ``data`` -- a string or a file.

        OUTPUT:

        - none.

        TESTS::

            sage: o = lattice_polytope.cross_polytope(3)
            sage: s = o.nef_x("-p -N -Lv")
            sage: print(s) # random time values
            M:27 8 N:7 6  codim=2 #part=5
            3 6 Vertices in N-lattice:
                1    0    0   -1    0    0
                0    1    0    0   -1    0
                0    0    1    0    0   -1
            ------------------------------
                1    0    0    1    0    0  d=2  codim=2
                0    1    0    0    1    0  d=2  codim=2
                0    0    1    0    0    1  d=2  codim=2
             P:0 V:2 4 5   (0 2) (1 1) (2 0)     0sec  0cpu
             P:2 V:3 4 5   (1 1) (1 1) (1 1)     0sec  0cpu
             P:3 V:4 5   (0 2) (1 1) (1 1)     0sec  0cpu
            np=3 d:1 p:1    0sec     0cpu

        We make a copy of the octahedron since direct use of this function may
        destroy cache integrity and lead so strange effects in other doctests::

            sage: o_copy = LatticePolytope(o.vertices())
            sage: "_nef_partitions" in o_copy.__dict__
            False
            sage: o_copy._read_nef_partitions(s)
            sage: o_copy._nef_partitions
            [
            Nef-partition {0, 1, 3} U {2, 4, 5},
            Nef-partition {0, 1, 2} U {3, 4, 5},
            Nef-partition {0, 1, 2, 3} U {4, 5}
            ]
        """
        if isinstance(data, str):
            f = StringIO(data)
            self._read_nef_partitions(f)
            f.close()
            return
        nvertices = self.nvertices()
        data.readline() # Skip M/N information
        nef_vertices = read_palp_point_collection(data, self.lattice())
        if self.vertices() != nef_vertices:
            raise RuntimeError("nef.x changed the order of vertices!")
        line = data.readline()
        if line == "":
            raise ValueError("more data expected!")
        partitions = Sequence([], cr=True)
        while line and line.find("np=") == -1:
            if line.find("V:") == -1:
                line = data.readline()
                continue
            start = line.find("V:") + 2
            end = line.find("  ", start)  # Find DOUBLE space
            pvertices = Sequence(line[start:end].split(),int)
            partition = [0] * nvertices
            for v in pvertices:
                partition[v] = 1
            partition = NefPartition(partition, self)
            partition._is_product = line.find(" D ") != -1
            partition._is_projection = line.find(" DP ") != -1
            # Set the stuff
            start = line.find("H:")
            if start != -1:
                start += 2
                end = line.find("[", start)
                partition._hodge_numbers = tuple(int(h)
                                            for h in line[start:end].split())
            partitions.append(partition)
            line = data.readline()
        start = line.find("np=")
        if start == -1:
            raise ValueError("""Wrong data format, cannot find "np="!""")
        partitions.set_immutable()
        self._nef_partitions = partitions

    def _repr_(self):
        r"""
        Return a string representation of ``self``.

        OUTPUT:

        - a string.

        TESTS::

            sage: o = lattice_polytope.cross_polytope(3)
            sage: o._repr_()
            '3-d reflexive polytope in 3-d lattice M'
        """
        parts = ["%d-d" % self.dim()]
        if self.ambient() is self:
            parts.extend(["lattice", "polytope", "in"])
            try:
                if self.is_reflexive():
                    parts[1] = "reflexive"
                    if self.dim() == 2 or self.index.is_in_cache():
                        parts.insert(-1, "#%d" % self.index())
            except ValueError:
                pass
            if is_ToricLattice(self.lattice()):
                parts.append(str(self.lattice()))
            else:
                parts.append("%d-d lattice" % self.lattice_dim())
        else:
            parts.extend(["face of", str(self.ambient())])
        return " ".join(parts)

    def _sort_faces(self,  faces):
        r"""
        Return sorted (if necessary) ``faces`` as a tuple.

        This function ensures that zero-dimensional faces are listed in
        agreement with the order of corresponding vertices and facets with
        facet normals.

        INPUT:

        - ``faces`` -- iterable of :class:`lattice polytopes
          <LatticePolytopeClass>`.

        OUTPUT:

        - :class:`tuple` of :class:`lattice polytopes <LatticePolytopeClass>`.

        TESTS::

            sage: o = lattice_polytope.cross_polytope(3)
            sage: # indirect doctest
            sage: for i, face in enumerate(o.faces(0)):
            ....:     if face.vertex(0) != o.vertex(i):
            ....:         print("Wrong order!")
        """
        faces = tuple(faces)
        if len(faces) > 1: # Otherwise there is nothing to sort
            if faces[0].nvertices() == 1:
                faces = tuple(sorted(faces,
                                     key=lambda f: f._ambient_vertex_indices))
            elif faces[0].dim() == self.dim() - 1 and \
                    hasattr(self, "_facet_normals"):
                # If we already have facet normals, sort according to them
                faces = set(faces)
                sorted_faces = [None] * len(faces)
                for i, n in enumerate(self.facet_normals()):
                    for f in faces:
                        if set(n * f.vertices()) == set([- self.facet_constant(i)]):
                            sorted_faces[i] = f
                            faces.remove(f)
                            break
                faces = tuple(sorted_faces)
        return faces

    @cached_method
    def adjacent(self):
        r"""
        Return faces adjacent to ``self`` in the ambient face lattice.

        Two *distinct* faces `F_1` and `F_2` of the same face lattice are
        **adjacent** if all of the following conditions hold:

        * `F_1` and `F_2` have the same dimension `d`;

        * `F_1` and `F_2` share a facet of dimension `d-1`;

        * `F_1` and `F_2` are facets of some face of dimension `d+1`, unless
          `d` is the dimension of the ambient structure.

        OUTPUT:

        - :class:`tuple` of :class:`lattice polytopes <LatticePolytopeClass>`.

        EXAMPLES::

            sage: o = lattice_polytope.cross_polytope(3)
            sage: o.adjacent()
            ()
            sage: face = o.faces(1)[0]
            sage: face.adjacent()
            (1-d face of 3-d reflexive polytope in 3-d lattice M,
             1-d face of 3-d reflexive polytope in 3-d lattice M,
             1-d face of 3-d reflexive polytope in 3-d lattice M,
             1-d face of 3-d reflexive polytope in 3-d lattice M)
        """
        L = self._ambient.face_lattice()
        adjacent = set()
        for superface in self.facet_of():
            for facet in self.facets():
                adjacent.update(L.open_interval(facet,  superface))
        adjacent.discard(self)
        return self._sort_faces(adjacent)

    def affine_transform(self, a=1, b=0):
        r"""
        Return a*P+b, where P is this lattice polytope.

        .. note::

          #. While ``a`` and ``b`` may be rational, the final result must be a
             lattice polytope, i.e. all vertices must be integral.

          #. If the transform (restricted to this polytope) is bijective, facial
             structure will be preserved, e.g. the first facet of the image will
             be spanned by the images of vertices which span the first facet of
             the original polytope.

        INPUT:

        - ``a`` - (default: 1) rational scalar or matrix

        - ``b`` - (default: 0) rational scalar or vector, scalars are
          interpreted as vectors with the same components

        EXAMPLES::

            sage: o = lattice_polytope.cross_polytope(2)
            sage: o.vertices()
            M( 1,  0),
            M( 0,  1),
            M(-1,  0),
            M( 0, -1)
            in 2-d lattice M
            sage: o.affine_transform(2).vertices()
            M( 2,  0),
            M( 0,  2),
            M(-2,  0),
            M( 0, -2)
            in 2-d lattice M
            sage: o.affine_transform(1,1).vertices()
            M(2, 1),
            M(1, 2),
            M(0, 1),
            M(1, 0)
            in 2-d lattice M
            sage: o.affine_transform(b=1).vertices()
            M(2, 1),
            M(1, 2),
            M(0, 1),
            M(1, 0)
            in 2-d lattice M
            sage: o.affine_transform(b=(1, 0)).vertices()
            M(2,  0),
            M(1,  1),
            M(0,  0),
            M(1, -1)
            in 2-d lattice M
            sage: a = matrix(QQ, 2, [1/2, 0, 0, 3/2])
            sage: o.polar().vertices()
            N( 1,  1),
            N( 1, -1),
            N(-1, -1),
            N(-1,  1)
            in 2-d lattice N
            sage: o.polar().affine_transform(a, (1/2, -1/2)).vertices()
            M(1,  1),
            M(1, -2),
            M(0, -2),
            M(0,  1)
            in 2-d lattice M

        While you can use rational transformation, the result must be integer::

            sage: o.affine_transform(a)
            Traceback (most recent call last):
            ...
            ValueError: points
            [(1/2, 0), (0, 3/2), (-1/2, 0), (0, -3/2)]
            are not in 2-d lattice M!
        """
        new_vertices = self.vertices() * a
        if b in QQ:
            b = vector(QQ, [b]*new_vertices.ncols())
        else:
            b = vector(QQ, b)
        new_vertices = [c + b for c in new_vertices]
        r = LatticePolytope(new_vertices)
        if (a in QQ and a != 0) or r.dim() == self.dim():
            r._constructed_as_affine_transform = True
            if hasattr(self, "_constructed_as_affine_transform"):
                # Prevent long chains of "original-transform"
                r._original = self._original
            else:
                r._original = self
        return r

    def ambient(self):
        r"""
        Return the ambient structure of ``self``.

        OUTPUT:

        - lattice polytope containing ``self`` as a face.

        EXAMPLES::

            sage: o = lattice_polytope.cross_polytope(3)
            sage: o.ambient()
            3-d reflexive polytope in 3-d lattice M
            sage: o.ambient() is o
            True
            sage: face = o.faces(1)[0]
            sage: face
            1-d face of 3-d reflexive polytope in 3-d lattice M
            sage: face.ambient()
            3-d reflexive polytope in 3-d lattice M
            sage: face.ambient() is o
            True
        """
        return self._ambient

    def ambient_facet_indices(self):
        r"""
        Return indices of facets of the ambient polytope containing ``self``.

        OUTPUT:

        - increasing :class:`tuple` of integers.

        EXAMPLES:

        The polytope itself is not contained in any of its facets::

            sage: o = lattice_polytope.cross_polytope(3)
            sage: o.ambient_facet_indices()
            ()

        But each of its other faces is contained in one or more facets::

            sage: face = o.faces(1)[0]
            sage: face.ambient_facet_indices()
            (4, 5)
            sage: face.vertices()
            M(1, 0, 0),
            M(0, 1, 0)
            in 3-d lattice M
            sage: o.facets()[face.ambient_facet_indices()[0]].vertices()
            M(1, 0,  0),
            M(0, 1,  0),
            M(0, 0, -1)
            in 3-d lattice M
        """
        return self._ambient_facet_indices

    @cached_method
    def ambient_point_indices(self):
        r"""
        Return indices of points of the ambient polytope contained in this one.

        OUTPUT:

        - :class:`tuple` of integers, the order corresponds to the order of
          points of this polytope.

        EXAMPLES::

            sage: cube = lattice_polytope.cross_polytope(3).polar()
            sage: face = cube.facets()[0]
            sage: face.ambient_point_indices()
            (4, 5, 6, 7, 8, 9, 10, 11, 12)
            sage: cube.points(face.ambient_point_indices()) == face.points()
            True
        """
        if self._ambient is self:
            return tuple(range(self.npoints()))
        points = self._ambient.points()
        return tuple(points.index(p) for p in self.points())

    @cached_method
    def ambient_ordered_point_indices(self):
        r"""
        Return indices of points of the ambient polytope contained in this one.

        OUTPUT:

        - :class:`tuple` of integers such that ambient points in this order are
          geometrically ordered, e.g. for an edge points will appear from one
          end point to the other.

        EXAMPLES::

            sage: cube = lattice_polytope.cross_polytope(3).polar()
            sage: face = cube.facets()[0]
            sage: face.ambient_ordered_point_indices()
            (5, 8, 4, 9, 10, 11, 6, 12, 7)
            sage: cube.points(face.ambient_ordered_point_indices())
            N(-1, -1, -1),
            N(-1, -1,  0),
            N(-1, -1,  1),
            N(-1,  0, -1),
            N(-1,  0,  0),
            N(-1,  0,  1),
            N(-1,  1, -1),
            N(-1,  1,  0),
            N(-1,  1,  1)
            in 3-d lattice N
        """
        if self._ambient is self:
            return tuple(range(self.npoints()))
        points = self._ambient.points()
        return tuple(points.index(p) for p in sorted(self.points()))

    def ambient_vertex_indices(self):
        r"""
        Return indices of vertices of the ambient structure generating ``self``.

        OUTPUT:

        - increasing :class:`tuple` of integers.

        EXAMPLES::

            sage: o = lattice_polytope.cross_polytope(3)
            sage: o.ambient_vertex_indices()
            (0, 1, 2, 3, 4, 5)
            sage: face = o.faces(1)[0]
            sage: face.ambient_vertex_indices()
            (0, 1)
        """
        return self._ambient_vertex_indices

    @cached_method
    def boundary_point_indices(self):
        r"""
        Return indices of (relative) boundary lattice points of this polytope.

        OUTPUT:

        - increasing :class:`tuple` of integers.

        EXAMPLES:

        All points but the origin are on the boundary of this square::

            sage: square = lattice_polytope.cross_polytope(2).polar()
            sage: square.points()
            N( 1,  1),
            N( 1, -1),
            N(-1, -1),
            N(-1,  1),
            N(-1,  0),
            N( 0, -1),
            N( 0,  0),
            N( 0,  1),
            N( 1,  0)
            in 2-d lattice N
            sage: square.boundary_point_indices()
            (0, 1, 2, 3, 4, 5, 7, 8)

        For an edge the boundary is formed by the end points::

            sage: face = square.edges()[0]
            sage: face.points()
            N(-1, -1),
            N(-1,  1),
            N(-1,  0)
            in 2-d lattice N
            sage: face.boundary_point_indices()
            (0, 1)
        """
        return tuple(i
                     for i, c in enumerate(self.distances().columns(copy=False))
                     if len(c.nonzero_positions()) < self.nfacets())

    def boundary_points(self):
        r"""
        Return (relative) boundary lattice points of this polytope.

        OUTPUT:

        - a :class:`point collection <PointCollection>`.

        EXAMPLES:

        All points but the origin are on the boundary of this square::

            sage: square = lattice_polytope.cross_polytope(2).polar()
            sage: square.boundary_points()
            N( 1,  1),
            N( 1, -1),
            N(-1, -1),
            N(-1,  1),
            N(-1,  0),
            N( 0, -1),
            N( 0,  1),
            N( 1,  0)
            in 2-d lattice N

        For an edge the boundary is formed by the end points::

            sage: face = square.edges()[0]
            sage: face.boundary_points()
            N(-1, -1),
            N(-1,  1)
            in 2-d lattice N
        """
        return self.points(self.boundary_point_indices())

    def contains(self, *args):
        r"""
        Check if a given point is contained in ``self``.

        INPUT:

        - an attempt will be made to convert all arguments into a
          single element of the ambient space of ``self``; if it fails,
          ``False`` will be returned

        OUTPUT:

        - ``True`` if the given point is contained in ``self``, ``False``
          otherwise

        EXAMPLES::

            sage: p = lattice_polytope.cross_polytope(2)
            sage: p.contains(p.lattice()(1,0))
            True
            sage: p.contains((1,0))
            True
            sage: p.contains(1,0)
            True
            sage: p.contains((2,0))
            False
        """
        point = flatten(args)
        if len(point) == 1:
           point = point[0]
        return self._contains(point)

    @cached_method
    def dim(self):
        r"""
        Return the dimension of this polytope.

        EXAMPLES:

        We create a 3-dimensional octahedron and check its dimension::

            sage: o = lattice_polytope.cross_polytope(3)
            sage: o.dim()
            3

        Now we create a 2-dimensional diamond in a 3-dimensional space::

            sage: p = LatticePolytope([(1,0,0), (0,1,0), (-1,0,0), (0,-1,0)])
            sage: p.dim()
            2
            sage: p.lattice_dim()
            3
        """
        nv = self.nvertices()
        return self._PPL().affine_dimension() if nv > 3 else nv - 1

    def distances(self, point=None):
        r"""
        Return the matrix of distances for this polytope or distances for
        the given point.

        The matrix of distances m gives distances m[i,j] between the i-th
        facet (which is also the i-th vertex of the polar polytope in the
        reflexive case) and j-th point of this polytope.

        If point is specified, integral distances from the point to all
        facets of this polytope will be computed.

        EXAMPLES: The matrix of distances for a 3-dimensional octahedron::

            sage: o = lattice_polytope.cross_polytope(3)
            sage: o.distances()
            [2 0 0 0 2 2 1]
            [2 2 0 0 0 2 1]
            [2 2 2 0 0 0 1]
            [2 0 2 0 2 0 1]
            [0 0 2 2 2 0 1]
            [0 0 0 2 2 2 1]
            [0 2 0 2 0 2 1]
            [0 2 2 2 0 0 1]

        Distances from facets to the point (1,2,3)::

            sage: o.distances([1,2,3])
            (-3, 1, 7, 3, 1, -5, -1, 5)

        It is OK to use RATIONAL coordinates::

            sage: o.distances([1,2,3/2])
            (-3/2, 5/2, 11/2, 3/2, -1/2, -7/2, 1/2, 7/2)
            sage: o.distances([1,2,sqrt(2)])
            Traceback (most recent call last):
            ...
            TypeError: unable to convert sqrt(2) to an element of Rational Field

        Now we create a non-spanning polytope::

            sage: p = LatticePolytope([(1,0,0), (0,1,0), (-1,0,0), (0,-1,0)])
            sage: p.distances()
            [2 2 0 0 1]
            [2 0 0 2 1]
            [0 0 2 2 1]
            [0 2 2 0 1]
            sage: p.distances((1/2, 3, 0))
            (9/2, -3/2, -5/2, 7/2)

        This point is not even in the affine subspace of the polytope::

            sage: p.distances((1, 1, 1))
            (3, 1, -1, 1)
        """
        if point is not None:
            return (vector(QQ, point) * self.facet_normals() +
                    self.facet_constants())
        try:
            return self._distances
        except AttributeError:
            P = self.points()
            n = self.npoints()
            self._distances = matrix(ZZ, [F * P + vector(ZZ, [c]*n)
                for F, c in zip(self.facet_normals(), self.facet_constants())])
            self._distances.set_immutable()
            return self._distances

    @cached_method
    def dual(self):
        r"""
        Return the dual face under face duality of polar reflexive polytopes.

        This duality extends the correspondence between vertices and facets.

        OUTPUT:

        - a :class:`lattice polytope <LatticePolytopeClass>`.

        EXAMPLES::

            sage: o = lattice_polytope.cross_polytope(4)
            sage: e = o.edges()[0]; e
            1-d face of 4-d reflexive polytope in 4-d lattice M
            sage: ed = e.dual(); ed
            2-d face of 4-d reflexive polytope in 4-d lattice N
            sage: ed.ambient() is e.ambient().polar()
            True
            sage: e.ambient_vertex_indices() == ed.ambient_facet_indices()
            True
            sage: e.ambient_facet_indices() == ed.ambient_vertex_indices()
            True
        """
        for f in self._ambient.polar().faces(codim=self.dim() + 1):
            if f._ambient_vertex_indices == self._ambient_facet_indices:
                f.dual.set_cache(self)
                return f

    @cached_method
    def dual_lattice(self):
        r"""
        Return the dual of the ambient lattice of ``self``.

        OUTPUT:

        - a lattice. If possible (that is, if :meth:`lattice` has a
          ``dual()`` method), the dual lattice is returned. Otherwise,
          `\ZZ^n` is returned, where `n` is the dimension of ``self``.

        EXAMPLES::

            sage: LatticePolytope([(1,0)]).dual_lattice()
            2-d lattice N
            sage: LatticePolytope([], lattice=ZZ^3).dual_lattice()
            Ambient free module of rank 3
            over the principal ideal domain Integer Ring
        """
        try:
            return self.lattice().dual()
        except AttributeError:
            return ZZ**self.lattice_dim()

    def edges(self):
        r"""
        Return edges (faces of dimension 1) of ``self``.

        OUTPUT:

        - :class:`tuple` of :class:`lattice polytopes <LatticePolytopeClass>`.

        EXAMPLES::

            sage: o = lattice_polytope.cross_polytope(3)
            sage: o.edges()
            (1-d face of 3-d reflexive polytope in 3-d lattice M,
            ...
             1-d face of 3-d reflexive polytope in 3-d lattice M)
            sage: len(o.edges())
            12
        """
        return self.faces(dim=1)

    @cached_method
    def face_lattice(self):
        r"""
        Return the face lattice of ``self``.

        This lattice will have the empty polytope as the bottom and this
        polytope itself as the top.

        OUTPUT:

        - :class:`finite poset <sage.combinat.posets.posets.FinitePoset>` of
          :class:`lattice polytopes <LatticePolytopeClass>`.

        EXAMPLES:

        Let's take a look at the face lattice of a square::

            sage: square = LatticePolytope([(0,0), (1,0), (1,1), (0,1)])
            sage: L = square.face_lattice()
            sage: L
            Finite lattice containing 10 elements with distinguished linear extension

        To see all faces arranged by dimension, you can do this::

            sage: for level in L.level_sets(): print(level)
            [-1-d face of 2-d lattice polytope in 2-d lattice M]
            [0-d face of 2-d lattice polytope in 2-d lattice M,
             0-d face of 2-d lattice polytope in 2-d lattice M,
             0-d face of 2-d lattice polytope in 2-d lattice M,
             0-d face of 2-d lattice polytope in 2-d lattice M]
            [1-d face of 2-d lattice polytope in 2-d lattice M,
             1-d face of 2-d lattice polytope in 2-d lattice M,
             1-d face of 2-d lattice polytope in 2-d lattice M,
             1-d face of 2-d lattice polytope in 2-d lattice M]
            [2-d lattice polytope in 2-d lattice M]

        For a particular face you can look at its actual vertices... ::

            sage: face = L.level_sets()[1][0]
            sage: face.vertices()
            M(0, 0)
            in 2-d lattice M

        ... or you can see the index of the vertex of the original polytope that
        corresponds to the above one::

            sage: face.ambient_vertex_indices()
            (0,)
            sage: square.vertex(0)
            M(0, 0)

        An alternative to extracting faces from the face lattice is to use
        :meth:`faces` method::

            sage: face is square.faces(dim=0)[0]
            True

        The advantage of working with the face lattice directly is that you
        can (relatively easily) get faces that are related to the given one::

            sage: face = L.level_sets()[1][0]
            sage: D = L.hasse_diagram()
            sage: sorted(D.neighbors(face))
            [-1-d face of 2-d lattice polytope in 2-d lattice M,
             1-d face of 2-d lattice polytope in 2-d lattice M,
             1-d face of 2-d lattice polytope in 2-d lattice M]

        However, you can achieve some of this functionality using
        :meth:`facets`, :meth:`facet_of`, and :meth:`adjacent` methods::

            sage: face = square.faces(0)[0]
            sage: face
            0-d face of 2-d lattice polytope in 2-d lattice M
            sage: face.vertices()
            M(0, 0)
            in 2-d lattice M
            sage: face.facets()
            (-1-d face of 2-d lattice polytope in 2-d lattice M,)
            sage: face.facet_of()
            (1-d face of 2-d lattice polytope in 2-d lattice M,
             1-d face of 2-d lattice polytope in 2-d lattice M)
            sage: face.adjacent()
            (0-d face of 2-d lattice polytope in 2-d lattice M,
             0-d face of 2-d lattice polytope in 2-d lattice M)
            sage: face.adjacent()[0].vertices()
            M(1, 0)
            in 2-d lattice M

        Note that if ``p`` is a face of ``superp``, then the face
        lattice of ``p`` consists of (appropriate) faces of ``superp``::

            sage: superp = LatticePolytope([(1,2,3,4), (5,6,7,8),
            ....:                           (1,2,4,8), (1,3,9,7)])
            sage: superp.face_lattice()
            Finite lattice containing 16 elements with distinguished linear extension
            sage: superp.face_lattice().top()
            3-d lattice polytope in 4-d lattice M
            sage: p = superp.facets()[0]
            sage: p
            2-d face of 3-d lattice polytope in 4-d lattice M
            sage: p.face_lattice()
            Finite poset containing 8 elements with distinguished linear extension
            sage: p.face_lattice().bottom()
            -1-d face of 3-d lattice polytope in 4-d lattice M
            sage: p.face_lattice().top()
            2-d face of 3-d lattice polytope in 4-d lattice M
            sage: p.face_lattice().top() is p
            True
        """
        if self._ambient is self:
            # We need to compute face lattice on our own.
            vertex_to_facets = [row.nonzero_positions()
                                for row in self.incidence_matrix().rows()]
            facet_to_vertices = [column.nonzero_positions()
                                 for column in self.incidence_matrix().columns()]

            def LPFace(vertices, facets):
                if not facets:
                    return self
                return LatticePolytopeClass(ambient=self,
                                            ambient_vertex_indices=vertices,
                                            ambient_facet_indices=facets)

            return lattice_from_incidences(
                vertex_to_facets, facet_to_vertices, LPFace, key = id(self))
        else:
            # Get face lattice as a sublattice of the ambient one
            allowed_indices = frozenset(self._ambient_vertex_indices)
            L = DiGraph()
            empty = self._ambient.face_lattice().bottom()
            L.add_vertex(0) # In case it is the only one
            dfaces = [empty]
            faces = [empty]
            face_to_index = {empty:0}
            next_index = 1
            next_d = 0 # Dimension of faces to be considered next.
            while next_d < self.dim():
                ndfaces = []
                for face in dfaces:
                    face_index = face_to_index[face]
                    for new_face in face.facet_of():
                        if not allowed_indices.issuperset(
                                        new_face._ambient_vertex_indices):
                            continue
                        if new_face in ndfaces:
                            new_face_index = face_to_index[new_face]
                        else:
                            ndfaces.append(new_face)
                            face_to_index[new_face] = next_index
                            new_face_index = next_index
                            next_index += 1
                        L.add_edge(face_index, new_face_index)
                faces.extend(ndfaces)
                dfaces = ndfaces
                next_d += 1
            if self.dim() > 0:
                # Last level is very easy to build, so we do it separately
                # even though the above cycle could do it too.
                faces.append(self)
                for face in dfaces:
                    L.add_edge(face_to_index[face], next_index)
            D = {i:f for i,f in enumerate(faces)}
            L.relabel(D)
            return FinitePoset(L, faces, key = id(self))

    def faces(self, dim=None, codim=None):
        r"""
        Return faces of ``self`` of specified (co)dimension.

        INPUT:

        - ``dim`` -- integer, dimension of the requested faces;

        - ``codim`` -- integer, codimension of the requested faces.

        .. NOTE::

            You can specify at most one parameter. If you don't give any, then
            all faces will be returned.

        OUTPUT:

        - if either ``dim`` or ``codim`` is given, the output will be a
          :class:`tuple` of :class:`lattice polytopes <LatticePolytopeClass>`;

        - if neither ``dim`` nor ``codim`` is given, the output will be the
          :class:`tuple` of tuples as above, giving faces of all existing
          dimensions. If you care about inclusion relations between faces,
          consider using :meth:`face_lattice` or :meth:`adjacent`,
          :meth:`facet_of`, and :meth:`facets`.

        EXAMPLES:

        Let's take a look at the faces of a square::

            sage: square = LatticePolytope([(0,0), (1,0), (1,1), (0,1)])
            sage: square.faces()
            ((-1-d face of 2-d lattice polytope in 2-d lattice M,),
             (0-d face of 2-d lattice polytope in 2-d lattice M,
              0-d face of 2-d lattice polytope in 2-d lattice M,
              0-d face of 2-d lattice polytope in 2-d lattice M,
              0-d face of 2-d lattice polytope in 2-d lattice M),
             (1-d face of 2-d lattice polytope in 2-d lattice M,
              1-d face of 2-d lattice polytope in 2-d lattice M,
              1-d face of 2-d lattice polytope in 2-d lattice M,
              1-d face of 2-d lattice polytope in 2-d lattice M),
             (2-d lattice polytope in 2-d lattice M,))

        Its faces of dimension one (i.e., edges)::

            sage: square.faces(dim=1)
            (1-d face of 2-d lattice polytope in 2-d lattice M,
             1-d face of 2-d lattice polytope in 2-d lattice M,
             1-d face of 2-d lattice polytope in 2-d lattice M,
             1-d face of 2-d lattice polytope in 2-d lattice M)

        Its faces of codimension one are the same (also edges)::

            sage: square.faces(codim=1) is square.faces(dim=1)
            True

        Let's pick a particular face::

            sage: face = square.faces(dim=1)[0]

        Now you can look at the actual vertices of this face... ::

            sage: face.vertices()
            M(0, 0),
            M(0, 1)
            in 2-d lattice M

        ... or you can see indices of the vertices of the original polytope that
        correspond to the above ones::

            sage: face.ambient_vertex_indices()
            (0, 3)
            sage: square.vertices(face.ambient_vertex_indices())
            M(0, 0),
            M(0, 1)
            in 2-d lattice M
        """
        if dim is not None and codim is not None:
            raise ValueError(
                    "dimension and codimension cannot be specified together!")
        dim = self.dim() - codim if codim is not None else dim
        if "_faces" not in self.__dict__:
            self._faces = tuple(map(self._sort_faces,
                                    self.face_lattice().level_sets()))
        if dim is None:
            return self._faces
        else:
            return self._faces[dim + 1] if -1 <= dim <= self.dim() else ()

    def facet_constant(self, i):
        r"""
        Return the constant in the ``i``-th facet inequality of this polytope.

        This is equivalent to ``facet_constants()[i]``.

        INPUT:

        - ``i`` -- integer; the index of the facet

        OUTPUT:

        - integer -- the constant in the ``i``-th facet inequality.

        .. SEEALSO::

            :meth:`facet_constants`,
            :meth:`facet_normal`,
            :meth:`facet_normals`,
            :meth:`facets`.

        EXAMPLES::

            sage: o = lattice_polytope.cross_polytope(3)
            sage: o.facet_constant(0)
            1
            sage: o.facet_constant(0) == o.facet_constants()[0]
            True
        """
        return self.facet_constants()[i]

    def facet_constants(self):
        r"""
        Return facet constants of ``self``.

        Facet inequalities have form `n \cdot x + c \geq 0` where `n` is the
        inner normal and `c` is a constant.

        OUTPUT:

        - an integer vector

        .. SEEALSO::

            :meth:`facet_constant`,
            :meth:`facet_normal`,
            :meth:`facet_normals`,
            :meth:`facets`.

        EXAMPLES:

        For reflexive polytopes all constants are 1::

            sage: o = lattice_polytope.cross_polytope(3)
            sage: o.vertices()
            M( 1,  0,  0),
            M( 0,  1,  0),
            M( 0,  0,  1),
            M(-1,  0,  0),
            M( 0, -1,  0),
            M( 0,  0, -1)
            in 3-d lattice M
            sage: o.facet_constants()
            (1, 1, 1, 1, 1, 1, 1, 1)

        Here is an example of a 3-dimensional polytope in a 4-dimensional
        space with 3 facets containing the origin::

            sage: p = LatticePolytope([(0,0,0,0), (1,1,1,3),
            ....:                      (1,-1,1,3), (-1,-1,1,3)])
            sage: p.vertices()
            M( 0,  0, 0, 0),
            M( 1,  1, 1, 3),
            M( 1, -1, 1, 3),
            M(-1, -1, 1, 3)
            in 4-d lattice M
            sage: p.facet_constants()
            (0, 0, 3, 0)
        """
        try:
            return self._facet_constants
        except AttributeError:
            self._compute_facets()
            return self._facet_constants

    def facet_normal(self, i):
        r"""
        Return the inner normal to the ``i``-th facet of this polytope.

        This is equivalent to ``facet_normals()[i]``.

        INPUT:

        - ``i`` -- integer; the index of the facet

        OUTPUT:

        - a vector

        .. SEEALSO::

            :meth:`facet_constant`,
            :meth:`facet_constants`,
            :meth:`facet_normals`,
            :meth:`facets`.

        EXAMPLES::

            sage: o = lattice_polytope.cross_polytope(3)
            sage: o.facet_normal(0)
            N(1, -1, -1)
            sage: o.facet_normal(0) is o.facet_normals()[0]
            True
        """
        return self.facet_normals()[i]

    def facet_normals(self):
        r"""
        Return inner normals to the facets of ``self``.

        If this polytope is not full-dimensional, facet normals will define
        this polytope in the affine subspace spanned by it.

        OUTPUT:

        - a :class:`point collection <PointCollection>` in the
          :meth:`dual_lattice` of ``self``.

        .. SEEALSO::

            :meth:`facet_constant`,
            :meth:`facet_constants`,
            :meth:`facet_normal`,
            :meth:`facets`.

        EXAMPLES:

        Normals to facets of an octahedron are vertices of a cube::

            sage: o = lattice_polytope.cross_polytope(3)
            sage: o.vertices()
            M( 1,  0,  0),
            M( 0,  1,  0),
            M( 0,  0,  1),
            M(-1,  0,  0),
            M( 0, -1,  0),
            M( 0,  0, -1)
            in 3-d lattice M
            sage: o.facet_normals()
            N( 1, -1, -1),
            N( 1,  1, -1),
            N( 1,  1,  1),
            N( 1, -1,  1),
            N(-1, -1,  1),
            N(-1, -1, -1),
            N(-1,  1, -1),
            N(-1,  1,  1)
            in 3-d lattice N

        Here is an example of a 3-dimensional polytope in a 4-dimensional
        space::

            sage: p = LatticePolytope([(0,0,0,0), (1,1,1,3),
            ....:                      (1,-1,1,3), (-1,-1,1,3)])
            sage: p.vertices()
            M( 0,  0, 0, 0),
            M( 1,  1, 1, 3),
            M( 1, -1, 1, 3),
            M(-1, -1, 1, 3)
            in 4-d lattice M
            sage: p.facet_normals()
            N( 0,  3, 0,  1),
            N( 1, -1, 0,  0),
            N( 0,  0, 0, -1),
            N(-3,  0, 0,  1)
            in 4-d lattice N
            sage: p.facet_constants()
            (0, 0, 3, 0)

        Now we manually compute the distance matrix of this polytope. Since it
        is a simplex, each line (corresponding to a facet) should consist of
        zeros (indicating generating vertices of the corresponding facet) and
        a single positive number (since our normals are inner)::

            sage: matrix([[n * v + c for v in p.vertices()]
            ....:     for n, c in zip(p.facet_normals(), p.facet_constants())])
            [0 6 0 0]
            [0 0 2 0]
            [3 0 0 0]
            [0 0 0 6]
        """
        try:
            return self._facet_normals
        except AttributeError:
            self._compute_facets()
            return self._facet_normals

    @cached_method
    def facet_of(self):
        r"""
        Return elements of the ambient face lattice having ``self`` as a facet.

        OUTPUT:

        - :class:`tuple` of :class:`lattice polytopes <LatticePolytopeClass>`.

        EXAMPLES::

            sage: square = LatticePolytope([(0,0), (1,0), (1,1), (0,1)])
            sage: square.facet_of()
            ()
            sage: face = square.faces(0)[0]
            sage: len(face.facet_of())
            2
            sage: face.facet_of()[1]
            1-d face of 2-d lattice polytope in 2-d lattice M
        """
        L = self._ambient.face_lattice()
        H = L.hasse_diagram()
        return self._sort_faces(f for f in H.neighbors_out(L(self)))

    def facets(self):
        r"""
        Return facets (faces of codimension 1) of ``self``.

        OUTPUT:

        - :class:`tuple` of :class:`lattice polytopes <LatticePolytopeClass>`.

        EXAMPLES::

            sage: o = lattice_polytope.cross_polytope(3)
            sage: o.facets()
            (2-d face of 3-d reflexive polytope in 3-d lattice M,
            ...
             2-d face of 3-d reflexive polytope in 3-d lattice M)
            sage: len(o.facets())
            8
        """
        return self.faces(codim=1)

    # Dictionaries of normal forms
    _rp_dict = [None] * 4

    @cached_method
    def incidence_matrix(self):
        """
        Return the incidence matrix.

        .. NOTE::

           The columns correspond to facets/facet normals
           in the order of :meth:`facet_normals`, the rows
           correspond to the vertices in the order of
           :meth:`vertices`.

        EXAMPLES::

            sage: o = lattice_polytope.cross_polytope(2)
            sage: o.incidence_matrix()
            [0 0 1 1]
            [0 1 1 0]
            [1 1 0 0]
            [1 0 0 1]
            sage: o.faces(1)[0].incidence_matrix()
            [1 0]
            [0 1]

            sage: o = lattice_polytope.cross_polytope(4)
            sage: o.incidence_matrix().column(3).nonzero_positions()
            [3, 4, 5, 6]
            sage: o.facets()[3].ambient_vertex_indices()
            (3, 4, 5, 6)

        TESTS::

            sage: o.incidence_matrix().is_immutable()
            True

        Check that the base ring is ``ZZ``, see :trac:`29840`::

            sage: o.incidence_matrix().base_ring()
            Integer Ring
        """
        incidence_matrix = matrix(ZZ, self.nvertices(),
                                  self.nfacets(), 0)

        for Hindex, normal in enumerate(self.facet_normals()):
            facet_constant = self.facet_constant(Hindex)
            for Vindex, vertex in enumerate(self.vertices()):
                if normal*vertex + facet_constant == 0:
                    incidence_matrix[Vindex, Hindex] = 1

        incidence_matrix.set_immutable()
        return incidence_matrix

    @cached_method
    def index(self):
        r"""
        Return the index of this polytope in the internal database of 2- or
        3-dimensional reflexive polytopes. Databases are stored in the
        directory of the package.

        .. note::

           The first call to this function for each dimension can take
           a few seconds while the dictionary of all polytopes is
           constructed, but after that it is cached and fast.

        :rtype: integer

        EXAMPLES: We check what is the index of the "diamond" in the
        database::

            sage: d = lattice_polytope.cross_polytope(2)
            sage: d.index()
            3

        Note that polytopes with the same index are not necessarily the
        same::

            sage: d.vertices()
            M( 1,  0),
            M( 0,  1),
            M(-1,  0),
            M( 0, -1)
            in 2-d lattice M
            sage: lattice_polytope.ReflexivePolytope(2,3).vertices()
            M( 1,  0),
            M( 0,  1),
            M( 0, -1),
            M(-1,  0)
            in 2-d lattice M

        But they are in the same `GL(Z^n)` orbit and have the same
        normal form::

            sage: d.normal_form()
            M( 1,  0),
            M( 0,  1),
            M( 0, -1),
            M(-1,  0)
            in 2-d lattice M
            sage: lattice_polytope.ReflexivePolytope(2,3).normal_form()
            M( 1,  0),
            M( 0,  1),
            M( 0, -1),
            M(-1,  0)
            in 2-d lattice M
        """
        if not self.is_reflexive():
            raise NotImplementedError("only reflexive polytopes can be indexed!")
        dim = self.dim()
        if dim not in [2, 3]:
            raise NotImplementedError("only 2- and 3-dimensional polytopes can be indexed!")
        if LatticePolytopeClass._rp_dict[dim] is None:
            rp_dict = dict()
            for n, p in enumerate(ReflexivePolytopes(dim)):
                rp_dict[p.normal_form().matrix()] = n
            LatticePolytopeClass._rp_dict[dim] = rp_dict
        return LatticePolytopeClass._rp_dict[dim][self.normal_form().matrix()]

    @cached_method
    def interior_point_indices(self):
        r"""
        Return indices of (relative) interior lattice points of this polytope.

        OUTPUT:

        - increasing :class:`tuple` of integers.

        EXAMPLES:

        The origin is the only interior point of this square::

            sage: square = lattice_polytope.cross_polytope(2).polar()
            sage: square.points()
            N( 1,  1),
            N( 1, -1),
            N(-1, -1),
            N(-1,  1),
            N(-1,  0),
            N( 0, -1),
            N( 0,  0),
            N( 0,  1),
            N( 1,  0)
            in 2-d lattice N
            sage: square.interior_point_indices()
            (6,)

        Its edges also have a single interior point each::

            sage: face = square.edges()[0]
            sage: face.points()
            N(-1, -1),
            N(-1,  1),
            N(-1,  0)
            in 2-d lattice N
            sage: face.interior_point_indices()
            (2,)
        """
        return tuple(i
                     for i, c in enumerate(self.distances().columns(copy=False))
                     if len(c.nonzero_positions()) == self.nfacets())

    def interior_points(self):
        r"""
        Return (relative) boundary lattice points of this polytope.

        OUTPUT:

        - a :class:`point collection <PointCollection>`.

        EXAMPLES:

        The origin is the only interior point of this square::

            sage: square = lattice_polytope.cross_polytope(2).polar()
            sage: square.interior_points()
            N(0, 0)
            in 2-d lattice N

        Its edges also have a single interior point each::

            sage: face = square.edges()[0]
            sage: face.interior_points()
            N(-1, 0)
            in 2-d lattice N
        """
        return self.points(self.interior_point_indices())

    @cached_method
    def is_reflexive(self):
        r"""
        Return True if this polytope is reflexive.

        EXAMPLES: The 3-dimensional octahedron is reflexive (and 4319 other
        3-polytopes)::

            sage: o = lattice_polytope.cross_polytope(3)
            sage: o.is_reflexive()
            True

        But not all polytopes are reflexive::

            sage: p = LatticePolytope([(1,0,0), (0,1,17), (-1,0,0), (0,-1,0)])
            sage: p.is_reflexive()
            False

        Only full-dimensional polytopes can be reflexive (otherwise the polar
        set is not a polytope at all, since it is unbounded)::

            sage: p = LatticePolytope([(1,0,0), (0,1,0), (-1,0,0), (0,-1,0)])
            sage: p.is_reflexive()
            False
        """
        return self.dim() == self.lattice_dim() and \
                all(c == 1 for c in self.facet_constants())

    def lattice(self):
        r"""
        Return the ambient lattice of ``self``.

        OUTPUT:

        - a lattice.

        EXAMPLES::

            sage: lattice_polytope.cross_polytope(3).lattice()
            3-d lattice M
        """
        return self._vertices.module()

    def lattice_dim(self):
        r"""
        Return the dimension of the ambient lattice of ``self``.

        An alias is :meth:`ambient_dim`.

        OUTPUT:

        - integer.

        EXAMPLES::

            sage: p = LatticePolytope([(1,0)])
            sage: p.lattice_dim()
            2
            sage: p.dim()
            0
        """
        return self.lattice().dimension()

    ambient_dim = lattice_dim

    def ambient_vector_space(self, base_field=None):
        r"""
        Return the ambient vector space.

        It is the ambient lattice (:meth:`lattice`) tensored with a field.

        INPUT:

        - ``base_field`` -- (default: the rationals) a field.

        EXAMPLES::

            sage: p = LatticePolytope([(1,0)])
            sage: p.ambient_vector_space()
            Vector space of dimension 2 over Rational Field
            sage: p.ambient_vector_space(AA)
            Vector space of dimension 2 over Algebraic Real Field
        """
        return self.lattice().vector_space(base_field=base_field)

    def linearly_independent_vertices(self):
        r"""
        Return a maximal set of linearly independent vertices.

        OUTPUT:

        A tuple of vertex indices.

        EXAMPLES::

            sage: L = LatticePolytope([[0, 0], [-1, 1], [-1, -1]])
            sage: L.linearly_independent_vertices()
            (1, 2)
            sage: L = LatticePolytope([[0, 0, 0]])
            sage: L.linearly_independent_vertices()
            ()
            sage: L = LatticePolytope([[0, 1, 0]])
            sage: L.linearly_independent_vertices()
            (0,)
        """
        return self.vertices().matrix().pivot_rows()

    def nef_partitions(self, keep_symmetric=False, keep_products=True,
        keep_projections=True, hodge_numbers=False):
        r"""
        Return 2-part nef-partitions of ``self``.

        INPUT:

        - ``keep_symmetric`` -- (default: ``False``) if ``True``, "-s" option
          will be passed to ``nef.x`` in order to keep symmetric partitions,
          i.e. partitions related by lattice automorphisms preserving ``self``;

        - ``keep_products`` -- (default: ``True``) if ``True``, "-D" option
          will be passed to ``nef.x`` in order to keep product partitions,
          with corresponding complete intersections being direct products;

        - ``keep_projections`` -- (default: ``True``) if ``True``, "-P" option
          will be passed to ``nef.x`` in order to keep projection partitions,
          i.e. partitions with one of the parts consisting of a single vertex;

        - ``hodge_numbers`` -- (default: ``False``) if ``False``, "-p" option
          will be passed to ``nef.x`` in order to skip Hodge numbers
          computation, which takes a lot of time.

        OUTPUT:

        - a sequence of :class:`nef-partitions <NefPartition>`.

        Type ``NefPartition?`` for definitions and notation.

        EXAMPLES:

        Nef-partitions of the 4-dimensional cross-polytope::

            sage: p = lattice_polytope.cross_polytope(4)
            sage: p.nef_partitions()
            [
            Nef-partition {0, 1, 4, 5} U {2, 3, 6, 7} (direct product),
            Nef-partition {0, 1, 2, 4} U {3, 5, 6, 7},
            Nef-partition {0, 1, 2, 4, 5} U {3, 6, 7},
            Nef-partition {0, 1, 2, 4, 5, 6} U {3, 7} (direct product),
            Nef-partition {0, 1, 2, 3} U {4, 5, 6, 7},
            Nef-partition {0, 1, 2, 3, 4} U {5, 6, 7},
            Nef-partition {0, 1, 2, 3, 4, 5} U {6, 7},
            Nef-partition {0, 1, 2, 3, 4, 5, 6} U {7} (projection)
            ]

        Now we omit projections::

            sage: p.nef_partitions(keep_projections=False)
            [
            Nef-partition {0, 1, 4, 5} U {2, 3, 6, 7} (direct product),
            Nef-partition {0, 1, 2, 4} U {3, 5, 6, 7},
            Nef-partition {0, 1, 2, 4, 5} U {3, 6, 7},
            Nef-partition {0, 1, 2, 4, 5, 6} U {3, 7} (direct product),
            Nef-partition {0, 1, 2, 3} U {4, 5, 6, 7},
            Nef-partition {0, 1, 2, 3, 4} U {5, 6, 7},
            Nef-partition {0, 1, 2, 3, 4, 5} U {6, 7}
            ]

        Currently Hodge numbers cannot be computed for a given nef-partition::

            sage: p.nef_partitions()[1].hodge_numbers()
            Traceback (most recent call last):
            ...
            NotImplementedError: use nef_partitions(hodge_numbers=True)!

        But they can be obtained from ``nef.x`` for all nef-partitions at once.
        Partitions will be exactly the same::

            sage: p.nef_partitions(hodge_numbers=True)  # long time (2s on sage.math, 2011)
            [
            Nef-partition {0, 1, 4, 5} U {2, 3, 6, 7} (direct product),
            Nef-partition {0, 1, 2, 4} U {3, 5, 6, 7},
            Nef-partition {0, 1, 2, 4, 5} U {3, 6, 7},
            Nef-partition {0, 1, 2, 4, 5, 6} U {3, 7} (direct product),
            Nef-partition {0, 1, 2, 3} U {4, 5, 6, 7},
            Nef-partition {0, 1, 2, 3, 4} U {5, 6, 7},
            Nef-partition {0, 1, 2, 3, 4, 5} U {6, 7},
            Nef-partition {0, 1, 2, 3, 4, 5, 6} U {7} (projection)
            ]

        Now it is possible to get Hodge numbers::

            sage: p.nef_partitions(hodge_numbers=True)[1].hodge_numbers()
            (20,)

        Since nef-partitions are cached, their Hodge numbers are accessible
        after the first request, even if you do not specify
        ``hodge_numbers=True`` anymore::

            sage: p.nef_partitions()[1].hodge_numbers()
            (20,)

        We illustrate removal of symmetric partitions on a diamond::

            sage: p = lattice_polytope.cross_polytope(2)
            sage: p.nef_partitions()
            [
            Nef-partition {0, 2} U {1, 3} (direct product),
            Nef-partition {0, 1} U {2, 3},
            Nef-partition {0, 1, 2} U {3} (projection)
            ]
            sage: p.nef_partitions(keep_symmetric=True)
            [
            Nef-partition {0, 1, 3} U {2} (projection),
            Nef-partition {0, 2, 3} U {1} (projection),
            Nef-partition {0, 3} U {1, 2},
            Nef-partition {1, 2, 3} U {0} (projection),
            Nef-partition {1, 3} U {0, 2} (direct product),
            Nef-partition {2, 3} U {0, 1},
            Nef-partition {0, 1, 2} U {3} (projection)
            ]

        Nef-partitions can be computed only for reflexive polytopes::

            sage: p = LatticePolytope([(1,0,0), (0,1,0), (0,0,2),
            ....:                      (-1,0,0), (0,-1,0), (0,0,-1)])
            sage: p.nef_partitions()
            Traceback (most recent call last):
            ...
            ValueError: The given polytope is not reflexive!
            Polytope: 3-d lattice polytope in 3-d lattice M
        """
        if not self.is_reflexive():
            raise ValueError(("The given polytope is not reflexive!\n"
                                + "Polytope: %s") % self)
        keys = "-N -V"
        if keep_symmetric:
            keys += " -s"
        if keep_products:
            keys += " -D"
        if keep_projections:
            keys += " -P"
        if not hodge_numbers:
            keys += " -p"
        if hasattr(self, "_npkeys"):
            oldkeys = self._npkeys
            if oldkeys == keys:
                return self._nef_partitions
            if not (hodge_numbers and oldkeys.find("-p") != -1
                or keep_symmetric and oldkeys.find("-s") == -1
                or not keep_symmetric and oldkeys.find("-s") != -1
                or keep_projections and oldkeys.find("-P") == -1
                or keep_products and oldkeys.find("-D") == -1):
                # Select only necessary partitions
                return Sequence([p for p in self._nef_partitions
                                 if (keep_projections or not p._is_projection)
                                     and (keep_products or not p._is_product)],
                                cr=True, check=False)
        self._read_nef_partitions(self.nef_x(keys))
        self._npkeys = keys
        return self._nef_partitions

    def nef_x(self, keys):
        r"""
        Run nef.x with given ``keys`` on vertices of this
        polytope.

        INPUT:


        -  ``keys`` - a string of options passed to nef.x. The
           key "-f" is added automatically.


        OUTPUT: the output of nef.x as a string.

        EXAMPLES: This call is used internally for computing
        nef-partitions::

            sage: o = lattice_polytope.cross_polytope(3)
            sage: s = o.nef_x("-N -V -p")
            sage: s                      # output contains random time
            M:27 8 N:7 6  codim=2 #part=5
            3 6  Vertices of P:
                1    0    0   -1    0    0
                0    1    0    0   -1    0
                0    0    1    0    0   -1
             P:0 V:2 4 5       0sec  0cpu
             P:2 V:3 4 5       0sec  0cpu
             P:3 V:4 5       0sec  0cpu
            np=3 d:1 p:1    0sec     0cpu
        """
        return self._palp("nef.x -f " + keys)

    def nfacets(self):
        r"""
        Return the number of facets of this polytope.

        EXAMPLES: The number of facets of the 3-dimensional octahedron::

            sage: o = lattice_polytope.cross_polytope(3)
            sage: o.nfacets()
            8

        The number of facets of an interval is 2::

            sage: LatticePolytope(([1],[2])).nfacets()
            2

        Now consider a 2-dimensional diamond in a 3-dimensional space::

            sage: p = LatticePolytope([(1,0,0), (0,1,0), (-1,0,0), (0,-1,0)])
            sage: p.nfacets()
            4
        """
        return len(self.facet_normals()) if self.dim() > 0 else 0

    @cached_method
    def normal_form(self, algorithm="palp", permutation=False):
        r"""
        Return the normal form of vertices of ``self``.

        Two full-dimensional lattice polytopes are in the same
        ``GL(\ZZ)``-orbit if and only if their normal forms are the
        same. Normal form is not defined and thus cannot be used for polytopes
        whose dimension is smaller than the dimension of the ambient space.

        The original algorithm was presented in [KS1998]_ and implemented
        in PALP. A modified version of the PALP algorithm is discussed in
        [GK2013]_ and available here as "palp_modified".

        INPUT:

        - ``algorithm`` -- (default: "palp") The algorithm which is used
          to compute the normal form. Options are:

          * "palp" -- Run external PALP code, usually the fastest option.

          * "palp_native" -- The original PALP algorithm implemented
            in sage. Currently considerably slower than PALP.

          * "palp_modified" -- A modified version of the PALP
            algorithm which determines the maximal vertex-facet
            pairing matrix first and then computes its
            automorphisms, while the PALP algorithm does both things
            concurrently.

        - ``permutation`` -- (default: ``False``) If ``True`` the permutation
          applied to vertices to obtain the normal form is returned as well.
          Note that the different algorithms may return different results
          that nevertheless lead to the same normal form.

        OUTPUT:

        - a :class:`point collection <PointCollection>` in the :meth:`lattice`
          of ``self`` or a tuple of it and a permutation.

        EXAMPLES:

        We compute the normal form of the "diamond"::

            sage: d = LatticePolytope([(1,0), (0,1), (-1,0), (0,-1)])
            sage: d.vertices()
            M( 1,  0),
            M( 0,  1),
            M(-1,  0),
            M( 0, -1)
            in 2-d lattice M
            sage: d.normal_form()
            M( 1,  0),
            M( 0,  1),
            M( 0, -1),
            M(-1,  0)
            in 2-d lattice M

        The diamond is the 3rd polytope in the internal database::

            sage: d.index()
            3
            sage: d
            2-d reflexive polytope #3 in 2-d lattice M

        You can get it in its normal form (in the default lattice) as ::

            sage: lattice_polytope.ReflexivePolytope(2, 3).vertices()
            M( 1,  0),
            M( 0,  1),
            M( 0, -1),
            M(-1,  0)
            in 2-d lattice M

        It is not possible to compute normal forms for polytopes which do not
        span the space::

            sage: p = LatticePolytope([(1,0,0), (0,1,0), (-1,0,0), (0,-1,0)])
            sage: p.normal_form()
            Traceback (most recent call last):
            ...
            ValueError: normal form is not defined for
            2-d lattice polytope in 3-d lattice M

        We can perform the same examples using other algorithms::

            sage: o = lattice_polytope.cross_polytope(2)
            sage: o.normal_form(algorithm="palp_native")
            M( 1,  0),
            M( 0,  1),
            M( 0, -1),
            M(-1,  0)
            in 2-d lattice M

            sage: o = lattice_polytope.cross_polytope(2)
            sage: o.normal_form(algorithm="palp_modified")
            M( 1,  0),
            M( 0,  1),
            M( 0, -1),
            M(-1,  0)
            in 2-d lattice M
        """
        if self.dim() < self.lattice_dim():
            raise ValueError("normal form is not defined for %s" % self)
        M = self.lattice()
        if algorithm == "palp":
            result = read_palp_point_collection(
                StringIO(self.poly_x("N")), M, permutation=permutation)
        elif algorithm == "palp_native":
            result = self._palp_native_normal_form(permutation=permutation)
        elif algorithm == "palp_modified":
            result = self._palp_modified_normal_form(permutation=permutation)
        else:
            raise ValueError('Algorithm must be palp, ' +
                             'palp_native, or palp_modified.')
        if permutation:
            vertices, perm = result
        else:
            vertices = result
        if algorithm != "palp":
            vertices = [M(_) for _ in vertices]
            for v in vertices:
                v.set_immutable()
            vertices = PointCollection(vertices, M)
        return (vertices, perm) if permutation else vertices

    def _palp_modified_normal_form(self, permutation=False):
        r"""
        Return the normal form of ``self`` using the modified PALP algorithm.

        This is a helper function for :meth:`normal_form` and should not
        be called directly. The modified PALP algorithm can be faster than the
        native algorithm in case the automorphism group of the
        vertex-facet pairing matrix is large.

        INPUT:

        -   ``permutation`` -- a Boolean, whether to return the permutation of
            the order of the vertices that was applied to obtain this matrix.

        OUTPUT:

        A matrix or a tuple of a matrix and a permutation.

        EXAMPLES::

            sage: o = lattice_polytope.cross_polytope(2)
            sage: o.vertices()
            M( 1,  0),
            M( 0,  1),
            M(-1,  0),
            M( 0, -1)
            in 2-d lattice M
            sage: o._palp_modified_normal_form()
            M( 1,  0),
            M( 0,  1),
            M( 0, -1),
            M(-1,  0)
            in 2-d lattice M
            sage: o._palp_modified_normal_form(permutation=True)
            (M( 1,  0),
            M( 0,  1),
            M( 0, -1),
            M(-1,  0)
            in 2-d lattice M, (3,4))
        """
        PM = self.vertex_facet_pairing_matrix()
        PM_max = PM.permutation_normal_form()
        perm = PM.is_permutation_of(PM_max, check=True)[1]
        permutations = PM.automorphisms_of_rows_and_columns()
        permutations = {k:[(perm[0])*p[0], (perm[1])*p[1]]
                        for k, p in enumerate(permutations)}
        out = _palp_canonical_order(self.vertices(), PM_max, permutations)
        if permutation:
            return out
        else:
            return out[0]

    def _palp_native_normal_form(self, permutation=False):
        r"""
        Return the normal form of ``self`` using the native PALP algorithm
        implemented in Sage.

        This is a helper function for :meth:`normal_form` and should not
        be called directly.

        INPUT:

        -   ``permutation`` -- a Boolean, whether to return the permutation
            of the order of the vertices that was applied to obtain this
            matrix.

        OUTPUT:

        A matrix or a tuple of a matrix and a permutation.


        EXAMPLES::

            sage: o = lattice_polytope.cross_polytope(2)
            sage: o.vertices()
            M( 1,  0),
            M( 0,  1),
            M(-1,  0),
            M( 0, -1)
            in 2-d lattice M
            sage: o._palp_native_normal_form()
            M( 1,  0),
            M( 0,  1),
            M( 0, -1),
            M(-1,  0)
            in 2-d lattice M
            sage: o._palp_native_normal_form(permutation=True)
            (M( 1,  0),
            M( 0,  1),
            M( 0, -1),
            M(-1,  0)
            in 2-d lattice M, (1,3,2,4))
        """
        PM_max, permutations = self._palp_PM_max(check=True)
        out = _palp_canonical_order(self.vertices(), PM_max, permutations)
        if permutation:
            return out
        else:
            return out[0]

    def _palp_PM_max(self, check=False):
        r"""
        Compute the permutation normal form of the vertex facet pairing
        matrix .

        The permutation normal form of a matrix is defined as the lexicographic
        maximum under all permutations of its rows and columns. For more
        more detail, see also
        :meth:`~sage.matrix.matrix2.Matrix.permutation_normal_form`.

        Instead of using the generic method for computing the permutation
        normal form, this method uses the PALP algorithm to compute
        the permutation normal form and its automorphisms concurrently.

        INPUT:

        - ``check`` -- Boolean (default: ``False``), whether to return
            the permutations leaving the maximal vertex-facet pairing
            matrix invariant.

        OUTPUT:

        A matrix or a tuple of a matrix and a dict whose values are the
        permutation group elements corresponding to the permutations
        that permute :meth:`vertices` such that the vertex-facet pairing
        matrix is maximal.

        EXAMPLES::

            sage: o = lattice_polytope.cross_polytope(2)
            sage: PM = o.vertex_facet_pairing_matrix()
            sage: PM_max = PM.permutation_normal_form()
            sage: PM_max == o._palp_PM_max()
            True
            sage: P2 = ReflexivePolytope(2, 0)
            sage: PM_max, permutations = P2._palp_PM_max(check=True)
            sage: PM_max
            [3 0 0]
            [0 3 0]
            [0 0 3]
            sage: list(permutations.values())
            [[(1,2,3), (1,2,3)],
             [(1,3,2), (1,3,2)],
             [(1,3), (1,3)],
             [(1,2), (1,2)],
             [(), ()],
             [(2,3), (2,3)]]
            sage: PM_max.automorphisms_of_rows_and_columns()
            [((), ()),
             ((1,2,3), (1,2,3)),
             ((1,3,2), (1,3,2)),
             ((2,3), (2,3)),
             ((1,2), (1,2)),
             ((1,3), (1,3))]
            sage: PMs = [i._palp_PM_max(check=True)
            ....:        for i in ReflexivePolytopes(2)] # long time
            sage: all(len(i) == len(j.automorphisms_of_rows_and_columns())
            ....:     for j, i in PMs) # long time
            True
        """
        def PGE(S, u, v):
            if u == v:
                return S.one()
            return S((u, v), check=False)

        PM = self.vertex_facet_pairing_matrix()
        n_v = PM.ncols()
        n_f = PM.nrows()
        S_v = SymmetricGroup(n_v)
        S_f = SymmetricGroup(n_f)

        # and find all the ways of making the first row of PM_max
        def index_of_max(iterable):
            # returns the index of max of any iterable
            m, x = 0, iterable[0]
            for k, l in enumerate(iterable):
                if l > x:
                    m, x = k, l
            return m

        n_s = 1
        permutations = {0 : [S_f.one(), S_v.one()]}
        for j in range(n_v):
            m = index_of_max(
                [(PM.with_permuted_columns(permutations[0][1]))[0][i]
                 for i in range(j, n_v)])
            if m > 0:
                permutations[0][1] = PGE(S_v, j + 1, m + j + 1) * permutations[0][1]
        first_row = list(PM[0])

        # Arrange other rows one by one and compare with first row
        for k in range(1, n_f):
            # Error for k == 1 already!
            permutations[n_s] = [S_f.one(), S_v.one()]
            m = index_of_max(PM.with_permuted_columns(permutations[n_s][1])[k])
            if m > 0:
                permutations[n_s][1] = PGE(S_v, 1, m+1) * permutations[n_s][1]
            d = ((PM.with_permuted_columns(permutations[n_s][1]))[k][0]
                - permutations[0][1](first_row)[0])
            if d < 0:
                # The largest elt of this row is smaller than largest elt
                # in 1st row, so nothing to do
                continue
            # otherwise:
            for i in range(1, n_v):
                m = index_of_max(
                    [PM.with_permuted_columns(permutations[n_s][1])[k][j]
                     for j in range(i, n_v)])
                if m > 0:
                    permutations[n_s][1] = PGE(S_v, i + 1, m + i + 1) \
                                           * permutations[n_s][1]
                if d == 0:
                    d = (PM.with_permuted_columns(permutations[n_s][1])[k][i]
                        -permutations[0][1](first_row)[i])
                    if d < 0:
                        break
            if d < 0:
                # This row is smaller than 1st row, so nothing to do
                del permutations[n_s]
                continue
            permutations[n_s][0] =  PGE(S_f, 1, k + 1) * permutations[n_s][0]
            if d == 0:
                # This row is the same, so we have a symmetry!
                n_s += 1
            else:
                # This row is larger, so it becomes the first row and
                # the symmetries reset.
                first_row = list(PM[k])
                permutations = {0: permutations[n_s]}
                n_s = 1
        permutations = {k:permutations[k] for k in permutations if k < n_s}

        b = PM.with_permuted_rows_and_columns(*permutations[0])[0]
        # Work out the restrictions the current permutations
        # place on other permutations as a automorphisms
        # of the first row
        # The array is such that:
        # S = [i, 1, ..., 1 (ith), j, i+1, ..., i+1 (jth), k ... ]
        # describes the "symmetry blocks"
        S = list(range(1, n_v + 1))
        for i in range(1, n_v):
            if b[i-1] == b[i]:
                S[i] = S[i-1]
                S[S[i]-1] += 1
            else:
                S[i] = i + 1

        # We determine the other rows of PM_max in turn by use of perms and
        # aut on previous rows.
        for l in range(1, n_f - 1):
            n_s = len(permutations)
            n_s_bar = n_s
            cf = 0
            l_r = [0]*n_v
            # Search for possible local permutations based off previous
            # global permutations.
            for k in range(n_s_bar - 1, -1, -1):
                # number of local permutations associated with current global
                n_p = 0
                ccf = cf
                permutations_bar = {0: copy(permutations[k])}
                # We look for the line with the maximal entry in the first
                # subsymmetry block, i.e. we are allowed to swap elements
                # between 0 and S(0)
                for s in range(l, n_f):
                    for j in range(1, S[0]):
                        v = PM.with_permuted_rows_and_columns(
                            *permutations_bar[n_p])[s]
                        if v[0] < v[j]:
                            permutations_bar[n_p][1] = PGE(S_v, 1, j + 1) * permutations_bar[n_p][1]
                    if ccf == 0:
                        l_r[0] = PM.with_permuted_rows_and_columns(
                                 *permutations_bar[n_p])[s][0]
                        permutations_bar[n_p][0] = PGE(S_f, l + 1, s + 1) * permutations_bar[n_p][0]
                        n_p += 1
                        ccf = 1
                        permutations_bar[n_p] = copy(permutations[k])
                    else:
                        d1 = PM.with_permuted_rows_and_columns(
                             *permutations_bar[n_p])[s][0]
                        d = d1 - l_r[0]
                        if d < 0:
                            # We move to the next line
                            continue
                        elif d==0:
                            # Maximal values agree, so possible symmetry
                            permutations_bar[n_p][0] = PGE(S_f, l + 1, s + 1) * permutations_bar[n_p][0]
                            n_p += 1
                            permutations_bar[n_p] = copy(permutations[k])
                        else:
                            # We found a greater maximal value for first entry.
                            # It becomes our new reference:
                            l_r[0] = d1
                            permutations_bar[n_p][0] = PGE(S_f, l + 1, s + 1) * permutations_bar[n_p][0]
                            # Forget previous work done
                            cf = 0
                            permutations_bar = {0:copy(permutations_bar[n_p])}
                            n_p = 1
                            permutations_bar[n_p] = copy(permutations[k])
                            n_s = k + 1
                # Check if the permutations found just now work
                # with other elements
                for c in range(1, n_v):
                    h = S[c]
                    ccf = cf
                    # Now let us find out where the end of the
                    # next symmetry block is:
                    if  h < c+1:
                        h = S[h-1]
                    s = n_p
                    # Check through this block for each possible permutation
                    while s > 0:
                        s -= 1
                        # Find the largest value in this symmetry block
                        for j in range(c + 1, h):
                            v = PM.with_permuted_rows_and_columns(
                                *permutations_bar[s])[l]
                            if (v[c] < v[j]):
                                permutations_bar[s][1] = PGE(S_v, c + 1, j + 1) * permutations_bar[s][1]
                        if ccf == 0:
                            # Set reference and carry on to next permutation
                            l_r[c] = PM.with_permuted_rows_and_columns(
                                     *permutations_bar[s])[l][c]
                            ccf = 1
                        else:
                            d1 = PM.with_permuted_rows_and_columns(
                                *permutations_bar[s])[l][c]
                            d = d1 - l_r[c]
                            if d < 0:
                                n_p -= 1
                                if s < n_p:
                                    permutations_bar[s] = copy(permutations_bar[n_p])
                            elif d > 0:
                                # The current case leads to a smaller matrix,
                                # hence this case becomes our new reference
                                l_r[c] = d1
                                cf = 0
                                n_p = s + 1
                                n_s = k + 1
                # Update permutations
                if (n_s - 1) > k:
                    permutations[k] = copy(permutations[n_s - 1])
                n_s -= 1
                for s in range(n_p):
                   permutations[n_s] = copy(permutations_bar[s])
                   n_s += 1
                cf = n_s
            permutations = {k:permutations[k] for k in permutations if k < n_s}
            # If the automorphisms are not already completely restricted,
            # update them
            if S != list(range(1, n_v + 1)):
                # Take the old automorphisms and update by
                # the restrictions the last worked out
                # row imposes.
                c = 0
                M = (PM.with_permuted_rows_and_columns(*permutations[0]))[l]
                while c < n_v:
                    s = S[c] + 1
                    S[c] = c + 1
                    c += 1
                    while c < (s - 1):
                        if M[c] == M[c - 1]:
                            S[c] = S[c - 1]
                            S[S[c] - 1] += 1
                        else:
                            S[c] = c + 1
                        c += 1
        # Now we have the perms, we construct PM_max using one of them
        PM_max = PM.with_permuted_rows_and_columns(*permutations[0])
        if check:
            return (PM_max, permutations)
        else:
            return PM_max

    def npoints(self):
        r"""
        Return the number of lattice points of this polytope.

        EXAMPLES: The number of lattice points of the 3-dimensional
        octahedron and its polar cube::

            sage: o = lattice_polytope.cross_polytope(3)
            sage: o.npoints()
            7
            sage: cube = o.polar()
            sage: cube.npoints()
            27
        """
        try:
            return self._npoints
        except AttributeError:
            return len(self.points())

    def nvertices(self):
        r"""
        Return the number of vertices of this polytope.

        EXAMPLES: The number of vertices of the 3-dimensional octahedron
        and its polar cube::

            sage: o = lattice_polytope.cross_polytope(3)
            sage: o.nvertices()
            6
            sage: cube = o.polar()
            sage: cube.nvertices()
            8
        """
        return len(self._vertices)

    @cached_method
    def origin(self):
        r"""
        Return the index of the origin in the list of points of self.

        OUTPUT:

        - integer if the origin belongs to this polytope, ``None`` otherwise.

        EXAMPLES::

            sage: p = lattice_polytope.cross_polytope(2)
            sage: p.origin()
            4
            sage: p.point(p.origin())
            M(0, 0)

            sage: p = LatticePolytope(([1],[2]))
            sage: p.points()
            M(1),
            M(2)
            in 1-d lattice M
            sage: print(p.origin())
            None

        Now we make sure that the origin of non-full-dimensional polytopes can
        be identified correctly (:trac:`10661`)::

            sage: LatticePolytope([(1,0,0), (-1,0,0)]).origin()
            2
        """
        origin = self.lattice().zero()
        try:
            return self.points().index(origin)
        except ValueError:
            pass

    def parent(self):
        """
        Return the set of all lattice polytopes.

        EXAMPLES::

            sage: o = lattice_polytope.cross_polytope(3)
            sage: o.parent()
            Set of all Lattice Polytopes
        """
        return SetOfAllLatticePolytopes

    def plot3d(self,
            show_facets=True, facet_opacity=0.5, facet_color=(0,1,0),
            facet_colors=None,
            show_edges=True, edge_thickness=3, edge_color=(0.5,0.5,0.5),
            show_vertices=True, vertex_size=10, vertex_color=(1,0,0),
            show_points=True, point_size=10, point_color=(0,0,1),
            show_vindices=None, vindex_color=(0,0,0),
            vlabels=None,
            show_pindices=None, pindex_color=(0,0,0),
            index_shift=1.1):
        r"""
        Return a 3d-plot of this polytope.

        Polytopes with ambient dimension 1 and 2 will be plotted along x-axis
        or in xy-plane respectively. Polytopes of dimension 3 and less with
        ambient dimension 4 and greater will be plotted in some basis of the
        spanned space.

        By default, everything is shown with more or less pretty
        combination of size and color parameters.

        INPUT: Most of the parameters are self-explanatory:


        -  ``show_facets`` - (default:True)

        -  ``facet_opacity`` - (default:0.5)

        -  ``facet_color`` - (default:(0,1,0))

        -  ``facet_colors`` - (default:None) if specified, must be a list of
           colors for each facet separately, used instead of ``facet_color``

        -  ``show_edges`` - (default:True) whether to draw
           edges as lines

        -  ``edge_thickness`` - (default:3)

        -  ``edge_color`` - (default:(0.5,0.5,0.5))

        -  ``show_vertices`` - (default:True) whether to draw
           vertices as balls

        -  ``vertex_size`` - (default:10)

        -  ``vertex_color`` - (default:(1,0,0))

        -  ``show_points`` - (default:True) whether to draw
           other points as balls

        -  ``point_size`` - (default:10)

        -  ``point_color`` - (default:(0,0,1))

        -  ``show_vindices`` - (default:same as
           show_vertices) whether to show indices of vertices

        -  ``vindex_color`` - (default:(0,0,0)) color for
           vertex labels

        -  ``vlabels`` - (default:None) if specified, must be a list of labels
           for each vertex, default labels are vertex indices

        -  ``show_pindices`` - (default:same as show_points)
           whether to show indices of other points

        -  ``pindex_color`` - (default:(0,0,0)) color for
           point labels

        -  ``index_shift`` - (default:1.1)) if 1, labels are
           placed exactly at the corresponding points. Otherwise the label
           position is computed as a multiple of the point position vector.


        EXAMPLES: The default plot of a cube::

            sage: c = lattice_polytope.cross_polytope(3).polar()
            sage: c.plot3d()
            Graphics3d Object

        Plot without facets and points, shown without the frame::

            sage: c.plot3d(show_facets=false,show_points=false).show(frame=False)

        Plot with facets of different colors::

            sage: c.plot3d(facet_colors=rainbow(c.nfacets(), 'rgbtuple'))
            Graphics3d Object

        It is also possible to plot lower dimensional polytops in 3D (let's
        also change labels of vertices)::

            sage: lattice_polytope.cross_polytope(2).plot3d(vlabels=["A", "B", "C", "D"])
            Graphics3d Object

        TESTS::

            sage: p = LatticePolytope([[0,0,0],[0,1,1],[1,0,1],[1,1,0]])
            sage: p.plot3d()
            Graphics3d Object
        """
        from sage.plot.plot3d.index_face_set import IndexFaceSet
        from sage.plot.plot3d.all import line3d, point3d
        from sage.plot.plot3d.shapes2 import text3d

        dim = self.dim()
        amb_dim = self.lattice_dim()
        if dim > 3:
            raise ValueError("%d-dimensional polytopes cannot be plotted in 3D!" % self.dim())
        elif amb_dim > 3:
            return self._sublattice_polytope.plot3d(
                show_facets, facet_opacity, facet_color,
                facet_colors,
                show_edges, edge_thickness, edge_color,
                show_vertices, vertex_size, vertex_color,
                show_points, point_size, point_color,
                show_vindices, vindex_color,
                vlabels,
                show_pindices, pindex_color,
                index_shift)
        elif dim == 3:
            vertices = self.vertices()
            if show_points or show_pindices:
                points = self.points()[self.nvertices():]
        else:
            vertices = [vector(ZZ, list(self.vertex(i))+[0]*(3-amb_dim))
                        for i in range(self.nvertices())]
            if show_points or show_pindices:
                points = [vector(ZZ, list(self.point(i))+[0]*(3-amb_dim))
                        for i in range(self.nvertices(), self.npoints())]
        pplot = 0
        if show_facets:
            if dim == 2:
                pplot += IndexFaceSet([self.traverse_boundary()],
                        vertices, opacity=facet_opacity, rgbcolor=facet_color)
            elif dim == 3:
                if facet_colors is None:
                    facet_colors = [facet_color] * self.nfacets()
                for f, c in zip(self.facets(), facet_colors):
                    pplot += IndexFaceSet([[self.vertices().index(v) for v in f.vertices(f.traverse_boundary())]],
                        vertices, opacity=facet_opacity, rgbcolor=c)
        if show_edges:
            if dim == 1:
                pplot += line3d(vertices, thickness=edge_thickness, rgbcolor=edge_color)
            else:
                for e in self.edges():
                    start, end = e.ambient_vertex_indices()
                    pplot += line3d([vertices[start], vertices[end]],
                            thickness=edge_thickness, rgbcolor=edge_color)
        if show_vertices:
            pplot += point3d(vertices, size=vertex_size, rgbcolor=vertex_color)
        if show_vindices is None:
            show_vindices = show_vertices
        if show_pindices is None:
            show_pindices = show_points
        if show_vindices or show_pindices:
            # Compute the barycenter and shift text of labels away from it
            bc = 1/Integer(len(vertices)) * vector(QQ, sum(vertices))
        if show_vindices:
            if vlabels is None:
                vlabels = list(range(len(vertices)))
            for i, v in enumerate(vertices):
                pplot += text3d(vlabels[i], bc+index_shift*(v-bc), rgbcolor=vindex_color)
        if show_points and len(points):
            pplot += point3d(points, size=point_size, rgbcolor=point_color)
        if show_pindices:
            for i, p in enumerate(points):
                pplot += text3d(i+self.nvertices(), bc+index_shift*(p-bc), rgbcolor=pindex_color)
        return pplot

    def polyhedron(self):
        r"""
        Return the Polyhedron object determined by this polytope's vertices.

        EXAMPLES::

            sage: o = lattice_polytope.cross_polytope(2)
            sage: o.polyhedron()
            A 2-dimensional polyhedron in ZZ^2 defined as the convex hull of 4 vertices
        """
        from sage.geometry.polyhedron.constructor import Polyhedron
        return Polyhedron(vertices=[list(v) for v in self._vertices])

    def show3d(self):
        """
        Show a 3d picture of the polytope with default settings and without axes or frame.

        See self.plot3d? for more details.

        EXAMPLES::

            sage: o = lattice_polytope.cross_polytope(3)
            sage: o.show3d()
        """
        self.plot3d().show(axis=False, frame=False)

    def point(self, i):
        r"""
        Return the i-th point of this polytope, i.e. the i-th column of the
        matrix returned by points().

        EXAMPLES: First few points are actually vertices::

            sage: o = lattice_polytope.cross_polytope(3)
            sage: o.vertices()
            M( 1,  0,  0),
            M( 0,  1,  0),
            M( 0,  0,  1),
            M(-1,  0,  0),
            M( 0, -1,  0),
            M( 0,  0, -1)
            in 3-d lattice M
            sage: o.point(1)
            M(0, 1, 0)

        The only other point in the octahedron is the origin::

            sage: o.point(6)
            M(0, 0, 0)
            sage: o.points()
            M( 1,  0,  0),
            M( 0,  1,  0),
            M( 0,  0,  1),
            M(-1,  0,  0),
            M( 0, -1,  0),
            M( 0,  0, -1),
            M( 0,  0,  0)
            in 3-d lattice M
        """
        return self.points()[i]

    def points(self, *args, **kwds):
        r"""
        Return all lattice points of ``self``.

        INPUT:

        - any arguments given will be passed on to the returned object.

        OUTPUT:

        - a :class:`point collection <PointCollection>`.

        EXAMPLES:

        Lattice points of the octahedron and its polar cube::

            sage: o = lattice_polytope.cross_polytope(3)
            sage: o.points()
            M( 1,  0,  0),
            M( 0,  1,  0),
            M( 0,  0,  1),
            M(-1,  0,  0),
            M( 0, -1,  0),
            M( 0,  0, -1),
            M( 0,  0,  0)
            in 3-d lattice M
            sage: cube = o.polar()
            sage: cube.points()
            N( 1, -1, -1),
            N( 1,  1, -1),
            N( 1,  1,  1),
            N( 1, -1,  1),
            N(-1, -1,  1),
            N(-1, -1, -1),
            N(-1,  1, -1),
            N(-1,  1,  1),
            N(-1, -1,  0),
            N(-1,  0, -1),
            N(-1,  0,  0),
            N(-1,  0,  1),
            N(-1,  1,  0),
            N( 0, -1, -1),
            N( 0, -1,  0),
            N( 0, -1,  1),
            N( 0,  0, -1),
            N( 0,  0,  0),
            N( 0,  0,  1),
            N( 0,  1, -1),
            N( 0,  1,  0),
            N( 0,  1,  1),
            N( 1, -1,  0),
            N( 1,  0, -1),
            N( 1,  0,  0),
            N( 1,  0,  1),
            N( 1,  1,  0)
            in 3-d lattice N

        Lattice points of a 2-dimensional diamond in a 3-dimensional space::

            sage: p = LatticePolytope([(1,0,0), (0,1,0), (-1,0,0), (0,-1,0)])
            sage: p.points()
            M( 1,  0, 0),
            M( 0,  1, 0),
            M(-1,  0, 0),
            M( 0, -1, 0),
            M( 0,  0, 0)
            in 3-d lattice M

        Only two of the above points:

            sage: p.points(1, 3)
            M(0,  1, 0),
            M(0, -1, 0)
            in 3-d lattice M

        We check that points of a zero-dimensional polytope can be computed::

            sage: p = LatticePolytope([[1]])
            sage: p.points()
            M(1)
            in 1-d lattice M
        """
        if not hasattr(self, "_points"):
            M = self.lattice()
            nv = self.nvertices()
            self._points = points = self._vertices
            if self.dim() == 1:
                v = points[1] - points[0]
                l = gcd(v)
                if l > 1:
                    v = M(v.base_extend(QQ) / l)
                    points = list(points)
                    current = points[0]
                    for i in range(l - 1):
                        current += v
                        current.set_immutable()
                        points.append(current)
            if self.dim() > 1:
                result = self.poly_x("p", reduce_dimension=True)
                if self.dim() == self.lattice_dim():
                    points = read_palp_point_collection(StringIO(result), M)
                else:
                    m = self._embed(read_palp_matrix(result))
                    if m.ncols() > nv:
                        points = list(points)
                        for j in range(nv, m.ncols()):
                            current = M.element_class(
                                M, [m[i, j] for i in range(M.rank())])
                            current.set_immutable()
                            points.append(current)
            if len(points) > nv:
                self._points = PointCollection(points, M)
        if args or kwds:
            return self._points(*args, **kwds)
        else:
            return self._points

    def _some_elements_(self):
        r"""
        Generate some points of ``self`` as a convex polytope.

        In contrast to :meth:`points`, these are not necessarily lattice points.

        EXAMPLES::

            sage: o = lattice_polytope.cross_polytope(3)
            sage: o.some_elements()  # indirect doctest
            [(1, 0, 0),
            (1/2, 1/2, 0),
            (1/4, 1/4, 1/2),
            (-3/8, 1/8, 1/4),
            (-3/16, -7/16, 1/8),
            (-3/32, -7/32, -7/16)]
        """
        if not self._vertices:
            return
        V = self.ambient_vector_space()
        v_iter = iter(self._vertices)
        p = V(next(v_iter))
        yield p
        for i in range(5):
            try:
                p = (p + next(v_iter)) / 2
            except StopIteration:
                return
            yield p

    def polar(self):
        r"""
        Return the polar polytope, if this polytope is reflexive.

        EXAMPLES: The polar polytope to the 3-dimensional octahedron::

            sage: o = lattice_polytope.cross_polytope(3)
            sage: cube = o.polar()
            sage: cube
            3-d reflexive polytope in 3-d lattice N

        The polar polytope "remembers" the original one::

            sage: cube.polar()
            3-d reflexive polytope in 3-d lattice M
            sage: cube.polar().polar() is cube
            True

        Only reflexive polytopes have polars::

            sage: p = LatticePolytope([(1,0,0), (0,1,0), (0,0,2),
            ....:                      (-1,0,0), (0,-1,0), (0,0,-1)])
            sage: p.polar()
            Traceback (most recent call last):
            ...
            ValueError: The given polytope is not reflexive!
            Polytope: 3-d lattice polytope in 3-d lattice M
        """
        if self.is_reflexive():
            return self._polar
        else:
            raise ValueError(("The given polytope is not reflexive!\n"
                                + "Polytope: %s") % self)

    def poly_x(self, keys, reduce_dimension=False):
        r"""
        Run poly.x with given ``keys`` on vertices of this
        polytope.

        INPUT:


        -  ``keys`` - a string of options passed to poly.x. The
           key "f" is added automatically.

        -  ``reduce_dimension`` - (default: False) if ``True`` and this
           polytope is not full-dimensional, poly.x will be called for the
           vertices of this polytope in some basis of the spanned affine space.


        OUTPUT: the output of poly.x as a string.

        EXAMPLES: This call is used for determining if a polytope is
        reflexive or not::

            sage: o = lattice_polytope.cross_polytope(3)
            sage: print(o.poly_x("e"))
            8 3  Vertices of P-dual <-> Equations of P
              -1  -1   1
               1  -1   1
              -1   1   1
               1   1   1
              -1  -1  -1
               1  -1  -1
              -1   1  -1
               1   1  -1

        Since PALP has limits on different parameters determined during
        compilation, the following code is likely to fail, unless you
        change default settings of PALP::

            sage: BIG = lattice_polytope.cross_polytope(7)
            sage: BIG
            7-d reflexive polytope in 7-d lattice M
            sage: BIG.poly_x("e")      # possibly different output depending on your system
            Traceback (most recent call last):
            ...
            ValueError: Error executing 'poly.x -fe' for the given polytope!
            Output:
            Please increase POLY_Dmax to at least 7

        You cannot call poly.x for polytopes that don't span the space (if you
        could, it would crush anyway)::

            sage: p = LatticePolytope([(1,0,0), (0,1,0), (-1,0,0), (0,-1,0)])
            sage: p.poly_x("e")
            Traceback (most recent call last):
            ...
            ValueError: Cannot run PALP for a 2-dimensional polytope in a 3-dimensional space!

        But if you know what you are doing, you can call it for the polytope in
        some basis of the spanned space::

            sage: print(p.poly_x("e", reduce_dimension=True))
            4 2  Equations of P
              -1   1     0
               1   1     2
              -1  -1     0
               1  -1     2
        """
        return self._palp("poly.x -f" + keys, reduce_dimension)

    @cached_method
    def skeleton(self):
        r"""
        Return the graph of the one-skeleton of this polytope.

        EXAMPLES::

            sage: d = lattice_polytope.cross_polytope(2)
            sage: g = d.skeleton()
            sage: g
            Graph on 4 vertices
            sage: g.edges()
            [(0, 1, None), (0, 3, None), (1, 2, None), (2, 3, None)]
        """
        skeleton = Graph()
        skeleton.add_vertices(self.skeleton_points(1))
        for edge in self.edges():
            points = edge.ambient_ordered_point_indices()
            for i in range(len(points) - 1):
                skeleton.add_edge(points[i], points[i + 1])
        return skeleton.copy(immutable=True)

    def skeleton_points(self, k=1):
        r"""
        Return the increasing list of indices of lattice points in
        k-skeleton of the polytope (k is 1 by default).

        EXAMPLES: We compute all skeleton points for the cube::

            sage: o = lattice_polytope.cross_polytope(3)
            sage: c = o.polar()
            sage: c.skeleton_points()
            [0, 1, 2, 3, 4, 5, 6, 7, 8, 9, 11, 12, 13, 15, 19, 21, 22, 23, 25, 26]

        The default was 1-skeleton::

            sage: c.skeleton_points(k=1)
            [0, 1, 2, 3, 4, 5, 6, 7, 8, 9, 11, 12, 13, 15, 19, 21, 22, 23, 25, 26]

        0-skeleton just lists all vertices::

            sage: c.skeleton_points(k=0)
            [0, 1, 2, 3, 4, 5, 6, 7]

        2-skeleton lists all points except for the origin (point #17)::

            sage: c.skeleton_points(k=2)
            [0, 1, 2, 3, 4, 5, 6, 7, 8, 9, 10, 11, 12, 13, 14, 15, 16, 18, 19, 20, 21, 22, 23, 24, 25, 26]

        3-skeleton includes all points::

            sage: c.skeleton_points(k=3)
            [0, 1, 2, 3, 4, 5, 6, 7, 8, 9, 10, 11, 12, 13, 14, 15, 16, 17, 18, 19, 20, 21, 22, 23, 24, 25, 26]

        It is OK to compute higher dimensional skeletons - you will get the
        list of all points::

            sage: c.skeleton_points(k=100)
            [0, 1, 2, 3, 4, 5, 6, 7, 8, 9, 10, 11, 12, 13, 14, 15, 16, 17, 18, 19, 20, 21, 22, 23, 24, 25, 26]
        """
        if k >= self.dim():
            return list(range(self.npoints()))
        skeleton = set([])
        for face in self.faces(dim=k):
            skeleton.update(face.ambient_point_indices())
        skeleton = sorted(skeleton)
        return skeleton

    def skeleton_show(self, normal=None):
        r"""Show the graph of one-skeleton of this polytope.
        Works only for polytopes in a 3-dimensional space.

        INPUT:


        -  ``normal`` - a 3-dimensional vector (can be given as
           a list), which should be perpendicular to the screen. If not given,
           will be selected randomly (new each time and it may be far from
           "nice").


        EXAMPLES: Show a pretty picture of the octahedron::

            sage: o = lattice_polytope.cross_polytope(3)
            sage: o.skeleton_show([1,2,4])

        Does not work for a diamond at the moment::

            sage: d = lattice_polytope.cross_polytope(2)
            sage: d.skeleton_show()
            Traceback (most recent call last):
            ...
            NotImplementedError: skeleton view is implemented only in 3-d space
        """
        if self.lattice_dim() != 3:
            raise NotImplementedError("skeleton view is implemented only in 3-d space")
        if normal is None:
            normal = [ZZ.random_element(20),ZZ.random_element(20),ZZ.random_element(20)]
        normal = matrix(QQ,3,1,list(normal))
        projectionm = normal.kernel().basis_matrix()
        positions = dict(enumerate([list(c) for c in (projectionm*self.points()).columns(copy=False)]))
        self.skeleton().show(pos=positions)

    def traverse_boundary(self):
        r"""
        Return a list of indices of vertices of a 2-dimensional polytope in their boundary order.

        Needed for plot3d function of polytopes.

        EXAMPLES::

            sage: p = lattice_polytope.cross_polytope(2).polar()
            sage: p.traverse_boundary()
            [3, 0, 1, 2]
        """
        if self.dim() != 2:
            raise ValueError("Boundary can be traversed only for 2-polytopes!")
        zero_faces = set(self.faces(0))
        l = [self.faces(0)[0]]
        prev, next = sorted(zero_faces.intersection(l[0].adjacent()))
        l = [prev, l[0], next]
        while len(l) < self.nvertices():
            prev, next = zero_faces.intersection(l[-1].adjacent())
            if next == l[-2]:
                next = prev
            l.append(next)
        return [self.vertices().index(v.vertex(0)) for v in l]

    def vertex(self, i):
        r"""
        Return the i-th vertex of this polytope, i.e. the i-th column of
        the matrix returned by vertices().

        EXAMPLES: Note that numeration starts with zero::

            sage: o = lattice_polytope.cross_polytope(3)
            sage: o.vertices()
            M( 1,  0,  0),
            M( 0,  1,  0),
            M( 0,  0,  1),
            M(-1,  0,  0),
            M( 0, -1,  0),
            M( 0,  0, -1)
            in 3-d lattice M
            sage: o.vertex(3)
            M(-1, 0, 0)
        """
        return self._vertices[i]

    def vertex_facet_pairing_matrix(self):
        r"""
        Return the vertex facet pairing matrix `PM`.

        Return a matrix whose the `i, j^\text{th}` entry is the height
        of the `j^\text{th}` vertex over the `i^\text{th}` facet.
        The ordering of the vertices and facets is as in
        :meth:`vertices` and :meth:`facets`.

        EXAMPLES::

            sage: L = lattice_polytope.cross_polytope(3)
            sage: L.vertex_facet_pairing_matrix()
            [2 0 0 0 2 2]
            [2 2 0 0 0 2]
            [2 2 2 0 0 0]
            [2 0 2 0 2 0]
            [0 0 2 2 2 0]
            [0 0 0 2 2 2]
            [0 2 0 2 0 2]
            [0 2 2 2 0 0]
        """
        V = self.vertices()
        nv = self.nvertices()
        PM = matrix(ZZ, [n * V + vector(ZZ, [c] * nv)
            for n, c in zip(self.facet_normals(), self.facet_constants())])
        PM.set_immutable()
        return PM

    def vertices(self, *args, **kwds):
        r"""
        Return vertices of ``self``.

        INPUT:

        - any arguments given will be passed on to the returned object.

        OUTPUT:

        - a :class:`point collection <PointCollection>`.

        EXAMPLES:

        Vertices of the octahedron and its polar cube are in dual lattices::

            sage: o = lattice_polytope.cross_polytope(3)
            sage: o.vertices()
            M( 1,  0,  0),
            M( 0,  1,  0),
            M( 0,  0,  1),
            M(-1,  0,  0),
            M( 0, -1,  0),
            M( 0,  0, -1)
            in 3-d lattice M
            sage: cube = o.polar()
            sage: cube.vertices()
            N( 1, -1, -1),
            N( 1,  1, -1),
            N( 1,  1,  1),
            N( 1, -1,  1),
            N(-1, -1,  1),
            N(-1, -1, -1),
            N(-1,  1, -1),
            N(-1,  1,  1)
            in 3-d lattice N
        """
        if args or kwds:
            return self._vertices(*args, **kwds)
        else:
            return self._vertices


def is_NefPartition(x):
    r"""
    Check if ``x`` is a nef-partition.

    INPUT:

    - ``x`` -- anything.

    OUTPUT:

    - ``True`` if ``x`` is a :class:`nef-partition <NefPartition>` and
      ``False`` otherwise.

    EXAMPLES::

        sage: from sage.geometry.lattice_polytope import is_NefPartition
        sage: is_NefPartition(1)
        False
        sage: o = lattice_polytope.cross_polytope(3)
        sage: np = o.nef_partitions()[0]
        sage: np
        Nef-partition {0, 1, 3} U {2, 4, 5}
        sage: is_NefPartition(np)
        True
    """
    return isinstance(x, NefPartition)


class NefPartition(SageObject, Hashable):
    r"""
    Create a nef-partition.

    INPUT:

    - ``data`` -- a list of integers, the $i$-th element of this list must be
      the part of the $i$-th vertex of ``Delta_polar`` in this nef-partition;

    - ``Delta_polar`` -- a :class:`lattice polytope
      <sage.geometry.lattice_polytope.LatticePolytopeClass>`;

    - ``check`` -- by default the input will be checked for correctness, i.e.
      that ``data`` indeed specify a nef-partition. If you are sure that the
      input is correct, you can speed up construction via ``check=False``
      option.

    OUTPUT:

    - a nef-partition of ``Delta_polar``.

    Let $M$ and $N$ be dual lattices. Let $\Delta \subset M_\RR$ be a reflexive
    polytope with polar $\Delta^\circ \subset N_\RR$. Let $X_\Delta$ be the
    toric variety associated to the normal fan of $\Delta$. A **nef-partition**
    is a decomposition of the vertex set $V$ of $\Delta^\circ$ into a disjoint
    union $V = V_0 \sqcup V_1 \sqcup \dots \sqcup V_{k-1}$ such that divisors
    $E_i = \sum_{v\in V_i} D_v$ are Cartier (here $D_v$ are prime
    torus-invariant Weil divisors corresponding to vertices of $\Delta^\circ$).
    Equivalently, let $\nabla_i \subset N_\RR$ be the convex hull of vertices
    from $V_i$ and the origin. These polytopes form a nef-partition if their
    Minkowski sum $\nabla \subset N_\RR$ is a reflexive polytope.

    The **dual nef-partition** is formed by polytopes $\Delta_i \subset M_\RR$
    of $E_i$, which give a decomposition of the vertex set of $\nabla^\circ
    \subset M_\RR$ and their Minkowski sum is $\Delta$, i.e. the polar duality
    of reflexive polytopes switches convex hull and Minkowski sum for dual
    nef-partitions:

    .. MATH::

        \Delta^\circ
        &=
        \mathrm{Conv} \left(\nabla_0, \nabla_1, \dots, \nabla_{k-1}\right), \\
        \nabla^{\phantom{\circ}}
        &=
        \nabla_0 + \nabla_1 + \dots + \nabla_{k-1}, \\
        &
        \\
        \Delta^{\phantom{\circ}}
        &=
        \Delta_0 + \Delta_1 + \dots + \Delta_{k-1}, \\
        \nabla^\circ
        &=
        \mathrm{Conv} \left(\Delta_0, \Delta_1, \dots, \Delta_{k-1}\right).

    One can also interpret the duality of nef-partitions as the duality of the
    associated cones. Below $\overline{M} = M \times \ZZ^k$ and
    $\overline{N} = N \times \ZZ^k$ are dual lattices.

    The **Cayley polytope** $P \subset \overline{M}_\RR$ of a nef-partition is
    given by $P = \mathrm{Conv}(\Delta_0 \times e_0, \Delta_1 \times e_1,
    \ldots, \Delta_{k-1} \times e_{k-1})$, where $\{e_i\}_{i=0}^{k-1}$ is the
    standard basis of $\ZZ^k$. The **dual Cayley polytope**
    $P^* \subset \overline{N}_\RR$ is the Cayley polytope of the dual
    nef-partition.

    The **Cayley cone** $C \subset \overline{M}_\RR$ of a nef-partition is the
    cone spanned by its Cayley polytope. The **dual Cayley cone**
    $C^\vee \subset \overline{M}_\RR$ is the usual dual cone of $C$. It turns
    out, that $C^\vee$ is spanned by $P^*$.

    It is also possible to go back from the Cayley cone to the Cayley polytope,
    since $C$ is a reflexive Gorenstein cone supported by $P$: primitive
    integral ray generators of $C$ are contained in an affine hyperplane and
    coincide with vertices of $P$.

    See Section 4.3.1 in [CK1999]_ and references therein for further details, or
    [BN2008]_ for a purely combinatorial approach.

    EXAMPLES:

    It is very easy to create a nef-partition for the octahedron, since for
    this polytope any decomposition of vertices is a nef-partition. We create a
    3-part nef-partition with the 0-th and 1-st vertices belonging to the 0-th
    part (recall that numeration in Sage starts with 0), the 2-nd and 5-th
    vertices belonging to the 1-st part, and 3-rd and 4-th vertices belonging
    to the 2-nd part::

        sage: o = lattice_polytope.cross_polytope(3)
        sage: np = NefPartition([0,0,1,2,2,1], o)
        sage: np
        Nef-partition {0, 1} U {2, 5} U {3, 4}

    The octahedron plays the role of `\Delta^\circ` in the above description::

        sage: np.Delta_polar() is o
        True

    The dual nef-partition (corresponding to the "mirror complete
    intersection") gives decomposition of the vertex set of `\nabla^\circ`::

        sage: np.dual()
        Nef-partition {0, 1, 2} U {3, 4} U {5, 6, 7}
        sage: np.nabla_polar().vertices()
        N(-1, -1,  0),
        N(-1,  0,  0),
        N( 0, -1,  0),
        N( 0,  0, -1),
        N( 0,  0,  1),
        N( 1,  0,  0),
        N( 0,  1,  0),
        N( 1,  1,  0)
        in 3-d lattice N

    Of course, `\nabla^\circ` is `\Delta^\circ` from the point of view of the
    dual nef-partition::

        sage: np.dual().Delta_polar() is np.nabla_polar()
        True
        sage: np.Delta(1).vertices()
        N(0, 0, -1),
        N(0, 0,  1)
        in 3-d lattice N
        sage: np.dual().nabla(1).vertices()
        N(0, 0, -1),
        N(0, 0,  1)
        in 3-d lattice N

    Instead of constructing nef-partitions directly, you can request all 2-part
    nef-partitions of a given reflexive polytope (they will be computed using
    ``nef.x`` program from PALP)::

        sage: o.nef_partitions()
        [
        Nef-partition {0, 1, 3} U {2, 4, 5},
        Nef-partition {0, 1, 3, 4} U {2, 5} (direct product),
        Nef-partition {0, 1, 2} U {3, 4, 5},
        Nef-partition {0, 1, 2, 3} U {4, 5},
        Nef-partition {0, 1, 2, 3, 4} U {5} (projection)
        ]
    """

    def __init__(self, data, Delta_polar, check=True):
        r"""
        See :class:`NefPartition` for documentation.

        TESTS::

            sage: o = lattice_polytope.cross_polytope(3)
            sage: np = o.nef_partitions()[0]
            sage: TestSuite(np).run()
        """
        if check and not Delta_polar.is_reflexive():
            raise ValueError("nef-partitions can be constructed for reflexive "
                             "polytopes ony!")
        self._vertex_to_part = tuple(int(el) for el in data)
        self._nparts = max(self._vertex_to_part) + 1
        self._Delta_polar = Delta_polar
        if check and not self.nabla().is_reflexive():
            raise ValueError("%s do not form a nef-partition!" % str(data))

    def __eq__(self, other):
        r"""
        Compare ``self`` with ``other``.

        INPUT:

        - ``other`` -- anything.

        OUTPUT:

        - ``True`` if ``other`` is a :class:`nef-partition <NefPartition>`
          equal to ``self``, ``False`` otherwise.

        .. NOTE::

            Two nef-partitions are equal if they correspond to equal polytopes
            and their parts are the same, including their order.

        TESTS::

            sage: o = lattice_polytope.cross_polytope(3)
            sage: np = o.nef_partitions()[0]
            sage: np == np
            True
            sage: np == o.nef_partitions()[1]
            False
            sage: np2 = NefPartition(np._vertex_to_part, o)
            sage: np2 is np
            False
            sage: np2 == np
            True
            sage: np == 0
            False
        """
        return (is_NefPartition(other)
                and self._Delta_polar == other._Delta_polar
                and self._vertex_to_part == other._vertex_to_part)

    def __hash__(self):
        r"""
        Return the hash of ``self``.

        OUTPUT:

        - an integer.

        TESTS::

            sage: o = lattice_polytope.cross_polytope(3)
            sage: np = o.nef_partitions()[0]
            sage: hash(np) == hash(np)
            True
        """
        try:
            return self._hash
        except AttributeError:
            self._hash = hash(self._vertex_to_part) + hash(self._Delta_polar)
            return self._hash

    def __ne__(self, other):
        r"""
        Compare ``self`` with ``other``.

        INPUT:

        - ``other`` -- anything.

        OUTPUT:

        - ``False`` if ``other`` is a :class:`nef-partition <NefPartition>`
          equal to ``self``, ``True`` otherwise.

        .. NOTE::

            Two nef-partitions are equal if they correspond to equal polytopes
            and their parts are the same, including their order.

        TESTS::

            sage: o = lattice_polytope.cross_polytope(3)
            sage: np = o.nef_partitions()[0]
            sage: np != np
            False
            sage: np != o.nef_partitions()[1]
            True
            sage: np2 = NefPartition(np._vertex_to_part, o)
            sage: np2 is np
            False
            sage: np2 != np
            False
            sage: np != 0
            True
        """
        return not (self == other)

    def _latex_(self):
        r"""
        Return a LaTeX representation of ``self``.

        OUTPUT:

        - a string.

        TESTS::

            sage: o = lattice_polytope.cross_polytope(3)
            sage: np = o.nef_partitions()[0]
            sage: latex(np) # indirect doctest
            \text{Nef-partition } \{0, 1, 3\} \sqcup \{2, 4, 5\}
        """
        result = r"\text{Nef-partition } "
        for i, part in enumerate(self.parts()):
            if i != 0:
                result += r" \sqcup "
            result += r"\{" + ", ".join("%d" % v for v in part) + r"\}"
        try:
            # We may or may not know the type of the partition
            if self._is_product:
                result += r" \text{ (direct product)}"
            if self._is_projection:
                result += r" \text{ (projection)}"
        except AttributeError:
            pass
        return result

    def _repr_(self):
        r"""
        Return a string representation of ``self``.

        OUTPUT:

        - a string.

        TESTS::

            sage: o = lattice_polytope.cross_polytope(3)
            sage: np = o.nef_partitions()[0]
            sage: repr(np)  # indirect doctest
            'Nef-partition {0, 1, 3} U {2, 4, 5}'
        """
        result = "Nef-partition "
        for i, part in enumerate(self.parts()):
            if i != 0:
                result += " U "
            result += "{" + ", ".join("%d" % v for v in part) + "}"
        try:
            # We may or may not know the type of the partition
            if self._is_product:
                result += " (direct product)"
            if self._is_projection:
                result += " (projection)"
        except AttributeError:
            pass
        return result

    def Delta(self, i=None):
        r"""
        Return the polytope $\Delta$ or $\Delta_i$ corresponding to ``self``.

        INPUT:

        - ``i`` -- an integer. If not given, $\Delta$ will be returned.

        OUTPUT:

        - a :class:`lattice polytope <LatticePolytopeClass>`.

        See :class:`nef-partition <NefPartition>` class documentation for
        definitions and notation.

        EXAMPLES::

            sage: o = lattice_polytope.cross_polytope(3)
            sage: np = o.nef_partitions()[0]
            sage: np
            Nef-partition {0, 1, 3} U {2, 4, 5}
            sage: np.Delta().polar() is o
            True
            sage: np.Delta().vertices()
            N( 1, -1, -1),
            N( 1,  1, -1),
            N( 1,  1,  1),
            N( 1, -1,  1),
            N(-1, -1,  1),
            N(-1, -1, -1),
            N(-1,  1, -1),
            N(-1,  1,  1)
            in 3-d lattice N
            sage: np.Delta(0).vertices()
            N(-1, -1, 0),
            N(-1,  0, 0),
            N( 1,  0, 0),
            N( 1, -1, 0)
            in 3-d lattice N
        """
        if i is None:
            return self._Delta_polar.polar()
        else:
            return self.dual().nabla(i)

    def Delta_polar(self):
        r"""
        Return the polytope $\Delta^\circ$ corresponding to ``self``.

        OUTPUT:

        - a :class:`lattice polytope <LatticePolytopeClass>`.

        See :class:`nef-partition <NefPartition>` class documentation for
        definitions and notation.

        EXAMPLES::

            sage: o = lattice_polytope.cross_polytope(3)
            sage: np = o.nef_partitions()[0]
            sage: np
            Nef-partition {0, 1, 3} U {2, 4, 5}
            sage: np.Delta_polar() is o
            True
        """
        return self._Delta_polar

    def Deltas(self):
        r"""
        Return the polytopes $\Delta_i$ corresponding to ``self``.

        OUTPUT:

        - a tuple of :class:`lattice polytopes <LatticePolytopeClass>`.

        See :class:`nef-partition <NefPartition>` class documentation for
        definitions and notation.

        EXAMPLES::

            sage: o = lattice_polytope.cross_polytope(3)
            sage: np = o.nef_partitions()[0]
            sage: np
            Nef-partition {0, 1, 3} U {2, 4, 5}
            sage: np.Delta().vertices()
            N( 1, -1, -1),
            N( 1,  1, -1),
            N( 1,  1,  1),
            N( 1, -1,  1),
            N(-1, -1,  1),
            N(-1, -1, -1),
            N(-1,  1, -1),
            N(-1,  1,  1)
            in 3-d lattice N
            sage: [Delta_i.vertices() for Delta_i in np.Deltas()]
            [N(-1, -1, 0),
             N(-1,  0, 0),
             N( 1,  0, 0),
             N( 1, -1, 0)
             in 3-d lattice N,
             N(0, 0, -1),
             N(0, 1,  1),
             N(0, 0,  1),
             N(0, 1, -1)
             in 3-d lattice N]
            sage: np.nabla_polar().vertices()
            N(-1, -1,  0),
            N( 1, -1,  0),
            N( 1,  0,  0),
            N(-1,  0,  0),
            N( 0,  1, -1),
            N( 0,  1,  1),
            N( 0,  0,  1),
            N( 0,  0, -1)
            in 3-d lattice N
        """
        return self.dual().nablas()

    @cached_method
    def dual(self):
        r"""
        Return the dual nef-partition.

        OUTPUT:

        - a :class:`nef-partition <NefPartition>`.

        See the class documentation for the definition.

        ALGORITHM:

        See Proposition 3.19 in [BN2008]_.

        .. NOTE::

            Automatically constructed dual nef-partitions will be ordered, i.e.
            vertex partition of `\nabla` will look like
            `\{0, 1, 2\} \sqcup \{3, 4, 5, 6\} \sqcup \{7, 8\}`.

        EXAMPLES::

            sage: o = lattice_polytope.cross_polytope(3)
            sage: np = o.nef_partitions()[0]
            sage: np
            Nef-partition {0, 1, 3} U {2, 4, 5}
            sage: np.dual()
            Nef-partition {0, 1, 2, 3} U {4, 5, 6, 7}
            sage: np.dual().Delta() is np.nabla()
            True
            sage: np.dual().nabla(0) is np.Delta(0)
            True
        """
        # Delta and nabla are interchanged compared to [BN2008]_.
        # The order of vertices of this nabla_polar will be adjusted.
        nabla_polar = LatticePolytope(
            reduce(minkowski_sum,
                   (nabla.vertices() for nabla in self.nablas())),
            lattice=self._Delta_polar.lattice()).polar()
        vertex_to_part = []
        nabla_polar_vertices = []
        for i in range(self._nparts):
            A = nabla_polar.vertices().matrix() * self.nabla(i).vertices()
            for j, row in enumerate(A):
                if min(row) == -1:
                    vertex_to_part.append(i)
                    nabla_polar_vertices.append(nabla_polar.vertex(j))
        # Make dual look "ordered", like {0,1,2} U {3,4,5,6} U {7,8}.
        nabla_polar = LatticePolytope(nabla_polar_vertices,
                                      compute_vertices=False)
        # If self is a valid nef-partition, the dual is as well.
        dual = NefPartition(vertex_to_part, nabla_polar, check=False)
        dual.dual.set_cache(self)
        return dual

    def hodge_numbers(self):
        r"""
        Return Hodge numbers corresponding to ``self``.

        OUTPUT:

        - a tuple of integers (produced by ``nef.x`` program from PALP).

        EXAMPLES:

        Currently, you need to request Hodge numbers when you compute
        nef-partitions::

            sage: p = lattice_polytope.cross_polytope(5)
            sage: np = p.nef_partitions()[0]  # long time (4s on sage.math, 2011)
            sage: np.hodge_numbers()  # long time
            Traceback (most recent call last):
            ...
            NotImplementedError: use nef_partitions(hodge_numbers=True)!
            sage: np = p.nef_partitions(hodge_numbers=True)[0]  # long time (13s on sage.math, 2011)
            sage: np.hodge_numbers()  # long time
            (19, 19)
        """
        try:
            return self._hodge_numbers
        except AttributeError:
            self._Delta_polar._compute_hodge_numbers()
            return self._hodge_numbers

    def nabla(self, i=None):
        r"""
        Return the polytope $\nabla$ or $\nabla_i$ corresponding to ``self``.

        INPUT:

        - ``i`` -- an integer. If not given, $\nabla$ will be returned.

        OUTPUT:

        - a :class:`lattice polytope <LatticePolytopeClass>`.

        See :class:`nef-partition <NefPartition>` class documentation for
        definitions and notation.

        EXAMPLES::

            sage: o = lattice_polytope.cross_polytope(3)
            sage: np = o.nef_partitions()[0]
            sage: np
            Nef-partition {0, 1, 3} U {2, 4, 5}
            sage: np.Delta_polar().vertices()
            M( 1,  0,  0),
            M( 0,  1,  0),
            M( 0,  0,  1),
            M(-1,  0,  0),
            M( 0, -1,  0),
            M( 0,  0, -1)
            in 3-d lattice M
            sage: np.nabla(0).vertices()
            M(-1, 0, 0),
            M( 1, 0, 0),
            M( 0, 1, 0)
            in 3-d lattice M
            sage: np.nabla().vertices()
            M(-1,  0,  1),
            M(-1,  0, -1),
            M( 1,  0,  1),
            M( 1,  0, -1),
            M( 0,  1,  1),
            M( 0,  1, -1),
            M( 1, -1,  0),
            M(-1, -1,  0)
            in 3-d lattice M
        """
        if i is None:
            return self.dual().Delta()
        else:
            return self.nablas()[i]

    def nabla_polar(self):
        r"""
        Return the polytope $\nabla^\circ$ corresponding to ``self``.

        OUTPUT:

        - a :class:`lattice polytope <LatticePolytopeClass>`.

        See :class:`nef-partition <NefPartition>` class documentation for
        definitions and notation.

        EXAMPLES::

            sage: o = lattice_polytope.cross_polytope(3)
            sage: np = o.nef_partitions()[0]
            sage: np
            Nef-partition {0, 1, 3} U {2, 4, 5}
            sage: np.nabla_polar().vertices()
            N(-1, -1,  0),
            N( 1, -1,  0),
            N( 1,  0,  0),
            N(-1,  0,  0),
            N( 0,  1, -1),
            N( 0,  1,  1),
            N( 0,  0,  1),
            N( 0,  0, -1)
            in 3-d lattice N
            sage: np.nabla_polar() is np.dual().Delta_polar()
            True
        """
        return self.nabla().polar()

    def nablas(self):
        r"""
        Return the polytopes $\nabla_i$ corresponding to ``self``.

        OUTPUT:

        - a tuple of :class:`lattice polytopes <LatticePolytopeClass>`.

        See :class:`nef-partition <NefPartition>` class documentation for
        definitions and notation.

        EXAMPLES::

            sage: o = lattice_polytope.cross_polytope(3)
            sage: np = o.nef_partitions()[0]
            sage: np
            Nef-partition {0, 1, 3} U {2, 4, 5}
            sage: np.Delta_polar().vertices()
            M( 1,  0,  0),
            M( 0,  1,  0),
            M( 0,  0,  1),
            M(-1,  0,  0),
            M( 0, -1,  0),
            M( 0,  0, -1)
            in 3-d lattice M
            sage: [nabla_i.vertices() for nabla_i in np.nablas()]
            [M(-1, 0, 0),
             M( 1, 0, 0),
             M( 0, 1, 0)
             in 3-d lattice M,
             M(0, -1,  0),
             M(0,  0, -1),
             M(0,  0,  1)
             in 3-d lattice M]
        """
        try:
            return self._nablas
        except AttributeError:
            Delta_polar = self._Delta_polar
            origin = [[0] * Delta_polar.dim()]
            self._nablas = tuple(LatticePolytope(
                                [Delta_polar.vertex(j) for j in part] + origin,
                                lattice=Delta_polar.lattice())
                                for part in self.parts())
            return self._nablas

    def nparts(self):
        r"""
        Return the number of parts in ``self``.

        OUTPUT:

        - an integer.

        EXAMPLES::

            sage: o = lattice_polytope.cross_polytope(3)
            sage: np = o.nef_partitions()[0]
            sage: np
            Nef-partition {0, 1, 3} U {2, 4, 5}
            sage: np.nparts()
            2
        """
        return self._nparts

    def part(self, i, all_points=False):
        r"""
        Return the ``i``-th part of ``self``.

        INPUT:

        - ``i`` -- an integer

        - ``all_points`` -- (default: False) whether to list all lattice points
          or just vertices

        OUTPUT:

        - a tuple of integers, indices of vertices (or all lattice points) of
          $\Delta^\circ$ belonging to $V_i$.

        See :class:`nef-partition <NefPartition>` class documentation for
        definitions and notation.

        EXAMPLES::

            sage: o = lattice_polytope.cross_polytope(3)
            sage: np = o.nef_partitions()[0]
            sage: np
            Nef-partition {0, 1, 3} U {2, 4, 5}
            sage: np.part(0)
            (0, 1, 3)
            sage: np.part(0, all_points=True)
            (0, 1, 3)
            sage: np.dual().part(0)
            (0, 1, 2, 3)
            sage: np.dual().part(0, all_points=True)
            (0, 1, 2, 3, 8)
        """
        return self.parts(all_points)[i]

    @cached_method
    def parts(self, all_points=False):
        r"""
        Return all parts of ``self``.

        INPUT:

        - ``all_points`` -- (default: False) whether to list all lattice points
          or just vertices

        OUTPUT:

        - a tuple of tuples of integers. The $i$-th tuple contains indices of
          vertices (or all lattice points) of $\Delta^\circ$ belonging to $V_i$

        See :class:`nef-partition <NefPartition>` class documentation for
        definitions and notation.

        EXAMPLES::

            sage: o = lattice_polytope.cross_polytope(3)
            sage: np = o.nef_partitions()[0]
            sage: np
            Nef-partition {0, 1, 3} U {2, 4, 5}
            sage: np.parts()
            ((0, 1, 3), (2, 4, 5))
            sage: np.parts(all_points=True)
            ((0, 1, 3), (2, 4, 5))
            sage: np.dual().parts()
            ((0, 1, 2, 3), (4, 5, 6, 7))
            sage: np.dual().parts(all_points=True)
            ((0, 1, 2, 3, 8), (4, 5, 6, 7, 10))
        """
        parts = [[] for _ in range(self._nparts)]
        if all_points:
            for point in range(self._Delta_polar.npoints()):
                if point != self._Delta_polar.origin():
                    parts[self.part_of_point(point)].append(point)
        else:
            for vertex, part in enumerate(self._vertex_to_part):
                parts[part].append(vertex)
        return tuple(tuple(part) for part in parts)

    def part_of(self, i):
        r"""
        Return the index of the part containing the ``i``-th vertex.

        INPUT:

        - ``i`` -- an integer.

        OUTPUT:

        - an integer $j$ such that the ``i``-th vertex of $\Delta^\circ$
          belongs to $V_j$.

        See :class:`nef-partition <NefPartition>` class documentation for
        definitions and notation.

        EXAMPLES::

            sage: o = lattice_polytope.cross_polytope(3)
            sage: np = o.nef_partitions()[0]
            sage: np
            Nef-partition {0, 1, 3} U {2, 4, 5}
            sage: np.part_of(3)
            0
            sage: np.part_of(2)
            1
        """
        return self._vertex_to_part[i]

    @cached_method
    def part_of_point(self, i):
        r"""
        Return the index of the part containing the ``i``-th point.

        INPUT:

        - ``i`` -- an integer.

        OUTPUT:

        - an integer `j` such that the ``i``-th point of `\Delta^\circ`
          belongs to `\nabla_j`.

        .. NOTE::

            Since a nef-partition induces a partition on the set of boundary
            lattice points of `\Delta^\circ`, the value of `j` is well-defined
            for all `i` but the one that corresponds to the origin, in which
            case this method will raise a ``ValueError`` exception. (The origin
            always belongs to all `\nabla_j`.)

        See :class:`nef-partition <NefPartition>` class documentation for
        definitions and notation.

        EXAMPLES:

        We consider a relatively complicated reflexive polytope #2252 (easily
        accessible in Sage as ``ReflexivePolytope(3, 2252)``, we create it here
        explicitly to avoid loading the whole database)::

            sage: p = LatticePolytope([(1,0,0), (0,1,0), (0,0,1), (0,1,-1),
            ....:         (0,-1,1), (-1,1,0), (0,-1,-1), (-1,-1,0), (-1,-1,2)])
            sage: np = p.nef_partitions()[0]
            sage: np
            Nef-partition {1, 2, 5, 7, 8} U {0, 3, 4, 6}
            sage: p.nvertices()
            9
            sage: p.npoints()
            15

        We see that the polytope has 6 more points in addition to vertices. One
        of them is the origin::

            sage: p.origin()
            14
            sage: np.part_of_point(14)
            Traceback (most recent call last):
            ...
            ValueError: the origin belongs to all parts!

        But the remaining 5 are partitioned by ``np``::

            sage: [n for n in range(p.npoints())
            ....:    if p.origin() != n and np.part_of_point(n) == 0]
            [1, 2, 5, 7, 8, 9, 11, 13]
            sage: [n for n in range(p.npoints())
            ....:    if p.origin() != n and np.part_of_point(n) == 1]
            [0, 3, 4, 6, 10, 12]
        """
        if i < self._Delta_polar.nvertices():
            return self.part_of(i)
        if i == self._Delta_polar.origin():
            raise ValueError("the origin belongs to all parts!")
        point = self._Delta_polar.point(i)
        for part, nabla in enumerate(self.nablas()):
            if point in nabla:
                return part


_palp_dimension = None

def _palp(command, polytopes, reduce_dimension=False):
    r"""
    Run ``command`` on vertices of given
    ``polytopes``.

    Returns the name of the file containing the output of
    ``command``. You should delete it after using.

    .. note::

      PALP cannot be called for polytopes that do not span the ambient space.
      If you specify ``reduce_dimension=True`` argument, PALP will be
      called for vertices of this polytope in some basis of the affine space
      it spans.

    TESTS::

        sage: o = lattice_polytope.cross_polytope(3)
        sage: result_name = lattice_polytope._palp("poly.x -f", [o])
        sage: f = open(result_name)
        sage: f.readlines()
        ['M:7 6 N:27 8 Pic:17 Cor:0\n']
        sage: f.close()
        sage: os.remove(result_name)

        sage: p = LatticePolytope([(1,0,0), (0,1,0), (-1,0,0), (0,-1,0)])
        sage: lattice_polytope._palp("poly.x -f", [p])
        Traceback (most recent call last):
        ...
        ValueError: Cannot run PALP for a 2-dimensional polytope in a 3-dimensional space!

        sage: result_name = lattice_polytope._palp("poly.x -f", [p], reduce_dimension=True)
        sage: f = open(result_name)
        sage: f.readlines()
        ['M:5 4 F:4\n']
        sage: f.close()
        sage: os.remove(result_name)
    """
    if _palp_dimension is not None:
        dot = command.find(".")
        command = command[:dot] + "-%dd" % _palp_dimension + command[dot:]
    input_file_name = tmp_filename()
    input_file = open(input_file_name, "w")
    for p in polytopes:
        if p.dim() == 0:
            raise ValueError(("Cannot run \"%s\" for the zero-dimensional "
                + "polytope!\nPolytope: %s") % (command, p))
        if p.dim() < p.lattice_dim():
            if not reduce_dimension:
                raise ValueError(("Cannot run PALP for a %d-dimensional polytope " +
                "in a %d-dimensional space!") % (p.dim(), p.lattice_dim()))
            write_palp_matrix(p._pullback(p._vertices), input_file)
        else:
            p._vertices.write_for_palp(input_file)
    input_file.close()
    output_file_name = tmp_filename()
    c = "%s <%s >%s" % (command, input_file_name, output_file_name)
    p = Popen(c, shell=True, bufsize=2048,
              stdin=PIPE, stdout=PIPE, stderr=PIPE, close_fds=True)
    stderr = p.stderr
    err = stderr.read()
    if len(err):
        raise RuntimeError(("Error executing \"%s\" for a polytope sequence!"
            + "\nOutput:\n%s") % (command, err))
    os.remove(input_file_name)
    try:
        p.terminate()
    except OSError:
        pass
    return output_file_name


def _palp_canonical_order(V, PM_max, permutations):
    r"""
    Compute the PALP normal form of the vertices V
    using auxiliary data computed elsewhere.

    This is a helper function for
    :meth:`~sage.geometry.lattice_polytope.LatticePolytopeClass.normal_form`
    and should not be called directly.

    Given a matrix of vertices, the maximal vertex-facet pairing matrix
    and the permutations realizing this matrix, apply the last part of the
    PALP algorithm and return the normal form.

    INPUT:

    - ``V`` -- :class:`point collection <PointCollection>`. The vertices.

    - ``PM_max`` -- the maximal vertex-facet pairing matrix

    - ``permutation`` -- the permutations of the vertices yielding
        ``PM_max``.

    OUTPUT:

    The PALP normal form as a :class:`point collection <PointCollection>`.

    TESTS::

        sage: L = lattice_polytope.cross_polytope(2)
        sage: V = L.vertices()
        sage: PM_max, permutations = L._palp_PM_max(check=True)
        sage: from sage.geometry.lattice_polytope import _palp_canonical_order
        sage: _palp_canonical_order(V, PM_max, permutations)
        (M( 1,  0),
         M( 0,  1),
         M( 0, -1),
         M(-1,  0)
         in 2-d lattice M, (1,3,2,4))
    """
    n_v = PM_max.ncols()
    n_f = PM_max.nrows()
    S_v = SymmetricGroup(n_v)
    p_c = S_v.one()
    M_max = [max([PM_max[i][j] for i in range(n_f)]) for j in range(n_v)]
    S_max = [sum([PM_max[i][j] for i in range(n_f)]) for j in range(n_v)]
    for i in range(n_v):
        k = i
        for j in range(i + 1, n_v):
            if M_max[j] < M_max[k] or \
               (M_max[j] == M_max[k] and S_max[j] < S_max[k]):
                k = j
        if not k == i:
            M_max[i], M_max[k] = M_max[k], M_max[i]
            S_max[i], S_max[k] = S_max[k], S_max[i]
            p_c = S_v((1 + i, 1 + k), check=False) * p_c
    # Create array of possible NFs.
    permutations = [p_c * l[1] for l in permutations.values()]
    Vs = [(V.column_matrix().with_permuted_columns(sig).hermite_form(), sig)
          for sig in permutations]
    Vmin = min(Vs, key=lambda x:x[0])
    vertices = [V.module()(_) for _ in Vmin[0].columns()]
    for v in vertices:
        v.set_immutable()
    return (PointCollection(vertices, V.module()), Vmin[1])


def _palp_convert_permutation(permutation):
    r"""
    Convert a permutation from PALPs notation to a Sage permutation.

    PALP specifies a permutation group element by its domain. Furthermore,
    it only supports permutations of up to 62 objects and labels these by
    `0 \dots 9`, `a \dots z`, and `A \dots Z`.

    INPUT:

    - ``permutation`` -- A string specifying a PALP style permutation.

    OUTPUT:

    A :class:`permutation group element <sage.groups.perm_gps.permgroup_element.PermmutationGroupElement>`.

    EXAMPLES::

        sage: from sage.geometry.lattice_polytope import _palp_convert_permutation
        sage: _palp_convert_permutation('1023')
        (1,2)
        sage: _palp_convert_permutation('0123456789bac')
        (11,12)
    """
    def from_palp_index(i):
        if i.isdigit():
            i = int(i)
            i += 1
        else:
            o = ord(i)
            if o in range(97, 123):
                i = o - 86
            elif o in range(65, 91):
                i = o - 28
            else:
                raise ValueError('Cannot convert PALP index '
                                 + i + ' to number.')
        return i
    n = len(permutation)
    domain = [from_palp_index(i) for i in permutation]
    from sage.groups.perm_gps.permgroup_element import make_permgroup_element
    from sage.groups.perm_gps.permgroup_named import SymmetricGroup
    S = SymmetricGroup(n)
    return make_permgroup_element(S, domain)

def _read_nef_x_partitions(data):
    r"""
    Read all nef-partitions for one polytope from a string or an open
    file.

    ``data`` should be an output of nef.x.

    Returns the sequence of nef-partitions. Each nef-partition is given
    as a sequence of integers.

    If there are no nef-partitions, returns the empty sequence. If the
    string is empty or EOF is reached, raises ValueError.

    TESTS::

        sage: o = lattice_polytope.cross_polytope(3)
        sage: s = o.nef_x("-N -p")
        sage: print(s) # random
        M:27 8 N:7 6  codim=2 #part=5
         P:0 V:2 4 5       0sec  0cpu
         P:2 V:3 4 5       0sec  0cpu
         P:3 V:4 5       0sec  0cpu
        np=3 d:1 p:1    0sec     0cpu
        sage: lattice_polytope._read_nef_x_partitions(s)
        [[2, 4, 5], [3, 4, 5], [4, 5]]
    """
    if isinstance(data, str):
        f = StringIO(data)
        partitions = _read_nef_x_partitions(f)
        f.close()
        return partitions
    line = data.readline()
    if line == "":
        raise ValueError("Empty file!")
    partitions = []
    while line and line.find("np=") == -1:
        if line.find("V:") == -1:
            line = data.readline()
            continue
        start = line.find("V:") + 2
        end = line.find("  ", start)  # Find DOUBLE space
        partitions.append(Sequence(line[start:end].split(), int))
        line = data.readline()
    # Compare the number of found partitions with np in data.
    start = line.find("np=")
    if start != -1:
        # start += 3
        # end = line.find(" ", start)
        # np = int(line[start:end])
        # if False and np != len(partitions):
        #     raise ValueError("Found %d partitions, expected %d!" %
        #                          (len(partitions), np))
        pass
    else:
        raise ValueError("Wrong data format, cannot find \"np=\"!")
    return partitions


def _read_poly_x_incidences(data, dim):
    r"""
    Convert incidence data from binary numbers to sequences.

    INPUT:


    -  ``data`` - an opened file with incidence
       information. The first line will be skipped, each consecutive line
       contains incidence information for all faces of one dimension, the
       first word of each line is a comment and is dropped.

    -  ``dim`` - dimension of the polytope.


    OUTPUT: a sequence F, such that F[d][i] is a sequence of vertices
    or facets corresponding to the i-th d-dimensional face.

    TESTS::

        sage: p = lattice_polytope.cross_polytope(2)
        sage: result_name = lattice_polytope._palp("poly.x -fi", [p])
        sage: with open(result_name) as f:
        ....:     print(f.read())
        Incidences as binary numbers [F-vector=(4 4)]:
        v[d][i]: sum_j Incidence(i'th dim-d-face, j-th vertex) x 2^j
        v[0]: 1000 0001 0100 0010
        v[1]: 1001 1100 0011 0110
        f[d][i]: sum_j Incidence(i'th dim-d-face, j-th facet) x 2^j
        f[0]: 0011 0101 1010 1100
        f[1]: 0001 0010 0100 1000
        sage: f = open(result_name)
        sage: l = f.readline()
        sage: lattice_polytope._read_poly_x_incidences(f, 2)
        [[[3], [0], [2], [1]], [[0, 3], [2, 3], [0, 1], [1, 2]]]
        sage: f.close()
        sage: os.remove(result_name)
    """
    data.readline()
    lines = [data.readline().split() for i in range(dim)]
    if len(lines) != dim:
        raise ValueError("Not enough data!")
    n = len(lines[0][1])     # Number of vertices or facets
    result = []
    for line in lines:
        line.pop(0)
        subr = []
        for e in line:
            f = Sequence([j for j in range(n) if e[n-1-j] == '1'],
                         int, check=False)
            f.set_immutable()
            subr.append(f)
        result.append(subr)
    return result


def all_cached_data(polytopes):
    r"""
    Compute all cached data for all given ``polytopes`` and
    their polars.

    This functions does it MUCH faster than member functions of
    ``LatticePolytope`` during the first run. So it is recommended to
    use this functions if you work with big sets of data. None of the
    polytopes in the given sequence should be constructed as the polar
    polytope to another one.

    INPUT: a sequence of lattice polytopes.

    EXAMPLES: This function has no output, it is just a fast way to
    work with long sequences of polytopes. Of course, you can use short
    sequences as well::

        sage: o = lattice_polytope.cross_polytope(3)
        sage: lattice_polytope.all_cached_data([o])
    """
    all_polars(polytopes)
    all_points(polytopes)
    reflexive = [p for p in polytopes if p.is_reflexive()]
    all_nef_partitions(reflexive)
    polar = [p.polar() for p in reflexive]
    all_points(polar)
    all_nef_partitions(polar)


def all_nef_partitions(polytopes, keep_symmetric=False):
    r"""
    Compute nef-partitions for all given ``polytopes``.

    This functions does it MUCH faster than member functions of
    ``LatticePolytope`` during the first run. So it is recommended to
    use this functions if you work with big sets of data.

    Note: member function ``is_reflexive`` will be called
    separately for each polytope. It is strictly recommended to call
    ``all_polars`` on the sequence of
    ``polytopes`` before using this function.

    INPUT: a sequence of lattice polytopes.

    EXAMPLES: This function has no output, it is just a fast way to
    work with long sequences of polytopes. Of course, you can use short
    sequences as well::

        sage: o = lattice_polytope.cross_polytope(3)
        sage: lattice_polytope.all_nef_partitions([o])
        sage: o.nef_partitions()
        [
        Nef-partition {0, 1, 3} U {2, 4, 5},
        Nef-partition {0, 1, 3, 4} U {2, 5} (direct product),
        Nef-partition {0, 1, 2} U {3, 4, 5},
        Nef-partition {0, 1, 2, 3} U {4, 5},
        Nef-partition {0, 1, 2, 3, 4} U {5} (projection)
        ]

    You cannot use this function for non-reflexive polytopes::

        sage: p = LatticePolytope([(1,0,0), (0,1,0), (0,0,2),
        ....:                      (-1,0,0), (0,-1,0), (0,0,-1)])
        sage: lattice_polytope.all_nef_partitions([o, p])
        Traceback (most recent call last):
        ...
        ValueError: nef-partitions can be computed for reflexive polytopes only
    """
    keys = "-N -V -D -P -p"
    if keep_symmetric:
        keys += " -s"
    result_name = _palp("nef.x -f " + keys, polytopes)
    result = open(result_name)
    for p in polytopes:
        if not p.is_reflexive():
            raise ValueError("nef-partitions can be computed for reflexive "
                             "polytopes only")
        p._read_nef_partitions(result)
        p._nef_partitions_s = keep_symmetric
    result.close()
    os.remove(result_name)


def all_points(polytopes):
    r"""
    Compute lattice points for all given ``polytopes``.

    This functions does it MUCH faster than member functions of
    ``LatticePolytope`` during the first run. So it is recommended to
    use this functions if you work with big sets of data.

    INPUT: a sequence of lattice polytopes.

    EXAMPLES: This function has no output, it is just a fast way to
    work with long sequences of polytopes. Of course, you can use short
    sequences as well::

        sage: o = lattice_polytope.cross_polytope(3)
        sage: lattice_polytope.all_points([o])
        sage: o.points()
        M( 1,  0,  0),
        M( 0,  1,  0),
        M( 0,  0,  1),
        M(-1,  0,  0),
        M( 0, -1,  0),
        M( 0,  0, -1),
        M( 0,  0,  0)
        in 3-d lattice M
    """
    result_name = _palp("poly.x -fp", polytopes, reduce_dimension=True)
    result = open(result_name)
    for p in polytopes:
        M = p.lattice()
        nv = p.nvertices()
        if p.dim() == p.lattice_dim():
            points = read_palp_point_collection(result, M)
            p._points = points if len(points) > nv else p.vertices()
        else:
            m = p._embed(read_palp_matrix(result))
            if m.ncols() == nv:
                p._points = p.vertices()
            else:
                points = list(p.vertices())
                for j in range(nv, m.ncols()):
                    current = M.element_class(
                        M, [m[i, j] for i in range(M.rank())])
                    current.set_immutable()
                    points.append(current)
                p._points = PointCollection(points, M)
    result.close()
    os.remove(result_name)


def all_polars(polytopes):
    r"""
    Compute polar polytopes for all reflexive and equations of facets
    for all non-reflexive ``polytopes``.

    ``all_facet_equations`` and ``all_polars`` are synonyms.

    This functions does it MUCH faster than member functions of
    ``LatticePolytope`` during the first run. So it is recommended to
    use this functions if you work with big sets of data.

    INPUT: a sequence of lattice polytopes.

    EXAMPLES: This function has no output, it is just a fast way to
    work with long sequences of polytopes. Of course, you can use short
    sequences as well::

        sage: o = lattice_polytope.cross_polytope(3)
        sage: lattice_polytope.all_polars([o])
        sage: o.polar()
        3-d reflexive polytope in 3-d lattice N
    """
    result_name = _palp("poly.x -fe", polytopes)
    result = open(result_name)
    for p in polytopes:
        p._read_equations(result)
    result.close()
    os.remove(result_name)

# Synonym for the above function
all_facet_equations = all_polars


def convex_hull(points):
    r"""
    Compute the convex hull of the given points.

    .. note::

       ``points`` might not span the space. Also, it fails for large
       numbers of vertices in dimensions 4 or greater

    INPUT:


    -  ``points`` - a list that can be converted into
       vectors of the same dimension over ZZ.


    OUTPUT: list of vertices of the convex hull of the given points (as
    vectors).

    EXAMPLES: Let's compute the convex hull of several points on a line
    in the plane::

        sage: lattice_polytope.convex_hull([[1,2],[3,4],[5,6],[7,8]])
        [(1, 2), (7, 8)]
    """
    if len(points) == 0:
        return []
    vpoints = []
    for p in points:
        v = vector(ZZ, p)
        if v not in vpoints:
            vpoints.append(v)
    p0 = vpoints[0]
    vpoints = [p - p0 for p in vpoints]
    N = ZZ**p0.degree()
    H = N.submodule(vpoints)
    if H.rank() == 0:
        return [p0]
    elif H.rank() == N.rank():
        vpoints = list(LatticePolytope(vpoints, lattice=N).vertices())
    else:
        H_points = [H.coordinates(p) for p in vpoints]
        H_polytope = LatticePolytope(H_points)
        vpoints = (H_polytope.vertices() * H.basis_matrix()).rows(copy=False)
    vpoints = [p + p0 for p in vpoints]
    return vpoints


def cross_polytope(dim):
    r"""
    Return a cross-polytope of the given dimension.

    INPUT:

    - ``dim`` -- an integer.

    OUTPUT:

    - a :class:`lattice polytope <LatticePolytopeClass>`.

    EXAMPLES::

        sage: o = lattice_polytope.cross_polytope(3)
        sage: o
        3-d reflexive polytope in 3-d lattice M
        sage: o.vertices()
        M( 1,  0,  0),
        M( 0,  1,  0),
        M( 0,  0,  1),
        M(-1,  0,  0),
        M( 0, -1,  0),
        M( 0,  0, -1)
        in 3-d lattice M
    """
    M = ZZ**dim
    vertices = list(M.gens())
    vertices += [-v for v in vertices]
    return LatticePolytope(vertices, compute_vertices=False)


def minkowski_sum(points1, points2):
    r"""
    Compute the Minkowski sum of two convex polytopes.

    .. note::

       Polytopes might not be of maximal dimension.

    INPUT:


    -  ``points1, points2`` - lists of objects that can be
       converted into vectors of the same dimension, treated as vertices
       of two polytopes.


    OUTPUT: list of vertices of the Minkowski sum, given as vectors.

    EXAMPLES: Let's compute the Minkowski sum of two line segments::

        sage: lattice_polytope.minkowski_sum([[1,0],[-1,0]],[[0,1],[0,-1]])
        [(1, 1), (1, -1), (-1, 1), (-1, -1)]
    """
    points1 = [vector(p) for p in points1]
    points2 = [vector(p) for p in points2]
    points = []
    for p1 in points1:
        for p2 in points2:
            points.append(p1+p2)
    return convex_hull(points)


def positive_integer_relations(points):
    r"""
    Return relations between given points.

    INPUT:

    - ``points`` - lattice points given as columns of a
      matrix

    OUTPUT: matrix of relations between given points with non-negative
    integer coefficients

    EXAMPLES: This is a 3-dimensional reflexive polytope::

        sage: p = LatticePolytope([(1,0,0), (0,1,0),
        ....:         (-1,-1,0), (0,0,1), (-1,0,-1)])
        sage: p.points()
        M( 1,  0,  0),
        M( 0,  1,  0),
        M(-1, -1,  0),
        M( 0,  0,  1),
        M(-1,  0, -1),
        M( 0,  0,  0)
        in 3-d lattice M

    We can compute linear relations between its points in the following
    way::

        sage: p.points().matrix().kernel().echelonized_basis_matrix()
        [ 1  0  0  1  1  0]
        [ 0  1  1 -1 -1  0]
        [ 0  0  0  0  0  1]

    However, the above relations may contain negative and rational
    numbers. This function transforms them in such a way, that all
    coefficients are non-negative integers::

        sage: lattice_polytope.positive_integer_relations(p.points().column_matrix())
        [1 0 0 1 1 0]
        [1 1 1 0 0 0]
        [0 0 0 0 0 1]

        sage: cm = ReflexivePolytope(2,1).vertices().column_matrix()
        sage: lattice_polytope.positive_integer_relations(cm)
        [2 1 1]
    """
    points = points.transpose().base_extend(QQ)
    relations = points.kernel().echelonized_basis_matrix()
    nonpivots = relations.nonpivots()
    nonpivot_relations = relations.matrix_from_columns(nonpivots)
    n_nonpivots = len(nonpivots)
    n = nonpivot_relations.nrows()
    a = matrix(QQ, n_nonpivots, n_nonpivots)
    for i in range(n_nonpivots):
        a[i, i] = -1
    a = nonpivot_relations.stack(a).transpose()
    new_relations = []
    for i in range(n_nonpivots):
        # Find a non-negative linear combination of relations,
        # such that all components are non-negative and the i-th one is 1
        MIP = MixedIntegerLinearProgram(maximization=False, base_ring=QQ)
        w = MIP.new_variable(integer=False, nonnegative=True)
        b = vector([0] * i + [1] + [0] * (n_nonpivots - i - 1))
        MIP.add_constraint(a * w == b)
        c = [0] * (n + i) + [1] + [0] * (n_nonpivots - i - 1)
        MIP.set_objective(sum(ci * w[i] for i, ci in enumerate(c)))
        MIP.solve()
        x = list(MIP.get_values(w).values())[:n]
        v = relations.linear_combination_of_rows(x)
        new_relations.append(v)

    relations = relations.stack(matrix(QQ, new_relations))
    # Use the new relation to remove negative entries in non-pivot columns
    for i in range(n_nonpivots):
        for j in range(n):
            coef = relations[j,nonpivots[i]]
            if coef < 0:
                relations.add_multiple_of_row(j, n + i, -coef)
    # Get a new basis
    relations = relations.matrix_from_rows(relations.transpose().pivots())
    # Switch to integers
    for i in range(n):
        relations.rescale_row(i, 1 / integral_length(relations[i]))
    return relations.change_ring(ZZ)


def read_all_polytopes(file_name):
    r"""
    Read all polytopes from the given file.

    INPUT:

    - ``file_name`` -- a string with the name of a file with VERTICES of
      polytopes.

    OUTPUT:

    - a sequence of polytopes.

    EXAMPLES:

    We use poly.x to compute two polar polytopes and read them::

        sage: d = lattice_polytope.cross_polytope(2)
        sage: o = lattice_polytope.cross_polytope(3)
        sage: result_name = lattice_polytope._palp("poly.x -fe", [d, o])
        sage: with open(result_name) as f:
        ....:     print(f.read())
        4 2  Vertices of P-dual <-> Equations of P
          -1   1
           1   1
          -1  -1
           1  -1
        8 3  Vertices of P-dual <-> Equations of P
          -1  -1   1
           1  -1   1
          -1   1   1
           1   1   1
          -1  -1  -1
           1  -1  -1
          -1   1  -1
           1   1  -1
        sage: lattice_polytope.read_all_polytopes(result_name)
        [2-d reflexive polytope #14 in 2-d lattice M,
         3-d reflexive polytope in 3-d lattice M]
        sage: os.remove(result_name)
    """
    polytopes = []
    with open(file_name) as f:
        pc = read_palp_point_collection(f)
        while pc is not None:
            polytopes.append(LatticePolytope(pc, compute_vertices=False))
            pc = read_palp_point_collection(f)
    return polytopes


def read_palp_matrix(data, permutation=False):
    r"""
    Read and return an integer matrix from a string or an opened file.

    First input line must start with two integers m and n, the number
    of rows and columns of the matrix. The rest of the first line is
    ignored. The next m lines must contain n numbers each.

    If m>n, returns the transposed matrix. If the string is empty or EOF
    is reached, returns the empty matrix, constructed by
    ``matrix()``.

    INPUT:

    - ``data`` -- Either a string containing the filename or the file itself
                  containing the output by PALP.

    - ``permutation`` -- (default: ``False``) If ``True``, try to retrieve
      the permutation output by PALP. This parameter makes sense only
      when PALP computed the normal form of a lattice polytope.

    OUTPUT:

    A matrix or a tuple of a matrix and a permutation.

    EXAMPLES::

        sage: lattice_polytope.read_palp_matrix("2 3 comment \n 1 2 3 \n 4 5 6")
        [1 2 3]
        [4 5 6]
        sage: lattice_polytope.read_palp_matrix("3 2 Will be transposed \n 1 2 \n 3 4 \n 5 6")
        [1 3 5]
        [2 4 6]
    """
    if isinstance(data,str):
        f = StringIO(data)
        mat = read_palp_matrix(f, permutation=permutation)
        f.close()
        return mat
    # If data is not a string, try to treat it as a file.
    first_line = data.readline()
    if first_line == "":
        return matrix()
    first_line = first_line.split()
    m = int(first_line[0])
    n = int(first_line[1])
    seq = []
    for i in range(m):
        seq.extend(int(el) for el in data.readline().split())
    mat = matrix(ZZ,m,n,seq)
    if m > n:
        mat = mat.transpose()
    # In some cases there may be additional information to extract
    if permutation:
        last_piece = first_line[-1]
        last_piece = last_piece.split('=')
        if last_piece[0] != 'perm':
            raise ValueError('PALP did not return a permutation.')
        p = _palp_convert_permutation(last_piece[1])
        return (mat, p)
    else:
        return mat


def set_palp_dimension(d):
    r"""
    Set the dimension for PALP calls to ``d``.

    INPUT:

    - ``d`` -- an integer from the list [4,5,6,11] or ``None``.

    OUTPUT:

    - none.

    PALP has many hard-coded limits, which must be specified before
    compilation, one of them is dimension. Sage includes several versions with
    different dimension settings (which may also affect other limits and enable
    certain features of PALP). You can change the version which will be used by
    calling this function. Such a change is not done automatically for each
    polytope based on its dimension, since depending on what you are doing it
    may be necessary to use dimensions higher than that of the input polytope.

    EXAMPLES:

    Let's try to work with a 7-dimensional polytope::

        sage: p = lattice_polytope.cross_polytope(7)
        sage: p._palp("poly.x -fv")
        Traceback (most recent call last):
        ...
        ValueError: Error executing 'poly.x -fv' for the given polytope!
        Output:
        Please increase POLY_Dmax to at least 7

    However, we can work with this polytope by changing PALP dimension to 11::

        sage: lattice_polytope.set_palp_dimension(11)
        sage: p._palp("poly.x -fv")
        '7 14  Vertices of P...'

    Let's go back to default settings::

        sage: lattice_polytope.set_palp_dimension(None)
    """
    global _palp_dimension
    _palp_dimension = d


def skip_palp_matrix(data, n=1):
    r"""
    Skip matrix data in a file.

    INPUT:


    -  ``data`` - opened file with blocks of matrix data in
       the following format: A block consisting of m+1 lines has the
       number m as the first element of its first line.

    -  ``n`` - (default: 1) integer, specifies how many
       blocks should be skipped


    If EOF is reached during the process, raises ValueError exception.

    EXAMPLES: We create a file with vertices of the square and the cube,
    but read only the second set::

        sage: d = lattice_polytope.cross_polytope(2)
        sage: o = lattice_polytope.cross_polytope(3)
        sage: result_name = lattice_polytope._palp("poly.x -fe", [d, o])
        sage: with open(result_name) as f:
        ....:     print(f.read())
        4 2  Vertices of P-dual <-> Equations of P
          -1   1
           1   1
          -1  -1
           1  -1
        8 3  Vertices of P-dual <-> Equations of P
          -1  -1   1
           1  -1   1
          -1   1   1
           1   1   1
          -1  -1  -1
           1  -1  -1
          -1   1  -1
           1   1  -1
        sage: f = open(result_name)
        sage: lattice_polytope.skip_palp_matrix(f)
        sage: lattice_polytope.read_palp_matrix(f)
        [-1  1 -1  1 -1  1 -1  1]
        [-1 -1  1  1 -1 -1  1  1]
        [ 1  1  1  1 -1 -1 -1 -1]
        sage: f.close()
        sage: os.remove(result_name)
    """
    for i in range(n):
        line = data.readline()
        if line == "":
            raise ValueError("There are not enough data to skip!")
        for j in range(int(line.split()[0])):
            if data.readline() == "":
                raise ValueError("There are not enough data to skip!")


def write_palp_matrix(m, ofile=None, comment="", format=None):
    r"""
    Write ``m`` into ``ofile`` in PALP format.

    INPUT:

    - ``m`` -- a matrix over integers or a
      :class:`point collection <PointCollection>`.

    - ``ofile`` -- a file opened for writing (default: stdout)

    - ``comment`` -- a string (default: empty) see output description

    - ``format`` -- a format string used to print matrix entries.


    OUTPUT:

    - nothing is returned, output written to ``ofile`` has the format

      * First line: number_of_rows number_of_columns comment
      * Next number_of_rows lines: rows of the matrix.

    EXAMPLES::

        sage: o = lattice_polytope.cross_polytope(3)
        sage: lattice_polytope.write_palp_matrix(o.vertices(), comment="3D Octahedron")
        3 6 3D Octahedron
         1  0  0 -1  0  0
         0  1  0  0 -1  0
         0  0  1  0  0 -1
        sage: lattice_polytope.write_palp_matrix(o.vertices(), format="%4d")
        3 6
           1    0    0   -1    0    0
           0    1    0    0   -1    0
           0    0    1    0    0   -1
    """
    if is_PointCollection(m):
        m = m.column_matrix()
    if format is None:
        n = max(len(str(m[i,j]))
                for i in range(m.nrows()) for j in range(m.ncols()))
        format = "%" + str(n) + "d"
    s = "%d %d %s\n" % (m.nrows(),m.ncols(),comment)
    if ofile is None:
        print(s, end=" ")
    else:
        ofile.write(s)
    for i in range(m.nrows()):
        s = " ".join(format % m[i,j] for j in range(m.ncols()))+"\n"
        if ofile is None:
            print(s, end=" ")
        else:
            ofile.write(s)<|MERGE_RESOLUTION|>--- conflicted
+++ resolved
@@ -127,14 +127,10 @@
 from sage.misc.flatten import flatten
 from sage.misc.temporary_file import tmp_filename
 from sage.modules.free_module_element import vector
-<<<<<<< HEAD
 lazy_import('sage.numerical.mip', 'MixedIntegerLinearProgram')
-=======
-from sage.numerical.mip import MixedIntegerLinearProgram
 lazy_import("sage.plot.plot3d.index_face_set", "IndexFaceSet")
 lazy_import("sage.plot.plot3d.all", ["line3d", "point3d"])
 lazy_import("sage.plot.plot3d.shapes2", "text3d")
->>>>>>> 758dcaab
 from sage.rings.integer import Integer
 from sage.rings.integer_ring import ZZ
 from sage.rings.rational_field import QQ
@@ -3561,10 +3557,6 @@
             sage: p.plot3d()
             Graphics3d Object
         """
-        from sage.plot.plot3d.index_face_set import IndexFaceSet
-        from sage.plot.plot3d.all import line3d, point3d
-        from sage.plot.plot3d.shapes2 import text3d
-
         dim = self.dim()
         amb_dim = self.lattice_dim()
         if dim > 3:
