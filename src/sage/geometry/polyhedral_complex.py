<<<<<<< HEAD
# sage_setup: distribution = sagemath-polyhedra
# sage.doctest: optional - sage.graphs
=======
# sage.doctest: needs sage.graphs
>>>>>>> 902784d8
r"""
Finite polyhedral complexes

This module implements the basic structure of finite polyhedral complexes.
For more information, see :class:`PolyhedralComplex`.

AUTHORS:

- Yuan Zhou (2021-05): initial implementation

List of PolyhedralComplex methods
---------------------------------

**Maximal cells and cells**

.. csv-table::
    :class: contentstable
    :widths: 30, 70
    :delim: |

    :meth:`~PolyhedralComplex.maximal_cells` | Return the dictionary of the maximal cells in this polyhedral complex.
    :meth:`~PolyhedralComplex.maximal_cell_iterator` | Return an iterator over maximal cells in this polyhedral complex.
    :meth:`~PolyhedralComplex.maximal_cells_sorted` | Return the sorted list of all maximal cells in this polyhedral complex.
    :meth:`~PolyhedralComplex.n_maximal_cells` | List the maximal cells of dimension `n` in this polyhedral complex.
    :meth:`~PolyhedralComplex._n_maximal_cells_sorted` | Return the sorted list of maximal cells of dim `n` in this complex.
    :meth:`~PolyhedralComplex.is_maximal_cell` | Return ``True`` if the given cell is a maximal cell in this complex.
    :meth:`~PolyhedralComplex.cells` | Return the dictionary of the cells in this polyhedral complex.
    :meth:`~PolyhedralComplex.cell_iterator` | Return an iterator over cells in this polyhedral complex.
    :meth:`~PolyhedralComplex.cells_sorted` | Return the sorted list of all cells in this polyhedral complex.
    :meth:`~sage.topology.cell_complex.GenericCellComplex.n_cells` | List the cells of dimension `n` in this polyhedral complex.
    :meth:`~PolyhedralComplex._n_cells_sorted` | Return the sorted list of `n`-cells in this polyhedral complex.
    :meth:`~PolyhedralComplex.is_cell` | Return ``True`` if the given cell is in this polyhedral complex.
    :meth:`~PolyhedralComplex.face_poset` | Return the poset of nonempty cells in the polyhedral complex.
    :meth:`~PolyhedralComplex.relative_boundary_cells` | List the maximal cells on the boundary of the polyhedral complex.

**Properties of the polyhedral complex**

.. csv-table::
    :class: contentstable
    :widths: 30, 70
    :delim: |

    :meth:`~PolyhedralComplex.dimension` | Return the dimension of the polyhedral complex.
    :meth:`~PolyhedralComplex.ambient_dimension` | Return the ambient dimension of the polyhedral complex.
    :meth:`~PolyhedralComplex.is_pure` | Return ``True`` if the polyhedral complex is pure.
    :meth:`~PolyhedralComplex.is_full_dimensional` | Return ``True`` if the polyhedral complex is full dimensional.
    :meth:`~PolyhedralComplex.is_compact` | Return ``True`` if the polyhedral complex is bounded.
    :meth:`~PolyhedralComplex.is_connected` | Return ``True`` if the polyhedral complex is connected.
    :meth:`~PolyhedralComplex.is_subcomplex` | Return ``True`` if this complex is a subcomplex of the other.
    :meth:`~PolyhedralComplex.is_convex` | Return ``True`` if the polyhedral complex is convex.
    :meth:`~PolyhedralComplex.is_mutable` | Return ``True`` if the polyhedral complex is mutable.
    :meth:`~PolyhedralComplex.is_immutable` | Return ``True`` if the polyhedral complex is not mutable.
    :meth:`~PolyhedralComplex.is_simplicial_complex` | Return ``True`` if the polyhedral complex is a simplicial complex.
    :meth:`~PolyhedralComplex.is_polyhedral_fan` | Return ``True`` if the polyhedral complex is a fan.
    :meth:`~PolyhedralComplex.is_simplicial_fan` | Return ``True`` if the polyhedral complex is a simplicial fan.

**New polyhedral complexes from old ones**

.. csv-table::
    :class: contentstable
    :widths: 30, 70
    :delim: |

    :meth:`~PolyhedralComplex.connected_component` | Return the connected component containing a cell as a subcomplex.
    :meth:`~PolyhedralComplex.connected_components` | Return the connected components of this polyhedral complex.
    :meth:`~PolyhedralComplex.n_skeleton` | Return the `n`-skeleton of this polyhedral complex.
    :meth:`~PolyhedralComplex.stratify` | Return the (pure) subcomplex formed by the maximal cells of dim `n` in this complex.
    :meth:`~PolyhedralComplex.boundary_subcomplex` | Return the boundary subcomplex of this polyhedral complex.
    :meth:`~PolyhedralComplex.product` | Return the (Cartesian) product of this polyhedral complex with another one.
    :meth:`~PolyhedralComplex.disjoint_union` | Return the disjoint union of this polyhedral complex with another one.
    :meth:`~PolyhedralComplex.union` | Return the union of this polyhedral complex with another one.
    :meth:`~PolyhedralComplex.join` | Return the join of this polyhedral complex with another one.
    :meth:`~PolyhedralComplex.subdivide` | Return a new polyhedral complex (with option ``make_simplicial``) subdividing this one.

**Update polyhedral complex**

.. csv-table::
    :class: contentstable
    :widths: 30, 70
    :delim: |

    :meth:`~PolyhedralComplex.set_immutable` | Make this polyhedral complex immutable.
    :meth:`~PolyhedralComplex.add_cell` | Add a cell to this polyhedral complex.
    :meth:`~PolyhedralComplex.remove_cell` | Remove a cell from this polyhedral complex.

**Miscellaneous**

.. csv-table::
    :class: contentstable
    :widths: 30, 70
    :delim: |

    :meth:`~PolyhedralComplex.plot` | Return a Graphic object showing the plot of polyhedral complex.
    :meth:`~PolyhedralComplex.graph` | Return a directed graph corresponding to the 1-skeleton of this polyhedral complex, given that it is bounded.
    :meth:`~PolyhedralComplex.union_as_polyhedron` | Return a ``Polyhedron`` which is the union of cells in this polyhedral complex, given that it is convex.

Classes and functions
---------------------
"""

# ****************************************************************************
#       Copyright (C) 2021 Yuan Zhou <yuan.zhou@uky.edu>
#
# This program is free software: you can redistribute it and/or modify
# it under the terms of the GNU General Public License as published by
# the Free Software Foundation, either version 2 of the License, or
# (at your option) any later version.
#                  https://www.gnu.org/licenses/
# ****************************************************************************

from copy import copy

import sage.geometry.abc

from sage.topology.cell_complex import GenericCellComplex
from sage.geometry.polyhedron.constructor import Polyhedron
from sage.modules.free_module_element import vector
from sage.rings.integer_ring import ZZ
from sage.graphs.graph import Graph
from sage.combinat.posets.posets import Poset
from sage.combinat.subset import powerset


class PolyhedralComplex(GenericCellComplex):
    r"""
    A polyhedral complex.

    A **polyhedral complex** `PC` is a collection of polyhedra in a certain
    ambient space `\RR^n` such that the following hold.

    - If a polyhedron `P` is in `PC`, then all the faces of `P` are in `PC`.

    - If polyhedra `P` and `Q` are in `PC`, then `P \cap Q` is either empty
      or a face of both `P` and `Q`.

    In this context, a "polyhedron" means the geometric realization
    of a polyhedron. This is in contrast to :mod:`simplicial complex
    <sage.topology.simplicial_complex>`, whose cells are abstract simplices.
    The concept of a polyhedral complex generalizes that of a **geometric**
    simplicial complex.

    .. NOTE::

       This class derives from
       :class:`~sage.topology.cell_complex.GenericCellComplex`, and so
       inherits its methods.  Some of those methods are not listed here;
       see the :mod:`Generic Cell Complex <sage.topology.cell_complex>`
       page instead.

    INPUT:

    - ``maximal_cells`` -- a list, a tuple, or a dictionary (indexed by
      dimension) of cells of the Complex. Each cell is of class
      :class:`Polyhedron` of the same ambient dimension. To set up a
      :class:PolyhedralComplex, it is sufficient to provide the maximal
      faces. Use keyword argument ``partial=True`` to set up a partial
      polyhedral complex, which is a subset of the faces (viewed as
      relatively open) of a polyhedral complex that is not necessarily
      closed under taking intersection.

    - ``maximality_check`` -- boolean (default: ``True``);
      if ``True``, then the constructor checks that each given
      maximal cell is indeed maximal, and ignores those that are not

    - ``face_to_face_check`` -- boolean (default: ``False``);
      if ``True``, then the constructor checks whether the cells
      are face-to-face, and it raises a :class:`ValueError` if they are not

    - ``is_mutable`` and ``is_immutable`` -- boolean (default: ``True`` and
      ``False`` respectively); set ``is_mutable=False`` or ``is_immutable=True``
      to make this polyhedral complex immutable

    - ``backend`` -- string (optional); the name of the backend used for
      computations on Sage polyhedra; if it is not given, then each cell has
      its own backend; otherwise it must be one of the following:

      * ``'ppl'`` -- the Parma Polyhedra Library

      * ``'cdd'`` -- CDD

      * ``'normaliz'`` -- normaliz

      * ``'polymake'`` -- polymake

      * ``'field'`` -- a generic Sage implementation

    - ``ambient_dim`` -- integer (optional); used to set up an empty
      complex in the intended ambient space

    EXAMPLES::

        sage: pc = PolyhedralComplex([
        ....:         Polyhedron(vertices=[(1/3, 1/3), (0, 0), (1/7, 2/7)]),
        ....:         Polyhedron(vertices=[(1/7, 2/7), (0, 0), (0, 1/4)])])
        sage: [p.Vrepresentation() for p in pc.cells_sorted()]
        [(A vertex at (0, 0), A vertex at (0, 1/4), A vertex at (1/7, 2/7)),
         (A vertex at (0, 0), A vertex at (1/3, 1/3), A vertex at (1/7, 2/7)),
         (A vertex at (0, 0), A vertex at (0, 1/4)),
         (A vertex at (0, 0), A vertex at (1/7, 2/7)),
         (A vertex at (0, 0), A vertex at (1/3, 1/3)),
         (A vertex at (0, 1/4), A vertex at (1/7, 2/7)),
         (A vertex at (1/3, 1/3), A vertex at (1/7, 2/7)),
         (A vertex at (0, 0),),
         (A vertex at (0, 1/4),),
         (A vertex at (1/7, 2/7),),
         (A vertex at (1/3, 1/3),)]
        sage: pc.plot()                                                                 # needs sage.plot
        Graphics object consisting of 10 graphics primitives
        sage: pc.is_pure()
        True
        sage: pc.is_full_dimensional()
        True
        sage: pc.is_compact()
        True
        sage: pc.boundary_subcomplex()
        Polyhedral complex with 4 maximal cells
        sage: pc.is_convex()
        True
        sage: pc.union_as_polyhedron().Hrepresentation()
        (An inequality (1, -4) x + 1 >= 0,
         An inequality (-1, 1) x + 0 >= 0,
         An inequality (1, 0) x + 0 >= 0)
        sage: pc.face_poset()
        Finite poset containing 11 elements
        sage: pc.is_connected()
        True
        sage: pc.connected_component() == pc
        True

    TESTS:

    Check that non-maximal cells are ignored if ``maximality_check=True``::

        sage: pc = PolyhedralComplex([
        ....:         Polyhedron(vertices=[(1, 1), (0, 0), (1, 2)]),
        ....:         Polyhedron(vertices=[(1, 2), (0, 0)]) ])
        sage: pc.maximal_cells()
        {2: {A 2-dimensional polyhedron in ZZ^2 defined as the convex hull of 3 vertices}}

    Check that non face-to-face can be detected::

        sage: PolyhedralComplex([
        ....:         Polyhedron(vertices=[(1, 1), (0, 0), (1, 2)]),
        ....:         Polyhedron(vertices=[(2, 2), (0, 0)]) ],
        ....:         face_to_face_check=True)
        Traceback (most recent call last):
        ...
        ValueError: the given cells are not face-to-face

    Check that all the cells must have the same ambient dimension::

        sage: PolyhedralComplex([
        ....:         Polyhedron(vertices=[(1, 1), (0, 0), (1, 2)]),
        ....:         Polyhedron(vertices=[[2], [0]]) ])
        Traceback (most recent call last):
        ...
        ValueError: the given cells are not polyhedra in the same ambient space

    Check that backend is passed to all the cells::

        sage: P = Polyhedron(vertices=[(0, 0), (1, 1)])
        sage: P.backend()
        'ppl'
        sage: pc = PolyhedralComplex([P], backend='cdd')
        sage: Q = pc.maximal_cells_sorted()[0]
        sage: Q.backend()
        'cdd'
    """
    def __init__(self, maximal_cells=None, backend=None, maximality_check=True,
                 face_to_face_check=False, is_mutable=True, is_immutable=False,
                 ambient_dim=None):
        r"""
        Define a PolyhedralComplex.

        See ``PolyhedralComplex`` for more information.

        EXAMPLES::

            sage: pc = PolyhedralComplex([Polyhedron(vertices=[(1, 1), (0, 0)])])
            sage: pc
            Polyhedral complex with 1 maximal cell
            sage: TestSuite(pc).run()
        """
        self._backend = backend
        if maximal_cells is None:
            cells_dict = {}
        elif isinstance(maximal_cells, (list, tuple)):
            if backend:
                maximal_cells = [p.base_extend(p.base_ring(), backend)
                                 for p in maximal_cells]
            cells_dict = cells_list_to_cells_dict(maximal_cells)
        elif isinstance(maximal_cells, dict):
            cells_dict = {}
            for (k, l) in maximal_cells.items():
                if backend:
                    cells_dict[k] = set([p.base_extend(p.base_ring(), backend)
                                        for p in l])
                else:
                    cells_dict[k] = set(l)
        else:
            raise ValueError("the maximal cells are not given in correct form")
        if not cells_dict:
            self._dim = -1
            if ambient_dim is None:
                ambient_dim = -1
        else:
            self._dim = max(cells_dict.keys())
            if ambient_dim is None:
                ambient_dim = next(iter(cells_dict[self._dim])).ambient_dim()
        self._ambient_dim = ambient_dim
        self._maximal_cells = cells_dict
        if not all((isinstance(cell, sage.geometry.abc.Polyhedron) and
                   cell.ambient_dim() == self._ambient_dim)
                   for cell in self.maximal_cell_iterator()):
            raise ValueError("the given cells are not polyhedra " +
                             "in the same ambient space")
        # initialize the attributes
        self._is_convex = None
        self._polyhedron = None
        self._maximal_cells_sorted = None    # needed for hash
        self._cells = None
        self._face_poset = None

        if maximality_check:
            self.cells()    # compute self._cells and self._face_poset
            self._maximal_cells = cells_list_to_cells_dict(
                                      self._face_poset.maximal_elements())
        if face_to_face_check:
            poset = self.face_poset()
            maximal_cells = poset.maximal_elements()    # a list
            for i in range(len(maximal_cells)):
                p = maximal_cells[i]
                for j in range(i, len(maximal_cells)):
                    q = maximal_cells[j]
                    r = p.intersection(q)
                    if not (r.is_empty() or (r in poset) and
                            poset.is_gequal(p, r) and poset.is_gequal(q, r)):
                        raise ValueError("the given cells are not face-to-face")
        self._is_immutable = False
        if not is_mutable or is_immutable:
            self.set_immutable()

    def cells(self, subcomplex=None):
        """
        The cells of this polyhedral complex, in the form of a dictionary:
        the keys are integers, representing dimension, and the value
        associated to an integer `d` is the set of `d`-cells.

        INPUT:

        - ``subcomplex`` -- (optional) if a subcomplex is given then
          return the cells which are **not** in this subcomplex

        EXAMPLES::

            sage: pc = PolyhedralComplex([
            ....:         Polyhedron(vertices=[(1, 1), (0, 0), (1, 2)]),
            ....:         Polyhedron(vertices=[(1, 2), (0, 0), (0, 2)])])
            sage: list(pc.cells().keys())
            [2, 1, 0]
        """
        if subcomplex is not None:
            raise NotImplementedError("providing subcomplex is not implemented")
        if self._cells is not None:
            return self._cells
        maximal_cells = self.maximal_cells()
        cells = {}
        covers = {}
        for k in range(self._dim, -1, -1):
            if k in maximal_cells:
                if k not in cells:
                    cells[k] = set([])
                cells[k].update(maximal_cells[k])
            if k in cells:
                for cell in cells[k]:
                    if cell not in covers:
                        covers[cell] = []
                    for facet in cell.facets():
                        p = facet.as_polyhedron()
                        if p not in covers:
                            covers[p] = []
                        covers[p].append(cell)
                        if (k-1) not in cells:
                            cells[k-1] = set([])
                        cells[k-1].add(p)
        self._face_poset = Poset(covers)
        self._cells = cells
        return self._cells

    def cell_iterator(self, increasing=True):
        """
        An iterator for the cells in this polyhedral complex.

        INPUT:

        - ``increasing`` -- (default ``True``) if ``True``, return
          cells in increasing order of dimension, thus starting with the
          zero-dimensional cells; otherwise it returns cells in decreasing
          order of dimension

        .. NOTE::

            Among the cells of a fixed dimension, there is no sorting.

        EXAMPLES::

            sage: pc = PolyhedralComplex([
            ....:         Polyhedron(vertices=[(1, 1), (0, 0), (1, 2)]),
            ....:         Polyhedron(vertices=[(1, 2), (0, 0), (0, 2)])])
            sage: len(list(pc.cell_iterator()))
            11
        """
        cells = self.cells()
        dim_index = range(0, self.dimension() + 1)
        if not increasing:
            dim_index = reversed(dim_index)
        for d in dim_index:
            if d in cells:
                yield from cells[d]

    def _n_cells_sorted(self, n, subcomplex=None):
        """
        Sorted list of cells of dimension ``n`` of this polyhedral complex.

        INPUT:

        - ``n`` -- non-negative integer; the dimension
        - ``subcomplex`` -- (optional) if a subcomplex is given then
          return the cells which are **not** in this subcomplex

        EXAMPLES::

            sage: pc = PolyhedralComplex([
            ....:         Polyhedron(vertices=[(1, 1), (0, 0), (1, 2)]),
            ....:         Polyhedron(vertices=[(1, 2), (0, 0), (0, 2)])])
            sage: [p.Vrepresentation() for p in pc._n_cells_sorted(1)]
            [(A vertex at (0, 0), A vertex at (0, 2)),
             (A vertex at (0, 0), A vertex at (1, 1)),
             (A vertex at (0, 0), A vertex at (1, 2)),
             (A vertex at (0, 2), A vertex at (1, 2)),
             (A vertex at (1, 1), A vertex at (1, 2))]
            sage: pc._n_cells_sorted(3)
            []
        """
        n_cells = self.n_cells(n, subcomplex)
        return sorted(n_cells,
                      key=lambda p: (p.vertices(), p.rays(), p.lines()))

    def cells_sorted(self, subcomplex=None):
        """
        The sorted list of the cells of this polyhedral complex
        in non-increasing dimensions.

        INPUT:

        - ``subcomplex`` -- (optional) if a subcomplex is given then
          return the cells which are **not** in this subcomplex

        EXAMPLES::

            sage: pc = PolyhedralComplex([
            ....: Polyhedron(vertices=[(1, 1), (0, 0), (1, 2)]),
            ....: Polyhedron(vertices=[(1, 2), (0, 0), (0, 2)])])
            sage: len(pc.cells_sorted())
            11
            sage: pc.cells_sorted()[0].Vrepresentation()
            (A vertex at (0, 0), A vertex at (0, 2), A vertex at (1, 2))
        """
        cells = []
        for n in range(self._dim, -1, -1):
            cells += self._n_cells_sorted(n, subcomplex)
        return cells

    def maximal_cells(self):
        """
        The maximal cells of this polyhedral complex, in the form of a
        dictionary: the keys are integers, representing dimension, and the
        value associated to an integer `d` is the set of `d`-maximal cells.

        .. WARNING::

            This may give the wrong answer if the polyhedral complex
            was constructed with ``maximality_check`` set to ``False``.

        EXAMPLES::

            sage: p1 = Polyhedron(vertices=[(1, 1), (0, 0), (1, 2)])
            sage: p2 = Polyhedron(vertices=[(1, 2), (0, 0), (0, 2)])
            sage: p3 = Polyhedron(vertices=[(1, 2), (0, 2)])
            sage: pc = PolyhedralComplex([p1, p2, p3])
            sage: len(pc.maximal_cells()[2])
            2
            sage: 1 in pc.maximal_cells()
            False

        Wrong answer due to ``maximality_check=False``::

            sage: pc_invalid = PolyhedralComplex([p1, p2, p3],
            ....:              maximality_check=False)
            sage: len(pc_invalid.maximal_cells()[1])
            1
        """
        return self._maximal_cells

    def maximal_cell_iterator(self, increasing=False):
        r"""
        An iterator for the maximal cells in this polyhedral complex.

        INPUT:

        - ``increasing`` -- (default: ``False``) if ``True``, return
          maximal cells in increasing order of dimension.
          Otherwise it returns cells in decreasing order of dimension.

        .. NOTE::

            Among the cells of a fixed dimension, there is no sorting.

        .. WARNING::

            This may give the wrong answer if the polyhedral complex
            was constructed with ``maximality_check`` set to ``False``.

        EXAMPLES::

            sage: p1 = Polyhedron(vertices=[(1, 1), (0, 0), (1, 2)])
            sage: p2 = Polyhedron(vertices=[(1, 2), (0, 0), (0, 2)])
            sage: p3 = Polyhedron(vertices=[(1, 2), (0, 2)])
            sage: pc = PolyhedralComplex([p1, p2, p3])
            sage: len(list(pc.maximal_cell_iterator()))
            2

        Wrong answer due to ``maximality_check=False``::

            sage: pc_invalid = PolyhedralComplex([p1, p2, p3],
            ....:              maximality_check=False)
            sage: len(list(pc_invalid.maximal_cell_iterator()))
            3
        """
        maximal_cells = self.maximal_cells()
        dim_index = range(-1, self.dimension() + 1)
        if not increasing:
            dim_index = reversed(dim_index)
        for d in dim_index:
            if d in maximal_cells:
                yield from maximal_cells[d]

    def n_maximal_cells(self, n):
        r"""
        List of maximal cells of dimension ``n`` of this polyhedral complex.

        INPUT:

        - ``n`` -- non-negative integer; the dimension

        .. NOTE::

            The resulting list need not be sorted. If you want a sorted
            list of `n`-cells, use :meth:`_n_maximal_cells_sorted`.

        .. WARNING::

            This may give the wrong answer if the polyhedral complex
            was constructed with ``maximality_check`` set to ``False``.

        EXAMPLES::

            sage: p1 = Polyhedron(vertices=[(1, 1), (0, 0), (1, 2)])
            sage: p2 = Polyhedron(vertices=[(1, 2), (0, 0), (0, 2)])
            sage: p3 = Polyhedron(vertices=[(1, 2), (0, 2)])
            sage: pc = PolyhedralComplex([p1, p2, p3])
            sage: len(pc.n_maximal_cells(2))
            2
            sage: len(pc.n_maximal_cells(1))
            0

        Wrong answer due to ``maximality_check=False``::

            sage: pc_invalid = PolyhedralComplex([p1, p2, p3],
            ....:              maximality_check=False)
            sage: len(pc_invalid.n_maximal_cells(1))
            1
        """
        if n in self.maximal_cells():
            return list(self.maximal_cells()[n])
        else:
            return []

    def _n_maximal_cells_sorted(self, n):
        """
        Sorted list of maximal cells of dimension ``n`` of this polyhedral
        complex.

        INPUT:

        - ``n`` -- (non-negative integer) the dimension

        .. WARNING::

            This may give the wrong answer if the polyhedral complex
            was constructed with ``maximality_check`` set to ``False``.

        EXAMPLES::

            sage: pc = PolyhedralComplex([
            ....:         Polyhedron(vertices=[(1, 1), (0, 0), (1, 2)]),
            ....:         Polyhedron(vertices=[(1, 2), (0, 0), (0, 2)])])
            sage: pc._n_maximal_cells_sorted(2)[0].vertices_list()
            [[0, 0], [0, 2], [1, 2]]
        """
        n_maximal_cells = self.n_maximal_cells(n)
        return sorted(n_maximal_cells,
                      key=lambda p: (p.vertices(), p.rays(), p.lines()))

    def maximal_cells_sorted(self):
        """
        Return the sorted list of the maximal cells of this polyhedral complex
        by non-increasing dimensions.

        EXAMPLES::

            sage: pc = PolyhedralComplex([
            ....:         Polyhedron(vertices=[(1, 1), (0, 0), (1, 2)]),
            ....:         Polyhedron(vertices=[(1, 2), (0, 0), (0, 2)])])
            sage: [p.vertices_list() for p in pc.maximal_cells_sorted()]
            [[[0, 0], [0, 2], [1, 2]], [[0, 0], [1, 1], [1, 2]]]
        """
        if self._maximal_cells_sorted is None:
            maximal_cells = []
            for n in range(self._dim, -1, -1):
                maximal_cells += self._n_maximal_cells_sorted(n)
            self._maximal_cells_sorted = maximal_cells
        return self._maximal_cells_sorted

    def is_maximal_cell(self, c):
        """
        Return whether the given cell ``c`` is a maximal cell of ``self``.

        .. WARNING::

            This may give the wrong answer if the polyhedral complex
            was constructed with ``maximality_check`` set to ``False``.

        EXAMPLES::

            sage: p1 = Polyhedron(vertices=[(1, 1), (0, 0), (1, 2)])
            sage: p2 = Polyhedron(vertices=[(1, 2), (0, 0), (0, 2)])
            sage: p3 = Polyhedron(vertices=[(1, 2), (0, 2)])
            sage: pc = PolyhedralComplex([p1, p2, p3])
            sage: pc.is_maximal_cell(p1)
            True
            sage: pc.is_maximal_cell(p3)
            False

        Wrong answer due to ``maximality_check=False``::

            sage: pc_invalid = PolyhedralComplex([p1, p2, p3],
            ....:              maximality_check=False)
            sage: pc_invalid.is_maximal_cell(p3)
            True
        """
        d = c.dimension()
        # return (c in self.n_maximal_cells(d)) # use set instead of list
        return (d in self.maximal_cells()) and (c in self.maximal_cells()[d])

    def is_cell(self, c):
        """
        Return whether the given cell ``c`` is a cell of ``self``.

        EXAMPLES::

            sage: p1 = Polyhedron(vertices=[(1, 1), (0, 0), (1, 2)])
            sage: p2 = Polyhedron(vertices=[(1, 2), (0, 0), (0, 2)])
            sage: p3 = Polyhedron(vertices=[(1, 2), (0, 2)])
            sage: pc = PolyhedralComplex([p1, p2])
            sage: pc.is_cell(p3)
            True
            sage: pc.is_cell(Polyhedron(vertices=[(0, 0)]))
            True
        """
        d = c.dimension()
        return (d in self.cells()) and (c in self.cells()[d])

    def dimension(self):
        """
        The dimension of this cell complex: the maximum
        dimension of its cells.

        EXAMPLES::

            sage: pc = PolyhedralComplex([
            ....:         Polyhedron(vertices=[(1, 1), (0, 0), (1, 2)]),
            ....:         Polyhedron(vertices=[(1, 2), (0, 2)]) ])
            sage: pc.dimension()
            2
            sage: empty_pc = PolyhedralComplex([])
            sage: empty_pc.dimension()
            -1
        """
        return self._dim

    def ambient_dimension(self):
        """
        The ambient dimension of this cell complex: the ambient
        dimension of each of its cells.

        EXAMPLES::

            sage: pc = PolyhedralComplex([Polyhedron(vertices=[(1, 2, 3)])])
            sage: pc.ambient_dimension()
            3
            sage: empty_pc = PolyhedralComplex([])
            sage: empty_pc.ambient_dimension()
            -1
            sage: pc0 = PolyhedralComplex(ambient_dim=2)
            sage: pc0.ambient_dimension()
            2
        """
        return self._ambient_dim

    def plot(self, **kwds):
        """
        Return a plot of the polyhedral complex, if it is of dim at most 3.

        INPUT:

        - ``explosion_factor`` -- (default: 0) if positive, separate the cells of
          the complex by extra space. In this case, the following keyword arguments
          can be passed to :func:`exploded_plot`:

          - ``center`` -- (default: ``None``, denoting the origin) the center of explosion
          - ``sticky_vertices`` -- (default: ``False``) boolean or dict.
            Whether to draw line segments between shared vertices of the given polyhedra.
            A dict gives options for :func:`sage.plot.line`.
          - ``sticky_center`` -- (default: ``True``) boolean or dict. When ``center`` is
            a vertex of some of the polyhedra, whether to draw line segments connecting the
            ``center`` to the shifted copies of these vertices.
            A dict gives options for :func:`sage.plot.line`.

        - ``color`` -- (default: ``None``) if ``"rainbow"``, assign a different color
          to every maximal cell; otherwise, passed on to
          :meth:`~sage.geometry.polyhedron.base.Polyhedron_base.plot`.

        - other keyword arguments are passed on to
          :meth:`~sage.geometry.polyhedron.base.Polyhedron_base.plot`.

        EXAMPLES::

            sage: p1 = Polyhedron(vertices=[(1, 1), (0, 0), (1, 2)])
            sage: p2 = Polyhedron(vertices=[(1, 2), (0, 0), (0, 2)])
            sage: p3 = Polyhedron(vertices=[(0, 0), (0, 2), (-1, 1)])
            sage: pc1 = PolyhedralComplex([p1, p2, p3, -p1, -p2, -p3])
            sage: bb = dict(xmin=-2, xmax=2, ymin=-3, ymax=3, axes=False)
            sage: g0 = pc1.plot(color='rainbow', **bb)                                  # needs sage.plot
            sage: g1 = pc1.plot(explosion_factor=0.5, **bb)                             # needs sage.plot
            sage: g2 = pc1.plot(explosion_factor=1, color='rainbow', alpha=0.5, **bb)   # needs sage.plot
            sage: graphics_array([g0, g1, g2]).show(axes=False)                        # not tested

            sage: pc2 = PolyhedralComplex([polytopes.hypercube(3)])
            sage: pc3 = pc2.subdivide(new_vertices=[(0, 0, 0)])
            sage: g3 = pc3.plot(explosion_factor=1, color='rainbow',                    # needs sage.plot
            ....:               alpha=0.5, axes=False, online=True)
            sage: pc4 = pc2.subdivide(make_simplicial=True)
            sage: g4 = pc4.plot(explosion_factor=1, center=(1, -1, 1), fill='blue',     # needs sage.plot
            ....:              wireframe='white', point={'color':'red', 'size':10},
            ....:              alpha=0.6, online=True)
            sage: pc5 = PolyhedralComplex([
            ....:         Polyhedron(rays=[[1,0,0], [0,1,0], [0,0,-1]]),
            ....:         Polyhedron(rays=[[1,0,0], [0,-1,0], [0,0,-1]]),
            ....:         Polyhedron(rays=[[1,0,0], [0,-1,0], [0,0,1]]),
            ....:         Polyhedron(rays=[[-1,0,0], [0,-1,0], [0,0,-1]]),
            ....:         Polyhedron(rays=[[-1,0,0], [0,-1,0], [0,0,1]]),
            ....:         Polyhedron(rays=[[-1,0,0], [0,1,0], [0,0,-1]]),
            ....:         Polyhedron(rays=[[-1,0,0], [0,1,0], [0,0,1]])])
            sage: g5 = pc5.plot(explosion_factor=0.3, color='rainbow', alpha=0.8,       # needs sage.plot
            ....:               point={'size': 20}, axes=False, online=True)

        """
        if self.dimension() > 3:
            raise ValueError("cannot plot in high dimension")
        if kwds.get('explosion_factor', 0):
            return exploded_plot(self.maximal_cell_iterator(), **kwds)

        from sage.plot.colors import rainbow
        from sage.plot.graphics import Graphics

        color = kwds.get('color')
        polyhedra = self.maximal_cell_iterator()
        if color == 'rainbow':
            polyhedra = list(polyhedra)
            cell_colors_dict = dict(zip(polyhedra,
                                        rainbow(len(polyhedra))))
        g = Graphics()
        for cell in polyhedra:
            options = copy(kwds)
            if color == 'rainbow':
                options['color'] = cell_colors_dict[cell]
            g += cell.plot(**options)
        return g

    def is_pure(self):
        """
        Test if this polyhedral complex is pure.

        A polyhedral complex is pure if and only if all of its maximal cells
        have the same dimension.

        .. WARNING::

            This may give the wrong answer if the polyhedral complex
            was constructed with ``maximality_check`` set to ``False``.

        EXAMPLES::

            sage: p1 = Polyhedron(vertices=[(1, 1), (0, 0), (1, 2)])
            sage: p2 = Polyhedron(vertices=[(1, 2), (0, 0), (0, 2)])
            sage: p3 = Polyhedron(vertices=[(1, 2), (0, 2)])
            sage: pc = PolyhedralComplex([p1, p2, p3])
            sage: pc.is_pure()
            True

        Wrong answer due to ``maximality_check=False``::

            sage: pc_invalid = PolyhedralComplex([p1, p2, p3],
            ....:              maximality_check=False)
            sage: pc_invalid.is_pure()
            False
        """
        return len(self._maximal_cells) == 1

    def is_full_dimensional(self):
        """
        Return whether this polyhedral complex is full-dimensional:
        its dimension is equal to its ambient dimension.

        EXAMPLES::

            sage: p1 = Polyhedron(vertices=[(1, 1), (0, 0), (1, 2)])
            sage: p2 = Polyhedron(vertices=[(1, 2), (0, 0), (0, 2)])
            sage: p3 = Polyhedron(vertices=[(1, 2), (0, 2)])
            sage: pc = PolyhedralComplex([p1, p2, p3])
            sage: pc.is_full_dimensional()
            True
            sage: PolyhedralComplex([p3]).is_full_dimensional()
            False
        """
        return self._dim == self._ambient_dim

    def __hash__(self):
        """
        Compute the hash value of ``self`` using its ``maximal_cells_sorted``.

        EXAMPLES::

            sage: p1 = Polyhedron(vertices=[(1/3, 1/3), (0, 0), (1, 2)])
            sage: p2 = Polyhedron(vertices=[(1, 2), (0, 0), (0, 1/2)])
            sage: pc1 = PolyhedralComplex([p1, p2], is_mutable=False)
            sage: hash(pc1) == hash(pc1)
            True
            sage: pc2 = PolyhedralComplex([p2, p1], is_mutable=False)
            sage: hash(pc1) == hash(pc2)
            True
            sage: pc3 = PolyhedralComplex([p1, p2])
            sage: hash(pc3)
            Traceback (most recent call last):
            ...
            ValueError: this polyhedral complex must be immutable; call set_immutable()
        """
        if not self._is_immutable:
            raise ValueError("this polyhedral complex must be immutable; " +
                             "call set_immutable()")
        return hash(tuple(self.maximal_cells_sorted()))

    def __eq__(self, right):
        """
        Two polyhedral complexes are equal iff their maximal cells are equal.

        EXAMPLES::

            sage: p1 = Polyhedron(vertices=[(1/3, 1/3), (0, 0), (1, 2)])
            sage: p2 = Polyhedron(vertices=[(1, 2), (0, 0), (0, 1/2)])
            sage: pc1 = PolyhedralComplex([p1, p2])
            sage: pc1 == pc1
            True
            sage: pc2 = PolyhedralComplex([p2, p1])
            sage: pc1 == pc2
            True
        """
        return isinstance(right, PolyhedralComplex) and (
               self.maximal_cells_sorted() == right.maximal_cells_sorted())

    def __ne__(self, right):
        """
        Return ``True`` if ``self`` and ``right`` are not equal.

        EXAMPLES::

            sage: pc1 = PolyhedralComplex([
            ....: Polyhedron(vertices=[(1/3, 1/3), (0, 0), (1, 2)])])
            sage: pc2 = PolyhedralComplex([
            ....: Polyhedron(vertices=[(1, 2), (0, 0), (0, 1/2)])])
            sage: pc1 != pc2
            True
        """
        return not self.__eq__(right)

    def __copy__(self):
        """
        Return a mutable copy of ``self``.

        EXAMPLES::

            sage: pc1 = PolyhedralComplex([Polyhedron(vertices=[(0, 0)])])
            sage: pc2 = copy(pc1)
            sage: pc1 == pc2
            True
        """
        return PolyhedralComplex(self._maximal_cells, maximality_check=False,
                                 backend=self._backend)

    def _an_element_(self):
        """
        Return a (maximal) cell of this complex.

        EXAMPLES::

            sage: PolyhedralComplex()._an_element_()
            Traceback (most recent call last):
            ...
            EmptySetError: the complex is empty
            sage: pc = PolyhedralComplex([
            ....:         Polyhedron(vertices=[(1/3, 1/3), (0, 0), (1, 2)]),
            ....:         Polyhedron(vertices=[(1, 2), (0, 0), (0, 1/2)])])
            sage: pc._an_element_().vertices_list()
            [[0, 0], [0, 1/2], [1, 2]]
        """
        try:
            return next(self.maximal_cell_iterator(increasing=False))
        except StopIteration:
            from sage.categories.sets_cat import EmptySetError
            raise EmptySetError("the complex is empty")

    def __contains__(self, x):
        """
        True if ``x`` is a polyhedron which is contained in this complex.

        EXAMPLES::

            sage: p1 = Polyhedron(vertices=[(1/3, 1/3), (0, 0), (1, 2)])
            sage: p2 = Polyhedron(vertices=[(1, 2), (0, 0), (0, 1/2)])
            sage: pc = PolyhedralComplex([p1, p2])
            sage: (p1 in pc) and (p2 in pc)
            True
            sage: Polyhedron(vertices=[(1, 2), (0, 0)]) in pc
            True
            sage: Polyhedron(vertices=[(1, 1), (0, 0)]) in pc
            False
            sage: Polyhedron(vertices=[(0, 0)]) in pc
            True
            sage: (0, 0) in pc  # not a polyhedron
            False
        """
        if not isinstance(x, sage.geometry.abc.Polyhedron):
            return False
        dim = x.dimension()
        return dim in self.cells() and x in self.cells()[dim]

    def __call__(self, x):
        """
        If ``x`` is a polyhedron in this complex, return it.
        Otherwise, raise a :class:`ValueError`.

        EXAMPLES::

            sage: pc = PolyhedralComplex([
            ....:         Polyhedron(vertices=[(1/3, 1/3), (0, 0), (1, 2)]),
            ....:         Polyhedron(vertices=[(1, 2), (0, 0), (0, 1/2)])])
            sage: pc(Polyhedron(vertices=[(1, 2), (0, 0)]))
            A 1-dimensional polyhedron in ZZ^2 defined as the convex hull of 2 vertices
            sage: pc(Polyhedron(vertices=[(1, 1)]))
            Traceback (most recent call last):
            ...
            ValueError: the polyhedron is not in this complex
        """
        if x not in self:
            raise ValueError('the polyhedron is not in this complex')
        return x

    def face_poset(self):
        r"""
        The face poset of this polyhedral complex, the poset of
        nonempty cells, ordered by inclusion.

        EXAMPLES::

            sage: pc = PolyhedralComplex([
            ....:         Polyhedron(vertices=[(1/3, 1/3), (0, 0), (1, 2)]),
            ....:         Polyhedron(vertices=[(1, 2), (0, 0), (0, 1/2)])])
            sage: poset = pc.face_poset()
            sage: poset
            Finite poset containing 11 elements
            sage: d = {i: i.vertices_matrix() for i in poset}
            sage: poset.plot(element_labels=d)                                          # needs sage.plot
            Graphics object consisting of 28 graphics primitives

        For a nonbounded polyhedral complex::

            sage: pc = PolyhedralComplex([
            ....:         Polyhedron(vertices=[(1/3, 1/3), (0, 0), (1, 2)]),
            ....:         Polyhedron(vertices=[(1, 2), (0, 0), (0, 1/2)]),
            ....:         Polyhedron(vertices=[(-1/2, -1/2)], lines=[(1, -1)]),
            ....:         Polyhedron(rays=[(1, 0)])])
            sage: poset = pc.face_poset()
            sage: poset
            Finite poset containing 13 elements
            sage: d = {i:''.join([str(v)+'\n'
            ....:      for v in i.Vrepresentation()]) for i in poset}
            sage: poset.show(element_labels=d, figsize=15)        # not tested
            sage: pc = PolyhedralComplex([
            ....: Polyhedron(rays=[(1,0),(0,1)]),
            ....: Polyhedron(rays=[(-1,0),(0,1)]),
            ....: Polyhedron(rays=[(-1,0),(0,-1)]),
            ....: Polyhedron(rays=[(1,0),(0,-1)])])
            sage: pc.face_poset()
            Finite poset containing 9 elements
        """
        if self._face_poset is None:
            self.cells()    # poset is obtained and cached in cells()
        return self._face_poset

    def is_subcomplex(self, other):
        r"""
        Return whether ``self`` is a subcomplex of ``other``.

        INPUT:

        - ``other`` -- a polyhedral complex

        Each maximal cell of ``self`` must be a cell of ``other``
        for this to be ``True``.

        EXAMPLES::

            sage: p1 = Polyhedron(vertices=[(1/3, 1/3), (0, 0), (1, 2)])
            sage: p2 = Polyhedron(vertices=[(1, 2), (0, 0), (0, 1/2)])
            sage: p3 = Polyhedron(vertices=[(0, 0), (1, 0)])
            sage: pc = PolyhedralComplex([p1, Polyhedron(vertices=[(1, 0)])])
            sage: pc.is_subcomplex(PolyhedralComplex([p1, p2, p3]))
            True
            sage: pc.is_subcomplex(PolyhedralComplex([p1, p2]))
            False
        """
        other_cells = other.cells()
        for (d, stratum) in self.maximal_cells().items():
            if not stratum.issubset(other_cells.get(d, set([]))):
                return False
        return True

    def is_compact(self):
        """
        Test for boundedness of the polyhedral complex

        EXAMPLES::

            sage: p1 = Polyhedron(vertices=[(1, 2), (0, 0), (0, 1/2)])
            sage: p2 = Polyhedron(rays=[(1, 0)])
            sage: PolyhedralComplex([p1]).is_compact()
            True
            sage: PolyhedralComplex([p1, p2]).is_compact()
            False
        """
        return all(p.is_compact() for p in self.maximal_cell_iterator())

    def graph(self):
        """
        Return the 1-skeleton of this polyhedral complex, as a graph.

        The vertices of the graph are of type ``vector``. This raises
        a :class:`NotImplementedError` if the polyhedral complex is unbounded.

        .. WARNING::

            This may give the wrong answer if the polyhedral complex
            was constructed with ``maximality_check`` set to ``False``.

        EXAMPLES::

            sage: pc = PolyhedralComplex([
            ....:         Polyhedron(vertices=[(1, 1), (0, 0), (1, 2)]),
            ....:         Polyhedron(vertices=[(1, 2), (0, 0), (0, 2)])])
            sage: g = pc.graph(); g
            Graph on 4 vertices
            sage: g.vertices(sort=True)
            [(0, 0), (0, 2), (1, 1), (1, 2)]
            sage: g.edges(sort=True, labels=False)
            [((0, 0), (0, 2)), ((0, 0), (1, 1)), ((0, 0), (1, 2)), ((0, 2), (1, 2)), ((1, 1), (1, 2))]
            sage: PolyhedralComplex([Polyhedron(rays=[(1,1)])]).graph()
            Traceback (most recent call last):
            ...
            NotImplementedError: the polyhedral complex is unbounded

        Wrong answer due to ``maximality_check=False``::

            sage: p1 = Polyhedron(vertices=[(1, 1), (0, 0), (1, 2)])
            sage: p2 = Polyhedron(vertices=[(1, 2), (0, 0), (0, 2)])
            sage: p3 = Polyhedron(vertices=[(1, 2), (0, 2)])
            sage: PolyhedralComplex([p1, p2]).is_pure()
            True
            sage: PolyhedralComplex([p2, p3], maximality_check=True).is_pure()
            True
            sage: PolyhedralComplex([p2, p3], maximality_check=False).is_pure()
            False
        """
        if not self.is_compact():
            raise NotImplementedError("the polyhedral complex is unbounded")
        edges = self.n_cells(1)
        d = {}
        for e in edges:
            v, max_e = sorted(e.vertices_matrix().columns())
            if v in d:
                d[v].append(max_e)
            else:
                d[v] = [max_e]
        for v in self.n_maximal_cells(0):
            d[v] = []
        return Graph(d)

    def is_connected(self):
        """
        Return whether ``self`` is connected.

        EXAMPLES::

            sage: pc1 = PolyhedralComplex([
            ....:         Polyhedron(vertices=[(1, 1), (0, 0), (1, 2)]),
            ....:         Polyhedron(vertices=[(1, 2), (0, 0), (0, 2)])])
            sage: pc1.is_connected()
            True
            sage: pc2 = PolyhedralComplex([
            ....:         Polyhedron(vertices=[(1, 1), (0, 0), (1, 2)]),
            ....:         Polyhedron(vertices=[(0, 2)])])
            sage: pc2.is_connected()
            False
            sage: pc3 = PolyhedralComplex([
            ....:         Polyhedron(vertices=[(1/3, 1/3), (0, 0), (1, 2)]),
            ....:         Polyhedron(vertices=[(1, 2), (0, 0), (0, 1/2)]),
            ....:         Polyhedron(vertices=[(-1/2, -1/2)], lines=[(1, -1)]),
            ....:         Polyhedron(rays=[(1, 0)])])
            sage: pc3.is_connected()
            False
            sage: pc4 = PolyhedralComplex([
            ....:         Polyhedron(vertices=[(1/3, 1/3), (0, 0), (1, 2)]),
            ....:         Polyhedron(rays=[(1, 0)])])
            sage: pc4.is_connected()
            True
        """
        if self.is_compact():
            return self.graph().is_connected()    # faster than using poset?
        else:
            return self.face_poset().is_connected()

    def connected_component(self, cell=None):
        """
        Return the connected component of this polyhedral complex
        containing a given cell.

        INPUT:

        - ``cell`` -- (default: ``self.an_element()``) a cell of ``self``

        OUTPUT:

        The connected component containing ``cell``. If the polyhedral complex
        is empty or if it does not contain the given cell, raise an error.

        EXAMPLES::

            sage: t1 = Polyhedron(vertices=[(1, 1), (0, 0), (1, 2)])
            sage: t2 = Polyhedron(vertices=[(1, 2), (0, 0), (0, 2)])
            sage: v1 = Polyhedron(vertices=[(1, 1)])
            sage: v2 = Polyhedron(vertices=[(0, 2)])
            sage: v3 = Polyhedron(vertices=[(-1, 0)])
            sage: o =  Polyhedron(vertices=[(0, 0)])
            sage: r = Polyhedron(rays=[(1, 0)])
            sage: l = Polyhedron(vertices=[(-1, 0)], lines=[(1, -1)])
            sage: pc1 = PolyhedralComplex([t1, t2])
            sage: pc1.connected_component() == pc1
            True
            sage: pc1.connected_component(v1) == pc1
            True
            sage: pc2 = PolyhedralComplex([t1, v2])
            sage: pc2.connected_component(t1) == PolyhedralComplex([t1])
            True
            sage: pc2.connected_component(o) == PolyhedralComplex([t1])
            True
            sage: pc2.connected_component(v3)
            Traceback (most recent call last):
            ...
            ValueError: the polyhedral complex does not contain the given cell
            sage: pc2.connected_component(r)
            Traceback (most recent call last):
            ...
            ValueError: the polyhedral complex does not contain the given cell
            sage: pc3 = PolyhedralComplex([t1, t2, r])
            sage: pc3.connected_component(v2) == pc3
            True
            sage: pc4 = PolyhedralComplex([t1, t2, r, l])
            sage: pc4.connected_component(o) == pc3
            True
            sage: pc4.connected_component(v3)
            Traceback (most recent call last):
            ...
            ValueError: the polyhedral complex does not contain the given cell
            sage: pc5 = PolyhedralComplex([t1, t2, r, l, v3])
            sage: pc5.connected_component(v3) == PolyhedralComplex([v3])
            True
            sage: PolyhedralComplex([]).connected_component()
            Traceback (most recent call last):
            ...
            ValueError: the empty polyhedral complex has no connected components
        """
        if self.dimension() == -1:
            raise ValueError(
                "the empty polyhedral complex has no connected components")
        if cell is None:
            cell = self._an_element_()
        if self.is_compact():    # use graph (faster than poset?)
            if not cell.is_compact():
                raise ValueError(
                    "the polyhedral complex does not contain the given cell")
            v = cell.vertices_matrix().columns()[0]
            g = self.graph()
            if v not in g:
                raise ValueError(
                    "the polyhedral complex does not contain the given cell")
            vertices = g.connected_component_containing_vertex(v, sort=False)
            facets = [f for f in self.maximal_cell_iterator()
                      if any(vf in f.vertices_matrix().columns()
                             for vf in vertices)]
        else:    # use face_poset
            g = self.face_poset().hasse_diagram()
            if cell not in g:
                raise ValueError(
                    "the polyhedral complex does not contain the given cell")
            faces = g.connected_component_containing_vertex(cell, sort=False)
            facets = [f for f in self.maximal_cell_iterator()
                      if f in faces]
        return PolyhedralComplex(facets, maximality_check=False,
                                 is_immutable=self._is_immutable,
                                 backend=self._backend)

    def connected_components(self):
        """
        Return the connected components of this polyhedral complex,
        as list of (sub-)PolyhedralComplexes.

        EXAMPLES::

            sage: t1 = Polyhedron(vertices=[(1, 1), (0, 0), (1, 2)])
            sage: t2 = Polyhedron(vertices=[(1, 2), (0, 0), (0, 2)])
            sage: v1 = Polyhedron(vertices=[(1, 1)])
            sage: v2 = Polyhedron(vertices=[(0, 2)])
            sage: v3 = Polyhedron(vertices=[(-1, 0)])
            sage: o =  Polyhedron(vertices=[(0, 0)])
            sage: r = Polyhedron(rays=[(1, 0)])
            sage: l = Polyhedron(vertices=[(-1, 0)], lines=[(1, -1)])
            sage: pc1 = PolyhedralComplex([t1, t2])
            sage: len(pc1.connected_components())
            1
            sage: pc2 = PolyhedralComplex([t1, v2])
            sage: len(pc2.connected_components())
            2
            sage: pc3 = PolyhedralComplex([t1, t2, r])
            sage: len(pc3.connected_components())
            1
            sage: pc4 = PolyhedralComplex([t1, t2, r, l])
            sage: len(pc4.connected_components())
            2
            sage: pc5 = PolyhedralComplex([t1, t2, r, l, v3])
            sage: len(pc5.connected_components())
            3
            sage: PolyhedralComplex([]).connected_components()
            Traceback (most recent call last):
            ...
            ValueError: the empty polyhedral complex has no connected components
        """
        if self.dimension() == -1:
            raise ValueError(
                "the empty polyhedral complex has no connected components")
        if self.is_compact():    # use graph (faster than poset)?
            g = self.graph()
            lists_of_vertices = g.connected_components(sort=False)
            lists_of_facets = [[f for f in self.maximal_cell_iterator()
                                if any(vf in f.vertices_matrix().columns()
                                       for vf in vertices)]
                               for vertices in lists_of_vertices]
        else:    # use face_poset
            g = self.face_poset().hasse_diagram()
            lists_of_faces = g.connected_components(sort=False)
            lists_of_facets = [
                [f for f in self.maximal_cell_iterator() if f in faces]
                for faces in lists_of_faces]
        results = [PolyhedralComplex(facets, maximality_check=False,
                                     is_immutable=self._is_immutable,
                                     backend=self._backend)
                   for facets in lists_of_facets]
        return results

    def n_skeleton(self, n):
        r"""
        The `n`-skeleton of this polyhedral complex.

        The `n`-skeleton of a polyhedral complex is obtained by discarding
        all of the cells in dimensions larger than `n`.

        INPUT:

        - ``n`` -- non-negative integer; the dimension

        .. SEEALSO::

            :meth:`stratify`

        EXAMPLES::

            sage: pc = PolyhedralComplex([
            ....:         Polyhedron(vertices=[(1, 1), (0, 0), (1, 2)]),
            ....:         Polyhedron(vertices=[(1, 2), (0, 0), (0, 2)])])
            sage: pc.n_skeleton(2)
            Polyhedral complex with 2 maximal cells
            sage: pc.n_skeleton(1)
            Polyhedral complex with 5 maximal cells
            sage: pc.n_skeleton(0)
            Polyhedral complex with 4 maximal cells
        """
        if n >= self.dimension():
            return copy(self)
        facets = [f for f in self.maximal_cell_iterator() if f.dimension() < n]
        facets.extend(self.n_cells(n))
        return PolyhedralComplex(facets, maximality_check=False,
                                 is_immutable=self._is_immutable,
                                 backend=self._backend)

    def stratify(self, n):
        r"""
        Return the pure sub-polyhedral complex which is constructed from the
        `n`-dimensional maximal cells of this polyhedral complex.

        .. SEEALSO::

            :meth:`n_skeleton`

        .. WARNING::

            This may give the wrong answer if the polyhedral complex
            was constructed with ``maximality_check`` set to ``False``.

        EXAMPLES::

            sage: p1 = Polyhedron(vertices=[(1, 1), (0, 0), (1, 2)])
            sage: p2 = Polyhedron(vertices=[(1, 2), (0, 0), (0, 2)])
            sage: p3 = Polyhedron(vertices=[(1, 2), (0, 2)])
            sage: pc = PolyhedralComplex([p1, p2, p3])
            sage: pc.stratify(2) == pc
            True
            sage: pc.stratify(1)
            Polyhedral complex with 0 maximal cells

        Wrong answer due to ``maximality_check=False``::

            sage: pc_invalid = PolyhedralComplex([p1, p2, p3],
            ....:                                maximality_check=False)
            sage: pc_invalid.stratify(1)
            Polyhedral complex with 1 maximal cell
        """
        n_faces = self.n_maximal_cells(n)
        return PolyhedralComplex(n_faces, maximality_check=False,
                                 is_immutable=self._is_immutable,
                                 backend=self._backend)

    def boundary_subcomplex(self):
        """
        Return the sub-polyhedral complex that is the boundary of ``self``.

        A point `P` is on the boundary of a set `S` if `P` is in the
        closure of `S` but not in the interior of `S`.

        EXAMPLES::

            sage: p1 = Polyhedron(vertices=[(1, 1), (0, 0), (1, 2)])
            sage: p2 = Polyhedron(vertices=[(1, 2), (0, 0), (0, 2)])
            sage: p3 = Polyhedron(vertices=[(1, 2), (0, 2)])
            sage: bd = PolyhedralComplex([p1, p2]).boundary_subcomplex()
            sage: len(bd.n_maximal_cells(2))
            0
            sage: len(bd.n_maximal_cells(1))
            4
            sage: pt = PolyhedralComplex([p3])
            sage: pt.boundary_subcomplex() == pt
            True

        Test on polyhedral complex which is not pure::

            sage: pc_non_pure = PolyhedralComplex([p1, p3])
            sage: pc_non_pure.boundary_subcomplex() == pc_non_pure.n_skeleton(1)
            True

        Test with ``maximality_check == False``::

            sage: pc_invalid = PolyhedralComplex([p2, p3],
            ....:                                maximality_check=False)
            sage: pc_invalid.boundary_subcomplex() == pc_invalid.n_skeleton(1)
            True

        Test unbounded cases::

            sage: pc1 = PolyhedralComplex([
            ....:         Polyhedron(vertices=[[1,0], [0,1]], rays=[[1,0], [0,1]])])
            sage: pc1.boundary_subcomplex() == pc1.n_skeleton(1)
            True
            sage: pc1b = PolyhedralComplex([Polyhedron(
            ....:         vertices=[[1,0,0], [0,1,0]], rays=[[1,0,0],[0,1,0]])])
            sage: pc1b.boundary_subcomplex() == pc1b
            True
            sage: pc2 = PolyhedralComplex([
            ....:         Polyhedron(vertices=[[-1,0], [1,0]], lines=[[0,1]])])
            sage: pc2.boundary_subcomplex() == pc2.n_skeleton(1)
            True
            sage: pc3 = PolyhedralComplex([
            ....:         Polyhedron(vertices=[[1,0], [0,1]], rays=[[1,0], [0,1]]),
            ....:         Polyhedron(vertices=[[1,0], [0,-1]], rays=[[1,0], [0,-1]])])
            sage: pc3.boundary_subcomplex() == pc3.n_skeleton(1)
            False
        """
        if self.is_full_dimensional():
            return PolyhedralComplex(self.relative_boundary_cells(),
                                     is_immutable=self._is_immutable,
                                     backend=self._backend)
        else:
            ans = copy(self)
            if self._is_immutable:
                ans.set_immutable()
            return ans

    def relative_boundary_cells(self):
        r"""
        Return the maximal cells of the relative-boundary sub-complex.

        A point `P` is in the relative boundary of a set `S` if `P` is in the
        closure of `S` but not in the relative interior of `S`.

        .. WARNING::

            This may give the wrong answer if the polyhedral complex
            was constructed with ``maximality_check`` set to ``False``.

        EXAMPLES::

            sage: p1 = Polyhedron(vertices=[(1, 1), (0, 0), (1, 2)])
            sage: p2 = Polyhedron(vertices=[(1, 2), (0, 0), (0, 2)])
            sage: p3 = Polyhedron(vertices=[(1, 2), (0, 2)])
            sage: p4 = Polyhedron(vertices=[(2, 2)])
            sage: pc = PolyhedralComplex([p1, p2])
            sage: rbd_cells = pc.relative_boundary_cells()
            sage: len(rbd_cells)
            4
            sage: all(p.dimension() == 1 for p in rbd_cells)
            True
            sage: pc_lower_dim = PolyhedralComplex([p3])
            sage: sorted([p.vertices() for p in pc_lower_dim.relative_boundary_cells()])
            [(A vertex at (0, 2),), (A vertex at (1, 2),)]

        Test on polyhedral complex which is not pure::

            sage: pc_non_pure = PolyhedralComplex([p1, p3, p4])
            sage: (set(pc_non_pure.relative_boundary_cells())
            ....:  == set([f.as_polyhedron() for f in p1.faces(1)] + [p3, p4]))
            True

        Test with ``maximality_check == False``::

            sage: pc_invalid = PolyhedralComplex([p2, p3],
            ....:                                maximality_check=False)
            sage: (set(pc_invalid.relative_boundary_cells())
            ....:  == set([f.as_polyhedron() for f in p2.faces(1)]))
            True

        Test unbounded case::

            sage: pc3 = PolyhedralComplex([
            ....:         Polyhedron(vertices=[[1,0], [0,1]], rays=[[1,0], [0,1]]),
            ....:         Polyhedron(vertices=[[1,0], [0,-1]], rays=[[1,0], [0,-1]])])
            sage: len(pc3.relative_boundary_cells())
            4
        """
        d = self.dimension()
        poset = self.face_poset()
        faces = self.n_cells(d - 1)
        ans = [face for face in faces if len(poset.upper_covers(face)) == 1]
        if not self.is_pure():
            ans += [p for p in poset.maximal_elements() if p.dimension() < d]
        return ans

    def is_convex(self):
        r"""
        Return whether the set of points in ``self`` is a convex set.

        When ``self`` is convex, the union of its cells is a Polyhedron.

        .. SEEALSO::

            :meth:`union_as_polyhedron`

        EXAMPLES::

            sage: p1 = Polyhedron(vertices=[(1, 1), (0, 0), (1, 2)])
            sage: p2 = Polyhedron(vertices=[(1, 2), (0, 0), (0, 2)])
            sage: p3 = Polyhedron(vertices=[(0, 0), (1, 1), (2, 0)])
            sage: p4 = Polyhedron(vertices=[(2, 2)])
            sage: PolyhedralComplex([p1, p2]).is_convex()
            True
            sage: PolyhedralComplex([p1, p3]).is_convex()
            False
            sage: PolyhedralComplex([p1, p4]).is_convex()
            False

        Test unbounded cases::

            sage: pc1 = PolyhedralComplex([
            ....:         Polyhedron(vertices=[[1,0], [0,1]], rays=[[1,0], [0,1]])])
            sage: pc1.is_convex()
            True
            sage: pc2 = PolyhedralComplex([
            ....:         Polyhedron(vertices=[[-1,0], [1,0]], lines=[[0,1]])])
            sage: pc2.is_convex()
            True
            sage: pc3 = PolyhedralComplex([
            ....:         Polyhedron(vertices=[[1,0], [0,1]], rays=[[1,0], [0,1]]),
            ....:         Polyhedron(vertices=[[1,0], [0,-1]], rays=[[1,0], [0,-1]])])
            sage: pc3.is_convex()
            False
            sage: pc4 = PolyhedralComplex([Polyhedron(rays=[[1,0], [-1,1]]),
            ....:                          Polyhedron(rays=[[1,0], [-1,-1]])])
            sage: pc4.is_convex()
            False

        The whole 3d space minus the first orthant is not convex::

            sage: pc5 = PolyhedralComplex([
            ....:         Polyhedron(rays=[[1,0,0], [0,1,0], [0,0,-1]]),
            ....:         Polyhedron(rays=[[1,0,0], [0,-1,0], [0,0,-1]]),
            ....:         Polyhedron(rays=[[1,0,0], [0,-1,0], [0,0,1]]),
            ....:         Polyhedron(rays=[[-1,0,0], [0,-1,0], [0,0,-1]]),
            ....:         Polyhedron(rays=[[-1,0,0], [0,-1,0], [0,0,1]]),
            ....:         Polyhedron(rays=[[-1,0,0], [0,1,0], [0,0,-1]]),
            ....:         Polyhedron(rays=[[-1,0,0], [0,1,0], [0,0,1]])])
            sage: pc5.is_convex()
            False

        Test some non-full-dimensional examples::

            sage: l = PolyhedralComplex([Polyhedron(vertices=[(1, 2), (0, 2)])])
            sage: l.is_convex()
            True
            sage: pc1b = PolyhedralComplex([Polyhedron(
            ....:         vertices=[[1,0,0], [0,1,0]], rays=[[1,0,0],[0,1,0]])])
            sage: pc1b.is_convex()
            True
            sage: pc4b = PolyhedralComplex([
            ....:         Polyhedron(rays=[[1,0,0], [-1,1,0]]),
            ....:         Polyhedron(rays=[[1,0,0], [-1,-1,0]])])
            sage: pc4b.is_convex()
            False
        """
        if self._is_convex is not None:
            return self._is_convex
        if not self.is_pure():
            self._is_convex = False
            return False
        d = self.dimension()
        if not self.is_full_dimensional():
            # if max cells must lie in different subspaces, can't be convex.
            from sage.modules.free_module import span
            f = self.n_maximal_cells(d)[0]
            affine_space = span(f.equations_list(), f.base_ring())
            for f in self.n_maximal_cells(d)[1::]:
                if span(f.equations_list(), f.base_ring()) != affine_space:
                    self._is_convex = False
                    return False
        # orient the (relative) boundary halfspaces toward a strict convex
        # combination of the vertices. Then check if all vertices are contained
        # After making sure that the affine hulls of the cells are the same,
        # it does not matter that is not full dimensional.
        boundaries = self.relative_boundary_cells()
        vertices = set([])
        rays = set([])
        lines = set([])
        for cell in boundaries:
            # it suffices to consider only vertices on the boundaries
            # Note that a line (as polyhedron) has vertex too
            for v in cell.vertices_list():
                vv = vector(v)
                vv.set_immutable()
                vertices.add(vv)
        for cell in self.n_maximal_cells(d):
            for r in cell.rays_list():
                rr = vector(r)
                rr.set_immutable()
                rays.add(rr)
            for li in cell.lines_list():
                ll = vector(li)
                ll.set_immutable()
                lines.add(ll)
        center = sum(vertices) / len(vertices)
        for cell in boundaries:
            for equation in cell.equations_list():
                coeff = vector(equation[1::])
                const = equation[0]
                if const + coeff * center == 0:
                    sign = 0
                elif const + coeff * center > 0:
                    sign = 1
                    for v in vertices:
                        if const + coeff * v < 0:
                            self._is_convex = False
                            return False
                elif const + coeff * center < 0:
                    sign = -1
                    for v in vertices:
                        if const + coeff * v > 0:
                            self._is_convex = False
                            return False
                for r in rays:
                    if sign == 0:
                        sign = coeff * r
                    else:
                        if sign * (coeff * r) < 0:
                            self._is_convex = False
                            return False
                # lines are in the affine space of each boundary cell already
        self._is_convex = True
        self._polyhedron = Polyhedron(vertices=vertices, rays=rays, lines=lines,
                                      backend=self._backend)
        return True

    def union_as_polyhedron(self):
        """
        Return ``self`` as a :class:`Polyhedron` if ``self`` is convex.

        EXAMPLES::

            sage: p1 = Polyhedron(vertices=[(1, 1), (0, 0), (1, 2)])
            sage: p2 = Polyhedron(vertices=[(1, 2), (0, 0), (0, 2)])
            sage: p3 = Polyhedron(vertices=[(0, 0), (1, 1), (2, 0)])
            sage: P = PolyhedralComplex([p1, p2]).union_as_polyhedron()
            sage: P.vertices_list()
            [[0, 0], [0, 2], [1, 1], [1, 2]]
            sage: PolyhedralComplex([p1, p3]).union_as_polyhedron()
            Traceback (most recent call last):
            ...
            ValueError: the polyhedral complex is not convex
        """
        if not self.is_convex():
            raise ValueError("the polyhedral complex is not convex")
        return self._polyhedron

    def product(self, right):
        """
        The (Cartesian) product of this polyhedral complex with another one.

        INPUT:

        - ``right`` -- the other polyhedral complex (the right-hand factor)

        OUTPUT:

        - the product ``self x right``

        EXAMPLES::

            sage: pc = PolyhedralComplex([Polyhedron(vertices=[[0], [1]])])
            sage: pc_square = pc.product(pc)
            sage: pc_square
            Polyhedral complex with 1 maximal cell
            sage: next(pc_square.maximal_cell_iterator()).vertices()
            (A vertex at (0, 0),
             A vertex at (0, 1),
             A vertex at (1, 0),
             A vertex at (1, 1))
        """
        maximal_cells = [f.product(g) for f in self.maximal_cell_iterator()
                         for g in right.maximal_cell_iterator()]
        return PolyhedralComplex(maximal_cells, maximality_check=False,
                                 is_immutable=(self._is_immutable and
                                               right._is_immutable),
                                 backend=self._backend)

    def disjoint_union(self, right):
        """
        The disjoint union of this polyhedral complex with another one.

        INPUT:

        - ``right`` -- the other polyhedral complex (the right-hand factor)

        EXAMPLES::

            sage: p1 = Polyhedron(vertices=[(-1, 0), (0, 0), (0, 1)])
            sage: p2 = Polyhedron(vertices=[(0, -1), (0, 0), (1, 0)])
            sage: p3 = Polyhedron(vertices=[(0, -1), (1, -1), (1, 0)])
            sage: pc = PolyhedralComplex([p1]).disjoint_union(PolyhedralComplex([p3]))
            sage: set(pc.maximal_cell_iterator()) == set([p1, p3])
            True
            sage: pc.disjoint_union(PolyhedralComplex([p2]))
            Traceback (most recent call last):
            ...
            ValueError: the two complexes are not disjoint
        """
        maximal_cells_self = list(self.maximal_cell_iterator())
        maximal_cells_right = list(right.maximal_cell_iterator())
        for cell in maximal_cells_self:
            for cell_right in maximal_cells_right:
                if not cell.intersection(cell_right).is_empty():
                    raise ValueError("the two complexes are not disjoint")
        return PolyhedralComplex(maximal_cells_self + maximal_cells_right,
                                 maximality_check=False,
                                 face_to_face_check=False,
                                 is_immutable=(self._is_immutable and
                                               right._is_immutable),
                                 backend=self._backend)

    def union(self, right):
        """
        The union of this polyhedral complex with another one.

        INPUT:

        - ``right`` -- the other polyhedral complex (the right-hand factor)

        EXAMPLES::

            sage: p1 = Polyhedron(vertices=[(-1, 0), (0, 0), (0, 1)])
            sage: p2 = Polyhedron(vertices=[(0, -1), (0, 0), (1, 0)])
            sage: p3 = Polyhedron(vertices=[(0, -1), (1, -1), (1, 0)])
            sage: pc = PolyhedralComplex([p1]).union(PolyhedralComplex([p3]))
            sage: set(pc.maximal_cell_iterator()) == set([p1, p3])
            True
            sage: pc.union(PolyhedralComplex([p2]))
            Polyhedral complex with 3 maximal cells
            sage: p4 = Polyhedron(vertices=[(0, -1), (0, 0), (1, 0), (1, -1)])
            sage: pc.union(PolyhedralComplex([p4]))
            Traceback (most recent call last):
            ...
            ValueError: the given cells are not face-to-face
        """
        maximal_cells = list(self.maximal_cell_iterator()) + list(
                        right.maximal_cell_iterator())
        return PolyhedralComplex(maximal_cells, maximality_check=True,
                                 face_to_face_check=True,
                                 is_immutable=(self._is_immutable and
                                               right._is_immutable),
                                 backend=self._backend)

    def join(self, right):
        """
        The join of this polyhedral complex with another one.

        INPUT:

        - ``right`` -- the other polyhedral complex (the right-hand factor)

        EXAMPLES::

            sage: pc = PolyhedralComplex([Polyhedron(vertices=[[0], [1]])])
            sage: pc_join = pc.join(pc)
            sage: pc_join
            Polyhedral complex with 1 maximal cell
            sage: next(pc_join.maximal_cell_iterator()).vertices()
            (A vertex at (0, 0, 0),
             A vertex at (0, 0, 1),
             A vertex at (0, 1, 1),
             A vertex at (1, 0, 0))
        """
        maximal_cells = [f.join(g) for f in self.maximal_cell_iterator()
                         for g in right.maximal_cell_iterator()]
        return PolyhedralComplex(maximal_cells, maximality_check=False,
                                 is_immutable=(self._is_immutable and
                                               right._is_immutable),
                                 backend=self._backend)

    ############################################################
    # abstract methods not implemented in generic cell complex
    ############################################################

    def wedge(self, right):
        """
        The wedge (one-point union) of ``self`` with ``right``.

        .. TODO::

            Implement the wedge product of two polyhedral complexes.

        EXAMPLES::

            sage: pc = PolyhedralComplex([Polyhedron(vertices=[[0], [1]])])
            sage: pc.wedge(pc)
            Traceback (most recent call last):
            ...
            NotImplementedError: wedge is not implemented for polyhedral complex
        """
        raise NotImplementedError("wedge is not implemented for "
                                  + "polyhedral complex")

    ############################################################
    # chain complexes, homology
    ############################################################
    def chain_complex(self, subcomplex=None, augmented=False,
                      verbose=False, check=True, dimensions=None,
                      base_ring=ZZ, cochain=False):
        """
        The chain complex associated to this polyhedral complex.

        .. TODO::

            Implement chain complexes of a polyhedral complex.

        EXAMPLES::

            sage: pc = PolyhedralComplex([Polyhedron(vertices=[[0], [1]])])
            sage: pc.chain_complex()
            Traceback (most recent call last):
            ...
            NotImplementedError: chain_complex is not implemented for polyhedral complex
        """
        raise NotImplementedError("chain_complex is not implemented for "
                                  + "polyhedral complex")

    def alexander_whitney(self, cell, dim_left):
        """
        The decomposition of ``cell`` in this complex into left and right
        factors, suitable for computing cup products.

        .. TODO::

            Implement :meth:`alexander_whitney` of a polyhedral complex.

        EXAMPLES::

            sage: pc = PolyhedralComplex([Polyhedron(vertices=[[0], [1]])])
            sage: pc.alexander_whitney(None, 1)
            Traceback (most recent call last):
            ...
            NotImplementedError: alexander_whitney is not implemented for polyhedral complex
        """
        raise NotImplementedError("alexander_whitney is not implemented for "
                                  + "polyhedral complex")

    ############################################################
    # end of chain complexes, homology
    ############################################################

    # this function overrides the standard one for GenericCellComplex,
    # this one counts the number of maximal cells, not all cells, to
    # avoid calling and computing self.cells()
    def _repr_(self):
        """
        Print representation.

        .. WARNING::

            This may give the wrong answer if the polyhedral complex
            was constructed with ``maximality_check`` set to ``False``.

        EXAMPLES::

            sage: p1 = Polyhedron(vertices=[(1, 1), (0, 0), (1, 2)])
            sage: p2 = Polyhedron(vertices=[(1, 2), (0, 0), (0, 2)])
            sage: p3 = Polyhedron(vertices=[(1, 2), (0, 2)])
            sage: PolyhedralComplex([p1, p2, p3])
            Polyhedral complex with 2 maximal cells

        Wrong answer due to ``maximality_check=False``::

            sage: PolyhedralComplex([p1, p2, p3], maximality_check=False)
            Polyhedral complex with 3 maximal cells
        """
        num = len(list(self.maximal_cell_iterator()))
        if num == 1:
            return "Polyhedral complex with %s maximal cell" % num
        else:
            return "Polyhedral complex with %s maximal cells" % num

    def set_immutable(self):
        """
        Make this polyhedral complex immutable.

        EXAMPLES::

            sage: pc = PolyhedralComplex([Polyhedron(vertices=[[0], [1]])])
            sage: pc.is_mutable()
            True
            sage: pc.set_immutable()
            sage: pc.is_mutable()
            False
        """
        self._is_immutable = True

    def is_mutable(self):
        """
        Return whether ``self`` is mutable.

        EXAMPLES::

            sage: pc1 = PolyhedralComplex([Polyhedron(vertices=[[0], [1]])])
            sage: pc1.is_mutable()
            True
            sage: pc2 = PolyhedralComplex([Polyhedron(vertices=[[0], [1]])],
            ....:                        is_mutable=False)
            sage: pc2.is_mutable()
            False
            sage: pc1 == pc2
            True
            sage: pc3 = PolyhedralComplex([Polyhedron(vertices=[[0], [1]])],
            ....:                        is_immutable=True)
            sage: pc3.is_mutable()
            False
            sage: pc2 == pc3
            True
        """
        return not self._is_immutable

    def is_immutable(self):
        """
        Return whether ``self`` is immutable.

        EXAMPLES::

            sage: pc1 = PolyhedralComplex([Polyhedron(vertices=[[0], [1]])])
            sage: pc1.is_immutable()
            False
            sage: pc2 = PolyhedralComplex([Polyhedron(vertices=[[0], [1]])],
            ....:                        is_mutable=False)
            sage: pc2.is_immutable()
            True
            sage: pc3 = PolyhedralComplex([Polyhedron(vertices=[[0], [1]])],
            ....:                        is_immutable=True)
            sage: pc3.is_immutable()
            True
        """
        return self._is_immutable

    def add_cell(self, cell):
        """
        Add a cell to this polyhedral complex.

        INPUT:

        - ``cell`` -- a polyhedron

        This **changes** the polyhedral complex, by adding a new cell and all
        of its subfaces.

        EXAMPLES:

        Set up an empty complex in the intended ambient space, then add a cell::

            sage: pc = PolyhedralComplex(ambient_dim=2)
            sage: pc.add_cell(Polyhedron(vertices=[(1, 2), (0, 2)]))
            sage: pc
            Polyhedral complex with 1 maximal cell

        If you add a cell which is already present, there is no effect::

            sage: pc.add_cell(Polyhedron(vertices=[(1, 2)]))
            sage: pc
            Polyhedral complex with 1 maximal cell
            sage: pc.dimension()
            1

        Add a cell and check that dimension is correctly updated::

            sage: pc.add_cell(Polyhedron(vertices=[(1, 2), (0, 0), (0, 2)]))
            sage: pc.dimension()
            2
            sage: pc.maximal_cells()
            {2: {A 2-dimensional polyhedron in ZZ^2 defined as the convex hull of 3 vertices}}
            sage: pc.is_convex()
            True

        Add another cell and check that the properties are correctly updated::

            sage: pc.add_cell(Polyhedron(vertices=[(1, 1), (0, 0), (1, 2)]))
            sage: pc
            Polyhedral complex with 2 maximal cells
            sage: len(pc._cells[1])
            5
            sage: pc._face_poset
            Finite poset containing 11 elements
            sage: pc._is_convex
            True
            sage: pc._polyhedron.vertices_list()
            [[0, 0], [0, 2], [1, 1], [1, 2]]

        Add a ray which makes the complex non convex::

            sage: pc.add_cell(Polyhedron(rays=[(1, 0)]))
            sage: pc
            Polyhedral complex with 3 maximal cells
            sage: len(pc._cells[1])
            6
            sage: (pc._is_convex is False) and (pc._polyhedron is None)
            True

        TESTS::

            sage: pc.add_cell(Polyhedron(vertices=[[0]]))
            Traceback (most recent call last):
            ...
            ValueError: the given cell is not a polyhedron in the same ambient space
            sage: pc.add_cell(Polyhedron(vertices=[(1, 1), (0, 0), (2, 0)]))
            Traceback (most recent call last):
            ...
            ValueError: the cell is not face-to-face with complex
            sage: pc.set_immutable()
            sage: pc.add_cell(Polyhedron(vertices=[(-1, -1)]))
            Traceback (most recent call last):
            ...
            ValueError: this polyhedral complex is not mutable
        """
        if self._is_immutable:
            raise ValueError("this polyhedral complex is not mutable")
        if not isinstance(cell, sage.geometry.abc.Polyhedron) or cell.ambient_dim() != self._ambient_dim:
            raise ValueError("the given cell is not a polyhedron " +
                             "in the same ambient space")
        # if cell is already in self, do nothing.
        if self.is_cell(cell):
            return
        if self._backend:
            cell = cell.base_extend(cell.base_ring(), self._backend)
        # update cells and face poset
        cells = self.cells()
        covers = {p: self.face_poset().upper_covers(p)
                  for p in self.cell_iterator()}
        d = cell.dimension()
        d_cells = [cell]
        if d not in cells:
            cells[d] = set(d_cells)
        else:
            cells[d].add(cell)
        covers[cell] = []
        while d > 0:
            d = d - 1
            new_facets = []
            for c in d_cells:
                for facet in c.facets():
                    p = facet.as_polyhedron()
                    if d not in cells:
                        cells[d] = set([])
                    if p not in cells[d]:
                        cells[d].add(p)
                        covers[p] = [c]
                        new_facets.append(p)
                    else:
                        covers[p].append(c)
            d_cells = new_facets
        self._face_poset = poset = Poset(covers)
        self._cells = cells
        # check face-to-face between cell and previous maximal cells
        for p in self.maximal_cell_iterator():
            r = p.intersection(cell)
            if not (r.is_empty() or (r in poset) and
                    poset.is_gequal(p, r) and poset.is_gequal(cell, r)):
                raise ValueError("the cell is not face-to-face with complex")
        # update dim and maximal cells
        d = cell.dimension()
        if d > self._dim:
            self._dim = d
        maximal_cells = poset.maximal_elements()    # a list
        self._maximal_cells = cells_list_to_cells_dict(maximal_cells)
        # update convexity if self was known to be convex, reset otherwise.
        if self._is_convex:
            try:
                new_complex = PolyhedralComplex([self._polyhedron, cell],
                                                face_to_face_check=True)
            except ValueError:
                self._is_convex = False
                self._polyhedron = None
            else:
                self._is_convex = new_complex.is_convex()
                self._polyhedron = new_complex._polyhedron
        else:
            self._is_convex = None
            self._polyhedron = None
        # reset cached attribute
        self._maximal_cells_sorted = None    # needed for hash

    def remove_cell(self, cell, check=False):
        r"""
        Remove ``cell`` from ``self`` and all the cells that contain ``cell``
        as a subface.

        INPUT:

        - ``cell`` -- a cell of the polyhedral complex

        - ``check`` -- boolean (default: ``False``); if ``True``,
          raise an error if ``cell`` is not a cell of this complex

        This does not return anything; instead, it **changes** the
        polyhedral complex.

        EXAMPLES:

        If you add a cell which is already present, there is no effect::

            sage: p1 = Polyhedron(vertices=[(1, 1), (0, 0), (1, 2)])
            sage: p2 = Polyhedron(vertices=[(1, 2), (0, 0), (0, 2)])
            sage: r = Polyhedron(rays=[(1, 0)])
            sage: pc = PolyhedralComplex([p1, p2, r])
            sage: pc.dimension()
            2
            sage: pc.remove_cell(Polyhedron(vertices=[(0, 0), (1, 2)]))
            sage: pc.dimension()
            1
            sage: pc
            Polyhedral complex with 5 maximal cells
            sage: pc.remove_cell(Polyhedron(vertices=[(1, 2)]))
            sage: pc.dimension()
            1
            sage: pc
            Polyhedral complex with 3 maximal cells
            sage: pc.remove_cell(Polyhedron(vertices=[(0, 0)]))
            sage: pc.dimension()
            0

        TESTS:

        Check that ValueError and empty complex are treated properly::

            sage: p = Polyhedron(vertices=[[1]])
            sage: pc = PolyhedralComplex([p])
            sage: pc.remove_cell(Polyhedron(vertices=[[0]]), check=True)
            Traceback (most recent call last):
            ...
            ValueError: trying to remove a cell which is not in the polyhedral complex
            sage: pc.remove_cell(Polyhedron(vertices=[(1, 1)]))
            Traceback (most recent call last):
            ...
            ValueError: the given cell is not a polyhedron in the same ambient space
            sage: pc.remove_cell(p)
            sage: pc.dimension()
            -1
            sage: pc = PolyhedralComplex([Polyhedron(vertices=[[0]])], is_mutable=False)
            sage: pc.remove_cell(Polyhedron(vertices=[[0]]))
            Traceback (most recent call last):
            ...
            ValueError: this polyhedral complex is not mutable

        Check that this function is coherent with
        :meth:`~sage.topology.simplicial_complex.SimplicialComplex.remove_face`::

            sage: v1 = (1, 0, 0, 0); v2 = (0, 1, 0, 0); v3 = (0, 0, 1, 0); v4 = (0, 0, 0, 1)
            sage: Z = PolyhedralComplex([Polyhedron(vertices=[v1, v2, v3, v4])]); Z
            Polyhedral complex with 1 maximal cell
            sage: Z.remove_cell(Polyhedron(vertices=[v1, v2]))
            sage: Z
            Polyhedral complex with 2 maximal cells
            sage: [c.vertices_list() for c in Z.maximal_cells_sorted()]
            [[[0, 0, 0, 1], [0, 0, 1, 0], [0, 1, 0, 0]],
             [[0, 0, 0, 1], [0, 0, 1, 0], [1, 0, 0, 0]]]

            sage: v0 = (0, 0, 0, 0)
            sage: S = PolyhedralComplex([Polyhedron(vertices=[v0, v1, v2]), Polyhedron(vertices=[v2, v3])])
            sage: S.maximal_cells()
            {1: {A 1-dimensional polyhedron in ZZ^4 defined as the convex hull of 2 vertices},
             2: {A 2-dimensional polyhedron in ZZ^4 defined as the convex hull of 3 vertices}}
            sage: S.remove_cell(Polyhedron(vertices=[v0, v1, v2]))
            sage: S
            Polyhedral complex with 4 maximal cells
            sage: [c.vertices_list() for c in S.maximal_cells_sorted()]
            [[[0, 0, 0, 0], [0, 1, 0, 0]],
             [[0, 0, 0, 0], [1, 0, 0, 0]],
             [[0, 0, 1, 0], [0, 1, 0, 0]],
             [[0, 1, 0, 0], [1, 0, 0, 0]]]

            sage: T = PolyhedralComplex([Polyhedron(vertices=[[1], [2]]), Polyhedron(vertices=[[1], [-3]])])
            sage: T.remove_cell(Polyhedron(vertices=[[-3], [1]]))
            sage: [c.vertices_list() for c in T.maximal_cells_sorted()]
            [[[1], [2]], [[-3]]]
            sage: [c.vertices_list() for c in T.cells_sorted()]
            [[[1], [2]], [[-3]], [[1]], [[2]]]
        """
        if self._is_immutable:
            raise ValueError("this polyhedral complex is not mutable")
        if not isinstance(cell, sage.geometry.abc.Polyhedron) or cell.ambient_dim() != self._ambient_dim:
            raise ValueError("the given cell is not a polyhedron " +
                             "in the same ambient space")
        # if cell is not in self, delete nothing.
        if not self.is_cell(cell):   # self.cells() is called
            if check:
                raise ValueError("trying to remove a cell which is not " +
                                 "in the polyhedral complex")
            return
        # update cells and face poset
        poset = self._face_poset
        deleting = poset.order_filter([cell])
        for c in deleting:
            d = c.dimension()
            self._cells[d].remove(c)
            if not self._cells[d]:
                del self._cells[d]
        covers = {p: [q for q in poset.upper_covers(p) if q not in deleting]
                  for p in self.cell_iterator()}
        self._face_poset = Poset(covers)
        # update dim and maximal cells
        maximal_cells = self._face_poset.maximal_elements()    # a list
        self._maximal_cells = cells_list_to_cells_dict(maximal_cells)
        if not maximal_cells:
            self._dim = -1
        else:
            self._dim = max(self._maximal_cells.keys())
        # reset cached attributes
        self._maximal_cells_sorted = None    # needed for hash
        self._is_convex = None
        self._polyhedron = None

    def is_simplicial_complex(self):
        """
        Test if this polyhedral complex is a simplicial complex.

        A polyhedral complex is **simplicial** if all of its (maximal) cells
        are simplices, i.e., every cell is a bounded polytope with `d+1`
        vertices, where `d` is the dimension of the polytope.

        EXAMPLES::

            sage: p1 = Polyhedron(vertices=[(0, 0), (1, 1), (1, 2)])
            sage: p2 = Polyhedron(rays=[(1, 0)])
            sage: PolyhedralComplex([p1]).is_simplicial_complex()
            True
            sage: PolyhedralComplex([p2]).is_simplicial_complex()
            False
        """
        return all(p.is_simplex() for p in self.maximal_cell_iterator())

    def is_polyhedral_fan(self):
        """
        Test if this polyhedral complex is a polyhedral fan.

        A polyhedral complex is a **fan** if all of its (maximal) cells
        are cones.

        EXAMPLES::

            sage: p1 = Polyhedron(vertices=[(0, 0), (1, 1), (1, 2)])
            sage: p2 = Polyhedron(rays=[(1, 0)])
            sage: PolyhedralComplex([p1]).is_polyhedral_fan()
            False
            sage: PolyhedralComplex([p2]).is_polyhedral_fan()
            True
            sage: halfplane = Polyhedron(rays=[(1, 0), (-1, 0), (0, 1)])
            sage: PolyhedralComplex([halfplane]).is_polyhedral_fan()
            True
        """
        return all((p.n_vertices() == 1) and (
                   vector(p.vertices_list()[0]) == p.ambient_space().zero())
                   for p in self.maximal_cell_iterator())

    def is_simplicial_fan(self):
        """
        Test if this polyhedral complex is a simplicial fan.

        A polyhedral complex is a **simplicial fan** if all of its (maximal)
        cells are simplical cones, i.e., every cell is a pointed cone (with
        vertex being the origin) generated by `d` linearly independent rays,
        where `d` is the dimension of the cone.

        EXAMPLES::

            sage: p1 = Polyhedron(vertices=[(0, 0), (1, 1), (1, 2)])
            sage: p2 = Polyhedron(rays=[(1, 0)])
            sage: PolyhedralComplex([p1]).is_simplicial_fan()
            False
            sage: PolyhedralComplex([p2]).is_simplicial_fan()
            True
            sage: halfplane = Polyhedron(rays=[(1, 0), (-1, 0), (0, 1)])
            sage: PolyhedralComplex([halfplane]).is_simplicial_fan()
            False
        """
        return self.is_polyhedral_fan() and all(
               (p.n_lines() == 0 and p.n_rays() == p.dimension())
               for p in self.maximal_cell_iterator())

    def subdivide(self, make_simplicial=False,
                  new_vertices=None, new_rays=None):
        """
        Construct a new polyhedral complex by iterative stellar subdivision of
        ``self`` for each new vertex/ray given.

        Currently, subdivision is only supported for bounded polyhedral complex
        or polyhedral fan.

        INPUT:

        - ``make_simplicial`` -- boolean (default: ``False``); if ``True``,
          the returned polyhedral complex is simplicial

        - ``new_vertices``, ``new_rays`` -- list (optional); new generators
          to be added during subdivision

        EXAMPLES::

            sage: square_vertices = [(1, 1, 1), (-1, 1, 1), (-1, -1, 1), (1, -1, 1)]
            sage: pc = PolyhedralComplex([
            ....:         Polyhedron(vertices=[(0, 0, 0)] + square_vertices),
            ....:         Polyhedron(vertices=[(0, 0, 2)] + square_vertices)])
            sage: pc.is_compact() and not pc.is_simplicial_complex()
            True
            sage: subdivided_pc = pc.subdivide(new_vertices=[(0, 0, 1)])
            sage: subdivided_pc
            Polyhedral complex with 8 maximal cells
            sage: subdivided_pc.is_simplicial_complex()
            True
            sage: simplicial_pc = pc.subdivide(make_simplicial=True)
            sage: simplicial_pc
            Polyhedral complex with 4 maximal cells
            sage: simplicial_pc.is_simplicial_complex()
            True

            sage: fan = PolyhedralComplex([Polyhedron(rays=square_vertices)])
            sage: fan.is_polyhedral_fan() and not fan.is_simplicial_fan()
            True
            sage: fan.subdivide(new_vertices=[(0, 0, 1)])
            Traceback (most recent call last):
            ...
            ValueError: new vertices cannot be used for subdivision
            sage: subdivided_fan = fan.subdivide(new_rays=[(0, 0, 1)])
            sage: subdivided_fan
            Polyhedral complex with 4 maximal cells
            sage: subdivided_fan.is_simplicial_fan()
            True
            sage: simplicial_fan = fan.subdivide(make_simplicial=True)
            sage: simplicial_fan
            Polyhedral complex with 2 maximal cells
            sage: simplicial_fan.is_simplicial_fan()
            True

            sage: halfspace = PolyhedralComplex([Polyhedron(rays=[(0, 0, 1)],
            ....:             lines=[(1, 0, 0), (0, 1, 0)])])
            sage: halfspace.is_simplicial_fan()
            False
            sage: subdiv_halfspace = halfspace.subdivide(make_simplicial=True)
            sage: subdiv_halfspace
            Polyhedral complex with 4 maximal cells
            sage: subdiv_halfspace.is_simplicial_fan()
            True
        """
        if self.is_compact():
            if new_rays:
                raise ValueError("rays/lines cannot be used for subdivision")
            # bounded version of `fan.subdivide`; not require rational.
            vertices = set([])
            if make_simplicial and not self.is_simplicial_complex():
                for p in self.maximal_cell_iterator():
                    for v in p.vertices_list():
                        vertices.add(tuple(v))
            if new_vertices:
                for v in new_vertices:
                    vertices.add(tuple(v))
            if not vertices:
                return self    # Nothing has to be done
            # bounded version of `fan._subdivide_stellar`; not require rational.
            cells = list(self.maximal_cell_iterator())
            for v in vertices:
                new = []
                for cell in cells:
                    if v in cell:
                        for cell_facet in cell.facets():
                            facet = cell_facet.as_polyhedron()
                            if v in facet:
                                continue
                            p = facet.convex_hull(Polyhedron(vertices=[v]))
                            new.append(p)
                    else:
                        new.append(cell)
                cells = new
            return PolyhedralComplex(cells, maximality_check=False,
                                     backend=self._backend)
        elif self.is_polyhedral_fan():
            if new_vertices and any(vi != 0 for v in new_vertices for vi in v):
                raise ValueError("new vertices cannot be used for subdivision")
            # mimic :meth:`~sage.geometry.fan <RationalPolyhedralFan>.subdivide`
            # but here we allow for non-pointed cones, and we subdivide them.
            rays_normalized = set([])
            self_rays = []
            cones = []
            for p in self.maximal_cell_iterator():
                prays = p.rays_list()
                for r in prays:
                    r_n = vector(r).normalized()
                    r_n.set_immutable()
                    if r_n not in rays_normalized:
                        rays_normalized.add(r_n)
                        self_rays.append(vector(r))
                plines = p.lines_list()
                if not plines:
                    cones.append(p)
                    continue
                # consider a line as two rays
                for pl in plines:
                    l_plus = vector(pl).normalized()
                    l_plus.set_immutable()
                    if l_plus not in rays_normalized:
                        rays_normalized.add(l_plus)
                        self_rays.append(vector(pl))
                    l_minus = (-vector(pl)).normalized()
                    l_minus.set_immutable()
                    if l_minus not in rays_normalized:
                        rays_normalized.add(l_minus)
                        self_rays.append(-vector(pl))
                # subdivide the non-pointed p into pointed cones
                # we rely on the canonical V-repr of Sage polyhedra.
                num_lines = len(plines)
                for neg_rays in powerset(range(num_lines)):
                    lines = [vector(plines[i]) if i not in neg_rays
                             else -vector(plines[i]) for i in range(num_lines)]
                    cones.append(Polyhedron(rays=(prays + lines),
                                            backend=self._backend))
            rays = []
            if new_rays:
                for r in new_rays:
                    if vector(r).is_zero():
                        raise ValueError("zero cannot be used for subdivision")
                    r_n = vector(r).normalized()
                    r_n.set_immutable()
                    if r_n not in rays_normalized:
                        rays_normalized.add(r_n)
                        rays.append(vector(r))
            if make_simplicial and not self.is_simplicial_fan():
                rays = self_rays + rays
            if not rays:
                return self    # Nothing has to be done
            # mimic :class:`RationalPolyhedralFan`._subdivide_stellar(rays)
            # start with self maximal cells (subdivided into pointed cones)
            for ray in rays:
                new = []
                for cone in cones:
                    if ray in cone:
                        for cone_facet in cone.facets():
                            facet = cone_facet.as_polyhedron()
                            if ray in facet:
                                continue
                            new_cone = facet.convex_hull(Polyhedron(rays=[ray]))
                            new.append(new_cone)
                    else:
                        new.append(cone)
                cones = new
            return PolyhedralComplex(cones, maximality_check=False,
                                     backend=self._backend)
        else:
            # TODO: `self`` is unbounded, make it projectively simplicial.
            # (1) homogenize self of dim d to fan in space of dim d+1;
            # (2) call fan.subdivide(make_simplicial=True);
            # (3) take section back to the space of dim d.
            raise NotImplementedError('subdivision of a non-compact polyhedral ' +
                                      'complex that is not a fan is not supported')

############################################################
# Helper functions
############################################################


def cells_list_to_cells_dict(cells_list):
    r"""
    Helper function that returns the dictionary whose keys are the dimensions,
    and the value associated to an integer `d` is the set of `d`-dimensional
    polyhedra in the given list.

    EXAMPLES::

        sage: p1 = Polyhedron(vertices=[(1, 1), (0, 0), (1, 2)])
        sage: p2 = Polyhedron(vertices=[(1, 1), (0, 0)])
        sage: p3 = Polyhedron(vertices=[(0, 0)])
        sage: p4 = Polyhedron(vertices=[(1, 1)])
        sage: sage.geometry.polyhedral_complex.cells_list_to_cells_dict([p1, p2, p3, p4])
        {0: {A 0-dimensional polyhedron in ZZ^2 defined as the convex hull of 1 vertex,
          A 0-dimensional polyhedron in ZZ^2 defined as the convex hull of 1 vertex},
         1: {A 1-dimensional polyhedron in ZZ^2 defined as the convex hull of 2 vertices},
         2: {A 2-dimensional polyhedron in ZZ^2 defined as the convex hull of 3 vertices}}
    """
    cells_dict = {}
    for cell in cells_list:
        d = cell.dimension()
        if d in cells_dict:
            cells_dict[d].add(cell)
        else:
            cells_dict[d] = set([cell])
    return cells_dict


def exploded_plot(polyhedra, *,
                  center=None, explosion_factor=1, sticky_vertices=False,
                  sticky_center=True, point=None, **kwds):
    r"""
    Return a plot of several ``polyhedra`` in one figure with extra space between them.

    INPUT:

    - ``polyhedra`` -- an iterable of :class:`~sage.geometry.polyhedron.base.Polyhedron_base` objects

    - ``center`` -- (default: ``None``, denoting the origin) the center of explosion

    - ``explosion_factor`` -- (default: 1) a nonnegative number; translate polyhedra by this
      factor of the distance from ``center`` to their center

    - ``sticky_vertices`` -- (default: ``False``) boolean or dict. Whether to draw line segments between shared
      vertices of the given polyhedra. A dict gives options for :func:`sage.plot.line`.

    - ``sticky_center`` -- (default: ``True``) boolean or dict. When ``center`` is a vertex of some
      of the polyhedra, whether to draw line segments connecting the ``center`` to the shifted copies
      of these vertices. A dict gives options for :func:`sage.plot.line`.

    - ``color`` -- (default: ``None``) if ``"rainbow"``, assign a different color to every maximal cell and
      every vertex; otherwise, passed on to :meth:`~sage.geometry.polyhedron.base.Polyhedron_base.plot`.

    - other keyword arguments are passed on to :meth:`~sage.geometry.polyhedron.base.Polyhedron_base.plot`.

    EXAMPLES::

        sage: from sage.geometry.polyhedral_complex import exploded_plot
        sage: p1 = Polyhedron(vertices=[(1, 1), (0, 0), (1, 2)])
        sage: p2 = Polyhedron(vertices=[(1, 2), (0, 0), (0, 2)])
        sage: p3 = Polyhedron(vertices=[(0, 0), (1, 1), (2, 0)])
        sage: exploded_plot([p1, p2, p3])                                               # needs sage.plot
        Graphics object consisting of 20 graphics primitives
        sage: exploded_plot([p1, p2, p3], center=(1, 1))                                # needs sage.plot
        Graphics object consisting of 19 graphics primitives
        sage: exploded_plot([p1, p2, p3], center=(1, 1), sticky_vertices=True)          # needs sage.plot
        Graphics object consisting of 23 graphics primitives
    """
    from sage.plot.colors import rainbow
    from sage.plot.graphics import Graphics
    from sage.plot.line import line
    from sage.plot.point import point as plot_point
    import itertools

    polyhedra = list(polyhedra)
    g = Graphics()
    if not polyhedra:
        return g
    dim = polyhedra[0].ambient_dimension()
    if center is None:
        from sage.rings.rational_field import QQ
        center = vector(QQ, dim)
    else:
        center = vector(center)
    translations = [explosion_factor * ((p.center()
                                         + sum(r.vector() for r in p.rays()))
                                        - center)
                    for p in polyhedra]
    vertex_translations_dict = {}
    for P, t in zip(polyhedra, translations):
        for v in P.vertices():
            v = v.vector()
            v.set_immutable()
            vertex_translations_dict[v] = vertex_translations_dict.get(v, [])
            vertex_translations_dict[v].append(v + t)

    color = kwds.get('color')
    if color == 'rainbow':
        cell_colors_dict = dict(zip(polyhedra,
                                    rainbow(len(polyhedra))))
    for p, t in zip(polyhedra, translations):
        options = copy(kwds)
        if color == 'rainbow':
            options['color'] = cell_colors_dict[p]
        g += (p + t).plot(point=False, **options)

    if sticky_vertices or sticky_center:
        if sticky_vertices is True:
            sticky_vertices = dict(color='gray')
        if sticky_center is True:
            sticky_center = dict(color='gray')
        for vertex, vertex_translations in vertex_translations_dict.items():
            if vertex == center:
                if sticky_center:
                    for vt in vertex_translations:
                        g += line((center, vt), **sticky_center)
            else:
                if sticky_vertices:
                    for vt1, vt2 in itertools.combinations(vertex_translations, 2):
                        g += line((vt1, vt2), **sticky_vertices)
    if point is None:
        # default from sage.geometry.polyhedron.plot
        point = dict(size=10)
    if point is not False:
        if color == 'rainbow':
            vertex_colors_dict = dict(zip(vertex_translations_dict.keys(),
                                          rainbow(len(vertex_translations_dict.keys()))))
        for vertex, vertex_translations in vertex_translations_dict.items():
            options = copy(point)
            if color == 'rainbow':
                options['color'] = vertex_colors_dict[vertex]
            g += plot_point(vertex_translations, **options)
    return g<|MERGE_RESOLUTION|>--- conflicted
+++ resolved
@@ -1,9 +1,5 @@
-<<<<<<< HEAD
 # sage_setup: distribution = sagemath-polyhedra
-# sage.doctest: optional - sage.graphs
-=======
 # sage.doctest: needs sage.graphs
->>>>>>> 902784d8
 r"""
 Finite polyhedral complexes
 
