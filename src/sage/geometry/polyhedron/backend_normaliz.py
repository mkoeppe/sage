--- conflicted
+++ resolved
@@ -1082,10 +1082,6 @@
             sage: Pn._number_field_triple(QuadraticField(5))  # optional - sage.rings.number_field
             ['a^2 - 5', 'a', '[2.236067977499789 +/- 8.06e-16]']
         """
-<<<<<<< HEAD
-=======
-        from sage.rings.real_arb import RealBallField
->>>>>>> 57fd20c3
         R = normaliz_field
         if R is QQ:
             return None
