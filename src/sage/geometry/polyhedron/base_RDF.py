<<<<<<< HEAD
# sage_setup: distribution = sagemath-polyhedra
# sage.doctest: optional - sage.rings.real_double
=======
# sage.doctest: needs sage.rings.real_double
>>>>>>> 902784d8

"""
Base class for polyhedra over ``RDF``
"""

from sage.rings.real_double import RDF
from .base import Polyhedron_base


class Polyhedron_RDF(Polyhedron_base):
    """
    Base class for polyhedra over ``RDF``.

    TESTS::

        sage: p = Polyhedron([(0,0)], base_ring=RDF);  p
        A 0-dimensional polyhedron in RDF^2 defined as the convex hull of 1 vertex
        sage: TestSuite(p).run()
    """
    # 1e-6 is the cddf+ default fuzzy zero cutoff

    def _is_zero(self, x):
        """
        Test whether ``x`` is zero.

        INPUT:

        - ``x`` -- a number in the base ring.

        OUTPUT:

        Boolean.

        EXAMPLES::

            sage: p = Polyhedron([(0,0)], base_ring=RDF)
            sage: p._is_zero(0)
            True
            sage: p._is_zero(1e-3)
            False

        This is a fuzzy zero for floating-point numbers::

            sage: p._is_zero(1e-10)
            True
        """
        return abs(x) <= 1e-6

    def _is_nonneg(self, x):
        """
        Test whether ``x`` is nonnegative.

        INPUT:

        - ``x`` -- a number in the base ring.

        OUTPUT:

        Boolean.

        EXAMPLES::

            sage: p = Polyhedron([(0,0)], base_ring=RDF)
            sage: p._is_nonneg(1)
            True
            sage: p._is_nonneg(-1e-3)
            False

        This is a fuzzy zero for floating-point numbers::

            sage: p._is_nonneg(-1e-10)
            True
        """
        return x >= -1e-6

    def _is_positive(self, x):
        """
        Test whether ``x`` is positive.

        INPUT:

        - ``x`` -- a number in the base ring.

        OUTPUT:

        Boolean.

        EXAMPLES::

            sage: p = Polyhedron([(0,0)], base_ring=RDF)
            sage: p._is_positive(1)
            True
            sage: p._is_positive(0)
            True

        This is a fuzzy zero for floating-point numbers::

            sage: p._is_positive(-1e-10)
            True
        """
        return x >= -1e-6

    _base_ring = RDF<|MERGE_RESOLUTION|>--- conflicted
+++ resolved
@@ -1,9 +1,5 @@
-<<<<<<< HEAD
 # sage_setup: distribution = sagemath-polyhedra
-# sage.doctest: optional - sage.rings.real_double
-=======
 # sage.doctest: needs sage.rings.real_double
->>>>>>> 902784d8
 
 """
 Base class for polyhedra over ``RDF``
