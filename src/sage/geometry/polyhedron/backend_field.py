"""
The Python backend

While slower than specialized C/C++ implementations, the
implementation is general and works with any exact field in Sage that
allows you to define polyhedra.

EXAMPLES::

    sage: # needs sage.rings.number_field
    sage: p0 = (0, 0)
    sage: p1 = (1, 0)
<<<<<<< HEAD
    sage: p2 = (1/2, AA(3).sqrt()/2)                                                    # needs sage.rings.number_field
    sage: equilateral_triangle = Polyhedron([p0, p1, p2])                               # needs sage.rings.number_field
    sage: equilateral_triangle.vertices()                                               # needs sage.rings.number_field
    (A vertex at (0, 0),
     A vertex at (1, 0),
     A vertex at (0.500000000000000?, 0.866025403784439?))
    sage: equilateral_triangle.inequalities()                                           # needs sage.rings.number_field
=======
    sage: p2 = (1/2, AA(3).sqrt()/2)
    sage: equilateral_triangle = Polyhedron([p0, p1, p2])
    sage: equilateral_triangle.vertices()
    (A vertex at (0, 0),
     A vertex at (1, 0),
     A vertex at (0.500000000000000?, 0.866025403784439?))
    sage: equilateral_triangle.inequalities()
>>>>>>> 37b9baa4
    (An inequality (-1, -0.5773502691896258?) x + 1 >= 0,
     An inequality (1, -0.5773502691896258?) x + 0 >= 0,
     An inequality (0, 1.154700538379252?) x + 0 >= 0)
"""
#*****************************************************************************
#       Copyright (C) 2014 Volker Braun <vbraun.name@gmail.com>
#
# This program is free software: you can redistribute it and/or modify
# it under the terms of the GNU General Public License as published by
# the Free Software Foundation, either version 2 of the License, or
# (at your option) any later version.
#                  http://www.gnu.org/licenses/
#*****************************************************************************


from .base import Polyhedron_base


class Polyhedron_field(Polyhedron_base):
    """
    Polyhedra over all fields supported by Sage

    INPUT:

    - ``Vrep`` -- a list ``[vertices, rays, lines]`` or ``None``.

    - ``Hrep`` -- a list ``[ieqs, eqns]`` or ``None``.

    EXAMPLES::

        sage: p = Polyhedron(vertices=[(0,0),(AA(2).sqrt(),0),(0,AA(3).sqrt())],        # needs sage.rings.number_field
        ....:                rays=[(1,1)], lines=[], backend='field', base_ring=AA)
        sage: TestSuite(p).run()                                                        # needs sage.rings.number_field

    TESTS::

        sage: K.<sqrt3> = QuadraticField(3)                                             # needs sage.rings.number_field
        sage: p = Polyhedron([(0,0), (1,0), (1/2, sqrt3/2)])                            # needs sage.rings.number_field
        sage: TestSuite(p).run()                                                        # needs sage.rings.number_field

    Check that :trac:`19013` is fixed::

        sage: # needs sage.rings.number_field
        sage: x = polygen(ZZ, 'x')
        sage: K.<phi> = NumberField(x^2 - x - 1, embedding=1.618)
        sage: P1 = Polyhedron([[0,1], [1,1], [1,-phi+1]])
        sage: P2 = Polyhedron(ieqs=[[-1,-phi,0]])
        sage: P1.intersection(P2)
        The empty polyhedron
         in (Number Field in phi with defining polynomial x^2 - x - 1 with phi = 1.618033988749895?)^2

    Check that :trac:`28654` is fixed::

        sage: Polyhedron(lines=[[1]], backend='field')
        A 1-dimensional polyhedron in QQ^1 defined as the convex hull of 1 vertex and 1 line
    """
    def _is_zero(self, x):
        """
        Test whether ``x`` is zero.

        INPUT:

        - ``x`` -- a number in the base ring.

        OUTPUT:

        Boolean.

        EXAMPLES::

            sage: p = Polyhedron([(sqrt(3),sqrt(2))], base_ring=AA)                     # needs sage.rings.number_field sage.symbolic
            sage: p._is_zero(0)                                                         # needs sage.rings.number_field sage.symbolic
            True
            sage: p._is_zero(1/100000)                                                  # needs sage.rings.number_fiedl
            False
        """
        return x == 0

    def _is_nonneg(self, x):
        """
        Test whether ``x`` is nonnegative.

        INPUT:

        - ``x`` -- a number in the base ring.

        OUTPUT:

        Boolean.

        EXAMPLES::

            sage: p = Polyhedron([(sqrt(3),sqrt(2))], base_ring=AA)                     # needs sage.rings.number_field sage.symbolic
            sage: p._is_nonneg(1)                                                       # needs sage.rings.number_field sage.symbolic
            True
            sage: p._is_nonneg(-1/100000)                                               # needs sage.rings.number_field sage.symbolic
            False
        """
        return x >= 0

    def _is_positive(self, x):
        """
        Test whether ``x`` is positive.

        INPUT:

        - ``x`` -- a number in the base ring.

        OUTPUT:

        Boolean.

        EXAMPLES::

            sage: p = Polyhedron([(sqrt(3),sqrt(2))], base_ring=AA)                     # needs sage.rings.number_field sage.symbolic
            sage: p._is_positive(1)                                                     # needs sage.rings.number_field sage.symbolic
            True
            sage: p._is_positive(0)                                                     # needs sage.rings.number_field sage.symbolic
            False
        """
        return x > 0

    def _init_from_Vrepresentation_and_Hrepresentation(self, Vrep, Hrep):
        """
        Construct polyhedron from V-representation and H-representation data.

        See :class:`Polyhedron_base` for a description of ``Vrep`` and ``Hrep``.

        .. WARNING::

            The representation is assumed to be correct.
            It is not checked.

        EXAMPLES::

            sage: from sage.geometry.polyhedron.parent import Polyhedra_field
            sage: from sage.geometry.polyhedron.backend_field import Polyhedron_field
            sage: parent = Polyhedra_field(AA, 1, 'field')                              # needs sage.rings.number_field
            sage: Vrep = [[[0], [1]], [], []]
            sage: Hrep = [[[0, 1], [1, -1]], []]
            sage: p = Polyhedron_field(parent, Vrep, Hrep,  # indirect doctest          # needs sage.rings.number_field
            ....:                      Vrep_minimal=True, Hrep_minimal=True)
            sage: p                                                                     # needs sage.rings.number_field
            A 1-dimensional polyhedron in AA^1 defined as the convex hull of 2 vertices
        """
        self._init_Vrepresentation(*Vrep)
        self._init_Hrepresentation(*Hrep)

    def _init_from_Vrepresentation(self, vertices, rays, lines,
                                   minimize=True, verbose=False,
                                   internal_base_ring=None):
        """
        Construct polyhedron from V-representation data.

        INPUT:

        - ``vertices`` -- list of points. Each point can be specified
           as any iterable container of ``internal_base_ring`` elements.

        - ``rays`` -- list of rays. Each ray can be specified as any
          iterable container of ``internal_base_ring`` elements.

        - ``lines`` -- list of lines. Each line can be specified asinternal_base_ring
          any iterable container of ``internal_base_ring`` elements.

        - ``verbose`` -- boolean (default: ``False``). Whether to print
          verbose output for debugging purposes.

        - ``internal_base_ring`` -- the base ring of the generators' components.
          Default is ``None``, in which case, it is set to
          :meth:`~sage.geometry.polyhedron.base.base_ring`.

        EXAMPLES::

            sage: p = Polyhedron(ambient_dim=2, backend='field')
            sage: from sage.geometry.polyhedron.backend_field import Polyhedron_field
            sage: Polyhedron_field._init_from_Vrepresentation(p, [(0,0)], [], [])
        """
        if internal_base_ring is None:
            internal_base_ring = self.base_ring()
        from sage.geometry.polyhedron.double_description_inhomogeneous import Hrep2Vrep, Vrep2Hrep
        H = Vrep2Hrep(internal_base_ring, self.ambient_dim(), vertices, rays, lines)
        V = Hrep2Vrep(internal_base_ring, self.ambient_dim(),
                      H.inequalities, H.equations)
        self._init_Vrepresentation_backend(V)
        self._init_Hrepresentation_backend(H)

    def _init_from_Hrepresentation(self, ieqs, eqns,
                                   minimize=True, verbose=False,
                                   internal_base_ring=None):
        """
        Construct polyhedron from H-representation data.

        INPUT:

        - ``ieqs`` -- list of inequalities. Each line can be specified
          as any iterable container of ``internal_base_ring`` elements.

        - ``eqns`` -- list of equalities. Each line can be specified
          as any iterable container of ``internal_base_ring`` elements.

        - ``verbose`` -- boolean (default: ``False``). Whether to print
          verbose output for debugging purposes.

        - ``internal_base_ring`` -- the base ring of the generators' components.
          Default is ``None``, in which case, it is set to
          :meth:`~sage.geometry.polyhedron.base.base_ring`.

        TESTS::

            sage: p = Polyhedron(ambient_dim=2, backend='field')
            sage: from sage.geometry.polyhedron.backend_field import Polyhedron_field
            sage: Polyhedron_field._init_from_Hrepresentation(p, [(1, 2, 3)], [])
        """
        if internal_base_ring is None:
            internal_base_ring = self.base_ring()
        from sage.geometry.polyhedron.double_description_inhomogeneous import Hrep2Vrep, Vrep2Hrep
        V = Hrep2Vrep(internal_base_ring, self.ambient_dim(), ieqs, eqns)
        H = Vrep2Hrep(internal_base_ring, self.ambient_dim(),
                      V.vertices, V.rays, V.lines)
        self._init_Vrepresentation_backend(V)
        self._init_Hrepresentation_backend(H)

    def _init_Vrepresentation(self, vertices, rays, lines):
        """
        Create the Vrepresentation objects from the given minimal data.

        EXAMPLES::

            sage: from sage.geometry.polyhedron.parent import Polyhedra_field
            sage: from sage.geometry.polyhedron.backend_field import Polyhedron_field
            sage: parent = Polyhedra_field(AA, 1, 'field')                              # needs sage.rings.number_field
            sage: Vrep = [[[0], [1]], [], []]
            sage: Hrep = [[[0, 1], [1, -1]], []]
            sage: p = Polyhedron_field(parent, Vrep, Hrep,  # indirect doctest          # needs sage.rings.number_field
            ....:                      Vrep_minimal=True,
            ....:                      Hrep_minimal=True)
            sage: p.vertices_list()                                                     # needs sage.rings.number_field
            [[0], [1]]
        """
        self._Vrepresentation = []
        parent = self.parent()
        for v in vertices:
            parent._make_Vertex(self, v)
        for r in rays:
            parent._make_Ray(self, r)
        for l in lines:
            parent._make_Line(self, l)
        self._Vrepresentation = tuple(self._Vrepresentation)

    def _init_Vrepresentation_backend(self, Vrep):
        """
        Create the V-representation objects from the double description.

        EXAMPLES::

            sage: p = Polyhedron(vertices=[(0, 1/sqrt(2)),  # indirect doctest          # needs sage.rings.number_field sage.symbolic
            ....:                          (sqrt(2), 0),
            ....:                          (4, sqrt(5)/6)],
            ....:                base_ring=AA, backend='field')
            sage: p.Hrepresentation()                                                   # needs sage.rings.number_field sage.symbolic
            (An inequality (-0.1582178750233332?, 1.097777812326429?) x + 0.2237538646678492? >= 0,
             An inequality (-0.1419794359520263?, -1.698172434277148?) x + 1.200789243901438? >= 0,
             An inequality (0.3001973109753594?, 0.600394621950719?) x - 0.4245431085692869? >= 0)
            sage: p.Vrepresentation()                                                   # needs sage.rings.number_field sage.symbolic
            (A vertex at (0.?e-16, 0.7071067811865475?),
             A vertex at (1.414213562373095?, 0),
             A vertex at (4.000000000000000?, 0.372677996249965?))
        """
        self._init_Vrepresentation(Vrep.vertices, Vrep.rays, Vrep.lines)

    def _init_Hrepresentation(self, inequalities, equations):
        """
        Create the Vrepresentation objects from the given minimal data.

        EXAMPLES::

            sage: from sage.geometry.polyhedron.parent import Polyhedra_field
            sage: from sage.geometry.polyhedron.backend_field import Polyhedron_field
            sage: parent = Polyhedra_field(AA, 1, 'field')                              # needs sage.rings.number_field
            sage: Vrep = [[[0], [1]], [], []]
            sage: Hrep = [[[0, 1], [1, -1]], []]
            sage: p = Polyhedron_field(parent, Vrep, Hrep,  # indirect doctest          # needs sage.rings.number_field
            ....:                      Vrep_minimal=True, Hrep_minimal=True)
            sage: p.inequalities_list()                                                 # needs sage.rings.number_field
            [[0, 1], [1, -1]]
        """
        self._Hrepresentation = []
        parent = self.parent()
        for ieq in inequalities:
            parent._make_Inequality(self, ieq)
        for eqn in equations:
            parent._make_Equation(self, eqn)
        self._Hrepresentation = tuple(self._Hrepresentation)

    def _init_Hrepresentation_backend(self, Hrep):
        """
        Create the H-representation objects from the double description.

        EXAMPLES::

            sage: p = Polyhedron(vertices=[(0, 1/sqrt(2)),  # indirect doctest          # needs sage.rings.number_field sage.symbolic
            ....:                          (sqrt(2), 0),
            ....:                          (4, sqrt(5)/6)],
            ....:                base_ring=AA, backend='field')
            sage: p.Hrepresentation()                                                   # needs sage.rings.number_field sage.symbolic
            (An inequality (-0.1582178750233332?, 1.097777812326429?) x + 0.2237538646678492? >= 0,
             An inequality (-0.1419794359520263?, -1.698172434277148?) x + 1.200789243901438? >= 0,
             An inequality (0.3001973109753594?, 0.600394621950719?) x - 0.4245431085692869? >= 0)
            sage: p.Vrepresentation()                                                   # needs sage.rings.number_field sage.symbolic
            (A vertex at (0.?e-16, 0.7071067811865475?),
             A vertex at (1.414213562373095?, 0),
             A vertex at (4.000000000000000?, 0.372677996249965?))
        """
        self._init_Hrepresentation(Hrep.inequalities, Hrep.equations)

    def _init_empty_polyhedron(self):
        """
        Initializes an empty polyhedron.

        TESTS::

            sage: empty = Polyhedron(backend='field', base_ring=AA); empty              # needs sage.rings.number_field
            The empty polyhedron in AA^0
            sage: empty.Vrepresentation()                                               # needs sage.rings.number_field
            ()
            sage: empty.Hrepresentation()                                               # needs sage.rings.number_field
            (An equation -1 == 0,)
            sage: Polyhedron(vertices=[], backend='field')
            The empty polyhedron in QQ^0
            sage: Polyhedron(backend='field')._init_empty_polyhedron()
        """
        super()._init_empty_polyhedron()<|MERGE_RESOLUTION|>--- conflicted
+++ resolved
@@ -10,15 +10,6 @@
     sage: # needs sage.rings.number_field
     sage: p0 = (0, 0)
     sage: p1 = (1, 0)
-<<<<<<< HEAD
-    sage: p2 = (1/2, AA(3).sqrt()/2)                                                    # needs sage.rings.number_field
-    sage: equilateral_triangle = Polyhedron([p0, p1, p2])                               # needs sage.rings.number_field
-    sage: equilateral_triangle.vertices()                                               # needs sage.rings.number_field
-    (A vertex at (0, 0),
-     A vertex at (1, 0),
-     A vertex at (0.500000000000000?, 0.866025403784439?))
-    sage: equilateral_triangle.inequalities()                                           # needs sage.rings.number_field
-=======
     sage: p2 = (1/2, AA(3).sqrt()/2)
     sage: equilateral_triangle = Polyhedron([p0, p1, p2])
     sage: equilateral_triangle.vertices()
@@ -26,7 +17,6 @@
      A vertex at (1, 0),
      A vertex at (0.500000000000000?, 0.866025403784439?))
     sage: equilateral_triangle.inequalities()
->>>>>>> 37b9baa4
     (An inequality (-1, -0.5773502691896258?) x + 1 >= 0,
      An inequality (1, -0.5773502691896258?) x + 0 >= 0,
      An inequality (0, 1.154700538379252?) x + 0 >= 0)
