--- conflicted
+++ resolved
@@ -1,7 +1,4 @@
-<<<<<<< HEAD
-=======
 # sage_setup: distribution = sagemath-polyhedra
->>>>>>> df9dd716
 # sage.doctest: needs sage.rings.real_double
 
 r"""
