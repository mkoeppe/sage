--- conflicted
+++ resolved
@@ -454,17 +454,11 @@
             self._n_Hrepresentation = data.ncols()
             self._n_Vrepresentation = data.nrows()
 
-<<<<<<< HEAD
-            from sage.rings.integer_ring import ZZ
-            from sage.matrix.constructor import matrix
-            data = matrix(ZZ, data, sparse=False)
-=======
             if not isinstance(data, Matrix_dense):
                 from sage.rings.integer_ring import ZZ
                 from sage.matrix.constructor import matrix
                 data = matrix(ZZ, data, sparse=False)
                 assert isinstance(data, Matrix_dense), "conversion to ``Matrix_dense`` didn't work"
->>>>>>> 69ad1e0a
 
             # Store the incidence matrix.
             if not data.is_immutable():
@@ -1131,11 +1125,7 @@
         """
         from sage.rings.integer_ring import ZZ
         from sage.matrix.constructor import matrix
-<<<<<<< HEAD
-        incidence_matrix = matrix(
-=======
         cdef Matrix_dense incidence_matrix = matrix(
->>>>>>> 69ad1e0a
                 ZZ, self.n_Vrepresentation(), self.n_Hrepresentation(), 0)
 
         if self.dim() < 1:
@@ -1317,34 +1307,22 @@
         """
         from sage.rings.integer_ring import ZZ
         from sage.matrix.constructor import matrix
-<<<<<<< HEAD
-        adjacency_matrix = matrix(
-=======
         cdef Matrix_dense adjacency_matrix = matrix(
->>>>>>> 69ad1e0a
                 ZZ, self.n_Vrepresentation(), self.n_Vrepresentation(), 0)
         cdef size_t i, a, b
 
         self._compute_edges(-1)
-<<<<<<< HEAD
         try:
             for i in range(self._n_edges):
                 a = self._get_edge(self._edges, i, 0)
                 b = self._get_edge(self._edges, i, 1)
-                adjacency_matrix.set_unsafe_si(a, b, 1)
-                adjacency_matrix.set_unsafe_si(b, a, 1)
+                adjacency_matrix.set_unsafe_int(a, b, 1)
+                adjacency_matrix.set_unsafe_int(b, a, 1)
         except AttributeError:
             for i in range(self._n_edges):
                 a = self._get_edge(self._edges, i, 0)
                 b = self._get_edge(self._edges, i, 1)
                 adjacency_matrix[a, b] = adjacency_matrix[b, a] = 1
-=======
-        for i in range(self._n_edges):
-            a = self._get_edge(self._edges, i, 0)
-            b = self._get_edge(self._edges, i, 1)
-            adjacency_matrix.set_unsafe_int(a, b, 1)
-            adjacency_matrix.set_unsafe_int(b, a, 1)
->>>>>>> aebf69dfd55ae0a0883d946f209aa2ade3955275
         adjacency_matrix.set_immutable()
         return adjacency_matrix
 
@@ -1507,35 +1485,23 @@
         """
         from sage.rings.integer_ring import ZZ
         from sage.matrix.constructor import matrix
-<<<<<<< HEAD
-        adjacency_matrix = matrix(
-=======
         cdef Matrix_dense adjacency_matrix = matrix(
->>>>>>> 69ad1e0a
                 ZZ, self.n_facets(), self.n_facets(), 0)
         cdef size_t i, a, b
 
         self._compute_ridges(-1)
-<<<<<<< HEAD
         try:
             for i in range(self._n_ridges):
                 a = self._get_edge(self._ridges, i, 0)
                 b = self._get_edge(self._ridges, i, 1)
-                adjacency_matrix.set_unsafe_si(a, b, 1)
-                adjacency_matrix.set_unsafe_si(b, a, 1)
+                adjacency_matrix.set_unsafe_int(a, b, 1)
+                adjacency_matrix.set_unsafe_int(b, a, 1)
         except AttributeError:
             for i in range(self._n_ridges):
                 a = self._get_edge(self._ridges, i, 0)
                 b = self._get_edge(self._ridges, i, 1)
                 adjacency_matrix[a, b] = 1
                 adjacency_matrix[b, a] = 1
-=======
-        for i in range(self._n_ridges):
-            a = self._get_edge(self._ridges, i, 0)
-            b = self._get_edge(self._ridges, i, 1)
-            adjacency_matrix.set_unsafe_int(a, b, 1)
-            adjacency_matrix.set_unsafe_int(b, a, 1)
->>>>>>> aebf69dfd55ae0a0883d946f209aa2ade3955275
         adjacency_matrix.set_immutable()
         return adjacency_matrix
 
