r"""
Combinatorial polyhedron

This module gathers algorithms for polyhedra that only depend on the
vertex-facet incidences and that are called combinatorial polyhedron.
The main class is :class:`CombinatorialPolyhedron`. Most importantly,
this class allows to iterate quickly through the faces (possibly
of given dimension) via the :class:`~sage.geometry.polyhedron.combinatorial_polyhedron.face_iterator.FaceIterator` object. The :class:`CombinatorialPolyhedron`
uses this iterator to quickly generate the f-vector,  the edges,
the ridges and the face lattice.

Terminology used in this module:

- Vrep                  -- ``[vertices, rays, lines]`` of the polyhedron.
- Hrep                  -- inequalities and equations of the polyhedron.
- Facets                -- facets of the polyhedron.
- Vrepresentation       -- represents a face by the list of Vrep it contains.
- Hrepresentation       -- represents a face by a list of Hrep it is contained in.
- bit representation    -- represents incidences as bitset, where each bit
  represents one incidence. There might be trailing zeros, to fit alignment
  requirements.  In most instances, faces are represented by the bit
  representation, where each bit corresponds to a Vrep or facet. Thus a bit
  representation can either be a Vrep or facet representation depending on
  context.

EXAMPLES:

Construction::

    sage: P = polytopes.hypercube(4)
    sage: C = CombinatorialPolyhedron(P); C
    A 4-dimensional combinatorial polyhedron with 8 facets

Obtaining edges and ridges::

    sage: C.edges()[:2]
    ((A vertex at (1, -1, -1, -1), A vertex at (-1, -1, -1, -1)),
     (A vertex at (-1, -1, -1, 1), A vertex at (-1, -1, -1, -1)))
    sage: C.edges(names=False)[:2]
    ((6, 15), (14, 15))

    sage: C.ridges()[:2]
    ((An inequality (0, 0, 1, 0) x + 1 >= 0,
      An inequality (0, 1, 0, 0) x + 1 >= 0),
     (An inequality (0, 0, 0, 1) x + 1 >= 0,
      An inequality (0, 1, 0, 0) x + 1 >= 0))
    sage: C.ridges(names=False)[:2]
    ((6, 7), (5, 7))

Vertex-graph and facet-graph::

    sage: C.vertex_graph()                                                              # optional - sage.graphs
    Graph on 16 vertices
    sage: C.facet_graph()                                                               # optional - sage.graphs
    Graph on 8 vertices

Face lattice::

    sage: C.face_lattice()                                                              # optional - sage.combinat
    Finite lattice containing 82 elements

Face iterator::

    sage: C.face_generator()
    Iterator over the proper faces of a 4-dimensional combinatorial polyhedron

    sage: C.face_generator(2)
    Iterator over the 2-faces of a 4-dimensional combinatorial polyhedron

AUTHOR:

- Jonathan Kliem (2019-04)
"""

# ****************************************************************************
#       Copyright (C) 2019 Jonathan Kliem <jonathan.kliem@gmail.com>
#
# This program is free software: you can redistribute it and/or modify
# it under the terms of the GNU General Public License as published by
# the Free Software Foundation, either version 2 of the License, or
# (at your option) any later version.
#                  https://www.gnu.org/licenses/
# ****************************************************************************

import numbers
from memory_allocator cimport MemoryAllocator
from cysignals.memory cimport check_calloc, sig_free

from sage.rings.integer             import Integer
from sage.geometry.polyhedron.base  import Polyhedron_base
from sage.geometry.lattice_polytope import LatticePolytopeClass
from sage.geometry.cone             import ConvexRationalPolyhedralCone
from sage.structure.element         import Matrix
from sage.matrix.matrix_dense      cimport Matrix_dense
from sage.misc.misc                 import is_iterator
from .conversions \
        import incidence_matrix_to_bit_rep_of_facets, \
               incidence_matrix_to_bit_rep_of_Vrep, \
               facets_tuple_to_bit_rep_of_facets, \
               facets_tuple_to_bit_rep_of_Vrep
from .conversions cimport Vrep_list_to_bit_rep
from sage.misc.cachefunc            import cached_method

from sage.rings.integer                cimport smallInteger
from cysignals.signals                 cimport sig_check

from .face_data_structure cimport face_len_atoms, face_init, face_free
from .face_iterator cimport iter_t, parallel_f_vector


cdef extern from "Python.h":
    int unlikely(int) nogil  # Defined by Cython


cdef class CombinatorialPolyhedron(SageObject):
    r"""
    The class of the Combinatorial Type of a Polyhedron, a Polytope.

    INPUT:

    - ``data`` -- an instance of
       * :class:`~sage.geometry.polyhedron.parent.Polyhedron_base`
       * or a :class:`~sage.geometry.lattice_polytope.LatticePolytopeClass`
       * or a :class:`~sage.geometry.cone.ConvexRationalPolyhedralCone`
       * or an ``incidence_matrix`` as in
         :meth:`~sage.geometry.polyhedron.base.Polyhedron_base.incidence_matrix`
         In this case you should also specify the ``Vrep`` and ``facets`` arguments
       * or list of facets, each facet given as
         a list of ``[vertices, rays, lines]`` if the polyhedron is unbounded,
         then rays and lines and the extra argument ``nr_lines`` are required
         if the polyhedron contains no lines, the rays can be thought of
         as the vertices of the facets deleted from a bounded polyhedron see
         :class:`~sage.geometry.polyhedron.parent.Polyhedron_base` on how to use
         rays and lines
       * or an integer, representing the dimension of a polyhedron equal to its
         affine hull
       * or a tuple consisting of facets and vertices as two
         :class:`~sage.geometry.polyhedron.combinatorial_polyhedron.list_of_faces.ListOfFaces`.
    - ``Vrep`` -- (optional) when ``data`` is an incidence matrix, it should
      be the list of ``[vertices, rays, lines]``, if the rows in the incidence_matrix
      should correspond to names
    - ``facets`` -- (optional) when ``data`` is an incidence matrix or a list of facets,
      it should be a list of facets that would be used instead of indices (of the columns
      of the incidence matrix).
    - ``unbounded`` -- value will be overwritten if ``data`` is a polyhedron;
      if ``unbounded`` and ``data`` is incidence matrix or a list of facets,
      need to specify ``far_face``
    - ``far_face`` -- (semi-optional); if the polyhedron is unbounded this
      needs to be set to the list of indices of the rays and line unless ``data`` is
      an instance of :class:`~sage.geometry.polyhedron.parent.Polyhedron_base`.

    EXAMPLES:

    We illustrate all possible input: a polyhedron:

        sage: P = polytopes.cube()
        sage: CombinatorialPolyhedron(P)
        A 3-dimensional combinatorial polyhedron with 6 facets

    a lattice polytope::

        sage: points = [(1,0,0), (0,1,0), (0,0,1),
        ....: (-1,0,0), (0,-1,0), (0,0,-1)]
        sage: L = LatticePolytope(points)
        sage: CombinatorialPolyhedron(L)
        A 3-dimensional combinatorial polyhedron with 8 facets

    a cone::

        sage: M = Cone([(1,0), (0,1)])
        sage: CombinatorialPolyhedron(M)
        A 2-dimensional combinatorial polyhedron with 2 facets

    an incidence matrix::

        sage: P = Polyhedron(rays=[[0,1]])
        sage: data = P.incidence_matrix()
        sage: far_face = [i for i in range(2) if not P.Vrepresentation()[i].is_vertex()]
        sage: CombinatorialPolyhedron(data, unbounded=True, far_face=far_face)
        A 1-dimensional combinatorial polyhedron with 1 facet
        sage: C = CombinatorialPolyhedron(data, Vrep=['myvertex'],
        ....: facets=['myfacet'], unbounded=True, far_face=far_face)
        sage: C.Vrepresentation()
        ('myvertex',)
        sage: C.Hrepresentation()
        ('myfacet',)

    a list of facets::

        sage: CombinatorialPolyhedron(((1,2,3),(1,2,4),(1,3,4),(2,3,4)))
        A 3-dimensional combinatorial polyhedron with 4 facets
        sage: facetnames = ['facet0', 'facet1', 'facet2', 'myfacet3']
        sage: facetinc = ((1,2,3),(1,2,4),(1,3,4),(2,3,4))
        sage: C = CombinatorialPolyhedron(facetinc, facets=facetnames)
        sage: C.Vrepresentation()
        (1, 2, 3, 4)
        sage: C.Hrepresentation()
        ('facet0', 'facet1', 'facet2', 'myfacet3')

    an integer::

        sage: CombinatorialPolyhedron(-1).f_vector()
        (1)
        sage: CombinatorialPolyhedron(0).f_vector()
        (1, 1)
        sage: CombinatorialPolyhedron(5).f_vector()
        (1, 0, 0, 0, 0, 0, 1)

    tuple of ``ListOfFaces``::

        sage: from sage.geometry.polyhedron.combinatorial_polyhedron.conversions \
        ....:     import facets_tuple_to_bit_rep_of_facets, \
        ....:            facets_tuple_to_bit_rep_of_Vrep
        sage: bi_pyr = ((0,1,4), (1,2,4), (2,3,4), (3,0,4),
        ....:           (0,1,5), (1,2,5), (2,3,5), (3,0,5))
        sage: facets = facets_tuple_to_bit_rep_of_facets(bi_pyr, 6)
        sage: Vrep = facets_tuple_to_bit_rep_of_Vrep(bi_pyr, 6)
        sage: C = CombinatorialPolyhedron((facets, Vrep)); C
        A 3-dimensional combinatorial polyhedron with 8 facets
        sage: C.f_vector()
        (1, 6, 12, 8, 1)

    Specifying that a polyhedron is unbounded is important. The following with a
    polyhedron works fine::

        sage: P = Polyhedron(ieqs=[[1,-1,0],[1,1,0]])
        sage: C = CombinatorialPolyhedron(P)  # this works fine
        sage: C
        A 2-dimensional combinatorial polyhedron with 2 facets

    The following is incorrect, as ``unbounded`` is implicitly set to ``False``::

        sage: data = P.incidence_matrix()
        sage: vert = P.Vrepresentation()
        sage: C = CombinatorialPolyhedron(data, Vrep=vert)
        sage: C
        A 2-dimensional combinatorial polyhedron with 2 facets
        sage: C.f_vector()
        Traceback (most recent call last):
        ...
        ValueError: not all vertices are intersections of facets
        sage: C.vertices()
        (A line in the direction (0, 1), A vertex at (1, 0), A vertex at (-1, 0))

    The correct usage is::

        sage: far_face = [i for i in range(3) if not P.Vrepresentation()[i].is_vertex()]
        sage: C = CombinatorialPolyhedron(data, Vrep=vert, unbounded=True, far_face=far_face)
        sage: C
        A 2-dimensional combinatorial polyhedron with 2 facets
        sage: C.f_vector()
        (1, 0, 2, 1)
        sage: C.vertices()
        ()

    TESTS:

    Checking that :trac:`27987` is fixed::

        sage: P1 = Polyhedron(vertices=[[0,1],[1,0]], rays=[[1,1]])
        sage: P2 = Polyhedron(vertices=[[0,1],[1,0],[1,1]])
        sage: P1.incidence_matrix() == P2.incidence_matrix()
        True
        sage: CombinatorialPolyhedron(P1).f_vector()
        (1, 2, 3, 1)
        sage: CombinatorialPolyhedron(P2).f_vector()
        (1, 3, 3, 1)
        sage: P1 = Polyhedron(vertices=[[0,1],[1,0]], rays=[[1,1]])
        sage: P2 = Polyhedron(vertices=[[0,1],[1,0],[1,1]])
        sage: CombinatorialPolyhedron(P1).f_vector()
        (1, 2, 3, 1)
        sage: CombinatorialPolyhedron(P2).f_vector()
        (1, 3, 3, 1)

    Some other tests regarding small polyhedra::

        sage: P = Polyhedron(rays=[[1,0],[0,1]])
        sage: C = CombinatorialPolyhedron(P)
        sage: C
        A 2-dimensional combinatorial polyhedron with 2 facets
        sage: C.f_vector()
        (1, 1, 2, 1)
        sage: C.vertices()
        (A vertex at (0, 0),)
        sage: data = P.incidence_matrix()
        sage: vert = P.Vrepresentation()
        sage: far_face = [i for i in range(3) if not P.Vrepresentation()[i].is_vertex()]
        sage: C = CombinatorialPolyhedron(data, Vrep=vert, unbounded=True, far_face=far_face)
        sage: C
        A 2-dimensional combinatorial polyhedron with 2 facets
        sage: C.f_vector()
        (1, 1, 2, 1)
        sage: C.vertices()
        (A vertex at (0, 0),)
        sage: CombinatorialPolyhedron(3r)
        A 3-dimensional combinatorial polyhedron with 0 facets

    Check that on wrong input subsequent calls of ``f_vector`` fail::

        sage: data = P.incidence_matrix()
        sage: vert = P.Vrepresentation()
        sage: C = CombinatorialPolyhedron(data, Vrep=vert)
        sage: C.f_vector()
        Traceback (most recent call last):
        ...
        ValueError: not all vertices are intersections of facets
        sage: C.f_vector()
        Traceback (most recent call last):
        ...
        ValueError: not all vertices are intersections of facets

    Check that :trac:`28678` is fixed::

        sage: CombinatorialPolyhedron([])
        A -1-dimensional combinatorial polyhedron with 0 facets
        sage: CombinatorialPolyhedron(LatticePolytope([], lattice=ToricLattice(3)))
        A -1-dimensional combinatorial polyhedron with 0 facets
    """
    def __cinit__(self):
        r"""
        TESTS:

        Not initializing the class, does not give segmentation fault::

            sage: from sage.geometry.polyhedron.combinatorial_polyhedron.base import CombinatorialPolyhedron
            sage: C = CombinatorialPolyhedron.__new__(CombinatorialPolyhedron)
            sage: C.f_vector()
            Traceback (most recent call last):
            ...
            ValueError: the combinatorial polyhedron was not initialized
            sage: C.face_lattice()                                                      # optional - sage.combinat
            Traceback (most recent call last):
            ...
            ValueError: the combinatorial polyhedron was not initialized
            sage: C.face_generator()
            Traceback (most recent call last):
            ...
            ValueError: the combinatorial polyhedron was not initialized
        """
        # Note that all values are set to zero at the time ``__cinit__`` is called:
        # https://cython.readthedocs.io/en/latest/src/userguide/special_methods.html#initialisation-methods
        # In particular, ``__dealloc__`` will not do harm in this case.

        self._dimension = -2  # a "NULL" value
        self._equations = ()
        self._all_faces = None
        self._n_facets = -1

    def __init__(self, data, Vrep=None, facets=None, unbounded=False, far_face=None):
        r"""
        Initialize :class:`CombinatorialPolyhedron`.

        See :class:`CombinatorialPolyhedron`.

        TESTS::

            sage: C = CombinatorialPolyhedron([[0,1,2], [0,1,3],   # indirect doctest
            ....:                              [0,2,3], [1,2,3]])

            sage: TestSuite(sage.geometry.polyhedron.combinatorial_polyhedron.base.CombinatorialPolyhedron).run()
        """
        self._equations = ()
        self._far_face_tuple = ()

        if isinstance(data, Polyhedron_base):
<<<<<<< HEAD
            # input is ``Polyhedron``
            Vrep = data.Vrepresentation()
            facets = tuple(inequality for inequality in data.Hrepresentation())
            self._dimension = data.dimension()

            if not data.is_compact():
                self._bounded = False
                far_face = tuple(i for i in range(data.n_Vrepresentation()) if not data.Vrepresentation()[i].is_vertex())
            else:
                self._bounded = True

            P = data
            data = data.incidence_matrix()

            # Delete equations
            if P.n_equations():
                data_modified = data.delete_columns([e.index() for e in P.equations()])
            else:
                data_modified = data
        elif isinstance(data, LatticePolytopeClass):
            # input is ``LatticePolytope``
            self._bounded = True
            Vrep = data.vertices()
            self._n_Vrepresentation = len(Vrep)
            facets = tuple(data.facet_normals())
            self._n_Hrepresentation = len(facets)
            data = data.incidence_matrix()
        elif isinstance(data, ConvexRationalPolyhedralCone):
            # input is ``Cone``
            self._bounded = False
            Vrep = tuple(data.rays()) + (data.lattice().zero(),)
            self._n_Vrepresentation = len(Vrep)
            facets = tuple(data.facet_normals())
            self._n_Hrepresentation = len(facets)
            far_face = tuple(i for i in range(len(Vrep) - 1))
            self._dimension = data.dim()
            from sage.matrix.constructor import matrix
            from sage.rings.integer_ring import ZZ
            data = matrix(ZZ, data.incidence_matrix().rows()
                              + [[ZZ.one() for _ in range(len(facets))]])
        else:
            # Input is different from ``Polyhedron`` and ``LatticePolytope``.
            if unbounded and not far_face:
=======
            self._init_from_polyhedron(data)
            return
        if isinstance(data, LatticePolytopeClass):
            self._init_from_lattice_polytope(data)
            return
        if isinstance(data, ConvexRationalPolyhedralCone):
            self._init_from_cone(data)
            return

        self._bounded = not unbounded
        if unbounded:
            if not far_face:
>>>>>>> 7b843374
                raise ValueError("must specify far face for unbounded polyhedron")
            self._far_face_tuple = tuple(far_face)

        if Vrep:
            self._Vrep = tuple(Vrep)

        self._init_facet_names(facets)

        if data == [] or data == ():
            self._init_as_trivial_polyhedron(-1)
        elif isinstance(data, Matrix):
            self._init_from_incidence_matrix(data)
        elif isinstance(data, numbers.Integral):
            self._init_as_trivial_polyhedron(data)
        elif (isinstance(data, (tuple, list)) and
              len(data) == 2 and
              isinstance(data[0], ListOfFaces) and
              isinstance(data[1], ListOfFaces)):
            self._init_from_ListOfFaces(data[0], data[1])

        else:
            self._init_from_list_of_facets(data)

    cdef _init_from_polyhedron(self, data):
        r'''
        Initialize from :class:`~sage.geometry.polyhedron.parent.Polyhedron_base`.
        '''
        self._Vrep = data.Vrepresentation()
        self._facet_names = data.inequalities()
        self._equations = data.equations()
        self._dimension = data.dimension()

        if not data.is_compact():
            self._bounded = False
            self._far_face_tuple = tuple(i for i in range(data.n_Vrepresentation()) if not data.Vrepresentation()[i].is_vertex())
        else:
            self._bounded = True

        return self._init_from_incidence_matrix(data.incidence_matrix())

    cdef _init_from_lattice_polytope(self, data):
        r'''
        Initialize from :class:`~sage.geometry.lattice_polytope.LatticePolytopeClass`.
        '''
        self._bounded = True
        self._Vrep = tuple(data.vertices())
        self._facet_names = tuple(data.facet_normals())
        self._dimension = data.dimension()
        return self._init_from_incidence_matrix(data.incidence_matrix())

    cdef _init_from_cone(self, data):
        r'''
        Initialize from :class:`~sage.geometry.cone.ConvexRationalPolyhedralCone`.
        '''
        self._bounded = False
        self._Vrep = tuple(data.rays()) + (data.lattice().zero(),)
        self._facet_names = tuple(data.facet_normals())
        self._far_face_tuple = tuple(i for i in range(len(self._Vrep) - 1))
        self._dimension = data.dim()
        from sage.matrix.constructor import matrix
        from sage.rings.integer_ring import ZZ
        incidence_matrix = matrix(ZZ, data.incidence_matrix().rows()
                                      + [[ZZ.one() for _ in range(len(data.facet_normals()))]])
        return self._init_from_incidence_matrix(incidence_matrix)

    cdef _init_facet_names(self, facets):
        '''
        Store facet names and compute equations.
        '''
        if facets is not None:
            facets = tuple(facets)

            test = [1] * len(facets)  # 0 if that facet is an equation
            for i in range(len(facets)):
                if hasattr(facets[i], "is_inequality"):
                    # We remove equations.
                    # At the moment only equations with this attribute ``True``
                    # will be detected.
                    if not facets[i].is_inequality():
                        test[i] = 0
            self._facet_names = tuple(facets[i] for i in range(len(facets)) if test[i])

            self._equations = tuple(facets[i] for i in range(len(facets)) if not test[i])
        else:
            self._facet_names = None

    cdef _init_from_incidence_matrix(self, data):
        """
        Initialize from an incidence matrix.
        """
        # Input is incidence-matrix or was converted to it.
        self._n_Hrepresentation = data.ncols()
        self._n_Vrepresentation = data.nrows()

        if not isinstance(data, Matrix_dense):
            from sage.rings.integer_ring import ZZ
            from sage.matrix.constructor import matrix
            data = matrix(ZZ, data, sparse=False)
            assert isinstance(data, Matrix_dense), "conversion to ``Matrix_dense`` didn't work"

        # Store the incidence matrix.
        if not data.is_immutable():
            data = data.__copy__()
            data.set_immutable()
        self.incidence_matrix.set_cache(data)


        # Delete equations.
        data = data.delete_columns(
                [i for i in range(data.ncols())
                 if all(data[j,i] for j in range(data.nrows()))],
                check=False)

        # Initializing the facets in their Bit-representation.
        self._bitrep_facets = incidence_matrix_to_bit_rep_of_facets(data)

        # Initializing the Vrep as their Bit-representation.
        self._bitrep_Vrep = incidence_matrix_to_bit_rep_of_Vrep(data)

        self._n_facets = self.bitrep_facets().n_faces()

        self._initialize_far_face()

    cdef _init_from_list_of_facets(self, data):
        """
        Initialize from a list of facets.

        Tuple and iterator work as well.

        The facets are given by its ``[vertices, rays, lines]``.
        """
        if is_iterator(data):
            data = tuple(data)

        if self._Vrep is None:
            # Get the names of the Vrep.
            Vrep = sorted(set.union(*map(set, data)))
            n_Vrepresentation = len(Vrep)
            if Vrep != range(len(Vrep)):
                self._Vrep = tuple(Vrep)
                Vinv = {v: i for i,v in enumerate(self._Vrep)}
        else:
            # Assuming the user gave as correct names for the vertices
            # and labeled them instead by `0,...,n`.
            n_Vrepresentation = len(self._Vrep)

        self._n_Vrepresentation = n_Vrepresentation

        # Relabel the Vrep to be `0,...,n`.
        if self._Vrep is not None:
            def f(v):
                return Vinv[v]
        else:
            def f(v):
                return int(v)
        facets = tuple(tuple(f(i) for i in j) for j in data)

        self._n_facets = len(facets)
        self._n_Hrepresentation = len(facets)

        # Initializing the facets in their Bit-representation.
        self._bitrep_facets = facets_tuple_to_bit_rep_of_facets(facets, n_Vrepresentation)

        # Initializing the Vrep as their Bit-representation.
        self._bitrep_Vrep = facets_tuple_to_bit_rep_of_Vrep(facets, n_Vrepresentation)

        self._initialize_far_face()

    cdef _init_from_ListOfFaces(self, ListOfFaces facets, ListOfFaces Vrep):
        """
        Initialize self from two ``ListOfFaces``.
        """
        self._bitrep_facets = facets
        self._bitrep_Vrep   = Vrep

        self._n_Hrepresentation = self._bitrep_facets.n_faces()
        self._n_Vrepresentation = self._bitrep_Vrep.n_faces()
        self._n_facets = self._n_Hrepresentation

        self._initialize_far_face()

    cdef _initialize_far_face(self):
        """
        Initialize far_face if unbounded.
        """
        if not self._bounded:
            face_init(self._far_face, self.bitrep_facets().n_atoms(), self._n_facets)
            Vrep_list_to_bit_rep(tuple(self._far_face_tuple), self._far_face)

    cdef _init_as_trivial_polyhedron(self, int dimension):
        """
        Initialize polyhedron equal to its affine hull.
        """
        if dimension < -1:
            raise ValueError("any polyhedron must have dimension at least -1")
        self._dimension = dimension

        if self._dimension == 0:
            self._n_facets = 1
            self._n_Vrepresentation = 1
        else:
            self._n_facets = 0
            self._n_Vrepresentation = 0

        # Initializing the facets in their Bit-representation.
        self._bitrep_facets = facets_tuple_to_bit_rep_of_facets((), 0)

        # Initializing the Vrep as their Bit-representation.
        self._bitrep_Vrep = facets_tuple_to_bit_rep_of_Vrep((), 0)

    def __dealloc__(self):
        """
        TESTS::

            sage: CombinatorialPolyhedron(-2)  # indirect doctest
            Traceback (most recent call last):
            ...
            ValueError: any polyhedron must have dimension at least -1
        """
        if not self._bounded:
            face_free(self._far_face)

    def _repr_(self):
        r"""
        Return a description of the combinatorial polyhedron.

        EXAMPLES::

            sage: P = polytopes.simplex()
            sage: C = CombinatorialPolyhedron(P)
            sage: C._repr_()
            'A 3-dimensional combinatorial polyhedron with 4 facets'

            sage: P = Polyhedron(vertices=[])
            sage: C = CombinatorialPolyhedron(P)
            sage: C._repr_()
            'A -1-dimensional combinatorial polyhedron with 0 facets'

            sage: P = Polyhedron(vertices=[[0,0]])
            sage: C = CombinatorialPolyhedron(P)
            sage: C._repr_()
            'A 0-dimensional combinatorial polyhedron with 0 facets'

            sage: P = Polyhedron(lines=[[0,0,1],[0,1,0]])
            sage: C = CombinatorialPolyhedron(P)
            sage: C._repr_()
            'A 2-dimensional combinatorial polyhedron with 0 facets'

            sage: P = Polyhedron(rays=[[1,0,0],[0,1,0],[-1,0,0]])
            sage: C = CombinatorialPolyhedron(P)
            sage: C._repr_()
            'A 2-dimensional combinatorial polyhedron with 1 facet'
        """
        desc = "A {}-dimensional combinatorial polyhedron with {} facet"\
                .format(self.dimension(), self.n_facets())
        if self.n_facets() != 1:
            desc += "s"
        return desc

    def __reduce__(self):
        r"""
        Override __reduce__ to correctly pickle/unpickle.

        TESTS::

            sage: P = polytopes.permutahedron(4)                                        # optional - sage.combinat
            sage: C = CombinatorialPolyhedron(P)                                        # optional - sage.combinat
            sage: C1 = loads(C.dumps())                                                 # optional - sage.combinat
            sage: it = C.face_generator()                                               # optional - sage.combinat
            sage: it1 = C1.face_generator()                                             # optional - sage.combinat
            sage: tup = tuple((face.ambient_Vrepresentation(),                          # optional - sage.combinat
            ....:              face.ambient_Hrepresentation()) for face in it)
            sage: tup1 = tuple((face.ambient_Vrepresentation(),                         # optional - sage.combinat
            ....:               face.ambient_Hrepresentation()) for face in it1)
            sage: tup == tup1                                                           # optional - sage.combinat
            True

            sage: P = polytopes.cyclic_polytope(4,10)
            sage: C = CombinatorialPolyhedron(P)
            sage: C1 = loads(C.dumps())
            sage: it = C.face_generator()
            sage: it1 = C1.face_generator()
            sage: tup = tuple((face.ambient_Vrepresentation(), face.ambient_Hrepresentation()) for face in it)
            sage: tup1 = tuple((face.ambient_Vrepresentation(), face.ambient_Hrepresentation()) for face in it1)
            sage: tup == tup1
            True

            sage: P = Polyhedron(rays=[[1,0,0], [-1,0,0], [0,-1,0]])
            sage: C = CombinatorialPolyhedron(P)
            sage: C1 = loads(C.dumps())
            sage: it = C.face_generator()
            sage: it1 = C1.face_generator()
            sage: tup = tuple((face.ambient_Vrepresentation(), face.ambient_Hrepresentation()) for face in it)
            sage: tup1 = tuple((face.ambient_Vrepresentation(), face.ambient_Hrepresentation()) for face in it1)
            sage: tup == tup1
            True

            sage: P = Polyhedron(rays=[[1,0,0], [-1,0,0],
            ....:                      [0,-1,0], [0,1,0]])
            sage: C = CombinatorialPolyhedron(P)
            sage: C1 = loads(C.dumps())
            sage: it = C.face_generator()
            sage: it1 = C1.face_generator()
            sage: tup = tuple((face.ambient_Vrepresentation(), face.ambient_Hrepresentation()) for face in it)
            sage: tup1 = tuple((face.ambient_Vrepresentation(), face.ambient_Hrepresentation()) for face in it1)
            sage: tup == tup1
            True
        """
        # Give a constructor by list of facets.
        if not self.is_bounded():
            return (CombinatorialPolyhedron, (self.incidence_matrix(),
                    self.Vrepresentation(), self.Hrepresentation(),
                    True, self.far_face_tuple()))
        else:
            return (CombinatorialPolyhedron, (self.incidence_matrix(),
                    self.Vrepresentation(), self.Hrepresentation()))

    def _test_bitsets(self, tester=None, **options):
        """
        Test if the bitsets are consistent.

        TESTS::

            sage: P = polytopes.cube()
            sage: C = CombinatorialPolyhedron(P)
            sage: C._test_bitsets()
        """
        if tester is None:
            tester = self._tester(**options)

        cdef ListOfFaces facets = self.bitrep_facets()
        cdef ListOfFaces Vrep = self.bitrep_Vrep()

        tester.assertEqual(facets.matrix(), Vrep.matrix().transpose())

    def Vrepresentation(self):
        r"""
        Return a list of names of ``[vertices, rays, lines]``.

        EXAMPLES::

            sage: P = Polyhedron(rays=[[1,0,0], [0,1,0], \
            ....:                      [0,0,1],[0,0,-1]])
            sage: C = CombinatorialPolyhedron(P)
            sage: C.Vrepresentation()
            (A line in the direction (0, 0, 1),
             A ray in the direction (1, 0, 0),
             A vertex at (0, 0, 0),
             A ray in the direction (0, 1, 0))

            sage: points = [(1,0,0), (0,1,0), (0,0,1),
            ....: (-1,0,0), (0,-1,0), (0,0,-1)]
            sage: L = LatticePolytope(points)
            sage: C = CombinatorialPolyhedron(L)
            sage: C.Vrepresentation()
            (M(1, 0, 0), M(0, 1, 0), M(0, 0, 1), M(-1, 0, 0), M(0, -1, 0), M(0, 0, -1))

            sage: M = Cone([(1,0), (0,1)])
            sage: CombinatorialPolyhedron(M).Vrepresentation()
            (N(1, 0), N(0, 1), N(0, 0))
        """
        if self.Vrep() is not None:
            return self.Vrep()
        else:
            return tuple(smallInteger(i) for i in range(self.n_Vrepresentation()))

    def Hrepresentation(self):
        r"""
        Return a list of names of facets and possibly some equations.

        EXAMPLES::

            sage: P = polytopes.permutahedron(3)                                        # optional - sage.combinat
            sage: C = CombinatorialPolyhedron(P)                                        # optional - sage.combinat
            sage: C.Hrepresentation()                                                   # optional - sage.combinat
            (An inequality (1, 1, 0) x - 3 >= 0,
             An inequality (-1, -1, 0) x + 5 >= 0,
             An inequality (0, 1, 0) x - 1 >= 0,
             An inequality (-1, 0, 0) x + 3 >= 0,
             An inequality (1, 0, 0) x - 1 >= 0,
             An inequality (0, -1, 0) x + 3 >= 0,
             An equation (1, 1, 1) x - 6 == 0)

            sage: points = [(1,0,0), (0,1,0), (0,0,1),
            ....: (-1,0,0), (0,-1,0), (0,0,-1)]
            sage: L = LatticePolytope(points)
            sage: C = CombinatorialPolyhedron(L)
            sage: C.Hrepresentation()
            (N(1, -1, -1),
             N(1, 1, -1),
             N(1, 1, 1),
             N(1, -1, 1),
             N(-1, -1, 1),
             N(-1, -1, -1),
             N(-1, 1, -1),
             N(-1, 1, 1))

            sage: M = Cone([(1,0), (0,1)])
            sage: CombinatorialPolyhedron(M).Hrepresentation()
            (M(0, 1), M(1, 0))
        """
        if self.facet_names() is not None:
            return self.facet_names() + self.equations()
        else:
            return tuple(smallInteger(i) for i in range(self.n_Hrepresentation()))

    def dimension(self):
        r"""
        Return the dimension of the polyhedron.

        EXAMPLES::

            sage: C = CombinatorialPolyhedron([(1,2,3), (1,2,4),
            ....:                              (1,3,4), (2,3,4)])
            sage: C.dimension()
            3

            sage: P = Polyhedron(rays=[[1,0,0],[0,1,0],[0,0,1],[0,0,-1]])
            sage: CombinatorialPolyhedron(P).dimension()
            3

        ``dim`` is an alias::

            sage: CombinatorialPolyhedron(P).dim()
            3
        """
        if self._dimension == -2:
            # Dimension not computed yet.
            if self.n_facets() == -1:
                raise ValueError("the combinatorial polyhedron was not initialized")
            elif self.n_facets() == 0:
                # The dimension of a trivial polyhedron is assumed to contain
                # exactly one "vertex" and for each dimension one "line" as in
                # :class:`~sage.geometry.polyhedron.parent.Polyhedron_base`
                self._dimension = self.n_Vrepresentation() - 1
            elif not self.is_bounded() or self.n_facets() <= self.n_Vrepresentation():
                self._dimension = self.bitrep_facets().compute_dimension()
            else:
                # If the polyhedron has many facets,
                # calculating the dimension of the dual will be faster.
                # The dual exists, if the polyhedron is bounded.
                self._dimension = self.bitrep_facets().compute_dimension()
        return smallInteger(self._dimension)

    dim = dimension

    @cached_method
    def n_vertices(self):
        r"""
        Return the number of vertices.

        Is equivalent to ``len(self.vertices())``.

        EXAMPLES::

            sage: P = polytopes.cube()
            sage: C = CombinatorialPolyhedron(P)
            sage: C.n_vertices()
            8

            sage: P = polytopes.cyclic_polytope(4,20)
            sage: C = CombinatorialPolyhedron(P)
            sage: C.n_vertices()
            20

            sage: P = Polyhedron(lines=[[0,1]], vertices=[[1,0], [-1,0]])
            sage: C = CombinatorialPolyhedron(P)
            sage: C.n_vertices()
            0

            sage: P = Polyhedron(rays=[[1,0,0], [0,1,0]], lines=[[0,0,1]])
            sage: C = CombinatorialPolyhedron(P)
            sage: C.n_vertices()
            0

            sage: C = CombinatorialPolyhedron(4)
            sage: C.f_vector()
            (1, 0, 0, 0, 0, 1)
            sage: C.n_vertices()
            0

            sage: C = CombinatorialPolyhedron(0)
            sage: C.f_vector()
            (1, 1)
            sage: C.n_vertices()
            1
        """
        if self.dimension() == 0:
            # This specific trivial polyhedron needs special attention.
            return smallInteger(1)
        if not self.is_bounded():
            # Some elements in the ``Vrep`` might not correspond to actual combinatorial vertices.
            return len(self.vertices())
        else:
            return smallInteger(self.n_Vrepresentation())

    def vertices(self, names=True):
        r"""
        Return the elements in the Vrepresentation that are vertices.

        In case of an unbounded polyhedron, there might be lines and
        rays in the Vrepresentation.

        If ``names`` is set to ``False``, then the vertices are given by
        their indices in the Vrepresentation.

        EXAMPLES::

            sage: P = Polyhedron(rays=[[1,0,0],[0,1,0],[0,0,1]])
            sage: C = CombinatorialPolyhedron(P)
            sage: C.vertices()
            (A vertex at (0, 0, 0),)
            sage: C.Vrepresentation()
            (A vertex at (0, 0, 0),
             A ray in the direction (0, 0, 1),
             A ray in the direction (0, 1, 0),
             A ray in the direction (1, 0, 0))
            sage: P = polytopes.cross_polytope(3)
            sage: C = CombinatorialPolyhedron(P)
            sage: C.vertices()
            (A vertex at (-1, 0, 0),
             A vertex at (0, -1, 0),
             A vertex at (0, 0, -1),
             A vertex at (0, 0, 1),
             A vertex at (0, 1, 0),
             A vertex at (1, 0, 0))
            sage: C.vertices(names=False)
            (0, 1, 2, 3, 4, 5)

            sage: points = [(1,0,0), (0,1,0), (0,0,1),
            ....:           (-1,0,0), (0,-1,0), (0,0,-1)]
            sage: L = LatticePolytope(points)
            sage: C = CombinatorialPolyhedron(L)
            sage: C.vertices()
            (M(1, 0, 0), M(0, 1, 0), M(0, 0, 1), M(-1, 0, 0), M(0, -1, 0), M(0, 0, -1))
            sage: C.vertices(names=False)
            (0, 1, 2, 3, 4, 5)

            sage: P = Polyhedron(vertices=[[0,0]])
            sage: C = CombinatorialPolyhedron(P)
            sage: C.vertices()
            (A vertex at (0, 0),)
        """
        if unlikely(self.dimension() == 0):
            # Handling the case of a trivial polyhedron of dimension `0`.
            if names and self.Vrep():
                return (self.Vrep()[0],)
            else:
                return (smallInteger(0),)
        if not self.is_bounded():
            it = self.face_iter(0)
            try:
                # The Polyhedron has at least one vertex.
                # In this case every element in the ``Vrep``
                # that is not contained in the far face
                # is a vertex.
                next(it)
            except StopIteration:
                # The Polyhedron has no vertex.
                return ()
        if names and self.Vrep():
            return tuple(self.Vrep()[i] for i in range(self.n_Vrepresentation()) if i not in self.far_face_tuple())
        else:
            return tuple(smallInteger(i) for i in range(self.n_Vrepresentation()) if i not in self.far_face_tuple())

    def n_facets(self):
        r"""
        Return the number of facets.

        Is equivalent to ``len(self.facets())``.

        EXAMPLES::

            sage: P = polytopes.cube()
            sage: C = CombinatorialPolyhedron(P)
            sage: C.n_facets()
            6

            sage: P = polytopes.cyclic_polytope(4,20)
            sage: C = CombinatorialPolyhedron(P)
            sage: C.n_facets()
            170

            sage: P = Polyhedron(lines=[[0,1]], vertices=[[1,0], [-1,0]])
            sage: C = CombinatorialPolyhedron(P)
            sage: C.n_facets()
            2

            sage: P = Polyhedron(rays=[[1,0], [-1,0], [0,1]])
            sage: C = CombinatorialPolyhedron(P)
            sage: C.n_facets()
            1

            sage: C = CombinatorialPolyhedron(-1)
            sage: C.f_vector()
            (1)
            sage: C.n_facets()
            0

        Facets are defined to be the maximal nontrivial faces.
        The ``0``-dimensional polyhedron does not have nontrivial faces::

            sage: C = CombinatorialPolyhedron(0)
            sage: C.f_vector()
            (1, 1)
            sage: C.n_facets()
            0
        """
        if unlikely(self._dimension == 0):
            # This trivial polyhedron needs special attention.
            return smallInteger(0)
        return smallInteger(self._n_facets)

    def facets(self, names=True):
        r"""
        Return the facets as lists of ``[vertices, rays, lines]``.

        If ``names`` is ``False``, then the Vrepresentatives in the facets
        are given by their indices in the Vrepresentation.

        The facets are the maximal nontrivial faces.

        EXAMPLES::

            sage: P = polytopes.cube()
            sage: C = CombinatorialPolyhedron(P)
            sage: C.facets()
            ((A vertex at (1, -1, -1),
              A vertex at (1, 1, -1),
              A vertex at (1, 1, 1),
              A vertex at (1, -1, 1)),
             (A vertex at (1, 1, -1),
              A vertex at (1, 1, 1),
              A vertex at (-1, 1, -1),
              A vertex at (-1, 1, 1)),
             (A vertex at (1, 1, 1),
              A vertex at (1, -1, 1),
              A vertex at (-1, -1, 1),
              A vertex at (-1, 1, 1)),
             (A vertex at (-1, -1, 1),
              A vertex at (-1, -1, -1),
              A vertex at (-1, 1, -1),
              A vertex at (-1, 1, 1)),
             (A vertex at (1, -1, -1),
              A vertex at (1, 1, -1),
              A vertex at (-1, -1, -1),
              A vertex at (-1, 1, -1)),
             (A vertex at (1, -1, -1),
              A vertex at (1, -1, 1),
              A vertex at (-1, -1, 1),
              A vertex at (-1, -1, -1)))
            sage: C.facets(names=False)
            ((0, 1, 2, 3),
             (1, 2, 6, 7),
             (2, 3, 4, 7),
             (4, 5, 6, 7),
             (0, 1, 5, 6),
             (0, 3, 4, 5))

        The empty face is trivial and hence the ``0``-dimensional
        polyhedron does not have facets::

            sage: C = CombinatorialPolyhedron(0)
            sage: C.facets()
            ()
        """
        if unlikely(self.dimension() <= 0):
            # Special attention for this trivial case.
            # Facets are defined to be nontrivial faces of codimension 1.
            # The empty face is trivial.
            return ()

        # It is essential to have the facets in the exact same order as
        # on input, so that pickle/unpickle by :meth:`reduce` works.
        # Every facet knows its index by the facet representation.
        face_iter = self.face_iter(self.dimension() - 1, algorithm='primal')
        facets = [None] * self.n_facets()
        for face in face_iter:
            index = face.ambient_H_indices()[0]
            if names:
                verts = face.ambient_Vrepresentation()
            else:
                verts = face.ambient_V_indices()
            facets[index] = verts

        return tuple(facets)

    @cached_method
    def incidence_matrix(self):
        """
        Return the incidence matrix.

        .. NOTE::

            The columns correspond to inequalities/equations in the
            order :meth:`Hrepresentation`, the rows correspond to
            vertices/rays/lines in the order
            :meth:`Vrepresentation`.

        .. SEEALSO::

            :meth:`~sage.geometry.polyhedron.base.Polyhedron_base.incidence_matrix`.

        EXAMPLES::

            sage: P = polytopes.cube()
            sage: C = P.combinatorial_polyhedron()
            sage: C.incidence_matrix()
            [1 0 0 0 1 1]
            [1 1 0 0 1 0]
            [1 1 1 0 0 0]
            [1 0 1 0 0 1]
            [0 0 1 1 0 1]
            [0 0 0 1 1 1]
            [0 1 0 1 1 0]
            [0 1 1 1 0 0]

        In this case the incidence matrix is only computed once::

            sage: P.incidence_matrix() is C.incidence_matrix()
            True
            sage: C.incidence_matrix.clear_cache()
            sage: C.incidence_matrix() is P.incidence_matrix()
            False
            sage: C.incidence_matrix() == P.incidence_matrix()
            True

        ::

            sage: P = polytopes.permutahedron(5, backend='field')                       # optional - sage.combinat
            sage: C = P.combinatorial_polyhedron()                                      # optional - sage.combinat
            sage: C.incidence_matrix.clear_cache()                                      # optional - sage.combinat
            sage: C.incidence_matrix() == P.incidence_matrix()                          # optional - sage.combinat
            True

        The incidence matrix is consistent with
        :meth:`~sage.geometry.polyhedron.base.Polyhedron_base.incidence_matrix`::

            sage: P = Polyhedron([[0,0]])
            sage: P.incidence_matrix()
            [1 1]
            sage: C = P.combinatorial_polyhedron()
            sage: C.incidence_matrix.clear_cache()
            sage: P.combinatorial_polyhedron().incidence_matrix()
            [1 1]

        TESTS:

        Check that :trac:`29455` is fixed::

            sage: C = Polyhedron([[0]]).combinatorial_polyhedron()
            sage: C.incidence_matrix.clear_cache()
            sage: C.incidence_matrix()
            [1]
            sage: C = CombinatorialPolyhedron(-1)
            sage: C.incidence_matrix.clear_cache()
            sage: C.incidence_matrix()
            []

        Check that the base ring is ``ZZ``, see :trac:`29840`::

            sage: C = CombinatorialPolyhedron([[0,1,2], [0,1,3], [0,2,3], [1,2,3]])
            sage: C.incidence_matrix().base_ring()
            Integer Ring
        """
        from sage.rings.integer_ring import ZZ
        from sage.matrix.constructor import matrix
        cdef Matrix_dense incidence_matrix = matrix(
                ZZ, self.n_Vrepresentation(), self.n_Hrepresentation(), 0)

        if self.dim() < 1:
            # Small cases.
            if self.dim() == 0:
                try:
                    # To be consistent with ``Polyhedron_base``,
                    for i in range(self.n_Hrepresentation()):
                        incidence_matrix.set_unsafe_int(0, i, 1)
                except AttributeError:
                    for i in range(self.n_Hrepresentation()):
                        incidence_matrix[0, i] = 1
            incidence_matrix.set_immutable()
            return incidence_matrix

        # If equations are present, we add them as last columns.
        n_facets = self.n_facets()
        if self.facet_names() is not None:
            n_equations = len(self.equations())
            try:
                for Hindex in range(n_facets, n_facets + n_equations):
                    for Vindex in range(self.n_Vrepresentation()):
                        incidence_matrix.set_unsafe_int(Vindex, Hindex, 1)
            except AttributeError:
                for Hindex in range(n_facets, n_facets + n_equations):
                    for Vindex in range(self.n_Vrepresentation()):
                        incidence_matrix[Vindex, Hindex] = 1

        facet_iter = self.face_iter(self.dimension() - 1, algorithm='primal')
        for facet in facet_iter:
            Hindex = facet.ambient_H_indices()[0]
            try:
                for Vindex in facet.ambient_V_indices():
                    incidence_matrix.set_unsafe_int(Vindex, Hindex, 1)
            except AttributeError:
                for Vindex in facet.ambient_V_indices():
                    incidence_matrix[Vindex, Hindex] = 1

        incidence_matrix.set_immutable()

        return incidence_matrix

    cdef int _algorithm_to_dual(self, algorithm) except -2:
        if algorithm == 'primal':
            return 0
        elif algorithm == 'dual':
            if not self.is_bounded():
                raise ValueError("dual algorithm only available for bounded polyhedra")
            return 1
        elif algorithm is None:
            return -1
        else:
            raise ValueError("algorithm must be 'primal', 'dual' or None")

    def edges(self, names=True, algorithm=None):
        r"""
        Return the edges of the polyhedron, i.e. the rank 1 faces.

        INPUT:

        - ``names`` -- boolean (default: ``True``); if ``False``,
          then the Vrepresentatives in the edges are given by
          their indices in the Vrepresentation

        - ``algorithm`` -- string (optional);
          specify whether the face generator starts with facets or vertices:
          * ``'primal'`` -- start with the facets
          * ``'dual'`` -- start with the vertices
          * ``None`` -- choose automatically

        .. NOTE::

            To compute edges and f_vector, first compute the edges.
            This might be faster.

        EXAMPLES::

            sage: P = polytopes.cyclic_polytope(3,5)
            sage: C = CombinatorialPolyhedron(P)
            sage: C.edges()
            ((A vertex at (3, 9, 27), A vertex at (4, 16, 64)),
             (A vertex at (2, 4, 8), A vertex at (4, 16, 64)),
             (A vertex at (1, 1, 1), A vertex at (4, 16, 64)),
             (A vertex at (0, 0, 0), A vertex at (4, 16, 64)),
             (A vertex at (2, 4, 8), A vertex at (3, 9, 27)),
             (A vertex at (0, 0, 0), A vertex at (3, 9, 27)),
             (A vertex at (1, 1, 1), A vertex at (2, 4, 8)),
             (A vertex at (0, 0, 0), A vertex at (2, 4, 8)),
             (A vertex at (0, 0, 0), A vertex at (1, 1, 1)))

            sage: C.edges(names=False)
            ((3, 4), (2, 4), (1, 4), (0, 4), (2, 3), (0, 3), (1, 2), (0, 2), (0, 1))

            sage: P = Polyhedron(rays=[[-1,0],[1,0]])
            sage: C = CombinatorialPolyhedron(P)
            sage: C.edges()
            ((A line in the direction (1, 0), A vertex at (0, 0)),)

            sage: P = Polyhedron(vertices=[[0,0],[1,0]])
            sage: C = CombinatorialPolyhedron(P)
            sage: C.edges()
            ((A vertex at (0, 0), A vertex at (1, 0)),)

            sage: from itertools import combinations
            sage: N = combinations(['a','b','c','d','e'], 4)
            sage: C = CombinatorialPolyhedron(N)
            sage: C.edges()
            (('d', 'e'),
             ('c', 'e'),
             ('b', 'e'),
             ('a', 'e'),
             ('c', 'd'),
             ('b', 'd'),
             ('a', 'd'),
             ('b', 'c'),
             ('a', 'c'),
             ('a', 'b'))
        """
        self._compute_edges(self._algorithm_to_dual(algorithm))

        # Mapping the indices of the Vrep to the names, if requested.
        if self.Vrep() is not None and names is True:
            def f(size_t i):
                return self.Vrep()[i]
        else:
            def f(size_t i):
                return smallInteger(i)

        cdef size_t j
        return tuple((f(self._edges.get(j).first),
                      f(self._edges.get(j).second))
                     for j in range(self._edges.length))

    def vertex_graph(self, names=True, algorithm=None):
        r"""
        Return a graph in which the vertices correspond to vertices
        of the polyhedron, and edges to bounded rank 1 faces.

        INPUT:

        - ``names`` -- boolean (default: ``True``); if ``False``,
          then the nodes of the graph are labeld by the
          indices of the Vrepresentation

        - ``algorithm`` -- string (optional);
          specify whether the face generator starts with facets or vertices:
          * ``'primal'`` -- start with the facets
          * ``'dual'`` -- start with the vertices
          * ``None`` -- choose automatically

        EXAMPLES::

            sage: P = polytopes.cyclic_polytope(3,5)
            sage: C = CombinatorialPolyhedron(P)
            sage: G = C.vertex_graph(); G                                               # optional - sage.graphs
            Graph on 5 vertices
            sage: sorted(G.degree())                                                    # optional - sage.graphs
            [3, 3, 4, 4, 4]

            sage: P = Polyhedron(rays=[[1]])
            sage: C = CombinatorialPolyhedron(P)
            sage: C.graph()                                                             # optional - sage.graphs
            Graph on 1 vertex
        """
        vertices = self.vertices(names=names)

        # Getting the bounded edges.
        edges = tuple(edge for edge in self.edges(names=names, algorithm=algorithm)
                      if edge[0] in vertices and edge[1] in vertices)

        from sage.graphs.graph import Graph
        return Graph([vertices, edges], format="vertices_and_edges")

    graph = vertex_graph

    @cached_method
    def vertex_adjacency_matrix(self, algorithm=None):
        """
        Return the binary matrix of vertex adjacencies.

        INPUT:

        - ``algorithm`` -- string (optional);
          specify whether the face generator starts with facets or vertices:
          * ``'primal'`` -- start with the facets
          * ``'dual'`` -- start with the vertices
          * ``None`` -- choose automatically

        .. SEEALSO::

            :meth:`~sage.geometry.polyhedron.base.Polyhedron_base.vertex_adjacency_matrix`.

        EXAMPLES::

            sage: P = polytopes.cube()
            sage: C = P.combinatorial_polyhedron()
            sage: C.vertex_adjacency_matrix()
            [0 1 0 1 0 1 0 0]
            [1 0 1 0 0 0 1 0]
            [0 1 0 1 0 0 0 1]
            [1 0 1 0 1 0 0 0]
            [0 0 0 1 0 1 0 1]
            [1 0 0 0 1 0 1 0]
            [0 1 0 0 0 1 0 1]
            [0 0 1 0 1 0 1 0]

        TESTS::

            sage: CombinatorialPolyhedron(-1).vertex_adjacency_matrix()
            []
            sage: CombinatorialPolyhedron(0).vertex_adjacency_matrix()
            [0]
            sage: polytopes.cube().vertex_adjacency_matrix().is_immutable()
            True
        """
        from sage.rings.integer_ring import ZZ
        from sage.matrix.constructor import matrix
        cdef Matrix_dense adjacency_matrix = matrix(
                ZZ, self.n_Vrepresentation(), self.n_Vrepresentation(), 0)
        cdef size_t i, first, second

        self._compute_edges(self._algorithm_to_dual(algorithm))
        try:
            for i in range(self._edges.length):
                first = self._edges.get(i).first
                second = self._edges.get(i).second
                adjacency_matrix.set_unsafe_int(first, second, 1)
                adjacency_matrix.set_unsafe_int(second, first, 1)
        except AttributeError:
                first = self._edges.get(i).first
                second = self._edges.get(i).second
                adjacency_matrix[first, second] = adjacency_matrix[second, first] = 1
        adjacency_matrix.set_immutable()
        return adjacency_matrix

    def ridges(self, add_equations=False, names=True, add_equalities=False, algorithm=None):
        r"""
        Return the ridges.

        The ridges of a polyhedron are the faces
        contained in exactly two facets.

        To obtain all faces of codimension 1 use
        :meth:`CombinatorialPolyhedron.face_generator` instead.

        The ridges will be given by the facets, they are contained in.

        INPUT:

        - ``add_equations`` -- if ``True``, then equations of the polyhedron
          will be added (only applicable when ``names`` is ``True``)

        - ``names`` -- boolean (default: `True`);
          if ``False``, then the facets are given by their indices

        - ``algorithm`` -- string (optional);
          specify whether the face generator starts with facets or vertices:
          * ``'primal'`` -- start with the facets
          * ``'dual'`` -- start with the vertices
          * ``None`` -- choose automatically

        .. NOTE::

            To compute ridges and f_vector, compute the ridges first.
            This might be faster.

        EXAMPLES::

            sage: P = polytopes.permutahedron(2)                                        # optional - sage.combinat
            sage: C = CombinatorialPolyhedron(P)                                        # optional - sage.combinat
            sage: C.ridges()                                                            # optional - sage.combinat
            ((An inequality (1, 0) x - 1 >= 0, An inequality (-1, 0) x + 2 >= 0),)
            sage: C.ridges(add_equations=True)                                          # optional - sage.combinat
            (((An inequality (1, 0) x - 1 >= 0, An equation (1, 1) x - 3 == 0),
              (An inequality (-1, 0) x + 2 >= 0, An equation (1, 1) x - 3 == 0)),)

            sage: P = polytopes.cyclic_polytope(4,5)
            sage: C = CombinatorialPolyhedron(P)
            sage: C.ridges()
            ((An inequality (24, -26, 9, -1) x + 0 >= 0,
              An inequality (-50, 35, -10, 1) x + 24 >= 0),
             (An inequality (-12, 19, -8, 1) x + 0 >= 0,
              An inequality (-50, 35, -10, 1) x + 24 >= 0),
             (An inequality (8, -14, 7, -1) x + 0 >= 0,
              An inequality (-50, 35, -10, 1) x + 24 >= 0),
             (An inequality (-6, 11, -6, 1) x + 0 >= 0,
              An inequality (-50, 35, -10, 1) x + 24 >= 0),
             (An inequality (-12, 19, -8, 1) x + 0 >= 0,
              An inequality (24, -26, 9, -1) x + 0 >= 0),
             (An inequality (8, -14, 7, -1) x + 0 >= 0,
              An inequality (24, -26, 9, -1) x + 0 >= 0),
             (An inequality (-6, 11, -6, 1) x + 0 >= 0,
              An inequality (24, -26, 9, -1) x + 0 >= 0),
             (An inequality (8, -14, 7, -1) x + 0 >= 0,
              An inequality (-12, 19, -8, 1) x + 0 >= 0),
             (An inequality (-6, 11, -6, 1) x + 0 >= 0,
              An inequality (-12, 19, -8, 1) x + 0 >= 0),
             (An inequality (-6, 11, -6, 1) x + 0 >= 0,
              An inequality (8, -14, 7, -1) x + 0 >= 0))
            sage: C.ridges(names=False)
            ((3, 4),
             (2, 4),
             (1, 4),
             (0, 4),
             (2, 3),
             (1, 3),
             (0, 3),
             (1, 2),
             (0, 2),
             (0, 1))

            sage: P = Polyhedron(rays=[[1,0]])
            sage: C = CombinatorialPolyhedron(P)
            sage: C
            A 1-dimensional combinatorial polyhedron with 1 facet
            sage: C.ridges()
            ()
            sage: it = C.face_generator(0)
            sage: for face in it: face.ambient_Hrepresentation()
            (An inequality (1, 0) x + 0 >= 0, An equation (0, 1) x + 0 == 0)

        TESTS:

        Testing that ``add_equations`` is ignored if ``names`` is ``False``::

            sage: C = CombinatorialPolyhedron(polytopes.simplex())
            sage: C.ridges(names=False, add_equations=True)
            ((2, 3), (1, 3), (0, 3), (1, 2), (0, 2), (0, 1))

        The keyword ``add_equalities`` is deprecated::

            sage: C = CombinatorialPolyhedron(polytopes.simplex())
            sage: r = C.ridges(add_equations=True)
            sage: r1 = C.ridges(add_equalities=True)
            doctest:...: DeprecationWarning: the keyword ``add_equalities`` is deprecated; use ``add_equations``
            See https://github.com/sagemath/sage/issues/31834 for details.
            sage: r == r1
            True
        """
        if add_equalities:
            from sage.misc.superseded import deprecation
            deprecation(31834, "the keyword ``add_equalities`` is deprecated; use ``add_equations``", 3)
            add_equations = True
        self._compute_ridges(self._algorithm_to_dual(algorithm))
        cdef size_t n_ridges = self._ridges.length

        # Mapping the indices of the Vepr to the names, if requested.
        if self.facet_names() is not None and names is True:
            def f(size_t i):
                return self.facet_names()[i]
        else:
            def f(size_t i):
                return smallInteger(i)

        if add_equations and names:
            return tuple(
                    ((f(self._ridges.get(i).first),) + self.equations(),
                     (f(self._ridges.get(i).second),) + self.equations())
                    for i in range (n_ridges))
        else:
            return tuple(
                    (f(self._ridges.get(i).first),
                     f(self._ridges.get(i).second))
                    for i in range (n_ridges))

    @cached_method
    def facet_adjacency_matrix(self, algorithm=None):
        """
        Return the binary matrix of facet adjacencies.

        INPUT:

        - ``algorithm`` -- string (optional);
          specify whether the face generator starts with facets or vertices:
          * ``'primal'`` -- start with the facets
          * ``'dual'`` -- start with the vertices
          * ``None`` -- choose automatically

        .. SEEALSO::

            :meth:`~sage.geometry.polyhedron.base.Polyhedron_base.vertex_adjacency_matrix`.

        EXAMPLES::

            sage: P = polytopes.cube()
            sage: C = P.combinatorial_polyhedron()
            sage: C.facet_adjacency_matrix()
            [0 1 1 0 1 1]
            [1 0 1 1 1 0]
            [1 1 0 1 0 1]
            [0 1 1 0 1 1]
            [1 1 0 1 0 1]
            [1 0 1 1 1 0]

        TESTS::

            sage: CombinatorialPolyhedron(-1).facet_adjacency_matrix()
            []
            sage: CombinatorialPolyhedron(0).facet_adjacency_matrix()
            []
            sage: polytopes.cube().facet_adjacency_matrix().is_immutable()
            True
        """
        from sage.rings.integer_ring import ZZ
        from sage.matrix.constructor import matrix
        cdef Matrix_dense adjacency_matrix = matrix(
                ZZ, self.n_facets(), self.n_facets(), 0)
        cdef size_t i

        self._compute_ridges(self._algorithm_to_dual(algorithm))
        try:
            for i in range(self._ridges.length):
                first = self._ridges.get(i).first
                second = self._ridges.get(i).second
                adjacency_matrix.set_unsafe_int(first, second, 1)
                adjacency_matrix.set_unsafe_int(second, first, 1)
        except AttributeError:
            for i in range(self._ridges.length):
                first = self._ridges.get(i).first
                second = self._ridges.get(i).second
                adjacency_matrix[first, second] = adjacency_matrix[second, first] = 1
        adjacency_matrix.set_immutable()
        return adjacency_matrix

    def facet_graph(self, names=True, algorithm=None):
        r"""
        Return the facet graph.

        The facet graph of a polyhedron consists of
        ridges as edges and facets as vertices.

        INPUT:

        - ``algorithm`` -- string (optional);
          specify whether the face generator starts with facets or vertices:

          * ``'primal'`` -- start with the facets
          * ``'dual'`` -- start with the vertices
          * ``None`` -- choose automatically

        If ``names`` is ``False``, the ``vertices`` of the graph will
        be the indices of the facets in the Hrepresentation.

        EXAMPLES::

            sage: P = polytopes.cyclic_polytope(4,6)
            sage: C = CombinatorialPolyhedron(P)
            sage: C.facet_graph()                                                       # optional - sage.graphs
            Graph on 9 vertices

        TESTS::

            sage: P = Polyhedron(ieqs=[[1,-1,0],[1,1,0]])
            sage: CombinatorialPolyhedron(P).facet_graph()                              # optional - sage.graphs
            Graph on 2 vertices

        Checking that :trac:`28604` is fixed::

            sage: C = CombinatorialPolyhedron(polytopes.cube()); C
            A 3-dimensional combinatorial polyhedron with 6 facets
            sage: C.facet_graph(names=False)                                            # optional - sage.graphs
            Graph on 6 vertices

            sage: C = CombinatorialPolyhedron(polytopes.hypersimplex(5,2)); C           # optional - sage.combinat
            A 4-dimensional combinatorial polyhedron with 10 facets
            sage: C.facet_graph()                                                       # optional - sage.graphs sage.combinat
            Graph on 10 vertices
        """
        face_iter = self.face_iter(self.dimension() - 1, algorithm='primal')
        if names:
            V = list(facet.ambient_Hrepresentation() for facet in face_iter)
        else:
            V = list(facet.ambient_V_indices() for facet in face_iter)
        E = self.ridges(names=names, add_equations=True, algorithm=algorithm)
        if not names:
            # If names is false, the ridges are given as tuple of indices,
            # i.e. (1,2) instead of (('f1',), ('f2',)).
            V = list(v[0] for v in V)
        from sage.graphs.graph import Graph
        return Graph([V, E], format="vertices_and_edges")

    @cached_method
    def vertex_facet_graph(self, names=True):
        r"""
        Return the vertex-facet graph.

        This method constructs a directed bipartite graph.
        The nodes of the graph correspond to elements of the Vrepresentation
        and facets. There is a directed edge from Vrepresentation to facets
        for each incidence.

        If ``names`` is set to ``False``, then the vertices (of the graph) are given by
        integers.

        INPUT:

        - ``names`` -- boolean (default: ``True``); if ``True`` label the vertices of the
          graph by the corresponding names of the Vrepresentation resp. Hrepresentation;
          if ``False`` label the vertices of the graph by integers

        EXAMPLES::

            sage: P = polytopes.hypercube(2).pyramid()
            sage: C = CombinatorialPolyhedron(P)
            sage: G = C.vertex_facet_graph(); G                                         # optional - sage.graphs
            Digraph on 10 vertices
            sage: C.Vrepresentation()
            (A vertex at (0, -1, -1),
             A vertex at (0, -1, 1),
             A vertex at (0, 1, -1),
             A vertex at (0, 1, 1),
             A vertex at (1, 0, 0))
            sage: sorted(G.neighbors_out(C.Vrepresentation()[4]))                       # optional - sage.graphs
            [An inequality (-1, -1, 0) x + 1 >= 0,
             An inequality (-1, 0, -1) x + 1 >= 0,
             An inequality (-1, 0, 1) x + 1 >= 0,
             An inequality (-1, 1, 0) x + 1 >= 0]

        If ``names`` is ``True`` (the default) but the combinatorial polyhedron
        has been initialized without specifying names to
        ``Vrepresentation`` and ``Hrepresentation``,
        then indices of the Vrepresentation and the facets will be used along
        with a string 'H' or 'V'::

            sage: C = CombinatorialPolyhedron(P.incidence_matrix())
            sage: C.vertex_facet_graph().vertices(sort=True)                            # optional - sage.graphs
            [('H', 0),
             ('H', 1),
             ('H', 2),
             ('H', 3),
             ('H', 4),
             ('V', 0),
             ('V', 1),
             ('V', 2),
             ('V', 3),
             ('V', 4)]

        If ``names`` is ``False`` then the vertices of the graph are given by integers::

            sage: C.vertex_facet_graph(names=False).vertices(sort=True)                 # optional - sage.graphs
            [0, 1, 2, 3, 4, 5, 6, 7, 8, 9]

        TESTS:

        Test that :trac:`29898` is fixed::

            sage: Polyhedron().vertex_facet_graph()                                     # optional - sage.graphs
            Digraph on 0 vertices
            sage: Polyhedron([[0]]).vertex_facet_graph()                                # optional - sage.graphs
            Digraph on 1 vertex
            sage: Polyhedron([[0]]).vertex_facet_graph(False)                           # optional - sage.graphs
            Digraph on 1 vertex
        """
        from sage.graphs.digraph import DiGraph
        if self.dimension() == -1:
            return DiGraph()
        if self.dimension() == 0:
            if not names:
                return DiGraph(1)
            else:
                Vrep = self.Vrep()
                if Vrep:
                    v = Vrep[0]
                else:
                    v = ("V", 0)
                return DiGraph([[v], []])

        # The face iterator will iterate through the facets in opposite order.
        facet_iter = self.face_iter(self.dimension() - 1, algorithm='primal')
        n_facets = self.n_facets()
        n_Vrep = self.n_Vrepresentation()

        if not names:
            vertices = [i for i in range(n_facets + n_Vrep)]
            edges = tuple((j, n_Vrep + n_facets - 1 - i) for i,facet in enumerate(facet_iter) for j in facet.ambient_V_indices())
        else:
            facet_names = self.facet_names()
            if facet_names is None:
                # No names were provided at initialisation.
                facet_names = [("H", i) for i in range(n_facets)]

            Vrep = self.Vrep()
            if Vrep is None:
                # No names were provided at initialisation.
                Vrep = [("V", i) for i in range(n_Vrep)]

            vertices = Vrep + facet_names
            edges = tuple((Vrep[j], facet_names[n_facets - 1 - i]) for i,facet in enumerate(facet_iter) for j in facet.ambient_V_indices())
        return DiGraph([vertices, edges], format='vertices_and_edges', immutable=True)

    @cached_method
    def f_vector(self, num_threads=None, parallelization_depth=None, algorithm=None):
        r"""
        Compute the ``f_vector`` of the polyhedron.

        The ``f_vector`` contains the number of faces of dimension `k`
        for each `k` in ``range(-1, self.dimension() + 1)``.

        INPUT:

        - ``num_threads`` -- integer (optional); specify the number of threads

        - ``parallelization_depth`` -- integer (optional); specify
          how deep in the lattice the parallelization is done

        - ``algorithm`` -- string (optional);
          specify whether the face generator starts with facets or vertices:

          * ``'primal'`` -- start with the facets
          * ``'dual'`` -- start with the vertices
          * ``None`` -- choose automatically

        .. NOTE::

            To obtain edges and/or ridges as well, first do so. This might
            already compute the ``f_vector``.

        EXAMPLES::

            sage: P = polytopes.permutahedron(5)                                        # optional - sage.combinat
            sage: C = CombinatorialPolyhedron(P)                                        # optional - sage.combinat
            sage: C.f_vector()                                                          # optional - sage.combinat
            (1, 120, 240, 150, 30, 1)

            sage: P = polytopes.cyclic_polytope(6,10)
            sage: C = CombinatorialPolyhedron(P)
            sage: C.f_vector()
            (1, 10, 45, 120, 185, 150, 50, 1)

        Using two threads::

            sage: P = polytopes.permutahedron(5)                                        # optional - sage.combinat
            sage: C = CombinatorialPolyhedron(P)                                        # optional - sage.combinat
            sage: C.f_vector(num_threads=2)                                             # optional - sage.combinat
            (1, 120, 240, 150, 30, 1)

        TESTS::

            sage: type(C.f_vector())
            <class 'sage.modules.vector_integer_dense.Vector_integer_dense'>
        """
        if num_threads is None:
            from sage.parallel.ncpus import ncpus
            num_threads = ncpus()

        if parallelization_depth is None:
            # Setting some reasonable defaults.
            if num_threads == 0:
                parallelization_depth = 0
            elif num_threads <= 3:
                parallelization_depth = 1
            elif num_threads <= 8:
                parallelization_depth = 2
            else:
                parallelization_depth = 3

        if not self._f_vector:
            self._compute_f_vector(num_threads, parallelization_depth, self._algorithm_to_dual(algorithm))
        if not self._f_vector:
            raise ValueError("could not determine f_vector")
        from sage.modules.free_module_element import vector
        from sage.rings.integer_ring import ZZ
        f_vector = vector(ZZ, self._f_vector)
        f_vector.set_immutable()
        return f_vector

    def flag_f_vector(self, *args):
        r"""
        Return the flag f-vector.

        For each `-1 < i_0 < \dots < i_n < d` the flag f-vector
        counts the number of flags `F_0 \subset \dots \subset F_n`
        with `F_j` of dimension `i_j` for each `0 \leq j \leq n`,
        where `d` is the dimension of the polyhedron.

        INPUT:

        - ``args`` -- integers (optional); specify an entry of the
          flag-f-vector; must be an increasing sequence of integers

        OUTPUT:

        - a dictionary, if no arguments were given

        - an Integer, if arguments were given

        EXAMPLES:

        Obtain the entire flag-f-vector::

            sage: C = polytopes.hypercube(4).combinatorial_polyhedron()
            sage: C.flag_f_vector()                                                     # optional - sage.combinat
                {(-1,): 1,
                 (0,): 16,
                 (0, 1): 64,
                 (0, 1, 2): 192,
                 (0, 1, 2, 3): 384,
                 (0, 1, 3): 192,
                 (0, 2): 96,
                 (0, 2, 3): 192,
                 (0, 3): 64,
                 (1,): 32,
                 (1, 2): 96,
                 (1, 2, 3): 192,
                 (1, 3): 96,
                 (2,): 24,
                 (2, 3): 48,
                 (3,): 8,
                 (4,): 1}

        Specify an entry::

            sage: C.flag_f_vector(0,3)                                                  # optional - sage.combinat
            64
            sage: C.flag_f_vector(2)                                                    # optional - sage.combinat
            24

        Leading ``-1`` and trailing entry of dimension are allowed::

            sage: C.flag_f_vector(-1,0,3)                                               # optional - sage.combinat
            64
            sage: C.flag_f_vector(-1,0,3,4)                                             # optional - sage.combinat
            64

        One can get the number of trivial faces::

            sage: C.flag_f_vector(-1)                                                   # optional - sage.combinat
            1
            sage: C.flag_f_vector(4)                                                    # optional - sage.combinat
            1

        Polyhedra with lines, have ``0`` entries accordingly::

            sage: C = (Polyhedron(lines=[[1]]) * polytopes.hypercube(2)).combinatorial_polyhedron()
            sage: C.flag_f_vector()                                                     # optional - sage.combinat
            {(-1,): 1, (0, 1): 0, (0, 2): 0, (0,): 0, (1, 2): 8, (1,): 4, (2,): 4, 3: 1}

        If the arguments are not stricly increasing or out of range, a key error is raised::

            sage: C.flag_f_vector(-1,0,3,5)                                             # optional - sage.combinat
            Traceback (most recent call last):
            ...
            KeyError: (0, 3, 5)
            sage: C.flag_f_vector(-1,3,0)                                               # optional - sage.combinat
            Traceback (most recent call last):
            ...
            KeyError: (3, 0)
        """
        flag = self._flag_f_vector()
        if len(args) == 0:
            return flag
        elif len(args) == 1:
            return flag[(args[0],)]
        else:
            dim = self.dimension()
            if args[0] == -1:
                args = args[1:]
            if args[-1] == dim:
                args = args[:-1]
            return flag[tuple(args)]

    @cached_method
    def _flag_f_vector(self):
        r"""
        Obtain the flag-f-vector from the flag-f-polynomial from the face lattice.

        See :meth:`flag_f_vector`.

        TESTS::

            sage: C = CombinatorialPolyhedron(3)
            sage: C._flag_f_vector()                                                    # optional - sage.combinat
            {(-1,): 1, (0, 1): 0, (0, 2): 0, (0,): 0, (1, 2): 0, (1,): 0, (2,): 0, 3: 1}
        """
        poly = self.face_lattice().flag_f_polynomial()
        variables = poly.variables()
        dim = self.dimension()
        flag = {(smallInteger(-1),): smallInteger(1)}
        for term in poly.monomials():
            index = tuple([variables.index(var) for var in term.variables()[:-1]])
            if index == ():
                flag[(dim,)] = smallInteger(1)
            else:
                flag[index] = poly.monomial_coefficient(term)

        n_lines = sum([1 for x in self.f_vector() if x == 0])
        if n_lines:
            # The polyhedron has lines and we have to account for that.
            # So we basically shift all entries up by the number of lines
            # and add zero entries for the lines.
            from itertools import combinations
            flag_old = flag
            flag = {(smallInteger(-1),): smallInteger(1)}
            ran = [smallInteger(i) for i in range(self.dim())]
            for k in range(1, self.dim()):
                for comb in combinations(ran, self.dim() - k):
                    if comb[0] < n_lines:
                        # There are no faces of dimension 0,...,n_lines.
                        flag[comb] = smallInteger(0)
                    else:
                        # Shift the old entries up by the number of lines.
                        flag[comb] = flag_old[tuple(i - n_lines for i in comb)]

            flag[self.dimension()] = smallInteger(1)

        return flag

    @cached_method
    def neighborliness(self):
        r"""
        Return the largest ``k``, such that the polyhedron is ``k``-neighborly.

        A polyhedron is `k`-neighborly if every set of `n` vertices forms a face
        for `n` up to `k`.

        In case of the `d`-dimensional simplex, it returns `d + 1`.

        .. SEEALSO::

            :meth:`is_neighborly`

        EXAMPLES::

            sage: P = polytopes.cyclic_polytope(8,12)
            sage: C = P.combinatorial_polyhedron()
            sage: C.neighborliness()
            4
            sage: P = polytopes.simplex(6)
            sage: C = P.combinatorial_polyhedron()
            sage: C.neighborliness()
            7
            sage: P = polytopes.cyclic_polytope(4,10)
            sage: P = P.join(P)
            sage: C = P.combinatorial_polyhedron()
            sage: C.neighborliness()
            2
        """
        if self.is_simplex():
            return self.dim() + 1
        else:
            from sage.arith.misc import binomial
            k = 1
            while self.f_vector()[k+1] == binomial(self.n_vertices(), k + 1):
                k += 1
            return k

    @cached_method
    def is_neighborly(self, k=None):
        r"""
        Return whether the polyhedron is neighborly.

        If the input `k` is provided, then return whether the polyhedron is `k`-neighborly.

        A polyhedron is neighborly if every set of `n` vertices forms a face
        for `n` up to floor of half the dimension of the polyhedron.
        It is `k`-neighborly if this is true for `n` up to `k`.

        INPUT:

        - ``k`` -- the dimension up to which to check if every set of ``k``
          vertices forms a face. If no ``k`` is provided, check up to floor
          of half the dimension of the polyhedron.

        OUTPUT:

        - ``True`` if the every set of up to ``k`` vertices forms a face,
        - ``False`` otherwise

        .. SEEALSO::

            :meth:`neighborliness`

        EXAMPLES::

            sage: P = polytopes.cyclic_polytope(8,12)
            sage: C = P.combinatorial_polyhedron()
            sage: C.is_neighborly()
            True
            sage: P = polytopes.simplex(6)
            sage: C = P.combinatorial_polyhedron()
            sage: C.is_neighborly()
            True
            sage: P = polytopes.cyclic_polytope(4,10)
            sage: P = P.join(P)
            sage: C = P.combinatorial_polyhedron()
            sage: C.is_neighborly()
            False
            sage: C.is_neighborly(k=2)
            True
        """
        from sage.arith.misc import binomial
        if k is None:
            k = self.dim() // 2
        return all(self.f_vector()[i+1] == binomial(self.n_vertices(), i + 1)
                   for i in range(1, k))

    def is_simplex(self):
        r"""
        Return whether the polyhedron is a simplex.

        A simplex is a bounded polyhedron with `d+1` vertices, where
        `d` is the dimension.

        EXAMPLES::

            sage: CombinatorialPolyhedron(2).is_simplex()
            False
            sage: CombinatorialPolyhedron([[0,1],[0,2],[1,2]]).is_simplex()
            True
        """
        return self.is_bounded() and (self.dim()+1 == self.n_vertices())

    @cached_method
    def is_simplicial(self):
        r"""
        Test whether the polytope is simplicial.

        This method is not implemented for unbounded polyhedra.

        A polytope is simplicial, if each facet contains exactly `d` vertices,
        where `d` is the dimension of the polytope.

        EXAMPLES::

            sage: P = polytopes.cyclic_polytope(4,10)
            sage: C = P.combinatorial_polyhedron()
            sage: C.is_simplicial()
            True
            sage: P = polytopes.hypercube(4)
            sage: C = P.combinatorial_polyhedron()
            sage: C.is_simplicial()
            False

        For unbounded polyhedra, an error is raised::

            sage: C = CombinatorialPolyhedron([[0,1], [0,2]], far_face=[1,2], unbounded=True)
            sage: C.is_simplicial()
            Traceback (most recent call last):
            ...
            NotImplementedError: this function is implemented for polytopes only
        """
        if not self.is_bounded():
            raise NotImplementedError("this function is implemented for polytopes only")

        cdef ListOfFaces facets = self._bitrep_facets
        cdef size_t n_facets = facets.n_faces()
        cdef size_t i
        cdef int dim = self.dimension()

        for i in range(n_facets):
            if face_len_atoms(facets.data.faces[i]) != dim:
                return False
        return True

    @cached_method
    def simpliciality(self):
        r"""
        Return the largest `k` such that the polytope is `k`-simplicial.

        Return the dimension in case of a simplex.

        A polytope is `k`-simplicial, if every `k`-face is a simplex.

        EXAMPLES::

            sage: cyclic = polytopes.cyclic_polytope(10,4)
            sage: CombinatorialPolyhedron(cyclic).simpliciality()
            3

            sage: hypersimplex = polytopes.hypersimplex(5,2)                            # optional - sage.combinat
            sage: CombinatorialPolyhedron(hypersimplex).simpliciality()                 # optional - sage.combinat
            2

            sage: cross = polytopes.cross_polytope(4)
            sage: P = cross.join(cross)
            sage: CombinatorialPolyhedron(P).simpliciality()
            3

            sage: P = polytopes.simplex(3)
            sage: CombinatorialPolyhedron(P).simpliciality()
            3

            sage: P = polytopes.simplex(1)
            sage: CombinatorialPolyhedron(P).simpliciality()
            1

        TESTS::

            sage: P = polytopes.cube()
            sage: C = CombinatorialPolyhedron(P)
            sage: C.simpliciality is C.simpliciality
            True
        """
        if not self.is_bounded():
            raise NotImplementedError("must be bounded")
        cdef FaceIterator face_iter = self._face_iter(False, -2)
        cdef int d
        cdef int dim = self.dimension()

        if self.n_facets() == self.dimension() + 1:
            # A simplex.
            return self.dimension()

        cdef simpliciality = dim - 1

        # For each face in the iterator, check if its a simplex.
        face_iter.structure.lowest_dimension = 2 # every 1-face is a simplex
        d = face_iter.next_dimension()
        while d < dim:
            sig_check()
            if face_iter.n_atom_rep() == d + 1:
                # The current face is a simplex.
                face_iter.ignore_subfaces()
            else:
                # Current face is not a simplex.
                if simpliciality > d - 1:
                    simpliciality = d - 1
            d = face_iter.next_dimension()
            if simpliciality == 1:
                # Every polytope is 1-simplicial.
                d = dim
        return smallInteger(simpliciality)

    @cached_method
    def is_simple(self):
        r"""
        Test whether the polytope is simple.

        If the polyhedron is unbounded, return ``False``.

        A polytope is simple, if each vertex is contained in exactly `d` facets,
        where `d` is the dimension of the polytope.

        EXAMPLES::

            sage: P = polytopes.cyclic_polytope(4,10)
            sage: C = P.combinatorial_polyhedron()
            sage: C.is_simple()
            False
            sage: P = polytopes.hypercube(4)
            sage: C = P.combinatorial_polyhedron()
            sage: C.is_simple()
            True

        Return ``False`` for unbounded polyhedra::

            sage: C = CombinatorialPolyhedron([[0,1], [0,2]], far_face=[1,2], unbounded=True)
            sage: C.is_simple()
            False
        """
        if not self.is_bounded():
            return False

        cdef ListOfFaces vertices = self._bitrep_Vrep
        cdef size_t n_vertices = vertices.n_faces()
        cdef size_t i
        cdef int dim = self.dimension()

        for i in range(n_vertices):
            if face_len_atoms(vertices.data.faces[i]) != dim:
                return False
        return True

    @cached_method
    def simplicity(self):
        r"""
        Return the largest `k` such that the polytope is `k`-simple.

        Return the dimension in case of a simplex.

        A polytope `P` is `k`-simple, if every `(d-1-k)`-face
        is contained in exactly `k+1` facets of `P` for `1 \leq k \leq d-1`.

        Equivalently it is `k`-simple if the polar/dual polytope is `k`-simplicial.

        EXAMPLES::

            sage: hyper4 = polytopes.hypersimplex(4,2)                                  # optional - sage.combinat
            sage: CombinatorialPolyhedron(hyper4).simplicity()                          # optional - sage.combinat
            1

            sage: hyper5 = polytopes.hypersimplex(5,2)                                  # optional - sage.combinat
            sage: CombinatorialPolyhedron(hyper5).simplicity()                          # optional - sage.combinat
            2

            sage: hyper6 = polytopes.hypersimplex(6,2)                                  # optional - sage.combinat
            sage: CombinatorialPolyhedron(hyper6).simplicity()                          # optional - sage.combinat
            3

            sage: P = polytopes.simplex(3)
            sage: CombinatorialPolyhedron(P).simplicity()
            3

            sage: P = polytopes.simplex(1)
            sage: CombinatorialPolyhedron(P).simplicity()
            1

        TESTS::

            sage: P = polytopes.cube()
            sage: C = CombinatorialPolyhedron(P)
            sage: C.simplicity is C.simplicity
            True
        """
        if not self.is_bounded():
            raise NotImplementedError("must be bounded")
        cdef FaceIterator coface_iter = self._face_iter(True, -2)
        cdef int d
        cdef int dim = self.dimension()

        if self.n_facets() == self.dimension() + 1:
            # A simplex.
            return self.dimension()

        cdef simplicity = dim - 1

        # For each coface in the iterator, check if its a simplex.
        coface_iter.structure.lowest_dimension = 2 # every coface of dimension 1 is a simplex
        d = coface_iter.next_dimension()
        while d < dim:
            sig_check()
            if coface_iter.n_atom_rep() == d + 1:
                # The current coface is a simplex.
                coface_iter.ignore_supfaces()
            else:
                # Current coface is not a simplex.
                if simplicity > d - 1:
                    simplicity = d - 1
            d = coface_iter.next_dimension()
            if simplicity == 1:
                # Every polytope is 1-simple.
                d = dim
        return smallInteger(simplicity)

    @cached_method
    def is_lawrence_polytope(self):
        r"""
        Return ``True`` if ``self`` is a Lawrence polytope.

        A polytope is called a Lawrence polytope if it has a centrally
        symmetric (normalized) Gale diagram.

        Equivalently, there exists a partition `P_1,\dots,P_k`
        of the vertices `V` such that each part
        `P_i` has size `2` or `1` and for each part there exists
        a facet with vertices exactly `V \setminus P_i`.

        EXAMPLES::

            sage: C = polytopes.simplex(5).combinatorial_polyhedron()
            sage: C.is_lawrence_polytope()
            True
            sage: P = polytopes.hypercube(4).lawrence_polytope()
            sage: C = P.combinatorial_polyhedron()
            sage: C.is_lawrence_polytope()
            True
            sage: P = polytopes.hypercube(4)
            sage: C = P.combinatorial_polyhedron()
            sage: C.is_lawrence_polytope()
            False

        For unbounded polyhedra, an error is raised::

            sage: C = CombinatorialPolyhedron([[0,1], [0,2]], far_face=[1,2], unbounded=True)
            sage: C.is_lawrence_polytope()
            Traceback (most recent call last):
            ...
            NotImplementedError: this function is implemented for polytopes only

        AUTHORS:

        - Laith Rastanawi
        - Jonathan Kliem

        REFERENCES:

            For more information, see [BaSt1990]_.
        """
        if not self.is_compact():
            raise NotImplementedError("this function is implemented for polytopes only")
        if self.n_Vrepresentation() <= 2:
            return True

        cdef FaceIterator facet_iterator = self._face_iter(False, self.dimension()-1)
        cdef CombinatorialFace facet
        cdef size_t n_vertices = self.n_Vrepresentation()
        cdef size_t one, two, length, counter
        cdef list vertices = [1 for _ in range(n_vertices)]

        for facet in facet_iterator:
            length = facet.n_atom_rep()
            if length >= n_vertices - 2:
                # The facet has at most two non-vertices and corresponds to
                # two symmetric vertices or a vertex at the origin
                # in the Gale transform.
                facet.set_atom_rep()
                counter = 0
                while counter < length:
                    if facet.atom_rep[counter] != counter:
                        # We have found our first non-vertex.
                        one = counter
                        break
                    counter += 1
                else:
                    # The facet contains the first ``length`` vertices.
                    one = length

                if length == n_vertices - 1:
                    # The facet corresponds to a vertex at the origin
                    # of the Gale transform.
                    vertices[one] = 0
                else:
                    # The facet corresponds to two symmetric vertices
                    # of the Gale transform.
                    while counter < length:
                        if facet.atom_rep[counter] != counter + 1:
                            # We have found our second non-vertex.
                            two = counter + 1
                            break
                        counter += 1
                    else:
                        # The second non-vertex is the very last vertex.
                        two = length + 1

                    if vertices[one] == vertices[two]:
                        # Possibly the Gale transform contains duplicates,
                        # we must make sure that the mulitplicites are symmetric as well.
                        # (And not two vertices are symmetric to just one).
                        vertices[one] = 0
                        vertices[two] = 0

        return not any(vertices)

    @cached_method
    def is_pyramid(self, certificate=False):
        r"""
        Test whether the polytope is a pyramid over one of its facets.

        INPUT:

        - ``certificate`` -- boolean (default: ``False``); specifies whether
          to return a vertex of the polytope which is the apex of a pyramid,
          if found

        OUTPUT:

        If ``certificate`` is ``True``, returns a tuple containing:

        1. Boolean.
        2. The apex of the pyramid or ``None``.

        If ``certificate`` is ``False`` returns a boolean.

        AUTHORS:

        - Laith Rastanawi
        - Jonathan Kliem

        EXAMPLES::

            sage: C = polytopes.cross_polytope(4).combinatorial_polyhedron()
            sage: C.is_pyramid()
            False
            sage: C.is_pyramid(certificate=True)
            (False, None)
            sage: C = polytopes.cross_polytope(4).pyramid().combinatorial_polyhedron()
            sage: C.is_pyramid()
            True
            sage: C.is_pyramid(certificate=True)
            (True, A vertex at (1, 0, 0, 0, 0))
            sage: C = polytopes.simplex(5).combinatorial_polyhedron()
            sage: C.is_pyramid(certificate=True)
            (True, A vertex at (1, 0, 0, 0, 0, 0))

        For unbounded polyhedra, an error is raised::

            sage: C = CombinatorialPolyhedron([[0,1], [0,2]], far_face=[1,2], unbounded=True)
            sage: C.is_pyramid()
            Traceback (most recent call last):
            ...
            ValueError: polyhedron has to be compact

        TESTS::

            sage: CombinatorialPolyhedron(-1).is_pyramid()
            False
            sage: CombinatorialPolyhedron(-1).is_pyramid(True)
            (False, None)
            sage: CombinatorialPolyhedron(0).is_pyramid()
            True
            sage: CombinatorialPolyhedron(0).is_pyramid(True)
            (True, 0)

        Check that :trac:`30292` is fixed::

            sage: Polyhedron([[0, -1, -1], [0, -1, 1], [0, 1, -1], [0, 1, 1], [1, 0, 0]]).is_pyramid(certificate=True)
            (True, A vertex at (1, 0, 0))
        """
        if not self.is_bounded():
            raise ValueError("polyhedron has to be compact")

        if self.dim() == -1:
            if certificate:
                return (False, None)
            return False

        if self.dim() == 0:
            if certificate:
                return (True, self.Vrepresentation()[0])
            return True

        # Find a vertex that is incident to all elements in Hrepresentation but one.
        vertex_iter = self._face_iter(True, 0)
        n_facets = self.n_facets()
        for vertex in vertex_iter:
            if vertex.n_ambient_Hrepresentation(add_equations=False) == n_facets - 1:
                if certificate:
                    return (True, vertex.ambient_Vrepresentation()[0])
                return True

        if certificate:
            return (False, None)
        return False

    @cached_method
    def is_bipyramid(self, certificate=False):
        r"""
        Test whether the polytope is a bipyramid over some other polytope.

        INPUT:

        - ``certificate`` -- boolean (default: ``False``); specifies whether
          to return a vertex of the polytope which is the apex of a pyramid,
          if found

        INPUT:

        - ``certificate`` -- boolean (default: ``False``); specifies whether
          to return two vertices of the polytope which are the apices of a
          bipyramid, if found

        OUTPUT:

        If ``certificate`` is ``True``, returns a tuple containing:

        1. Boolean.
        2. ``None`` or a tuple containing:
            a. The first apex.
            b. The second apex.

        If ``certificate`` is ``False`` returns a boolean.

        EXAMPLES::

            sage: C = polytopes.hypercube(4).combinatorial_polyhedron()
            sage: C.is_bipyramid()
            False
            sage: C.is_bipyramid(certificate=True)
            (False, None)
            sage: C = polytopes.cross_polytope(4).combinatorial_polyhedron()
            sage: C.is_bipyramid()
            True
            sage: C.is_bipyramid(certificate=True)
            (True, [A vertex at (1, 0, 0, 0), A vertex at (-1, 0, 0, 0)])

        For unbounded polyhedra, an error is raised::

            sage: C = CombinatorialPolyhedron([[0,1], [0,2]], far_face=[1,2], unbounded=True)
            sage: C.is_pyramid()
            Traceback (most recent call last):
            ...
            ValueError: polyhedron has to be compact

        TESTS::

            sage: CombinatorialPolyhedron(-1).is_bipyramid()
            False
            sage: CombinatorialPolyhedron(-1).is_bipyramid(True)
            (False, None)
            sage: C = polytopes.cross_polytope(1)
            sage: C.is_bipyramid()
            True
            sage: C.is_bipyramid(True)
            (True, [A vertex at (1), A vertex at (-1)])

        Check that bug analog to :trac:`30292` is avoided::

            sage: Polyhedron([[0, 1, 0], [0, 0, 1], [0, -1, -1], [1, 0, 0], [-1, 0, 0]]).is_bipyramid(certificate=True)
            (True, [A vertex at (1, 0, 0), A vertex at (-1, 0, 0)])

        ALGORITHM:

        Assume all faces of a polyhedron to be given as lists of vertices.

        A polytope is a bipyramid with apexes `v`, `w` if and only if for each
        proper face `v \in F` there exists a face `G` with
        `G \setminus \{w\} = F \setminus \{v\}`
        and vice versa (for each proper face
        `w \in F` there exists ...).

        To check this property it suffices to check for all facets of the polyhedron.
        """
        if not self.is_compact():

            raise ValueError("polyhedron has to be compact")

        n_facets = self.n_facets()
        if n_facets % 2 or self.dim() < 1:
            if certificate:
                return (False, None)
            return False

        facets_incidences = [set(f) for f in self.facets(names=False)]
        verts_incidences = dict()
        for v in self.face_iter(0):
            verts_incidences[v.ambient_V_indices()[0]] = set(v.ambient_H_indices(add_equations=False))

        # Find two vertices ``vert1`` and ``vert2`` such that one of them
        # lies on exactly half of the facets, and the other one lies on
        # exactly the other half.
        from itertools import combinations
        for index1, index2 in combinations(verts_incidences, 2):
            vert1_incidences = verts_incidences[index1]
            vert2_incidences = verts_incidences[index2]
            vert1and2 = vert1_incidences.union(vert2_incidences)
            if len(vert1and2) == n_facets:
                # We have found two candidates for apexes.
                # Remove from each facet ``index1`` resp. ``index2``.
                test_facets = set(frozenset(facet_inc.difference({index1, index2}))
                                  for facet_inc in facets_incidences)
                if len(test_facets) == n_facets/2:
                    # For each `F` containing `index1` there is
                    # `G` containing `index2` such that
                    # `F \setminus \{index1\} =  G \setminus \{index2\}
                    # and vice versa.
                    if certificate:
                        V = self.vertices()
                        return (True, [V[index1], V[index2]])
                    return True

        if certificate:
            return (False, None)
        return False

    @cached_method
    def is_prism(self, certificate=False):
        r"""
        Test whether the polytope is a prism of some polytope.

        INPUT:

        - ``certificate`` -- boolean (default: ``False``); specifies whether
          to return two facets of the polytope which are the bases of a prism,
          if found

        OUTPUT:

        If ``certificate`` is ``True``, returns a tuple containing:

        1. Boolean.
        2. ``None`` or a tuple containing:
            a. List of the vertices of the first base facet.
            b. List of the vertices of the second base facet.

        If ``certificate`` is ``False`` returns a boolean.

        TESTS::

            sage: CombinatorialPolyhedron(-1).is_prism()
            False
            sage: CombinatorialPolyhedron(1).is_prism()
            False
            sage: C = polytopes.cross_polytope(3).prism().combinatorial_polyhedron()
            sage: C.is_prism(certificate=True)
            (True,
            [(A vertex at (0, 0, 1, 0),
            A vertex at (0, 1, 0, 0),
            A vertex at (0, 0, 0, -1),
            A vertex at (0, 0, -1, 0),
            A vertex at (0, -1, 0, 0),
            A vertex at (0, 0, 0, 1)),
            (A vertex at (1, 1, 0, 0),
            A vertex at (1, 0, 0, -1),
            A vertex at (1, 0, -1, 0),
            A vertex at (1, -1, 0, 0),
            A vertex at (1, 0, 0, 1),
            A vertex at (1, 0, 1, 0))])
            sage: C = CombinatorialPolyhedron([[0,1], [0,2]], far_face=[1,2], unbounded=True)
            sage: C.is_prism()
            Traceback (most recent call last):
            ...
            ValueError: self must be bounded
        """
        if not certificate:
            return self.dual().is_bipyramid()

        val, cert = self.dual().is_bipyramid(True)
        if val:
            facets = self.facets()
            return (True, [facets[cert[0]], facets[cert[1]]])

        return (False, None)


    def join_of_Vrep(self, *indices):
        r"""
        Return the smallest face containing all Vrepresentatives indicated by the indices.

        .. SEEALSO::

            :meth:`~sage.geometry.polyhedron.combinatorial_polyhedron.face_iterator_base.join_of_Vrep`.

        EXAMPLES::

            sage: P = polytopes.permutahedron(4)                                        # optional - sage.combinat
            sage: C = CombinatorialPolyhedron(P)                                        # optional - sage.combinat
            sage: C.join_of_Vrep(0,1)                                                   # optional - sage.combinat
            A 1-dimensional face of a 3-dimensional combinatorial polyhedron
            sage: C.join_of_Vrep(0,11).ambient_V_indices()                              # optional - sage.combinat
            (0, 1, 10, 11, 12, 13)
            sage: C.join_of_Vrep(8).ambient_V_indices()                                 # optional - sage.combinat
            (8,)
            sage: C.join_of_Vrep().ambient_V_indices()                                  # optional - sage.combinat
            ()
        """
        return self.face_generator().join_of_Vrep(*indices)

    def meet_of_Hrep(self, *indices):
        r"""
        Return the largest face contained in all facets indicated by the indices.

        .. SEEALSO::

            :meth:`~sage.geometry.polyhedron.combinatorial_polyhedron.face_iterator_base.meet_of_Hrep`.

        EXAMPLES::

            sage: P = polytopes.dodecahedron()                                          # optional - sage.rings.number_field
            sage: C = CombinatorialPolyhedron(P)                                        # optional - sage.rings.number_field
            sage: C.meet_of_Hrep(0)                                                     # optional - sage.rings.number_field
            A 2-dimensional face of a 3-dimensional combinatorial polyhedron
            sage: C.meet_of_Hrep(0).ambient_H_indices()                                 # optional - sage.rings.number_field
            (0,)
            sage: C.meet_of_Hrep(0,1).ambient_H_indices()                               # optional - sage.rings.number_field
            (0, 1)
            sage: C.meet_of_Hrep(0,2).ambient_H_indices()                               # optional - sage.rings.number_field
            (0, 2)
            sage: C.meet_of_Hrep(0,2,3).ambient_H_indices()                             # optional - sage.rings.number_field
            (0, 1, 2, 3, 4, 5, 6, 7, 8, 9, 10, 11)
            sage: C.meet_of_Hrep().ambient_H_indices()                                  # optional - sage.rings.number_field
            ()
        """
        return self.face_generator().meet_of_Hrep(*indices)

    def face_generator(self, dimension=None, algorithm=None, **kwds):
        r"""
        Iterator over all proper faces of specified dimension.

        INPUT:

        - ``dimension`` -- if specified, then iterate over only this dimension

        - ``algorithm`` -- string (optional);
          specify whether the face generator starts with facets or vertices:

          * ``'primal'`` -- start with the facets
          * ``'dual'`` -- start with the vertices
          * ``None`` -- choose automatically

        OUTPUT:

        - :class:`~sage.geometry.polyhedron.combinatorial_polyhedron.face_iterator.FaceIterator`

        .. NOTE::

            :class:`~sage.geometry.polyhedron.combinatorial_polyhedron.face_iterator.FaceIterator`
            can ignore subfaces or supfaces of the current face.

        EXAMPLES::

            sage: P = polytopes.permutahedron(5)                                        # optional - sage.combinat
            sage: C = CombinatorialPolyhedron(P)                                        # optional - sage.combinat
            sage: it = C.face_generator(dimension=2)                                    # optional - sage.combinat
            sage: face = next(it); face                                                 # optional - sage.combinat
            A 2-dimensional face of a 4-dimensional combinatorial polyhedron
            sage: face.ambient_Vrepresentation()                                        # optional - sage.combinat
            (A vertex at (1, 3, 2, 5, 4),
             A vertex at (2, 3, 1, 5, 4),
             A vertex at (3, 1, 2, 5, 4),
             A vertex at (3, 2, 1, 5, 4),
             A vertex at (2, 1, 3, 5, 4),
             A vertex at (1, 2, 3, 5, 4))
            sage: face = next(it); face                                                 # optional - sage.combinat
            A 2-dimensional face of a 4-dimensional combinatorial polyhedron
            sage: face.ambient_Vrepresentation()                                        # optional - sage.combinat
            (A vertex at (2, 1, 4, 5, 3),
             A vertex at (3, 2, 4, 5, 1),
             A vertex at (3, 1, 4, 5, 2),
             A vertex at (1, 3, 4, 5, 2),
             A vertex at (1, 2, 4, 5, 3),
             A vertex at (2, 3, 4, 5, 1))
            sage: face.ambient_Hrepresentation()                                        # optional - sage.combinat
            (An inequality (0, 0, -1, -1, 0) x + 9 >= 0,
             An inequality (0, 0, 0, -1, 0) x + 5 >= 0,
             An equation (1, 1, 1, 1, 1) x - 15 == 0)
            sage: face.ambient_H_indices()                                              # optional - sage.combinat
            (25, 29, 30)
            sage: face = next(it); face                                                 # optional - sage.combinat
            A 2-dimensional face of a 4-dimensional combinatorial polyhedron
            sage: face.ambient_H_indices()                                              # optional - sage.combinat
            (24, 29, 30)
            sage: face.ambient_V_indices()                                              # optional - sage.combinat
            (32, 89, 90, 94)

            sage: C = CombinatorialPolyhedron([[0,1,2],[0,1,3],[0,2,3],[1,2,3]])
            sage: it = C.face_generator()
            sage: for face in it: face.ambient_Vrepresentation()
            (1, 2, 3)
            (0, 2, 3)
            (0, 1, 3)
            (0, 1, 2)
            (2, 3)
            (1, 3)
            (1, 2)
            (3,)
            (2,)
            (1,)
            (0, 3)
            (0, 2)
            (0,)
            (0, 1)

            sage: P = Polyhedron(rays=[[1,0],[0,1]], vertices=[[1,0],[0,1]])
            sage: C = CombinatorialPolyhedron(P)
            sage: it = C.face_generator(1)
            sage: for face in it: face.ambient_Vrepresentation()
            (A vertex at (0, 1), A vertex at (1, 0))
            (A ray in the direction (1, 0), A vertex at (1, 0))
            (A ray in the direction (0, 1), A vertex at (0, 1))

        TESTS:

        The kewword ``dual`` is deprecated::

            sage: C = CombinatorialPolyhedron([[0,1,2],[0,1,3],[0,2,3],[1,2,3]])
            sage: it = C.face_generator(1, False)
            doctest:...: DeprecationWarning: the keyword dual is deprecated; use algorithm instead
            See https://github.com/sagemath/sage/issues/33646 for details.
            sage: it = C.face_generator(1, dual=True)

        .. SEEALSO::

            :class:`~sage.geometry.polyhedron.combinatorial_polyhedron.face_iterator.FaceIterator`,
            :class:`~sage.geometry.polyhedron.combinatorial_polyhedron.combinatorial_face.CombinatorialFace`.
        """
        cdef int dual

        if algorithm in (False, True):
            from sage.misc.superseded import deprecation
            deprecation(33646, "the keyword dual is deprecated; use algorithm instead")
            dual = int(algorithm)
        else:
            dual = self._algorithm_to_dual(algorithm)

        if kwds:
            from sage.misc.superseded import deprecation
            deprecation(33646, "the keyword dual is deprecated; use algorithm instead")
            if 'dual' in kwds and dual == -1 and kwds['dual'] in (False, True):
                dual = int(kwds['dual'])

        cdef FaceIterator face_iter
        if dual == -1:
            # Determine the faster way, to iterate through all faces.
            if not self.is_bounded() or self.n_facets() <= self.n_Vrepresentation():
                dual = 0
            else:
                dual = 1

        return FaceIterator(self, dual, output_dimension=dimension)

    face_iter = face_generator

    cdef FaceIterator _face_iter(self, bint dual, int dimension):
        r"""
        A method to obtain the FaceIterator as Cython object.

        ``dimension`` is the ``output_dimension`` of
        :class:`~sage.geometry.polyhedron.combinatorial_polyhedron.face_iterator.FaceIterator`.
        If ``dimension == -2`` this will indicate no ``output_dimension``.

        See :meth:`CombinatorialPolyhedron.face_iter`
        """
        if dual and not self.is_bounded():
            raise ValueError("cannot iterate over dual of unbounded polyhedron")
        if dimension == -2:
            return FaceIterator(self, dual)
        else:
            return FaceIterator(self, dual, output_dimension=dimension)

    def face_lattice(self):
        r"""
        Generate the face-lattice.

        OUTPUT:

        - :class:`~sage.combinat.posets.lattices.FiniteLatticePoset`

        .. NOTE::

            Use :meth:`CombinatorialPolyhedron.face_by_face_lattice_index` to get
            the face for each index.

        .. WARNING::

            The labeling of the face lattice might depend on architecture
            and implementation. Relabeling the face lattice with
            :meth:`CombinatorialPolyhedron.face_by_face_lattice_index` or
            the properties obtained from this face will be platform independent.

        EXAMPLES::

            sage: P = Polyhedron(rays=[[1,0],[0,1]])
            sage: C = CombinatorialPolyhedron(P)
            sage: C.face_lattice()                                                      # optional - sage.combinat
            Finite lattice containing 5 elements

            sage: P = Polyhedron(rays=[[1,0,0], [-1,0,0], [0,-1,0], [0,1,0]])
            sage: C = CombinatorialPolyhedron(P)
            sage: P1 = Polyhedron(rays=[[1,0], [-1,0]])
            sage: C1 = CombinatorialPolyhedron(P1)
            sage: C.face_lattice().is_isomorphic(C1.face_lattice())                     # optional - sage.combinat
            True

            sage: P = polytopes.permutahedron(5)                                        # optional - sage.combinat
            sage: C = CombinatorialPolyhedron(P)                                        # optional - sage.combinat
            sage: C.face_lattice()                                                      # optional - sage.combinat
            Finite lattice containing 542 elements

        TESTS::

            sage: P = polytopes.cyclic_polytope(4,10)
            sage: C = CombinatorialPolyhedron(P)
            sage: C.face_lattice().is_isomorphic(P.face_lattice())                      # optional - sage.combinat
            True

            sage: P = polytopes.permutahedron(4)                                        # optional - sage.combinat
            sage: C = CombinatorialPolyhedron(P)                                        # optional - sage.combinat
            sage: C.face_lattice().is_isomorphic(P.face_lattice())                      # optional - sage.combinat
            True
        """
        from sage.combinat.posets.lattices import FiniteLatticePoset
        return FiniteLatticePoset(self.hasse_diagram())

    @cached_method
    def hasse_diagram(self):
        r"""
        Return the Hasse diagram of ``self``.

        This is the Hasse diagram of the poset of the faces of ``self``:
        A directed graph consisting of a vertex for each face
        and an edge for each minimal inclusion of faces.

        .. NOTE::

            The vertices of the Hasse diagram are given by indices.
            Use :meth:`CombinatorialPolyhedron.face_by_face_lattice_index`
            to relabel.

        .. WARNING::

            The indices of the Hasse diagram might depend on architecture
            and implementation. Relabeling the face lattice with
            :meth:`CombinatorialPolyhedron.face_by_face_lattice_index` or
            the properties obtained from this face will be platform independent

        EXAMPLES::

            sage: P = polytopes.regular_polygon(4).pyramid()                            # optional - sage.rings.number_field
            sage: C = CombinatorialPolyhedron(P)                                        # optional - sage.rings.number_field
            sage: D = C.hasse_diagram(); D                                              # optional - sage.graphs sage.rings.number_field
            Digraph on 20 vertices
            sage: D.average_degree()                                                    # optional - sage.graphs sage.rings.number_field
            21/5
            sage: D.relabel(C.face_by_face_lattice_index)                               # optional - sage.graphs sage.rings.number_field
            sage: dim_0_vert = D.vertices(sort=True)[1:6]; dim_0_vert                   # optional - sage.graphs sage.rings.number_field
            [A 0-dimensional face of a 3-dimensional combinatorial polyhedron,
             A 0-dimensional face of a 3-dimensional combinatorial polyhedron,
             A 0-dimensional face of a 3-dimensional combinatorial polyhedron,
             A 0-dimensional face of a 3-dimensional combinatorial polyhedron,
             A 0-dimensional face of a 3-dimensional combinatorial polyhedron]
            sage: sorted(D.out_degree(vertices=dim_0_vert))                             # optional - sage.graphs sage.rings.number_field
            [3, 3, 3, 3, 4]
        """
        if not self._face_lattice_incidences:
            # compute all incidences.
            self._compute_face_lattice_incidences()
        if self._face_lattice_incidences is None:
            raise TypeError("could not determine face lattice")

        # Edges of the face-lattice/Hasse diagram.
        cdef size_t j
        cdef size_t n_incidences = self._face_lattice_incidences.length
        edges = tuple(self._face_lattice_incidences[j] for j in range(n_incidences))

        V = tuple(smallInteger(i) for i in range(sum(self._f_vector)))

        from sage.graphs.digraph import DiGraph
        D = DiGraph([V, edges], format='vertices_and_edges', vertex_labels=False)
        return D

    def _face_lattice_dimension(self, index):
        r"""
        Return for each element in :meth:`CombinatorialPolyhedron.face_lattice`
        its dimension.

        EXAMPLES::

            sage: P = polytopes.cube()
            sage: C = CombinatorialPolyhedron(P)
            sage: F = C.face_lattice()                                                  # optional - sage.combinat
            sage: def f(i):
            ....:     return (i, C._face_lattice_dimension(i))
            ....:
            sage: G = F.relabel(f)                                                      # optional - sage.combinat
            sage: set(G._elements)                                                      # optional - sage.combinat
            {(0, -1),
             (1, 0),
             (2, 0),
             (3, 0),
             (4, 0),
             (5, 0),
             (6, 0),
             (7, 0),
             (8, 0),
             (9, 1),
             (10, 1),
             (11, 1),
             (12, 1),
             (13, 1),
             (14, 1),
             (15, 1),
             (16, 1),
             (17, 1),
             (18, 1),
             (19, 1),
             (20, 1),
             (21, 2),
             (22, 2),
             (23, 2),
             (24, 2),
             (25, 2),
             (26, 2),
             (27, 3)}
        """
        f_vector = self.f_vector()
        dim = self.dimension()

        # Getting the dimension, by considering the following:
        # The level-set of dimension `d` will have indices `k, k+1, ..., k+n-1`,
        # where `n` is the number of faces of dimension `d` ( ``n = f_vector[d + 1]``)
        # and `k` is the number of face of dimension up to `d`, i.e.
        # ``k = sum(f_vector[:d])``.
        return max(d for d in range(dim+2) if sum(f_vector[:d]) <= index) - 1

    def face_by_face_lattice_index(self, index):
        r"""
        Return the element of :meth:`CombinatorialPolyhedron.face_lattice` with corresponding index.

        The element will be returned as
        :class:`~sage.geometry.polyhedron.combinatorial_polyhedron.combinatorial_face.CombinatorialFace`.

        EXAMPLES::

            sage: P = polytopes.cube()
            sage: C = CombinatorialPolyhedron(P)
            sage: F = C.face_lattice()                                                  # optional - sage.combinat
            sage: F                                                                     # optional - sage.combinat
            Finite lattice containing 28 elements
            sage: G = F.relabel(C.face_by_face_lattice_index)                           # optional - sage.combinat
            sage: G.level_sets()[0]                                                     # optional - sage.combinat
            [A -1-dimensional face of a 3-dimensional combinatorial polyhedron]
            sage: G.level_sets()[3]                                                     # optional - sage.combinat
            [A 2-dimensional face of a 3-dimensional combinatorial polyhedron,
             A 2-dimensional face of a 3-dimensional combinatorial polyhedron,
             A 2-dimensional face of a 3-dimensional combinatorial polyhedron,
             A 2-dimensional face of a 3-dimensional combinatorial polyhedron,
             A 2-dimensional face of a 3-dimensional combinatorial polyhedron,
             A 2-dimensional face of a 3-dimensional combinatorial polyhedron]

            sage: P = Polyhedron(rays=[[0,1], [1,0]])
            sage: C = CombinatorialPolyhedron(P)
            sage: F = C.face_lattice()                                                  # optional - sage.combinat
            sage: G = F.relabel(C.face_by_face_lattice_index)                           # optional - sage.combinat
            sage: G._elements                                                           # optional - sage.combinat
            (A -1-dimensional face of a 2-dimensional combinatorial polyhedron,
              A 0-dimensional face of a 2-dimensional combinatorial polyhedron,
              A 1-dimensional face of a 2-dimensional combinatorial polyhedron,
              A 1-dimensional face of a 2-dimensional combinatorial polyhedron,
              A 2-dimensional face of a 2-dimensional combinatorial polyhedron)

            sage: def f(i): return C.face_by_face_lattice_index(i).ambient_V_indices()
            sage: G = F.relabel(f)                                                      # optional - sage.combinat
            sage: G._elements                                                           # optional - sage.combinat
            ((), (0,), (0, 1), (0, 2), (0, 1, 2))
        """
        self._record_all_faces()                            # Initialize ``_all_faces``, if not done yet.
        dim = self._face_lattice_dimension(index)           # Determine dimension to that index.
        newindex = index - sum(self._f_vector[:dim + 1])    # Index in that level-set.

        # Let ``_all_faces`` determine Vrepresentation.
        return self._all_faces.get_face(dim, newindex)

    def a_maximal_chain(self, Vindex=None, Hindex=None):
        r"""
        Return a maximal chain of the face lattice in increasing order
        without empty face and whole polyhedron/maximal face.

        INPUT:

        - ``Vindex`` -- integer (default: ``None``); prescribe the index of the vertex in the chain
        - ``Hindex`` -- integer (default: ``None``); prescribe the index of the facet in the chain

        Each face is given as
        :class:`~sage.geometry.polyhedron.combinatorial_polyhedron.combinatorial_face.CombinatorialFace`.

        EXAMPLES::

            sage: P = polytopes.cross_polytope(4)
            sage: C = P.combinatorial_polyhedron()
            sage: chain = C.a_maximal_chain(); chain
            [A 0-dimensional face of a 4-dimensional combinatorial polyhedron,
             A 1-dimensional face of a 4-dimensional combinatorial polyhedron,
             A 2-dimensional face of a 4-dimensional combinatorial polyhedron,
             A 3-dimensional face of a 4-dimensional combinatorial polyhedron]
            sage: [face.ambient_V_indices() for face in chain]
            [(7,), (6, 7), (5, 6, 7), (4, 5, 6, 7)]

            sage: P = polytopes.hypercube(4)
            sage: C = P.combinatorial_polyhedron()
            sage: chain = C.a_maximal_chain(); chain
            [A 0-dimensional face of a 4-dimensional combinatorial polyhedron,
             A 1-dimensional face of a 4-dimensional combinatorial polyhedron,
             A 2-dimensional face of a 4-dimensional combinatorial polyhedron,
             A 3-dimensional face of a 4-dimensional combinatorial polyhedron]
            sage: [face.ambient_V_indices() for face in chain]
            [(15,), (6, 15), (5, 6, 14, 15), (0, 5, 6, 7, 8, 9, 14, 15)]

            sage: P = polytopes.permutahedron(4)                                        # optional - sage.combinat
            sage: C = P.combinatorial_polyhedron()                                      # optional - sage.combinat
            sage: chain = C.a_maximal_chain(); chain                                    # optional - sage.combinat
            [A 0-dimensional face of a 3-dimensional combinatorial polyhedron,
             A 1-dimensional face of a 3-dimensional combinatorial polyhedron,
             A 2-dimensional face of a 3-dimensional combinatorial polyhedron]
            sage: [face.ambient_V_indices() for face in chain]                          # optional - sage.combinat
            [(16,), (15, 16), (8, 9, 14, 15, 16, 17)]

            sage: P = Polyhedron(rays=[[1,0]], lines=[[0,1]])
            sage: C = P.combinatorial_polyhedron()
            sage: chain = C.a_maximal_chain()
            sage: [face.ambient_V_indices() for face in chain]
            [(0, 1)]

            sage: P = Polyhedron(rays=[[1,0,0],[0,0,1]], lines=[[0,1,0]])
            sage: C = P.combinatorial_polyhedron()
            sage: chain = C.a_maximal_chain()
            sage: [face.ambient_V_indices() for face in chain]
            [(0, 1), (0, 1, 3)]

            sage: P = Polyhedron(rays=[[1,0,0]], lines=[[0,1,0],[0,0,1]])
            sage: C = P.combinatorial_polyhedron()
            sage: chain = C.a_maximal_chain()
            sage: [face.ambient_V_indices() for face in chain]
            [(0, 1, 2)]

        Specify an index for the vertex of the chain::

            sage: P = polytopes.cube()
            sage: C = P.combinatorial_polyhedron()
            sage: [face.ambient_V_indices() for face in C.a_maximal_chain()]
            [(5,), (0, 5), (0, 3, 4, 5)]
            sage: [face.ambient_V_indices() for face in C.a_maximal_chain(Vindex=2)]
            [(2,), (2, 7), (2, 3, 4, 7)]

        Specify an index for the facet of the chain::

            sage: [face.ambient_H_indices() for face in C.a_maximal_chain()]
            [(3, 4, 5), (4, 5), (5,)]
            sage: [face.ambient_H_indices() for face in C.a_maximal_chain(Hindex=3)]
            [(3, 4, 5), (3, 4), (3,)]
            sage: [face.ambient_H_indices() for face in C.a_maximal_chain(Hindex=2)]
            [(2, 3, 5), (2, 3), (2,)]

        If the specified vertex is not contained in the specified facet an error is raised::

            sage: C.a_maximal_chain(Vindex=0, Hindex=3)
            Traceback (most recent call last):
            ...
            ValueError: the given Vindex is not compatible with the given Hindex

        An error is raised, if the specified index does not correspond to a facet::

            sage: C.a_maximal_chain(Hindex=40)
            Traceback (most recent call last):
            ...
            ValueError: the given Hindex does not correspond to a facet

        An error is raised, if the specified index does not correspond to a vertex::

            sage: C.a_maximal_chain(Vindex=40)
            Traceback (most recent call last):
            ...
            ValueError: the given Vindex does not correspond to a vertex

        ::

            sage: P = Polyhedron(rays=[[1,0,0],[0,0,1]], lines=[[0,1,0]])
            sage: C = P.combinatorial_polyhedron()
            sage: C.a_maximal_chain(Vindex=0)
            Traceback (most recent call last):
            ...
            ValueError: the given Vindex does not correspond to a vertex

        ::

            sage: P = Polyhedron(rays=[[1,0,0],[0,0,1]])
            sage: C = P.combinatorial_polyhedron()
            sage: C.a_maximal_chain(Vindex=0)
            [A 0-dimensional face of a 2-dimensional combinatorial polyhedron,
            A 1-dimensional face of a 2-dimensional combinatorial polyhedron]
            sage: C.a_maximal_chain(Vindex=1)
            Traceback (most recent call last):
            ...
            ValueError: the given Vindex does not correspond to a vertex
        """
        if self.n_facets() == 0 or self.dimension() == 0:
            return []

        # We take a face iterator and do one depth-search.
        # Depending on whether it is dual or not,
        # the search will be from the top or bottom.
        cdef FaceIterator it = self.face_generator()
        chain = [None]*(self.dimension())
        dual = it.dual
        final_dim = 0 if not dual else self.dimension()-1

        cdef bint found_Vindex = Vindex is None
        cdef bint found_Hindex = Hindex is None

        # For each dimension we save the first face we see.
        # This is the face whose sub-/supfaces we visit in the next step.
        current_dim = self.dimension()
        for face in it:
            if not found_Hindex:
                if Hindex not in face.ambient_H_indices():
                    continue
                if face.dimension() == self.dimension() - 1:
                    found_Hindex = True
                    if not found_Vindex and Vindex not in face.ambient_V_indices():
                        raise ValueError("the given Vindex is not compatible with the given Hindex")
            if not found_Vindex:
                if Vindex not in face.ambient_V_indices():
                    continue
                if face.dimension() == 0:
                    found_Vindex = True
                    if not found_Hindex and Hindex not in face.ambient_H_indices():
                        raise ValueError("the given Vindex is not compatible with the given Hindex")

            it.only_subsets()
            current_dim = face.dimension()
            chain[current_dim] = face

        if found_Vindex is False:
            raise ValueError("the given Vindex does not correspond to a vertex")
        if found_Hindex is False:
            raise ValueError("the given Hindex does not correspond to a facet")

        if current_dim != final_dim:
            # The polyhedron contains lines.
            # Note that the iterator was always not dual
            # in this case.
            return chain[current_dim:]
        return chain

    def _test_a_maximal_chain(self, tester=None, **options):
        """
        Run tests on the method :meth:`.a_maximal_chain`

        TESTS::

            sage: polytopes.cross_polytope(3).combinatorial_polyhedron()._test_a_maximal_chain()
        """
        if tester is None:
            tester = self._tester(**options)

        def test_a_chain(b):
            for i in range(len(b) - 1):
                tester.assertTrue(b[i].is_subface(b[i+1]))

        if self.is_bounded():
            b = self.a_maximal_chain()
            test_a_chain(b)
            if not self.n_vertices():
                return

            from sage.misc.prandom import randrange

            if self.n_vertices():
                # We obtain a chain containing a random vertex.
                i = randrange(self.n_vertices())
                b = self.a_maximal_chain(Vindex=i)
                test_a_chain(b)
                tester.assertTrue(all(i in f.ambient_V_indices() for f in b))

            if self.n_facets():
                # We obtain a chain containing a random facet.
                i = randrange(self.n_facets())
                b = self.a_maximal_chain(Hindex=i)
                test_a_chain(b)
                tester.assertTrue(all(i in f.ambient_H_indices() for f in b))

                # We obtain a chain containing that facet
                # and a random vertex contained in it.
                facet = self.facets(names=False)[i]
                j = facet[randrange(len(facet))]
                b = self.a_maximal_chain(Vindex=j, Hindex=i)
                test_a_chain(b)
                tester.assertTrue(all(j in f.ambient_V_indices() for f in b))
                tester.assertTrue(all(i in f.ambient_H_indices() for f in b))

    cdef tuple Vrep(self):
        r"""
        Return the names of the Vrepresentation, if they exist. Else return ``None``.
        """
        return self._Vrep

    cdef tuple facet_names(self):
        r"""
        Return the names Hrepresentatives, which are facets.

        If not given, return ``None``.
        """
        return self._facet_names

    cdef tuple equations(self):
        r"""
        Return the names of the equations.

        If not equations are given, return ``None``.
        """
        return self._equations

    cdef tuple equalities(self):
        from sage.misc.superseded import deprecation
        deprecation(31834, "the method equalities of CombinatorialPolyhedron is deprecated; use equations", 3)
        return self.equations()

    cdef unsigned int n_Vrepresentation(self):
        r"""
        Return the number of elements in the Vrepresentation.
        """
        return self._n_Vrepresentation

    cdef unsigned int n_Hrepresentation(self):
        r"""
        Return the number of elements in the Hrepresentation.
        """
        return self._n_Hrepresentation

    def is_compact(self):
        r"""
        Return whether the polyhedron is compact

        EXAMPLES::

            sage: C = CombinatorialPolyhedron([[0,1], [0,2]], far_face=[1,2], unbounded=True)
            sage: C.is_compact()
            False
            sage: C = CombinatorialPolyhedron([[0,1], [0,2], [1,2]])
            sage: C.is_compact()
            True
            sage: P = polytopes.simplex()
            sage: P.combinatorial_polyhedron().is_compact()
            True
            sage: P = Polyhedron(rays=P.vertices())
            sage: P.combinatorial_polyhedron().is_compact()
            False
        """
        return self.is_bounded()

    cdef bint is_bounded(self):
        r"""
        Return whether the polyhedron is bounded.
        """
        return self._bounded

    cdef ListOfFaces bitrep_facets(self):
        r"""
        Return the facets in bit representation.
        """
        return self._bitrep_facets

    cdef ListOfFaces bitrep_Vrep(self):
        r"""
        Return the Vrepresentations in bit representation.
        """
        return self._bitrep_Vrep

    cdef tuple far_face_tuple(self):
        r"""
        Return the far face as it was given on initialization.
        """
        return self._far_face_tuple

    def __eq__(self, other):
        r"""
        Return whether ``self`` and ``other`` are equal.
        """
        if not isinstance(other, CombinatorialPolyhedron):
            return False
        cdef CombinatorialPolyhedron other_C = other
        return (self.n_facets() == other.n_facets()
                and self.Vrepresentation() == other.Vrepresentation()
                and self.facet_names() == other_C.facet_names()
                and self.equations() == other_C.equations()
                and self.dimension() == other.dimension()
                and self.far_face_tuple() == other_C.far_face_tuple()
                and self.incidence_matrix() == other.incidence_matrix())


    # Methods to obtain a different combinatorial polyhedron.

    cpdef CombinatorialPolyhedron dual(self):
        r"""
        Return the dual/polar of self.

        Only defined for bounded polyhedra.

        .. SEEALSO::

            :meth:`~sage.geometry.polyhedron.base.Polyhedron_base.polar`.

        EXAMPLES::

            sage: P = polytopes.cube()
            sage: C = P.combinatorial_polyhedron()
            sage: D = C.dual()
            sage: D.f_vector()
            (1, 6, 12, 8, 1)
            sage: D1 = P.polar().combinatorial_polyhedron()
            sage: D1.face_lattice().is_isomorphic(D.face_lattice())                     # optional - sage.combinat
            True

        Polar is an alias to be consistent with :class:`~sage.geometry.polyhedron.base.Polyhedron_base`::

            sage: C.polar().f_vector()
            (1, 6, 12, 8, 1)

        For unbounded polyhedra, an error is raised::

            sage: C = CombinatorialPolyhedron([[0,1], [0,2]], far_face=[1,2], unbounded=True)
            sage: C.dual()
            Traceback (most recent call last):
            ...
            ValueError: self must be bounded
        """
        if not self.is_bounded():
            raise ValueError("self must be bounded")
        cdef ListOfFaces new_facets = self.bitrep_Vrep().__copy__()
        cdef ListOfFaces new_Vrep = self.bitrep_facets().__copy__()

        return CombinatorialPolyhedron((new_facets, new_Vrep))

    polar = dual

    cpdef CombinatorialPolyhedron pyramid(self, new_vertex=None, new_facet=None):
        r"""
        Return the pyramid of ``self``.

        INPUT:

        - ``new_vertex`` -- (optional); specify a new vertex name to set up
          the pyramid with vertex names
        - ``new_facet`` -- (optional); specify a new facet name to set up
          the pyramid with facet names

        EXAMPLES::

            sage: C = CombinatorialPolyhedron(((1,2,3),(1,2,4),(1,3,4),(2,3,4)))
            sage: C1 = C.pyramid()
            sage: C1.facets()
            ((0, 1, 2, 4), (0, 1, 3, 4), (0, 2, 3, 4), (1, 2, 3, 4), (0, 1, 2, 3))

        ::

            sage: P = polytopes.cube()
            sage: C = CombinatorialPolyhedron(P)
            sage: C1 = C.pyramid()
            sage: P1 = P.pyramid()
            sage: C2 = P1.combinatorial_polyhedron()
            sage: C2.vertex_facet_graph().is_isomorphic(C1.vertex_facet_graph())        # optional - sage.combinat
            True

        One can specify a name for the new vertex::

            sage: P = polytopes.cyclic_polytope(4,10)
            sage: C = P.combinatorial_polyhedron()
            sage: C1 = C.pyramid(new_vertex='apex')
            sage: C1.is_pyramid(certificate=True)
            (True, 'apex')
            sage: C1.facets()[0]
            (A vertex at (0, 0, 0, 0),
             A vertex at (1, 1, 1, 1),
             A vertex at (2, 4, 8, 16),
             A vertex at (3, 9, 27, 81),
             'apex')

        One can specify a name for the new facets::

            sage: P = polytopes.regular_polygon(4)                                      # optional - sage.rings.number_field
            sage: C = P.combinatorial_polyhedron()                                      # optional - sage.rings.number_field
            sage: C1 = C.pyramid(new_facet='base')                                      # optional - sage.rings.number_field
            sage: C1.Hrepresentation()                                                  # optional - sage.rings.number_field
            (An inequality (-1/2, 1/2) x + 1/2 >= 0,
             An inequality (-1/2, -1/2) x + 1/2 >= 0,
             An inequality (1/2, 0.50000000000000000?) x + 1/2 >= 0,
             An inequality (1/2, -1/2) x + 1/2 >= 0,
             'base')

        For unbounded polyhedra, an error is raised::

            sage: C = CombinatorialPolyhedron([[0,1], [0,2]], far_face=[1,2], unbounded=True)
            sage: C.pyramid()
            Traceback (most recent call last):
            ...
            ValueError: self must be bounded
        """
        if not self.is_bounded():
            raise ValueError("self must be bounded")
        cdef ListOfFaces new_facets = self.bitrep_facets().pyramid()
        cdef ListOfFaces new_Vrep = self.bitrep_Vrep().pyramid()

        if new_vertex is not None:
            new_Vrep_names = self.Vrepresentation() + (new_vertex,)
        else:
            new_Vrep_names = None

        if new_facet is not None:
            if self.facet_names() is not None:
                new_facet_names = self.facet_names() + (new_facet,)
            else:
                # Closures inside cpdef functions not yet supported
                new_facet_names = self.Hrepresentation()[:self.n_facets()] + (new_facet,)
        else:
            new_facet_names = None

        return CombinatorialPolyhedron((new_facets, new_Vrep), Vrep=new_Vrep_names, facets=new_facet_names)


    # Internal methods.

    cdef int _compute_f_vector(self, size_t num_threads, size_t parallelization_depth, int dual) except -1:
        r"""
        Compute the ``f_vector`` of the polyhedron.

        See :meth:`f_vector`.
        """
        if self._f_vector:
            return 0  # There is no need to recompute the f_vector.

        cdef int dim = self.dimension()
        cdef int d  # dimension of the current face of the iterator
        cdef MemoryAllocator mem = MemoryAllocator()

        if num_threads == 0:
            # No need to complain.
            num_threads = 1

        if parallelization_depth > dim - 1:
            # Is a very bad choice anyway, but prevent segmenation faults.
            parallelization_depth = dim - 1

        if dual == -1:
            if not self.is_bounded() or self.n_facets() <= self.n_Vrepresentation():
                # In this case the non-dual approach is faster.
                dual = 0
            else:
                # In this case the dual approach is faster.
                dual = 1

        cdef FaceIterator face_iter
        cdef iter_t* structs = <iter_t*> mem.allocarray(num_threads, sizeof(iter_t))
        cdef size_t i

        # For each thread an independent structure.
        face_iters = [self._face_iter(dual, -2) for _ in range(num_threads)]
        for i in range(num_threads):
            face_iter = face_iters[i]
            structs[i][0] = face_iter.structure[0]

        # Initialize ``f_vector``.
        cdef size_t *f_vector = <size_t *> mem.calloc((dim + 2), sizeof(size_t))

        parallel_f_vector(structs, num_threads, parallelization_depth, f_vector)

        self._persist_f_vector(f_vector, dual)

    cdef int _persist_f_vector(self, size_t* input_f_vector, bint input_is_reversed) except -1:
        cdef int dim = self.dimension()

        if input_is_reversed:
            f_vector = \
                tuple(smallInteger(input_f_vector[dim + 1 - i]) for i in range(dim + 2))
        else:
            f_vector = \
                tuple(smallInteger(input_f_vector[i]) for i in range(dim + 2))

        # Sanity checks.
        if dim > 1:
            if f_vector[-2] < self.n_facets():
                raise ValueError("not all facets are joins of vertices")
            if self.is_bounded() and f_vector[1] < self.n_Vrepresentation():
                raise ValueError("not all vertices are intersections of facets")

        self._f_vector = f_vector

    cdef int _compute_edges_or_ridges(self, int dual, bint do_edges) except -1:
        r"""
        Compute the edges of the polyhedron if ``edges`` else the ridges.

        If ``dual``, use the face iterator in dual mode, else in non-dual.
        If ``dual`` is ``-1`` determine this automatically.

        If the ``f_vector`` is unkown computes it as well if computing the edges
        in non-dual mode or the ridges in dual-mode.

        See :meth:`CombinatorialPolyhedron.edges` and :meth:`CombinatorialPolyhedron.ridges`.
        """
        if (self._edges is not None and do_edges) or (self._ridges is not None and not do_edges):
            return 0  # There is no need to recompute.

        if dual == -1:
            # Determine whether to use dual mode or not.
            if not self.is_bounded():
                dual = 0
            else:
                algorithm = self.choose_algorithm_to_compute_edges_or_ridges("edges" if do_edges else "ridges")
                dual = self._algorithm_to_dual(algorithm)

        cdef FaceIterator face_iter
        cdef int dim = self.dimension()

        cdef ListOfPairs edges = ListOfPairs()
        cdef int output_dim_init = 1 if do_edges else dim - 2

        cdef size_t* f_vector = NULL

        try:
            if dim == 1 and (do_edges or self.n_facets() > 1):
                # In this case there is an edge/ridge, but its not a proper face.
                edges.add(0, 1)

            elif dim <= 1 or self.n_facets() == 0:
                # There is no edge/ridge.
                # Prevent an error when calling the face iterator.
                pass

            else:
                if not self._f_vector and ((dual ^ do_edges)):
                    # While doing edges in non-dual mode or ridges in dual-mode
                    # one might as well do the f-vector.
                    f_vector = <size_t *> check_calloc((dim + 2), sizeof(size_t))
                    f_vector[0] = 1
                    f_vector[dim + 1] = 1
                    face_iter = self._face_iter(dual, -2)
                else:
                    face_iter = self._face_iter(dual, output_dim_init)
                self._compute_edges_or_ridges_with_iterator(face_iter, (dual ^ do_edges),
                                                            edges, f_vector)

            # Success, persist the data.
            if f_vector is not NULL:
                self._persist_f_vector(f_vector, dual)

            if do_edges:
                self._edges = edges
            else:
                self._ridges = edges
        finally:
            sig_free(f_vector)

        if do_edges and self._edges is None:
            raise ValueError('could not determine edges')
        elif not do_edges and self._ridges is None:
            raise ValueError('could not determine ridges')

    def choose_algorithm_to_compute_edges_or_ridges(self, edges_or_ridges):
        """
        Use some heuristics to pick primal or dual algorithm for
        computation of edges resp. ridges.

        We estimate how long it takes to compute a face using the primal
        and the dual algorithm. This may differ significantly, so that e.g.
        visiting all faces with the primal algorithm is faster than using
        the dual algorithm to just visit vertices and edges.

        We guess the number of edges and ridges and do a wild estimate on
        the total number of faces.

        INPUT:

        - ``edges_or_ridges`` -- string; one of:
          * ``'edges'``
          * ``'ridges'``

        OUTPUT:

        Either ``'primal'`` or ``'dual'``.

        EXAMPLES::

            sage: C = polytopes.permutahedron(5).combinatorial_polyhedron()
            sage: C.choose_algorithm_to_compute_edges_or_ridges("edges")
            'primal'
            sage: C.choose_algorithm_to_compute_edges_or_ridges("ridges")
            'primal'

        ::

            sage: C = polytopes.cross_polytope(5).combinatorial_polyhedron()
            sage: C.choose_algorithm_to_compute_edges_or_ridges("edges")
            'dual'
            sage: C.choose_algorithm_to_compute_edges_or_ridges("ridges")
            'dual'


        ::

            sage: C = polytopes.Birkhoff_polytope(5).combinatorial_polyhedron()
            sage: C.choose_algorithm_to_compute_edges_or_ridges("edges")
            'dual'
            sage: C.choose_algorithm_to_compute_edges_or_ridges("ridges")
            'primal'
            sage: C.choose_algorithm_to_compute_edges_or_ridges("something_else")
            Traceback (most recent call last):
            ...
            ValueError: unknown computation goal something_else
        """
        if self.is_simple():
            per_face_primal = self.n_Vrepresentation() * self.n_facets()
        else:
            per_face_primal = self.n_Vrepresentation() * self.n_facets() ** 2

        if self.is_simplicial():
            per_face_dual = self.n_Vrepresentation() * self.n_facets()
        else:
            per_face_dual = self.n_Vrepresentation() ** 2 * self.n_facets()

        from sage.arith.misc import binomial
        estimate_n_faces = self.dimension() * binomial(min(self.n_facets(), self.n_Vrepresentation()),
                                                     self.dimension() // 2)

        # Note that the runtime per face already computes the coatoms of the next level, i.e.
        # the runtime for each facet suffices to compute all ridges in primal,
        # the runtime for each vertex suffices to compute all edges in dual.
        if edges_or_ridges == "edges":
            estimate_primal = estimate_n_faces * per_face_primal
            estimate_dual = self.n_Vrepresentation() * per_face_dual
        elif edges_or_ridges == "ridges":
            estimate_primal = self.n_facets() * per_face_primal
            estimate_dual = estimate_n_faces * per_face_dual
        else:
            raise ValueError(f"unknown computation goal {edges_or_ridges}")

        return 'dual' if (estimate_dual < estimate_primal) else 'primal'

    cdef size_t _compute_edges_or_ridges_with_iterator(
            self, FaceIterator face_iter, const bint do_atom_rep,
            ListOfPairs edges, size_t* f_vector) except -1:
        r"""
        See :meth:`CombinatorialPolyhedron._compute_edges`.
        """
        cdef size_t a, b                # facets of an edge
        cdef int dim = self.dimension()
        cdef bint do_f_vector = f_vector is not NULL

        # The dimension in which to record the edges or ridges.
        cdef output_dimension = 1 if do_atom_rep else dim - 2

        cdef int d = face_iter.next_dimension()
        while d < dim:
            sig_check()
            if do_f_vector:
                f_vector[d + 1] += 1

            # If ``not do_f_vector`` the iterator is set up
            # for ``output_dimension`` and
            # ``d < dim`` implies
            # ``d == ouput_dimension``.
            if not do_f_vector or d == output_dimension:
                if do_atom_rep:
                    # Set up face_iter.atom_rep
                    face_iter.set_atom_rep()

                    # Copy the information.
                    a = face_iter.structure.atom_rep[0]
                    b = face_iter.structure.atom_rep[1]
                else:
                    # Set up face_iter.coatom_rep
                    face_iter.set_coatom_rep()

                    # Copy the information.
                    a = face_iter.structure.coatom_rep[0]
                    b = face_iter.structure.coatom_rep[1]
                edges.add(a, b)
            d = face_iter.next_dimension()

    cdef int _compute_face_lattice_incidences(self) except -1:
        r"""
        Compute all incidences for the face lattice.

        See :meth:`face_lattice`.
        """
        if self._face_lattice_incidences:
            return 1  # There is no need to recompute the incidences.

        cdef int dim = self.dimension()
        f_vector = self.f_vector()
        self._record_all_faces()  # set up ``self._all_faces``
        cdef PolyhedronFaceLattice all_faces = self._all_faces

        # ``all_faces`` will store its incidences in ``first`` and ``second``.
        cdef size_t first = 0, second = 0

        # ``dimension_one`` and ``dimension_two`` will be the dimensions of the
        # incidences, we currently obtain from ``all_faces``.
        # Almost always ``dimension_two = dimension_one - 1``.
        cdef int dimension_one, dimension_two
        cdef int j  # an index for ``range(dimension_two + 1)``

        # The indices of the incidences in ``all_faces`` are levelwise.
        # Hence, we have to add to each index dependent on dimension:

        # For ``dimension_two`` we add:
        cdef size_t already_seen       # = sum(f_vector[j] for j in range(dimension_two + 1))

        # For ``dimension_one`` we add:
        cdef size_t already_seen_next  # = sum(f_vector[j] for j in range(dimension_two + 2))

        cdef ListOfPairs incidences = ListOfPairs()

        if all_faces is None:
            raise ValueError("could not determine a list of all faces")

        dimension_one = 0
        if dim > -1:
            while f_vector[dimension_one + 1] == 0:
                # Taking care of cases, where there might be no faces
                # of dimension 0, 1, etc (``n_lines > 0``).
                dimension_one += 1
            dimension_two = -1

        while dimension_one < dim + 1:
            already_seen = sum(f_vector[j] for j in range(dimension_two + 1))
            already_seen_next = already_seen + f_vector[dimension_two + 1]

            if all_faces.dual:
                # If ``dual``, then ``all_faces`` has the dimensions reversed.
                all_faces.incidence_init(dim - 1 - dimension_two, dim - 1 - dimension_one)
            else:
                all_faces.incidence_init(dimension_one, dimension_two)

            # Get all incidences for fixed ``[dimension_one, dimension_two]``.
            while all_faces.next_incidence(&second, &first):
                if all_faces.dual:
                    # If ``dual``, then ``second`` and ``first are flipped.
                    second += already_seen
                    first += already_seen_next
                    incidences.add(second, first)
                else:
                    second += already_seen_next
                    first += already_seen
                    incidences.add(first, second)

                sig_check()

            # Increase dimensions.
            dimension_one += 1
            dimension_two = dimension_one - 1

        # Success, persist the data.
        self._face_lattice_incidences = incidences

    def _record_all_faces(self):
        r"""
        Initialize :class:`~sage.geometry.polyhedron.combinatorial_polyhedron.polyhedron_faces_lattice.PolyhedronFaceLattice` for the polyhedron.

        Record and sort all faces of the polyhedron in that class.

        EXAMPLES::

            sage: P = polytopes.cyclic_polytope(4,10)
            sage: C = CombinatorialPolyhedron(P)
            sage: C._record_all_faces()

        TESTS::

            sage: P = polytopes.permutahedron(4)                                        # optional - sage.combinat
            sage: C = CombinatorialPolyhedron(P)                                        # optional - sage.combinat
            sage: it = C.face_generator()                                               # optional - sage.combinat
            sage: tup = tuple((face.ambient_Vrepresentation(),                          # optional - sage.combinat
            ....:              face.ambient_Hrepresentation()) for face in it)
            sage: rg = range(1,sum(C.f_vector()) - 1)                                   # optional - sage.combinat
            sage: tup2 = tuple(                                                         # optional - sage.combinat
            ....:     (C.face_by_face_lattice_index(i).ambient_Vrepresentation(),
            ....:      C.face_by_face_lattice_index(i).ambient_Hrepresentation())
            ....:     for i in rg)
            sage: sorted(tup) == sorted(tup2)                                           # optional - sage.combinat
            True

            sage: P = polytopes.cyclic_polytope(4,10)
            sage: C = CombinatorialPolyhedron(P)
            sage: it = C.face_generator()
            sage: tup = tuple((face.ambient_Vrepresentation(),face.ambient_Hrepresentation()) for face in it)
            sage: rg = range(1,sum(C.f_vector()) - 1)
            sage: tup2 = tuple((C.face_by_face_lattice_index(i).ambient_Vrepresentation(),
            ....:               C.face_by_face_lattice_index(i).ambient_Hrepresentation()) for i in rg)
            sage: sorted(tup) == sorted(tup2)
            True

            sage: P = Polyhedron(rays=[[1,0,0], [-1,0,0], [0,-1,0]])
            sage: C = CombinatorialPolyhedron(P)
            sage: it = C.face_generator()
            sage: tup = tuple((face.ambient_Vrepresentation(),face.ambient_Hrepresentation()) for face in it)
            sage: rg = range(1,sum(C.f_vector()) - 1)
            sage: tup2 = tuple((C.face_by_face_lattice_index(i).ambient_Vrepresentation(),
            ....:               C.face_by_face_lattice_index(i).ambient_Hrepresentation()) for i in rg)
            sage: sorted(tup) == sorted(tup2)
            True

            sage: P = Polyhedron(rays=[[1,0,0], [-1,0,0],
            ....:                      [0,-1,0], [0,1,0]])
            sage: C = CombinatorialPolyhedron(P)
            sage: it = C.face_generator()
            sage: tup = tuple((face.ambient_Vrepresentation(),face.ambient_Hrepresentation()) for face in it)
            sage: rg = range(1,sum(C.f_vector()) - 1)
            sage: tup2 = tuple((C.face_by_face_lattice_index(i).ambient_Vrepresentation(),
            ....:               C.face_by_face_lattice_index(i).ambient_Hrepresentation()) for i in rg)
            sage: sorted(tup) == sorted(tup2)
            True
        """
        if self._all_faces:
            return  # Have recorded all faces already.

        self._all_faces = PolyhedronFaceLattice(self)
        if self._all_faces is None:
            raise RuntimeError("could not determine a list of all faces")<|MERGE_RESOLUTION|>--- conflicted
+++ resolved
@@ -363,51 +363,6 @@
         self._far_face_tuple = ()
 
         if isinstance(data, Polyhedron_base):
-<<<<<<< HEAD
-            # input is ``Polyhedron``
-            Vrep = data.Vrepresentation()
-            facets = tuple(inequality for inequality in data.Hrepresentation())
-            self._dimension = data.dimension()
-
-            if not data.is_compact():
-                self._bounded = False
-                far_face = tuple(i for i in range(data.n_Vrepresentation()) if not data.Vrepresentation()[i].is_vertex())
-            else:
-                self._bounded = True
-
-            P = data
-            data = data.incidence_matrix()
-
-            # Delete equations
-            if P.n_equations():
-                data_modified = data.delete_columns([e.index() for e in P.equations()])
-            else:
-                data_modified = data
-        elif isinstance(data, LatticePolytopeClass):
-            # input is ``LatticePolytope``
-            self._bounded = True
-            Vrep = data.vertices()
-            self._n_Vrepresentation = len(Vrep)
-            facets = tuple(data.facet_normals())
-            self._n_Hrepresentation = len(facets)
-            data = data.incidence_matrix()
-        elif isinstance(data, ConvexRationalPolyhedralCone):
-            # input is ``Cone``
-            self._bounded = False
-            Vrep = tuple(data.rays()) + (data.lattice().zero(),)
-            self._n_Vrepresentation = len(Vrep)
-            facets = tuple(data.facet_normals())
-            self._n_Hrepresentation = len(facets)
-            far_face = tuple(i for i in range(len(Vrep) - 1))
-            self._dimension = data.dim()
-            from sage.matrix.constructor import matrix
-            from sage.rings.integer_ring import ZZ
-            data = matrix(ZZ, data.incidence_matrix().rows()
-                              + [[ZZ.one() for _ in range(len(facets))]])
-        else:
-            # Input is different from ``Polyhedron`` and ``LatticePolytope``.
-            if unbounded and not far_face:
-=======
             self._init_from_polyhedron(data)
             return
         if isinstance(data, LatticePolytopeClass):
@@ -420,7 +375,6 @@
         self._bounded = not unbounded
         if unbounded:
             if not far_face:
->>>>>>> 7b843374
                 raise ValueError("must specify far face for unbounded polyhedron")
             self._far_face_tuple = tuple(far_face)
 
