r"""
List of faces

This module provides a class to store faces of a polyhedron in Bit-representation.

This class allocates memory to store the faces in.
A face will be stored as vertex-incidences, where each Bit represents an incidence.
In :mod:`~sage.geometry.polyhedron.combinatorial_polyhedron.conversions` there a methods to actually convert facets of a polyhedron
to bit-representations of vertices stored in :class:`ListOfFaces`.

Moreover, :class:`ListOfFaces` calculates the dimension of a polyhedron, assuming the
faces are the facets of this polyhedron.

Each face is stored over-aligned according to the ``chunktype``.

.. SEEALSO::

    :mod:`sage.geometry.polyhedron.combinatorial_polyhedron.base`.

EXAMPLES:

Provide enough space to store `20` faces as incidences to `60` vertices::

    sage: from sage.geometry.polyhedron.combinatorial_polyhedron.list_of_faces \
    ....: import ListOfFaces
    sage: face_list = ListOfFaces(20, 60, 20)
    sage: face_list.matrix().is_zero()
    True

Obtain the facets of a polyhedron::

    sage: from sage.geometry.polyhedron.combinatorial_polyhedron.conversions \
    ....:         import incidence_matrix_to_bit_rep_of_facets
    sage: P = polytopes.cube()
    sage: face_list = incidence_matrix_to_bit_rep_of_facets(P.incidence_matrix())
    sage: face_list = incidence_matrix_to_bit_rep_of_facets(P.incidence_matrix())
    sage: face_list.compute_dimension()
    3

Obtain the Vrepresentation of a polyhedron as facet-incidences::

    sage: from sage.geometry.polyhedron.combinatorial_polyhedron.conversions \
    ....:         import incidence_matrix_to_bit_rep_of_Vrep
    sage: P = polytopes.associahedron(['A',3])                                   # optional - sage.combinat
    sage: face_list = incidence_matrix_to_bit_rep_of_Vrep(P.incidence_matrix())  # optional - sage.combinat
    sage: face_list.compute_dimension()                                          # optional - sage.combinat
    3

Obtain the facets of a polyhedron as :class:`ListOfFaces` from a facet list::

    sage: from sage.geometry.polyhedron.combinatorial_polyhedron.conversions \
    ....:         import facets_tuple_to_bit_rep_of_facets
    sage: facets = ((0,1,2), (0,1,3), (0,2,3), (1,2,3))
    sage: face_list = facets_tuple_to_bit_rep_of_facets(facets, 4)

Likewise for the Vrepresentatives as facet-incidences::

    sage: from sage.geometry.polyhedron.combinatorial_polyhedron.conversions \
    ....:         import facets_tuple_to_bit_rep_of_Vrep
    sage: facets = ((0,1,2), (0,1,3), (0,2,3), (1,2,3))
    sage: face_list = facets_tuple_to_bit_rep_of_Vrep(facets, 4)

Obtain the matrix of a list of faces::

    sage: face_list.matrix()
    [1 1 1 0]
    [1 1 0 1]
    [1 0 1 1]
    [0 1 1 1]

.. SEEALSO::

    :mod:`~sage.geometry.polyhedron.combinatorial_polyhedron.base`,
    :mod:`~sage.geometry.polyhedron.combinatorial_polyhedron.face_iterator`,
    :mod:`~sage.geometry.polyhedron.combinatorial_polyhedron.conversions`,
    :mod:`~sage.geometry.polyhedron.combinatorial_polyhedron.polyhedron_faces_lattice`.

AUTHOR:

- Jonathan Kliem (2019-04)
"""

# ****************************************************************************
#       Copyright (C) 2019 Jonathan Kliem <jonathan.kliem@fu-berlin.de>
#
# This program is free software: you can redistribute it and/or modify
# it under the terms of the GNU General Public License as published by
# the Free Software Foundation, either version 2 of the License, or
# (at your option) any later version.
#                  https://www.gnu.org/licenses/
# ****************************************************************************

from sage.structure.element import is_Matrix
<<<<<<< HEAD
=======
from sage.matrix.matrix_dense  cimport Matrix_dense
>>>>>>> 69ad1e0a

from .face_list_data_structure cimport *

cdef extern from "Python.h":
    int unlikely(int) nogil  # Defined by Cython

cdef class ListOfFaces:
    r"""
    A class to store the Bit-representation of faces in.

    This class will allocate the memory for the faces.

    INPUT:

    - ``n_faces`` -- the number of faces to be stored
    - ``n_atoms`` -- the total number of atoms the faces contain
    - ``n_coatoms`` -- the total number of coatoms of the polyhedron

    .. SEEALSO::

        :meth:`incidence_matrix_to_bit_rep_of_facets`,
        :meth:`incidence_matrix_to_bit_rep_of_Vrep`,
        :meth:`facets_tuple_to_bit_rep_of_facets`,
        :meth:`facets_tuple_to_bit_rep_of_Vrep`,
        :class:`~sage.geometry.polyhedron.combinatorial_polyhedron.face_iterator.FaceIterator`,
        :class:`~sage.geometry.polyhedron.combinatorial_polyhedron.base.CombinatorialPolyhedron`.

    EXAMPLES::

        sage: from sage.geometry.polyhedron.combinatorial_polyhedron.list_of_faces \
        ....:     import ListOfFaces
        sage: facets = ListOfFaces(5, 13, 5)
        sage: facets.matrix().dimensions()
        (5, 13)
    """
    def __cinit__(self, size_t n_faces, size_t n_atoms, size_t n_coatoms):
        r"""
        Initialize :class:`ListOfFaces`.

        See :class:`ListOfFaces`.

        TESTS::

            sage: TestSuite(sage.geometry.polyhedron.combinatorial_polyhedron.list_of_faces.ListOfFaces).run()
        """
        # Note that all values are set to zero at the time ``__cinit__`` is called:
        # https://cython.readthedocs.io/en/latest/src/userguide/special_methods.html#initialisation-methods
        # In particular, ``__dealloc__`` will not do harm in this case.

        face_list_init(self.data, n_faces, n_atoms, n_coatoms)

    def __dealloc__(self):
        r"""
        TESTS::

            sage: from sage.geometry.polyhedron.combinatorial_polyhedron.list_of_faces import ListOfFaces
            sage: ListOfFaces(-1, -1, -1)  # indirect doctest
            Traceback (most recent call last):
            ...
            OverflowError: can't convert negative value to size_t

            sage: from memory_allocator.test import TestMemoryAllocator
            sage: t = TestMemoryAllocator()
            sage: m = t.size_t_max()
            # The following is only certain to fail on 64-bit
            sage: ListOfFaces(1, m, 1)
            Traceback (most recent call last):          # 64-bit
            ...
            MemoryError: failed to allocate ...         # 64-bit
        """
        face_list_free(self.data)

    def _test_alignment(self):
        r"""
        Check the correct alignment.

        TESTS::

            sage: from sage.geometry.polyhedron.combinatorial_polyhedron.list_of_faces \
            ....:         import ListOfFaces
            sage: facets = ListOfFaces(10, 13, 10)
            sage: facets._test_alignment()
        """
        assert face_list_check_alignment(self.data)

    cpdef ListOfFaces __copy__(self):
        r"""
        Return a copy of self.

        EXAMPLES::

            sage: from sage.geometry.polyhedron.combinatorial_polyhedron.list_of_faces \
            ....:     import ListOfFaces
            sage: facets = ListOfFaces(5, 13, 5)
            sage: copy(facets).matrix().dimensions()
            (5, 13)

        TESTS::

            sage: from sage.geometry.polyhedron.combinatorial_polyhedron.conversions \
            ....:     import facets_tuple_to_bit_rep_of_facets
            sage: bi_pyr = ((0,1,4), (1,2,4), (2,3,4), (3,0,4),
            ....:           (0,1,5), (1,2,5), (2,3,5), (3,0,5))
            sage: facets = facets_tuple_to_bit_rep_of_facets(bi_pyr, 6)
            sage: facets.compute_dimension()
            3
            sage: copy(facets).compute_dimension()
            3
            sage: facets.matrix() == copy(facets).matrix()
            True
            sage: copy(facets) is facets
            False
        """
        cdef ListOfFaces copy = ListOfFaces(self.n_faces(), self.n_atoms(), self.n_coatoms())
        face_list_copy(copy.data, self.data)
        return copy

    cpdef int compute_dimension(self) except -2:
        r"""
        Compute the dimension of a polyhedron by its facets.

        This assumes that ``self`` is the list of facets of a polyhedron.

        EXAMPLES::

            sage: from sage.geometry.polyhedron.combinatorial_polyhedron.conversions \
            ....:     import facets_tuple_to_bit_rep_of_facets, \
            ....:            facets_tuple_to_bit_rep_of_Vrep
            sage: bi_pyr = ((0,1,4), (1,2,4), (2,3,4), (3,0,4),
            ....:           (0,1,5), (1,2,5), (2,3,5), (3,0,5))
            sage: facets = facets_tuple_to_bit_rep_of_facets(bi_pyr, 6)
            sage: Vrep = facets_tuple_to_bit_rep_of_Vrep(bi_pyr, 6)
            sage: facets.compute_dimension()
            3
            sage: Vrep.compute_dimension()
            3

        ALGORITHM:

        This is done by iteration:

        Computes the facets of one of the facets (i.e. the ridges contained in
        one of the facets). Then computes the dimension of the facet, by
        considering its facets.

        Repeats until a face has only one facet. Usually this is a vertex.

        However, in the unbounded case, this might be different. The face with only
        one facet might be a ray or a line. So the correct dimension of a
        polyhedron with one facet is the number of ``[lines, rays, vertices]``
        that the facet contains.

        Hence, we know the dimension of a face, which has only one facet and
        iteratively we know the dimension of entire polyhedron we started from.

        TESTS::

            sage: from sage.geometry.polyhedron.combinatorial_polyhedron.list_of_faces \
            ....:     import ListOfFaces
            sage: from sage.geometry.polyhedron.combinatorial_polyhedron.conversions \
            ....:     import incidence_matrix_to_bit_rep_of_facets, \
            ....:            incidence_matrix_to_bit_rep_of_Vrep
            sage: bi_pyr = ((0,1,4), (1,2,4), (2,3,4), (3,0,4),
            ....:           (0,1,5), (1,2,5), (2,3,5), (3,0,5))
            sage: for _ in range(10):
            ....:     points = tuple(tuple(randint(-1000,1000) for _ in range(10))
            ....:                    for _ in range(randint(3,15)))
            ....:     P = Polyhedron(vertices=points)
            ....:     inc = P.incidence_matrix()
            ....:     mod_inc = inc.delete_columns([i for i,V in enumerate(P.Hrepresentation()) if V.is_equation()])
            ....:     facets = incidence_matrix_to_bit_rep_of_facets(mod_inc)
            ....:     vertices = incidence_matrix_to_bit_rep_of_Vrep(mod_inc)
            ....:     d1 = P.dimension()
            ....:     if d1 == 0:
            ....:         continue
            ....:     d2 = facets.compute_dimension()
            ....:     d3 = vertices.compute_dimension()
            ....:     if not d1 == d2 == d3:
            ....:         print('calculation_dimension() seems to be incorrect')
        """
        if self.n_faces() == 0:
            raise TypeError("at least one face needed")

        cdef size_t n_faces = self.n_faces()

        cdef face_list_t empty_forbidden
        empty_forbidden.n_faces = 0

        if n_faces == 1:
            # We expect the face to be the empty polyhedron.
            # Possibly it contains more than one vertex/rays/lines.
            # The dimension of a polyhedron with this face as only facet is
            # the number of atoms it contains.
            return face_len_atoms(self.data.faces[0])

        # ``newfaces`` are all intersection of ``faces[n_faces -1]`` with previous faces.
        # It needs to be allocated to store those faces.
        cdef ListOfFaces new_faces = ListOfFaces(self.n_faces(), self.n_atoms(), self.n_coatoms())

        # Calculating ``newfaces``
        # such that ``newfaces`` points to all facets of ``faces[n_faces -1]``.
        cdef size_t new_n_faces = get_next_level(self.data, new_faces.data, empty_forbidden)

        # Undo what ``get_next_level`` does.
        self.data.n_faces += 1

        # compute the dimension of the polyhedron,
        # by calculating dimension of one of its faces.
        return new_faces.compute_dimension() + 1

    cpdef ListOfFaces pyramid(self):
        r"""
        Return the list of faces of the pyramid.

        EXAMPLES::

            sage: from sage.geometry.polyhedron.combinatorial_polyhedron.conversions \
            ....:         import facets_tuple_to_bit_rep_of_facets
            sage: facets = ((0,1,2), (0,1,3), (0,2,3), (1,2,3))
            sage: face_list = facets_tuple_to_bit_rep_of_facets(facets, 4)
            sage: face_list.matrix()
            [1 1 1 0]
            [1 1 0 1]
            [1 0 1 1]
            [0 1 1 1]
            sage: face_list.pyramid().matrix()
            [1 1 1 0 1]
            [1 1 0 1 1]
            [1 0 1 1 1]
            [0 1 1 1 1]
            [1 1 1 1 0]

        Incorrect facets that illustrate how this method works::

            sage: facets = ((0,1,2,3), (0,1,2,3), (0,1,2,3), (0,1,2,3))
            sage: face_list = facets_tuple_to_bit_rep_of_facets(facets, 4)
            sage: face_list.matrix()
            [1 1 1 1]
            [1 1 1 1]
            [1 1 1 1]
            [1 1 1 1]
            sage: face_list.pyramid().matrix()
            [1 1 1 1 1]
            [1 1 1 1 1]
            [1 1 1 1 1]
            [1 1 1 1 1]
            [1 1 1 1 0]

        ::

            sage: facets = ((), (), (), ())
            sage: face_list = facets_tuple_to_bit_rep_of_facets(facets, 4)
            sage: face_list.matrix()
            [0 0 0 0]
            [0 0 0 0]
            [0 0 0 0]
            [0 0 0 0]
            sage: face_list.pyramid().matrix()
            [0 0 0 0 1]
            [0 0 0 0 1]
            [0 0 0 0 1]
            [0 0 0 0 1]
            [1 1 1 1 0]
        """
        cdef ListOfFaces copy
        cdef size_t i
        cdef size_t n_faces = self.n_faces()
        cdef size_t n_atoms = self.n_atoms()

        # ``copy`` has a new atom and a new coatom.
        copy = ListOfFaces(n_faces + 1, n_atoms + 1, n_faces + 1)

        # Note that a pyramid is simple if and only if the base is simple.

        face_list_copy(copy.data, self.data)

        for i in range(n_faces):
            face_add_atom(copy.data.faces[i], n_atoms)
            facet_set_coatom(copy.data.faces[i], i)

        copy.data.n_faces += 1

        # The new coatom contains all atoms, but the new atom.
        face_set_first_n_atoms(copy.data.faces[n_faces], n_atoms)
        facet_set_coatom(copy.data.faces[n_faces], n_faces)

        return copy

    cdef ListOfFaces delete_atoms_unsafe(self, bint *delete, face_t face):
        r"""
        Return a copy of ``self`` where bits in ``delete`` have been
        removed/contracted.

        The the remaining bits will be shifted to the left.

        If ``delete`` is ``NULL``, keep exactly the bits set in ``face``.

        .. WARNING::

            ``delete`` is assumed to be of length ``self.n_atoms`` or NULL.
            ``face`` is assumed to be of length ``self.face_length`` if ``delete`` is not ``NULL``.
        """

        cdef output_n_atoms
        cdef size_t i, j
        if delete is NULL:
            output_n_atoms = face_len_atoms(face)
        else:
            output_n_atoms = self.n_atoms()
            for i in range(self.n_atoms()):
                if delete[i]:
                    output_n_atoms -= 1

        cdef ListOfFaces output = ListOfFaces(self.n_faces(), output_n_atoms, self.n_coatoms())
        cdef size_t counter = 0
        cdef size_t n_atoms = self.n_atoms()
        cdef size_t n_faces = self.n_faces()
        for i in range(n_atoms):
            if ((delete is NULL and face_atom_in(face, i)) or
                    (delete is not NULL and not delete[i])):
                # The atom will be kept.
                for j in range(n_faces):
                    if face_atom_in(self.data.faces[j], i):
                        face_add_atom(output.data.faces[j], counter)
                counter += 1

        return output

    cdef void delete_faces_unsafe(self, bint *delete, face_t face):
        r"""
        Deletes face ``i`` if and only if ``delete[i]``.

        Alternatively, deletes all faces such that the ``i``-th bit in ``face`` is not set.

        This will modify ``self``.

        .. WARNING::

            ``delete`` is assumed to be of length ``self.n_faces()`` or NULL.
            ``face`` is assumed to contain ``self.n_faces()`` atoms if ``delete`` is not ``NULL``.
        """
        if delete is not NULL:
            face_list_delete_faces_by_array(self.data, delete)
        else:
            face_list_delete_faces_by_face(self.data, face)

    cdef void get_not_inclusion_maximal_unsafe(self, bint *not_inclusion_maximal):
        r"""
        Get all faces that are not inclusion maximal.

        Set ``not_inclusion_maximal[i]`` to one if ``self.data[i]`` is not
        an inclusion-maximal face, otherwise to zero.

        If there are duplicates, all but the last duplicate will be marked as
        not inclusion maximal.

        .. WARNING::

            ``not_inclusion_maximal`` is assumed to be at least of length ``self.n_atoms`` or NULL.
        """
        cdef size_t i
        memset(not_inclusion_maximal, 0, sizeof(bint)*self.n_faces())
        for i in range(self.n_faces()):
            not_inclusion_maximal[i] = is_not_maximal_fused(self.data, i, <standard> 0, not_inclusion_maximal)

    cdef void get_faces_all_set_unsafe(self, bint *all_set):
        r"""
        Get the faces that have all ``bits`` set.

        Set ``all_set[i]`` to one if ``self.data[i]``
        has all bits set, otherwise to zero.

        .. WARNING::

            ``all_set`` is assumed to be at least of length ``self.n_atoms`` or NULL.
        """
        cdef size_t i
        for i in range(self.n_faces()):
            if face_first_missing_atom(self.data.faces[i]) == -1:
                all_set[i] = 1
            else:
                all_set[i] = 0

    def matrix(self):
        r"""
        Obtain the matrix of self.

        Each row represents a face and each column an atom.

        EXAMPLES::

            sage: from sage.geometry.polyhedron.combinatorial_polyhedron.conversions \
            ....:     import facets_tuple_to_bit_rep_of_facets, \
            ....:     facets_tuple_to_bit_rep_of_Vrep
            sage: bi_pyr = ((0,1,4), (1,2,4), (2,3,4), (3,0,4), (0,1,5), (1,2,5), (2,3,5), (3,0,5))
            sage: facets = facets_tuple_to_bit_rep_of_facets(bi_pyr, 6)
            sage: Vrep = facets_tuple_to_bit_rep_of_Vrep(bi_pyr, 6)
            sage: facets.matrix()
            [1 1 0 0 1 0]
            [0 1 1 0 1 0]
            [0 0 1 1 1 0]
            [1 0 0 1 1 0]
            [1 1 0 0 0 1]
            [0 1 1 0 0 1]
            [0 0 1 1 0 1]
            [1 0 0 1 0 1]
            sage: facets.matrix().transpose() == Vrep.matrix()
            True
        """
        from sage.rings.integer_ring import ZZ
        from sage.matrix.constructor import matrix
<<<<<<< HEAD
        M = matrix(
=======
        cdef Matrix_dense M = matrix(
>>>>>>> 69ad1e0a
                ZZ, self.n_faces(), self.n_atoms(), 0)

        cdef size_t i
        cdef long j
        try:
            for i in range(self.n_faces()):
                j = face_next_atom(self.data.faces[i], 0)
                while j != -1:
                    M.set_unsafe_int(i, j, 1)
                    j = face_next_atom(self.data.faces[i], j+1)
        except AttributeError:
            # Fall back to general matrix API
            for i in range(self.n_faces()):
                j = face_next_atom(self.data.faces[i], 0)
                while j != -1:
                    M[i, j] = 1
                    j = face_next_atom(self.data.faces[i], j+1)

        M.set_immutable()
        return M

cdef tuple face_as_combinatorial_polyhedron(ListOfFaces facets, ListOfFaces Vrep, face_t face, bint dual):
    r"""
    Obtain facets and Vrepresentation of ``face`` as new combinatorial polyhedron.

    INPUT:

    - ``facets`` -- facets of the polyhedron
    - ``Vrep`` -- Vrepresentation of the polyhedron
    - ``face`` -- face in Vrepresentation or ``NULL``
    - ``dual`` -- boolean

    OUTPUT: A tuple of new facets and new Vrepresentation as :class:`ListOfFaces`.
    """
    cdef ListOfFaces new_facets, new_Vrep
    cdef bint* delete
    cdef MemoryAllocator mem = MemoryAllocator()
    cdef size_t i
    cdef face_t null_face

    # Delete all atoms not in the face.
    if not dual:
        new_facets = facets.delete_atoms_unsafe(NULL, face)
        new_Vrep = Vrep.__copy__()
        new_Vrep.delete_faces_unsafe(NULL, face)

        delete = <bint*> mem.allocarray(new_facets.n_faces(), sizeof(bint))
    else:
        delete = <bint*> mem.allocarray(max(facets.n_faces(), facets.n_atoms()), sizeof(bint))

        # Set ``delete[i]`` to one if ``i`` is not an vertex of ``face``.
        for i in range(Vrep.n_faces()):
            if face_issubset(face, Vrep.data.faces[i]):
                delete[i] = 0
            else:
                delete[i] = 1

        new_facets = facets.delete_atoms_unsafe(delete, null_face)
        new_Vrep = Vrep.__copy__()
        new_Vrep.delete_faces_unsafe(delete, null_face)

    # Delete all facets that define the face.
    new_facets.get_faces_all_set_unsafe(delete)
    new_facets.delete_faces_unsafe(delete, null_face)
    new_Vrep = new_Vrep.delete_atoms_unsafe(delete, null_face)

    # Now delete all facets that are not inclusion maximal.
    # the last copy of each duplicate will remain.
    new_facets.get_not_inclusion_maximal_unsafe(delete)
    new_facets.delete_faces_unsafe(delete, null_face)
    new_Vrep = new_Vrep.delete_atoms_unsafe(delete, null_face)

    # Finally set coatoms of the output.
    for i in range(new_facets.n_faces()):
        facet_set_coatom(new_facets.data.faces[i], i)
    for i in range(new_Vrep.n_faces()):
        facet_set_coatom(new_Vrep.data.faces[i], i)

    return (new_facets, new_Vrep)<|MERGE_RESOLUTION|>--- conflicted
+++ resolved
@@ -91,10 +91,7 @@
 # ****************************************************************************
 
 from sage.structure.element import is_Matrix
-<<<<<<< HEAD
-=======
 from sage.matrix.matrix_dense  cimport Matrix_dense
->>>>>>> 69ad1e0a
 
 from .face_list_data_structure cimport *
 
@@ -506,11 +503,7 @@
         """
         from sage.rings.integer_ring import ZZ
         from sage.matrix.constructor import matrix
-<<<<<<< HEAD
-        M = matrix(
-=======
         cdef Matrix_dense M = matrix(
->>>>>>> 69ad1e0a
                 ZZ, self.n_faces(), self.n_atoms(), 0)
 
         cdef size_t i
