--- conflicted
+++ resolved
@@ -255,13 +255,7 @@
             sage: P.ehrhart_polynomial(bim_bam_boum=19)   # optional - latte_int
             Traceback (most recent call last):
             ...
-<<<<<<< HEAD
-            RuntimeError: Latte returned 1 when running:
-            count --ehrhart-polynomial --redundancy-check=none --bim-bam-boum=19 --cdd ...
-            (see output above)
-=======
             RuntimeError: LattE integrale failed with exit code 1 to execute...
->>>>>>> 58f931d0
         """
         from sage.rings.polynomial.polynomial_ring_constructor import PolynomialRing
         R = PolynomialRing(QQ, 't')
@@ -310,18 +304,6 @@
                                stderr=(None if verbose else PIPE),
                                cwd=str(SAGE_TMP))
         except OSError:
-<<<<<<< HEAD
-            raise ValueError("The package latte_int must be installed (type "
-                    "'sage -i latte_int') in a console or "
-                    "'install_package('latte_int') at a Sage prompt)!\n")
-
-        ans, err = latte_proc.communicate()
-        ret_code = latte_proc.poll()
-        if ret_code:
-            if not verbose:
-                print err
-            raise RuntimeError("Latte returned {} when running:\n{}\n(see output above)".format(ret_code, ' '.join(args)))
-=======
             raise ValueError("The package latte_int must be installed "
                     "(type 'sage -i latte_int' in a console or "
                     "'install_package('latte_int')' at a Sage prompt)!\n")
@@ -334,7 +316,6 @@
             else:
                 err = ":\n" + err
             raise RuntimeError("LattE integrale failed with exit code {} to execute {}".format(ret_code, ' '.join(args)) + err.strip())
->>>>>>> 58f931d0
 
         p = ans.splitlines()[-2]
 
