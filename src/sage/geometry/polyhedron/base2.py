--- conflicted
+++ resolved
@@ -145,11 +145,7 @@
             sage: P = Polyhedron(vertices=[(1, 0), (0, 1), (-1, 0), (0, -1)])
             sage: lp = P.lattice_polytope(); lp
             2-d reflexive polytope... in 2-d lattice M
-<<<<<<< HEAD
-            sage: lp                                                            # optional - palp, polytopes_db
-=======
             sage: lp                                                            # optional - palp polytopes_db
->>>>>>> 7e89a0dd
             2-d reflexive polytope #3 in 2-d lattice M
             sage: lp.vertices()
             M(-1,  0),
@@ -168,11 +164,7 @@
             to add the argument "envelope=True" to compute an enveloping
             lattice polytope.
             sage: lp = P.lattice_polytope(True)
-<<<<<<< HEAD
-            sage: lp                                                            # optional - palp, polytopes_db
-=======
             sage: lp                                                            # optional - palp polytopes_db
->>>>>>> 7e89a0dd
             2-d reflexive polytope #5 in 2-d lattice M
             sage: lp.vertices()
             M(-1,  0),
