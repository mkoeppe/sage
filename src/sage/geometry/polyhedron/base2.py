--- conflicted
+++ resolved
@@ -793,13 +793,8 @@
             z^5 + z^6 + 2*z^7 + 3*z^8 + 5*z^9 + 7*z^10 + 10*z^11 + 13*z^12 + 18*z^13 +
             23*z^14 + 30*z^15 + 37*z^16 + 47*z^17 + 57*z^18 + 70*z^19 + 84*z^20 +
             101*z^21 + 119*z^22 + 141*z^23 + 164*z^24 + O(z^25)
-<<<<<<< HEAD
-            sage: [Partitions(k, length=5).cardinality() for k in range(5,20)] == \             # optional - sage.combinat
-            ....:     c.truncate().coefficients(sparse=False)[5:20]
-=======
             sage: ([Partitions(k, length=5).cardinality() for k in range(5,20)] ==              # optional - sage.combinat
             ....:     c.truncate().coefficients(sparse=False)[5:20])
->>>>>>> 4aa62640
             True
 
         .. SEEALSO::
