--- conflicted
+++ resolved
@@ -322,18 +322,6 @@
 
             sage: # needs sage.graphs
             sage: oc = polytopes.octahedron()
-<<<<<<< HEAD
-            sage: sc_oc = oc.boundary_complex()                                         # needs sage.graphs
-            sage: fl_oc = oc.face_lattice()                                             # needs sage.combinat sage.graphs
-            sage: fl_sc = sc_oc.face_poset()                                            # needs sage.combinat sage.graphs
-            sage: [len(x) for x in fl_oc.level_sets()]                                  # needs sage.combinat sage.graphs
-            [1, 6, 12, 8, 1]
-            sage: [len(x) for x in fl_sc.level_sets()]                                  # needs sage.combinat sage.graphs
-            [6, 12, 8]
-            sage: sc_oc.euler_characteristic()                                          # needs sage.graphs
-            2
-            sage: sc_oc.homology()                                                      # needs sage.graphs
-=======
             sage: sc_oc = oc.boundary_complex()
             sage: fl_oc = oc.face_lattice()                                             # needs sage.combinat
             sage: fl_sc = sc_oc.face_poset()                                            # needs sage.combinat
@@ -344,7 +332,6 @@
             sage: sc_oc.euler_characteristic()
             2
             sage: sc_oc.homology()
->>>>>>> 37b9baa4
             {0: 0, 1: 0, 2: Z}
 
         The polyhedron should be simplicial::
@@ -986,11 +973,7 @@
         `\pm 1` 2-dimensional square. The permutations are written in terms
         of the vertices of the square::
 
-<<<<<<< HEAD
-            sage: # optional - pynormaliz
-=======
             sage: # optional - pynormaliz, needs sage.groups
->>>>>>> 37b9baa4
             sage: square = Polyhedron(vertices=[[1,1], [-1,1],
             ....:                               [-1,-1], [1,-1]],
             ....:                     backend='normaliz')
@@ -999,19 +982,11 @@
              A vertex at (-1, 1),
              A vertex at (1, -1),
              A vertex at (1, 1))
-<<<<<<< HEAD
-            sage: aut_square = square.restricted_automorphism_group(output='permutation')           # needs sage.groups
-            sage: conj_reps = aut_square.conjugacy_classes_representatives()            # needs sage.groups
-            sage: gens_dict = square.permutations_to_matrices(conj_reps)                # needs sage.groups
-            sage: rotation_180 = aut_square([(0,3),(1,2)])                              # needs sage.groups
-            sage: rotation_180, gens_dict[rotation_180]                                 # needs sage.groups
-=======
             sage: aut_square = square.restricted_automorphism_group(output='permutation')
             sage: conj_reps = aut_square.conjugacy_classes_representatives()
             sage: gens_dict = square.permutations_to_matrices(conj_reps)
             sage: rotation_180 = aut_square([(0,3),(1,2)])
             sage: rotation_180, gens_dict[rotation_180]
->>>>>>> 37b9baa4
             (
                         [-1  0  0]
                         [ 0 -1  0]
@@ -1022,21 +997,12 @@
 
             sage: # needs sage.groups sage.rings.real_mpfr
             sage: C = polytopes.cross_polytope(2)
-<<<<<<< HEAD
-            sage: G = C.restricted_automorphism_group(output='permutation')             # needs sage.groups sage.rings.real_mpfr
-            sage: conj_reps = G.conjugacy_classes_representatives()                     # needs sage.groups sage.rings.real_mpfr
-            sage: add_elt = G([(0, 2, 3, 1)])                                           # needs sage.groups sage.rings.real_mpfr
-            sage: dict = C.permutations_to_matrices(conj_reps,                          # needs sage.groups sage.rings.real_mpfr
-            ....:                                   additional_elts=[add_elt])
-            sage: dict[add_elt]                                                         # needs sage.groups sage.rings.real_mpfr
-=======
             sage: G = C.restricted_automorphism_group(output='permutation')
             sage: conj_reps = G.conjugacy_classes_representatives()
             sage: add_elt = G([(0, 2, 3, 1)])
             sage: dict = C.permutations_to_matrices(conj_reps,
             ....:                                   additional_elts=[add_elt])
             sage: dict[add_elt]
->>>>>>> 37b9baa4
              [ 0  1  0]
              [-1  0  0]
              [ 0  0  1]
@@ -1205,11 +1171,7 @@
             sage: print("Maybe recompile warning"); PP = polymake(P); PP        # optional - jupymake, needs sage.rings.number_field
             Maybe recompile warning...
             Polytope<QuadraticExtension<Rational>>[...]
-<<<<<<< HEAD
-            sage: sorted(PP.VERTICES[:], key=repr)[0]   # optional - jupymake           # needs sage.rings.number_field
-=======
             sage: sorted(PP.VERTICES[:], key=repr)[0]                           # optional - jupymake, needs sage.rings.number_field
->>>>>>> 37b9baa4
             1 -1+1r5 -4+2r5 0
 
         Floating-point polyhedron::
@@ -1219,11 +1181,7 @@
             sage: print("Maybe recompile warning"); PP = polymake(P); PP        # optional - jupymake, needs sage.groups
             There may be a recompilation warning...
             Polytope<Float>[...]
-<<<<<<< HEAD
-            sage: sorted(PP.VERTICES[:], key=repr)[0]   # optional - jupymake           # needs sage.groups
-=======
             sage: sorted(PP.VERTICES[:], key=repr)[0]                           # optional - jupymake, needs sage.groups
->>>>>>> 37b9baa4
             1 -0.472135955 0 -1.236067978
 
         """
