r"""
Base class for polyhedra

This is split into several modules, organized as follows:

- :mod:`~sage.geometry.polyhedron.base0` -- basic initialization etc.

- :mod:`~sage.geometry.polyhedron.base1` -- methods defined by the
                                            :class:`~sage.geometry.convex_set.ConvexSet_base` API

- :mod:`~sage.geometry.polyhedron.base2` -- lattice points

- :mod:`~sage.geometry.polyhedron.base3` -- combinatorial methods

- :mod:`~sage.geometry.polyhedron.base4` -- methods relying on graphs

- :mod:`~sage.geometry.polyhedron.base5` -- constructions of new polyhedra

- :mod:`~sage.geometry.polyhedron.base6` -- plotting and affine projection

- :mod:`~sage.geometry.polyhedron.base7` -- triangulation and volume
"""

# ****************************************************************************
#       Copyright (C) 2008-2012 Marshall Hampton <hamptonio@gmail.com>
#       Copyright (C) 2011-2015 Volker Braun <vbraun.name@gmail.com>
#       Copyright (C) 2012-2018 Frederic Chapoton
#       Copyright (C) 2013      Andrey Novoseltsev
#       Copyright (C) 2014-2017 Moritz Firsching
#       Copyright (C) 2014-2019 Thierry Monteil
#       Copyright (C) 2015      Nathann Cohen
#       Copyright (C) 2015-2017 Jeroen Demeyer
#       Copyright (C) 2015-2017 Vincent Delecroix
#       Copyright (C) 2015-2018 Dima Pasechnik
#       Copyright (C) 2015-2020 Jean-Philippe Labbe <labbe at math.huji.ac.il>
#       Copyright (C) 2015-2021 Matthias Koeppe
#       Copyright (C) 2016-2019 Daniel Krenn
#       Copyright (C) 2017      Marcelo Forets
#       Copyright (C) 2017-2018 Mark Bell
#       Copyright (C) 2019      Julian Ritter
#       Copyright (C) 2019-2020 Laith Rastanawi
#       Copyright (C) 2019-2020 Sophia Elia
#       Copyright (C) 2019-2021 Jonathan Kliem <jonathan.kliem@fu-berlin.de>
#
# This program is free software: you can redistribute it and/or modify
# it under the terms of the GNU General Public License as published by
# the Free Software Foundation, either version 2 of the License, or
# (at your option) any later version.
#                  https://www.gnu.org/licenses/
# ****************************************************************************

from sage.misc.cachefunc import cached_method

import sage.rings.abc
from sage.rings.integer_ring import ZZ
from sage.rings.rational_field import QQ
<<<<<<< HEAD
from sage.modules.free_module_element import vector
from sage.modules.vector_space_morphism import linear_transformation
=======
>>>>>>> 57fd20c3
from sage.matrix.constructor import matrix
from sage.modules.free_module_element import vector

from .base7 import Polyhedron_base7

#########################################################################
# Notes if you want to implement your own backend:
#
#  * derive from Polyhedron_base
#
#  * you must implement _init_from_Vrepresentation and
#    _init_from_Hrepresentation
#
#  * You might want to override _init_empty_polyhedron
#
#  * You may implement _init_from_Vrepresentation_and_Hrepresentation
#
#  * You can of course also override any other method for which you
#    have a faster implementation.
#########################################################################


#########################################################################
def is_Polyhedron(X):
    """
    Test whether ``X`` is a Polyhedron.

    INPUT:

    - ``X`` -- anything.

    OUTPUT:

    Boolean.

    EXAMPLES::

        sage: p = polytopes.hypercube(2)
        sage: from sage.geometry.polyhedron.base import is_Polyhedron
        sage: is_Polyhedron(p)
        True
        sage: is_Polyhedron(123456)
        False
    """
    return isinstance(X, Polyhedron_base)


#########################################################################
class Polyhedron_base(Polyhedron_base7):
    """
    Base class for Polyhedron objects

    INPUT:

    - ``parent`` -- the parent, an instance of
      :class:`~sage.geometry.polyhedron.parent.Polyhedra`.

    - ``Vrep`` -- a list ``[vertices, rays, lines]`` or ``None``. The
      V-representation of the polyhedron. If ``None``, the polyhedron
      is determined by the H-representation.

    - ``Hrep`` -- a list ``[ieqs, eqns]`` or ``None``. The
      H-representation of the polyhedron. If ``None``, the polyhedron
      is determined by the V-representation.

    - ``Vrep_minimal`` (optional) -- see below

    - ``Hrep_minimal`` (optional) -- see below

    - ``pref_rep`` -- string (default: ``None``);
       one of``Vrep`` or ``Hrep`` to pick this in case the backend
       cannot initialize from complete double description

    - ``mutable`` -- ignored

    If both ``Vrep`` and ``Hrep`` are provided, then
    ``Vrep_minimal`` and ``Hrep_minimal`` must be set to ``True``.

    TESTS::

        sage: p = Polyhedron()
        sage: TestSuite(p).run()

    ::

        sage: p = Polyhedron(vertices=[(1,0), (0,1)], rays=[(1,1)], base_ring=ZZ)
        sage: TestSuite(p).run()

    ::

        sage: p=polytopes.flow_polytope(digraphs.DeBruijn(3,2))                                     # optional - sage.graphs
        sage: TestSuite(p).run()                                                                    # optional - sage.graphs

    ::

        sage: TestSuite(Polyhedron([[]])).run()
        sage: TestSuite(Polyhedron([[0]])).run()
        sage: TestSuite(Polyhedron([[1]])).run()

    ::

        sage: P = polytopes.permutahedron(3) * Polyhedron(rays=[[0,0,1],[0,1,1],[1,2,3]])           # optional - sage.combinat
        sage: TestSuite(P).run()                                                                    # optional - sage.combinat

    ::

        sage: P = polytopes.permutahedron(3)*Polyhedron(rays=[[0,0,1],[0,1,1]], lines=[[1,0,0]])    # optional - sage.combinat
        sage: TestSuite(P).run()                                                                    # optional - sage.combinat

    ::

        sage: M = random_matrix(ZZ, 5, 5, distribution='uniform')
        sage: while True:
        ....:     M = random_matrix(ZZ, 5, 5, distribution='uniform')
        ....:     if M.rank() != 5:
        ....:         break
        ....:
        sage: P = Polyhedron(M)
        sage: TestSuite(P).run()
    """

    def _test_basic_properties(self, tester=None, **options):
        """
        Run some basic tests to see, that some general assertion on polyhedra hold.

        TESTS::

            sage: polytopes.cross_polytope(3)._test_basic_properties()
        """
        from .constructor import Polyhedron

        if tester is None:
            tester = self._tester(**options)

        tester.assertEqual(self.n_vertices() + self.n_rays() + self.n_lines(), self.n_Vrepresentation())
        tester.assertEqual(self.n_inequalities() + self.n_equations(), self.n_Hrepresentation())
        if self.n_vertices():
            # Depending on the backend, this does not hold for the empty polyhedron.
            tester.assertEqual(self.dim() + self.n_equations(), self.ambient_dim())

        tester.assertTrue(all(len(v[::]) == self.ambient_dim() for v in self.Vrep_generator()))
        tester.assertTrue(all(len(h[::]) == self.ambient_dim() + 1 for h in self.Hrep_generator()))

        if self.n_vertices() + self.n_rays() < 40:
            tester.assertEqual(self, Polyhedron(vertices=self.vertices(), rays=self.rays(), lines=self.lines(), ambient_dim=self.ambient_dim()))
        if self.n_inequalities() < 40:
            tester.assertEqual(self, Polyhedron(ieqs=self.inequalities(), eqns=self.equations(), ambient_dim=self.ambient_dim()))

<<<<<<< HEAD
    def plot(self,
             point=None, line=None, polygon=None,  # None means unspecified by the user
             wireframe='blue', fill='green',
             position=None,
             orthonormal=True,  # whether to use orthonormal projections
             **kwds):
        """
        Return a graphical representation.

        INPUT:

        - ``point``, ``line``, ``polygon`` -- Parameters to pass to
          point (0d), line (1d), and polygon (2d) plot commands.
          Allowed values are:

          * A Python dictionary to be passed as keywords to the plot
            commands.

          * A string or triple of numbers: The color. This is
            equivalent to passing the dictionary ``{'color':...}``.

          * ``False``: Switches off the drawing of the corresponding
            graphics object

        - ``wireframe``, ``fill`` -- Similar to ``point``, ``line``,
          and ``polygon``, but ``fill`` is used for the graphics
          objects in the dimension of the polytope (or of dimension 2
          for higher dimensional polytopes) and ``wireframe`` is used
          for all lower-dimensional graphics objects
          (default: 'green' for ``fill`` and 'blue' for ``wireframe``)

        - ``position`` -- positive number; the position to take the projection
          point in Schlegel diagrams.

        - ``orthonormal`` -- Boolean (default: True); whether to use
          orthonormal projections.

        - ``**kwds`` -- optional keyword parameters that are passed to
          all graphics objects.

        OUTPUT:

        A (multipart) graphics object.

        EXAMPLES::

            sage: square = polytopes.hypercube(2)
            sage: point = Polyhedron([[1,1]])
            sage: line = Polyhedron([[1,1],[2,1]])
            sage: cube = polytopes.hypercube(3)
            sage: hypercube = polytopes.hypercube(4)

        By default, the wireframe is rendered in blue and the fill in green::

            sage: square.plot()  # optional - sage.plot
            Graphics object consisting of 6 graphics primitives
            sage: point.plot()  # optional - sage.plot
            Graphics object consisting of 1 graphics primitive
            sage: line.plot()  # optional - sage.plot
            Graphics object consisting of 2 graphics primitives
            sage: cube.plot()  # optional - sage.plot
            Graphics3d Object
            sage: hypercube.plot()  # optional - sage.plot
            Graphics3d Object

        Draw the lines in red and nothing else::

            sage: square.plot(point=False, line='red', polygon=False)  # optional - sage.plot
            Graphics object consisting of 4 graphics primitives
            sage: point.plot(point=False, line='red', polygon=False)  # optional - sage.plot
            Graphics object consisting of 0 graphics primitives
            sage: line.plot(point=False, line='red', polygon=False)  # optional - sage.plot
            Graphics object consisting of 1 graphics primitive
            sage: cube.plot(point=False, line='red', polygon=False)  # optional - sage.plot
            Graphics3d Object
            sage: hypercube.plot(point=False, line='red', polygon=False)  # optional - sage.plot
            Graphics3d Object

        Draw points in red, no lines, and a blue polygon::

            sage: square.plot(point={'color':'red'}, line=False, polygon=(0,0,1))  # optional - sage.plot
            Graphics object consisting of 2 graphics primitives
            sage: point.plot(point={'color':'red'}, line=False, polygon=(0,0,1))  # optional - sage.plot
            Graphics object consisting of 1 graphics primitive
            sage: line.plot(point={'color':'red'}, line=False, polygon=(0,0,1))  # optional - sage.plot
            Graphics object consisting of 1 graphics primitive
            sage: cube.plot(point={'color':'red'}, line=False, polygon=(0,0,1))  # optional - sage.plot
            Graphics3d Object
            sage: hypercube.plot(point={'color':'red'}, line=False, polygon=(0,0,1))  # optional - sage.plot
            Graphics3d Object

        If we instead use the ``fill`` and ``wireframe`` options, the
        coloring depends on the dimension of the object::

            sage: square.plot(fill='green', wireframe='red')  # optional - sage.plot
            Graphics object consisting of 6 graphics primitives
            sage: point.plot(fill='green', wireframe='red')  # optional - sage.plot
            Graphics object consisting of 1 graphics primitive
            sage: line.plot(fill='green', wireframe='red')  # optional - sage.plot
            Graphics object consisting of 2 graphics primitives
            sage: cube.plot(fill='green', wireframe='red')  # optional - sage.plot
            Graphics3d Object
            sage: hypercube.plot(fill='green', wireframe='red')  # optional - sage.plot
            Graphics3d Object

        It is possible to draw polyhedra up to dimension 4, no matter what the
        ambient dimension is::

            sage: hcube = polytopes.hypercube(5)
            sage: facet = hcube.facets()[0].as_polyhedron();facet
            A 4-dimensional polyhedron in ZZ^5 defined as the convex hull of 16 vertices
            sage: facet.plot()  # optional - sage.plot
            Graphics3d Object

        TESTS::

            sage: for p in square.plot():  # optional - sage.plot
            ....:     print("{} {}".format(p.options()['rgbcolor'], p))
            blue Point set defined by 4 point(s)
            blue Line defined by 2 points
            blue Line defined by 2 points
            blue Line defined by 2 points
            blue Line defined by 2 points
            green Polygon defined by 4 points

            sage: for p in line.plot():  # optional - sage.plot
            ....:     print("{} {}".format(p.options()['rgbcolor'], p))
            blue Point set defined by 2 point(s)
            green Line defined by 2 points

            sage: for p in point.plot():  # optional - sage.plot
            ....:     print("{} {}".format(p.options()['rgbcolor'], p))
            green Point set defined by 1 point(s)

        Draw the lines in red and nothing else::

            sage: for p in square.plot(point=False, line='red', polygon=False):  # optional - sage.plot
            ....:     print("{} {}".format(p.options()['rgbcolor'], p))
            red Line defined by 2 points
            red Line defined by 2 points
            red Line defined by 2 points
            red Line defined by 2 points

        Draw vertices in red, no lines, and a blue polygon::

            sage: for p in square.plot(point={'color':'red'}, line=False, polygon=(0,0,1)):  # optional - sage.plot
            ....:     print("{} {}".format(p.options()['rgbcolor'], p))
            red Point set defined by 4 point(s)
            (0, 0, 1) Polygon defined by 4 points

            sage: for p in line.plot(point={'color':'red'}, line=False, polygon=(0,0,1)):  # optional - sage.plot
            ....:     print("{} {}".format(p.options()['rgbcolor'], p))
            red Point set defined by 2 point(s)

            sage: for p in point.plot(point={'color':'red'}, line=False, polygon=(0,0,1)):  # optional - sage.plot
            ....:     print("{} {}".format(p.options()['rgbcolor'], p))
            red Point set defined by 1 point(s)

        Draw in red without wireframe::

            sage: for p in square.plot(wireframe=False, fill="red"):  # optional - sage.plot
            ....:     print("{} {}".format(p.options()['rgbcolor'], p))
            red Polygon defined by 4 points

            sage: for p in line.plot(wireframe=False, fill="red"):  # optional - sage.plot
            ....:     print("{} {}".format(p.options()['rgbcolor'], p))
            red Line defined by 2 points

            sage: for p in point.plot(wireframe=False, fill="red"):  # optional - sage.plot
            ....:     print("{} {}".format(p.options()['rgbcolor'], p))
            red Point set defined by 1 point(s)

        We try to draw the polytope in 2 or 3 dimensions::

            sage: type(Polyhedron(ieqs=[(1,)]).plot())  # optional - sage.plot
            <class 'sage.plot.graphics.Graphics'>
            sage: type(polytopes.hypercube(1).plot())  # optional - sage.plot
            <class 'sage.plot.graphics.Graphics'>
            sage: type(polytopes.hypercube(2).plot())  # optional - sage.plot
            <class 'sage.plot.graphics.Graphics'>
            sage: type(polytopes.hypercube(3).plot())  # optional - sage.plot
            <class 'sage.plot.plot3d.base.Graphics3dGroup'>

        In 4d a projection to 3d is used::

            sage: type(polytopes.hypercube(4).plot())  # optional - sage.plot
            <class 'sage.plot.plot3d.base.Graphics3dGroup'>
            sage: type(polytopes.hypercube(5).plot())  # optional - sage.plot
            Traceback (most recent call last):
            ...
            NotImplementedError: plotting of 5-dimensional polyhedra not implemented

        If the polyhedron is not full-dimensional, the :meth:`affine_hull_projection` is used if necessary::

            sage: type(Polyhedron([(0,), (1,)]).plot())  # optional - sage.plot
            <class 'sage.plot.graphics.Graphics'>
            sage: type(Polyhedron([(0,0), (1,1)]).plot())  # optional - sage.plot
            <class 'sage.plot.graphics.Graphics'>
            sage: type(Polyhedron([(0,0,0), (1,1,1)]).plot())  # optional - sage.plot
            <class 'sage.plot.plot3d.base.Graphics3dGroup'>
            sage: type(Polyhedron([(0,0,0,0), (1,1,1,1)]).plot())  # optional - sage.plot
            <class 'sage.plot.graphics.Graphics'>
            sage: type(Polyhedron([(0,0,0,0,0), (1,1,1,1,1)]).plot())  # optional - sage.plot
            <class 'sage.plot.graphics.Graphics'>
            sage: type(Polyhedron([(0,0,0,0), (1,1,1,1), (1,0,0,0)]).plot())  # optional - sage.plot
            <class 'sage.plot.graphics.Graphics'>

        TESTS:

        Check that :trac:`30015` is fixed::

            sage: fcube = polytopes.hypercube(4)
            sage: tfcube = fcube.face_truncation(fcube.faces(0)[0])
            sage: sp = tfcube.schlegel_projection()
            sage: for face in tfcube.faces(2):
            ....:     vertices = face.ambient_Vrepresentation()
            ....:     indices = [sp.coord_index_of(vector(x)) for x in vertices]
            ....:     projected_vertices = [sp.transformed_coords[i] for i in indices]
            ....:     assert Polyhedron(projected_vertices).dim() == 2
        """
        def merge_options(*opts):
            merged = dict()
            for i in range(len(opts)):
                opt = opts[i]
                if opt is None:
                    continue
                elif opt is False:
                    return False
                elif isinstance(opt, (str, list, tuple)):
                    merged['color'] = opt
                else:
                    merged.update(opt)
            return merged

        d = min(self.dim(), 2)
        opts = [wireframe] * d + [fill] + [False] * (2-d)
        # The point/line/polygon options take precedence over wireframe/fill
        opts = [merge_options(opt1, opt2, kwds)
                for opt1, opt2 in zip(opts, [point, line, polygon])]

        def project(polyhedron, ortho):
            if polyhedron.ambient_dim() <= 3:
                return polyhedron.projection()
            elif polyhedron.dim() <= 3:
                if ortho:
                    return polyhedron.affine_hull_projection(orthonormal=True, extend=True).projection()
                else:
                    return polyhedron.affine_hull_projection().projection()
            elif polyhedron.dimension() == 4:
                # For 4d-polyhedron, we can use schlegel projections:
                return polyhedron.schlegel_projection(position=position)
            else:
                return polyhedron.projection()

        projection = project(self, orthonormal)
        try:
            plot_method = projection.plot
        except AttributeError:
            raise NotImplementedError('plotting of {0}-dimensional polyhedra not implemented'
                                          .format(self.ambient_dim()))
        return plot_method(*opts)

    def show(self, **kwds):
        """
        Display graphics immediately

        This method attempts to display the graphics immediately,
        without waiting for the currently running code (if any) to
        return to the command line. Be careful, calling it from within
        a loop will potentially launch a large number of external
        viewer programs.

        INPUT:

        - ``kwds`` -- optional keyword arguments. See :meth:`plot` for
          the description of available options.

        OUTPUT:

        This method does not return anything. Use :meth:`plot` if you
        want to generate a graphics object that can be saved or
        further transformed.

        EXAMPLES::

            sage: square = polytopes.hypercube(2)
            sage: square.show(point='red')         # optional - sage.plot
        """
        self.plot(**kwds).show()

    def tikz(self, view=[0, 0, 1], angle=0, scale=1,
             edge_color='blue!95!black', facet_color='blue!95!black',
             opacity=0.8, vertex_color='green', axis=False):
        r"""
        Return a string ``tikz_pic`` consisting of a tikz picture of ``self``
        according to a projection ``view`` and an angle ``angle``
        obtained via the threejs viewer.

        INPUT:

        - ``view`` - list (default: [0,0,1]) representing the rotation axis (see note below).
        - ``angle`` - integer (default: 0) angle of rotation in degree from 0 to 360 (see note
          below).
        - ``scale`` - integer (default: 1) specifying the scaling of the tikz picture.
        - ``edge_color`` - string (default: 'blue!95!black') representing colors which tikz
          recognize.
        - ``facet_color`` - string (default: 'blue!95!black') representing colors which tikz
          recognize.
        - ``vertex_color`` - string (default: 'green') representing colors which tikz
          recognize.
        - ``opacity`` - real number (default: 0.8) between 0 and 1 giving the opacity of
          the front facets.
        - ``axis`` - Boolean (default: False) draw the axes at the origin or not.

        OUTPUT:

        - LatexExpr -- containing the TikZ picture.

        .. NOTE::

            This is a wrapper of a method of the projection object
            `self.projection()`. See :meth:`~sage.geometry.polyhedron.plot.Projection.tikz`
            for more detail.

            The inputs ``view`` and ``angle`` can be obtained by visualizing it
            using ``.show(aspect_ratio=1)``. This will open an interactive view
            in your default browser, where you can rotate the polytope. Once
            the desired view angle is found, click on the information icon in
            the lower right-hand corner and select *Get Viewpoint*. This will
            copy a string of the form '[x,y,z],angle' to your local clipboard.
            Go back to Sage and type ``Img = P.tikz([x,y,z],angle)``.

            The inputs ``view`` and ``angle`` can also be obtained from the
            viewer Jmol::

                1) Right click on the image
                2) Select ``Console``
                3) Select the tab ``State``
                4) Scroll to the line ``moveto``

            It reads something like::

                moveto 0.0 {x y z angle} Scale

            The ``view`` is then [x,y,z] and ``angle`` is angle.
            The following number is the scale.

            Jmol performs a rotation of ``angle`` degrees along the
            vector [x,y,z] and show the result from the z-axis.


        EXAMPLES::

            sage: co = polytopes.cuboctahedron()
            sage: Img = co.tikz([0,0,1], 0)
            sage: print('\n'.join(Img.splitlines()[:9]))
            \begin{tikzpicture}%
                [x={(1.000000cm, 0.000000cm)},
                y={(0.000000cm, 1.000000cm)},
                z={(0.000000cm, 0.000000cm)},
                scale=1.000000,
                back/.style={loosely dotted, thin},
                edge/.style={color=blue!95!black, thick},
                facet/.style={fill=blue!95!black,fill opacity=0.800000},
                vertex/.style={inner sep=1pt,circle,draw=green!25!black,fill=green!75!black,thick}]
            sage: print('\n'.join(Img.splitlines()[12:21]))
            %% with the command: ._tikz_3d_in_3d and parameters:
            %% view = [0, 0, 1]
            %% angle = 0
            %% scale = 1
            %% edge_color = blue!95!black
            %% facet_color = blue!95!black
            %% opacity = 0.8
            %% vertex_color = green
            %% axis = False
            sage: print('\n'.join(Img.splitlines()[22:26]))
            %% Coordinate of the vertices:
            %%
            \coordinate (-1.00000, -1.00000, 0.00000) at (-1.00000, -1.00000, 0.00000);
            \coordinate (-1.00000, 0.00000, -1.00000) at (-1.00000, 0.00000, -1.00000);
        """
        return self.projection().tikz(view, angle, scale,
                                      edge_color, facet_color,
                                      opacity, vertex_color, axis)

    def _rich_repr_(self, display_manager, **kwds):
        r"""
        Rich Output Magic Method

        See :mod:`sage.repl.rich_output` for details.

        EXAMPLES::

            sage: from sage.repl.rich_output import get_display_manager
            sage: dm = get_display_manager()
            sage: polytopes.hypercube(2)._rich_repr_(dm)
            OutputPlainText container

        The ``supplemental_plot`` preference lets us control whether
        this object is shown as text or picture+text::

            sage: dm.preferences.supplemental_plot
            'never'
            sage: del dm.preferences.supplemental_plot
            sage: polytopes.hypercube(3)
            A 3-dimensional polyhedron in ZZ^3 defined as the convex hull of 8 vertices (use the .plot() method to plot)
            sage: dm.preferences.supplemental_plot = 'never'
        """
        prefs = display_manager.preferences
        is_small = (self.ambient_dim() <= 2)
        can_plot = (prefs.supplemental_plot != 'never')
        plot_graph = can_plot and (prefs.supplemental_plot == 'always' or is_small)
        # Under certain circumstances we display the plot as graphics
        if plot_graph:
            plot_kwds = dict(kwds)
            plot_kwds.setdefault('title', repr(self))
            output = self.plot(**plot_kwds)._rich_repr_(display_manager)
            if output is not None:
                return output
        # create text for non-graphical output
        if can_plot:
            text = '{0} (use the .plot() method to plot)'.format(repr(self))
        else:
            text = repr(self)
        # latex() produces huge tikz environment, override
        tp = display_manager.types
        if (prefs.text == 'latex' and tp.OutputLatex in display_manager.supported_output()):
            return tp.OutputLatex(r'\text{{{0}}}'.format(text))
        return tp.OutputPlainText(text)

    def cdd_Hrepresentation(self):
        r"""
        Write the inequalities/equations data of the polyhedron in
        cdd's H-representation format.

        .. SEEALSO::

            :meth:`write_cdd_Hrepresentation` -- export the polyhedron as a
            H-representation to a file.

        OUTPUT: a string

        EXAMPLES::

            sage: p = polytopes.hypercube(2)
            sage: print(p.cdd_Hrepresentation())
            H-representation
            begin
             4 3 rational
             1 -1 0
             1 0 -1
             1 1 0
             1 0 1
            end
            <BLANKLINE>

            sage: triangle = Polyhedron(vertices=[[1,0], [0,1], [1,1]], base_ring=AA)   # optional - sage.rings.number_field
            sage: triangle.base_ring()                                                  # optional - sage.rings.number_field
            Algebraic Real Field
            sage: triangle.cdd_Hrepresentation()                                        # optional - sage.rings.number_field
            Traceback (most recent call last):
            ...
            TypeError: the base ring must be ZZ, QQ, or RDF
        """
        from .cdd_file_format import cdd_Hrepresentation
        try:
            cdd_type = self._cdd_type
        except AttributeError:
            if self.base_ring() is ZZ or self.base_ring() is QQ:
                cdd_type = 'rational'
            elif isinstance(self.base_ring(), sage.rings.abc.RealDoubleField):
                cdd_type = 'real'
            else:
                raise TypeError('the base ring must be ZZ, QQ, or RDF')
        return cdd_Hrepresentation(cdd_type,
                                   list(self.inequality_generator()),
                                   list(self.equation_generator()))

    def write_cdd_Hrepresentation(self, filename):
        r"""
        Export the polyhedron as a H-representation to a file.

        INPUT:

        - ``filename`` -- the output file.

        .. SEEALSO::

            :meth:`cdd_Hrepresentation` -- return the H-representation of the
            polyhedron as a string.

        EXAMPLES::

            sage: from sage.misc.temporary_file import tmp_filename
            sage: filename = tmp_filename(ext='.ext')
            sage: polytopes.cube().write_cdd_Hrepresentation(filename)
        """
        with open(filename, 'w') as f:
            f.write(self.cdd_Hrepresentation())

    def cdd_Vrepresentation(self):
        r"""
        Write the vertices/rays/lines data of the polyhedron in cdd's
        V-representation format.

        .. SEEALSO::

            :meth:`write_cdd_Vrepresentation` -- export the polyhedron as a
            V-representation to a file.

        OUTPUT: a string

        EXAMPLES::

            sage: q = Polyhedron(vertices = [[1,1],[0,0],[1,0],[0,1]])
            sage: print(q.cdd_Vrepresentation())
            V-representation
            begin
             4 3 rational
             1 0 0
             1 0 1
             1 1 0
             1 1 1
            end
        """
        from .cdd_file_format import cdd_Vrepresentation
        try:
            cdd_type = self._cdd_type
        except AttributeError:
            if self.base_ring() is ZZ or self.base_ring() is QQ:
                cdd_type = 'rational'
            elif isinstance(self.base_ring(), sage.rings.abc.RealDoubleField):
                cdd_type = 'real'
            else:
                raise TypeError('the base ring must be ZZ, QQ, or RDF')
        return cdd_Vrepresentation(cdd_type,
                                   list(self.vertex_generator()),
                                   list(self.ray_generator()),
                                   list(self.line_generator()))

    def write_cdd_Vrepresentation(self, filename):
        r"""
        Export the polyhedron as a V-representation to a file.

        INPUT:

        - ``filename`` -- the output file.

        .. SEEALSO::

            :meth:`cdd_Vrepresentation` -- return the V-representation of the
            polyhedron as a string.

        EXAMPLES::

            sage: from sage.misc.temporary_file import tmp_filename
            sage: filename = tmp_filename(ext='.ext')
            sage: polytopes.cube().write_cdd_Vrepresentation(filename)
        """
        with open(filename, 'w') as f:
            f.write(self.cdd_Vrepresentation())

=======
>>>>>>> 57fd20c3
    def to_linear_program(self, solver=None, return_variable=False, base_ring=None):
        r"""
        Return a linear optimization problem over the polyhedron in the form of
        a :class:`MixedIntegerLinearProgram`.

        INPUT:

        - ``solver`` -- select a solver (MIP backend). See the documentation
          of for :class:`MixedIntegerLinearProgram`. Set to ``None`` by default.

        - ``return_variable`` -- (default: ``False``) If ``True``, return a tuple
          ``(p, x)``, where ``p`` is the :class:`MixedIntegerLinearProgram` object
          and ``x`` is the vector-valued MIP variable in this problem, indexed
          from 0.  If ``False``, only return ``p``.

        - ``base_ring`` -- select a field over which the linear program should be
          set up.  Use ``RDF`` to request a fast inexact (floating point) solver
          even if ``self`` is exact.

        Note that the :class:`MixedIntegerLinearProgram` object will have the
        null function as an objective to be maximized.

        .. SEEALSO::

            :meth:`~MixedIntegerLinearProgram.polyhedron` -- return the
            polyhedron associated with a :class:`MixedIntegerLinearProgram`
            object.

        EXAMPLES:

        Exact rational linear program::

            sage: p = polytopes.cube()
            sage: p.to_linear_program()
            Linear Program (no objective, 3 variables, 6 constraints)
            sage: lp, x = p.to_linear_program(return_variable=True)
            sage: lp.set_objective(2*x[0] + 1*x[1] + 39*x[2])
            sage: lp.solve()
            42
            sage: lp.get_values(x[0], x[1], x[2])
            [1, 1, 1]

        Floating-point linear program::

            sage: lp, x = p.to_linear_program(return_variable=True, base_ring=RDF)
            sage: lp.set_objective(2*x[0] + 1*x[1] + 39*x[2])
            sage: lp.solve()
            42.0

        Irrational algebraic linear program over an embedded number field::

            sage: p = polytopes.icosahedron()                                           # optional - sage.rings.number_field
            sage: lp, x = p.to_linear_program(return_variable=True)                     # optional - sage.rings.number_field
            sage: lp.set_objective(x[0] + x[1] + x[2])                                  # optional - sage.rings.number_field
            sage: lp.solve()                                                            # optional - sage.rings.number_field
            1/4*sqrt5 + 3/4

        Same example with floating point::

            sage: lp, x = p.to_linear_program(return_variable=True, base_ring=RDF)      # optional - sage.rings.number_field
            sage: lp.set_objective(x[0] + x[1] + x[2])                                  # optional - sage.rings.number_field
            sage: lp.solve()                                               # tol 1e-5   # optional - sage.rings.number_field
            1.3090169943749475

        Same example with a specific floating point solver::

            sage: lp, x = p.to_linear_program(return_variable=True, solver='GLPK')      # optional - sage.rings.number_field
            sage: lp.set_objective(x[0] + x[1] + x[2])                                  # optional - sage.rings.number_field
            sage: lp.solve()                                               # tol 1e-8   # optional - sage.rings.number_field
            1.3090169943749475

        Irrational algebraic linear program over `AA`::

            sage: p = polytopes.icosahedron(base_ring=AA)                               # optional - sage.rings.number_field
            sage: lp, x = p.to_linear_program(return_variable=True)                     # optional - sage.rings.number_field
            sage: lp.set_objective(x[0] + x[1] + x[2])                                  # optional - sage.rings.number_field
            sage: lp.solve()                                               # long time  # optional - sage.rings.number_field
            1.309016994374948?

        TESTS::

            sage: p = polytopes.flow_polytope(digraphs.DeBruijn(3,2)); p                # optional - sage.graphs
            A 19-dimensional polyhedron in QQ^27
             defined as the convex hull of 1 vertex and 148 rays
            sage: p.to_linear_program().polyhedron() == p                               # optional - sage.graphs
            True

            sage: p = polytopes.icosahedron()                                           # optional - sage.rings.number_field
            sage: p.to_linear_program(solver='PPL')                                     # optional - sage.rings.number_field
            Traceback (most recent call last):
            ...
            TypeError: The PPL backend only supports rational data.

        Test that equations are handled correctly (:trac:`24154`)::

            sage: p = Polyhedron(vertices=[[19]])
            sage: lp, x = p.to_linear_program(return_variable=True)
            sage: lp.set_objective(x[0])
            sage: lp.solve()
            19
        """
        if base_ring is None:
            base_ring = self.base_ring()
        base_ring = base_ring.fraction_field()
        from sage.numerical.mip import MixedIntegerLinearProgram
        p = MixedIntegerLinearProgram(solver=solver, base_ring=base_ring)
        x = p.new_variable(real=True, nonnegative=False)

        for ineqn in self.inequalities_list():
            b = -ineqn.pop(0)
            p.add_constraint(p.sum([x[i]*ineqn[i] for i in range(len(ineqn))]) >= b)

        for eqn in self.equations_list():
            b = -eqn.pop(0)
            p.add_constraint(p.sum([x[i]*eqn[i] for i in range(len(eqn))]) == b)

        if return_variable:
            return p, x
        else:
            return p

    def boundary_complex(self):
        """
        Return the simplicial complex given by the boundary faces of ``self``,
        if it is simplicial.

        OUTPUT:

        A (spherical) simplicial complex

        EXAMPLES:

        The boundary complex of the octahedron::

            sage: oc = polytopes.octahedron()
            sage: sc_oc = oc.boundary_complex()
            sage: fl_oc = oc.face_lattice()
            sage: fl_sc = sc_oc.face_poset()
            sage: [len(x) for x in fl_oc.level_sets()]
            [1, 6, 12, 8, 1]
            sage: [len(x) for x in fl_sc.level_sets()]
            [6, 12, 8]
            sage: sc_oc.euler_characteristic()
            2
            sage: sc_oc.homology()
            {0: 0, 1: 0, 2: Z}

        The polyhedron should be simplicial::

            sage: c = polytopes.cube()
            sage: c.boundary_complex()
            Traceback (most recent call last):
            ...
            NotImplementedError: this function is only implemented for simplicial polytopes

        TESTS::

            sage: p = Polyhedron(rays=[[1,1]])
            sage: p.boundary_complex()
            Traceback (most recent call last):
            ...
            ValueError: self should be compact
        """
        from sage.topology.simplicial_complex import SimplicialComplex
        if not self.is_compact():
            raise ValueError("self should be compact")

        if self.is_simplicial():
            inc_mat_cols = self.incidence_matrix().columns()
            ineq_indices = [inc_mat_cols[i].nonzero_positions()
                            for i in range(self.n_Hrepresentation())
                            if self.Hrepresentation()[i].is_inequality()]
            return SimplicialComplex(ineq_indices, maximality_check=False)
        else:
            raise NotImplementedError("this function is only implemented for simplicial polytopes")

    @cached_method
    def center(self):
        """
        Return the average of the vertices.

        .. SEEALSO::

            :meth:`sage.geometry.polyhedron.base1.Polyhedron_base1.representative_point`.

        OUTPUT:

        The center of the polyhedron. All rays and lines are
        ignored. Raises a ``ZeroDivisionError`` for the empty
        polytope.

        EXAMPLES::

            sage: p = polytopes.hypercube(3)
            sage: p = p + vector([1,0,0])
            sage: p.center()
            (1, 0, 0)
        """
        if self.dim() == 0:
            return self.vertices()[0].vector()
        else:
            vertex_sum = vector(self.base_ring(), [0]*self.ambient_dim())
            for v in self.vertex_generator():
                vertex_sum += v.vector()
            vertex_sum.set_immutable()
            return vertex_sum / self.n_vertices()

    @cached_method
    def radius_square(self):
        """
        Return the square of the maximal distance from the
        :meth:`center` to a vertex. All rays and lines are ignored.

        OUTPUT:

        The square of the radius, which is in :meth:`base_ring`.

        EXAMPLES::

            sage: p = polytopes.permutahedron(4, project = False)
            sage: p.radius_square()
            5
        """
        vertices = [v.vector() - self.center() for v in self.vertex_generator()]
        return max(v.dot_product(v) for v in vertices)

    def radius(self):
        """
        Return the maximal distance from the center to a vertex. All
        rays and lines are ignored.

        OUTPUT:

        The radius for a rational polyhedron is, in general, not
        rational.  use :meth:`radius_square` if you need a rational
        distance measure.

        EXAMPLES::

            sage: p = polytopes.hypercube(4)
            sage: p.radius()
            2
        """
        return self.radius_square().sqrt()

    def is_inscribed(self, certificate=False):
        """
        This function tests whether the vertices of the polyhedron are
        inscribed on a sphere.

        The polyhedron is expected to be compact and full-dimensional.
        A full-dimensional compact polytope is inscribed if there exists
        a point in space which is equidistant to all its vertices.

        ALGORITHM:

        The function first computes the circumsphere of a full-dimensional
        simplex with vertices of ``self``. It is found by lifting the points on a
        paraboloid to find the hyperplane on which the circumsphere is lifted.
        Then, it checks if all other vertices are equidistant to the
        circumcenter of that simplex.

        INPUT:

        - ``certificate`` -- (default: ``False``) boolean; specifies whether to
          return the circumcenter, if found.

        OUTPUT:

        If ``certificate`` is true, returns a tuple containing:

        1. Boolean.
        2. The circumcenter of the polytope or None.

        If ``certificate`` is false:

        - a Boolean.

        EXAMPLES::

            sage: q = Polyhedron(vertices = [[1,1,1,1],[-1,-1,1,1],[1,-1,-1,1],
            ....:                            [-1,1,-1,1],[1,1,1,-1],[-1,-1,1,-1],
            ....:                            [1,-1,-1,-1],[-1,1,-1,-1],[0,0,10/13,-24/13],
            ....:                            [0,0,-10/13,-24/13]])
            sage: q.is_inscribed(certificate=True)
            (True, (0, 0, 0, 0))

            sage: cube = polytopes.cube()
            sage: cube.is_inscribed()
            True

            sage: translated_cube = Polyhedron(vertices=[v.vector() + vector([1,2,3])
            ....:                                        for v in cube.vertices()])
            sage: translated_cube.is_inscribed(certificate=True)
            (True, (1, 2, 3))

            sage: truncated_cube = cube.face_truncation(cube.faces(0)[0])
            sage: truncated_cube.is_inscribed()
            False

        The method is not implemented for non-full-dimensional polytope or
        unbounded polyhedra::

            sage: square = Polyhedron(vertices=[[1,0,0],[0,1,0],[1,1,0],[0,0,0]])
            sage: square.is_inscribed()
            Traceback (most recent call last):
            ...
            NotImplementedError: this function is implemented for full-dimensional polyhedra only

            sage: p = Polyhedron(vertices=[(0,0)],rays=[(1,0),(0,1)])
            sage: p.is_inscribed()
            Traceback (most recent call last):
            ...
            NotImplementedError: this function is not implemented for unbounded polyhedra

        TESTS:

        We check that :trac:`28464` is fixed::

            sage: P = Polyhedron(vertices=[(-130658298093891402635075/416049251842505144482473,
            ....: 177469511761879509172000/1248147755527515433447419,
            ....: 485550543257132133136169/2496295511055030866894838,
            ....: 2010744967797898733758669/2496295511055030866894838),
            ....: (-146945725603929909850/706333405676769433081,
            ....: -84939725782618445000/706333405676769433081,
            ....: 560600045283000988081/1412666811353538866162,
            ....: 969778382942371268081/1412666811353538866162),
            ....: (-46275018824497300/140422338198040641,
            ....: -5747688262110000/46807446066013547, 1939357556329/7033601552658,
            ....: 1939357556329/7033601552658), (-17300/59929, -10000/59929, 39929/119858,
            ....: 39929/119858), (-4700/32209, -10000/32209, 12209/64418, 12209/64418),
            ....: (QQ(0), QQ(0), QQ(0), QQ(1)), (QQ(0), QQ(0), 1/2, 1/2), (300/10027,
            ....: -10000/30081, 10081/60162, 10081/60162), (112393975400/1900567733649,
            ....: 117311600000/633522577883, 43678681/95197362, 43678681/95197362),
            ....: (6109749955400/133380598418321, 37106807920000/133380598418321,
            ....: 2677964249/6680888498, 2677964249/6680888498),
            ....: (29197890764005600/402876806828660641,
            ....: -2150510776960000/402876806828660641,
            ....: 398575785274740641/805753613657321282,
            ....: 398575785274740641/805753613657321282),
            ....: (5576946899441759759983005325/110078073300232813237456943251,
            ....: -29071211718677797926570478000/110078073300232813237456943251,
            ....: 59439312069347378584317232001/220156146600465626474913886502,
            ....: 181346577228466312205473034501/220156146600465626474913886502),
            ....: (150040732779124914266530235300/6774574358246204311268446913881,
            ....: -2813827375989039189507000218000/6774574358246204311268446913881,
            ....: 1260217414021285074925933133881/13549148716492408622536893827762,
            ....: 3232518047094242684574253773881/13549148716492408622536893827762),
            ....: (3816349407976279597850158016285000/88842127448735433741180809504357161,
            ....: 27965821247423216557301387453968000/88842127448735433741180809504357161,
            ....: 68546256000224819256028677086357161/177684254897470867482361619008714322,
            ....: 86062257922545755787315412690197161/177684254897470867482361619008714322)])
            sage: P.is_inscribed()
            True

            sage: P = Polyhedron(vertices=[[0, -1, 0, 0],
            ....:                          [0, 0, -1, 0],
            ....:                          [0, 0, 0, -1],
            ....:                          [0, 0, +1, 0],
            ....:                          [0, 0, 0, +1],
            ....:                          [+1, 0, 0, 0]])
            sage: P.is_inscribed()
            True

        We check that :trac:`29125` is fixed::

            sage: P = Polyhedron(vertices=[[-2,-1], [-2,1], [0,-1], [0,1]], backend='field')
            sage: P.is_inscribed()
            True
            sage: V = P.Vrepresentation()
            sage: H = P.Hrepresentation()
            sage: parent = P.parent()
            sage: for V1 in Permutations(V):                                    # optional - sage.combinat
            ....:     P1 = parent._element_constructor_(
            ....:         [V1, [], []], [H, []], Vrep_minimal=True, Hrep_minimal=True)
            ....:     assert P1.is_inscribed()
        """

        if not self.is_compact():
            raise NotImplementedError("this function is not implemented for unbounded polyhedra")

        if not self.is_full_dimensional():
            raise NotImplementedError("this function is implemented for full-dimensional polyhedra only")

        dimension = self.dimension()
        vertices = self.vertices()

        # We obtain vertices that are an affine basis of the affine hull.
        affine_basis = self.an_affine_basis()
        raw_data = []
        for vertex in affine_basis:
            vertex_vector = vertex.vector()
            raw_data += [[sum(i**2 for i in vertex_vector)] +
                         [i for i in vertex_vector] + [1]]
        matrix_data = matrix(raw_data)

        # The determinant "a" should not be zero because
        # the vertices in ``affine_basis`` are an affine basis.
        a = matrix_data.matrix_from_columns(range(1, dimension+2)).determinant()

        minors = [(-1)**(i)*matrix_data.matrix_from_columns([j for j in range(dimension+2) if j != i]).determinant()
                  for i in range(1, dimension+1)]
        c = (-1)**(dimension+1)*matrix_data.matrix_from_columns(range(dimension+1)).determinant()

        circumcenter = vector([minors[i]/(2*a) for i in range(dimension)])
        squared_circumradius = (sum(m**2 for m in minors) - 4 * a * c) / (4*a**2)

        # Checking if the circumcenter has the correct sign
        if not all(sum(i**2 for i in v.vector() - circumcenter) == squared_circumradius
                   for v in vertices if v in affine_basis):
            circumcenter = - circumcenter

        is_inscribed = all(sum(i**2 for i in v.vector() - circumcenter) == squared_circumradius
                           for v in vertices if v not in affine_basis)

        if certificate:
            if is_inscribed:
                return (True, circumcenter)
            else:
                return (False, None)
        else:
            return is_inscribed

    def hyperplane_arrangement(self):
        """
        Return the hyperplane arrangement defined by the equations and
        inequalities.

        OUTPUT:

        A :class:`hyperplane arrangement
        <sage.geometry.hyperplane_arrangement.arrangement.HyperplaneArrangementElement>`
        consisting of the hyperplanes defined by the
        :meth:`Hrepresentation`.
        If the polytope is full-dimensional, this is the hyperplane
        arrangement spanned by the facets of the polyhedron.

        EXAMPLES::

            sage: p = polytopes.hypercube(2)
            sage: p.hyperplane_arrangement()
            Arrangement <-t0 + 1 | -t1 + 1 | t1 + 1 | t0 + 1>
        """
        names = tuple('t' + str(i) for i in range(self.ambient_dim()))
        from sage.geometry.hyperplane_arrangement.arrangement import HyperplaneArrangements
        field = self.base_ring().fraction_field()
        H = HyperplaneArrangements(field, names)
        return H(self)

    @cached_method
    def normal_fan(self, direction='inner'):
        r"""
        Return the normal fan of a compact full-dimensional rational polyhedron.

        This returns the inner normal fan of ``self``. For the outer normal fan,
        use ``direction='outer'``.

        INPUT:

        - ``direction`` -- either ``'inner'`` (default) or ``'outer'``; if
          set to ``'inner'``, use the inner normal vectors to span the cones of
          the fan, if set to ``'outer'``, use the outer normal vectors.

        OUTPUT:

        A complete fan of the ambient space as a
        :class:`~sage.geometry.fan.RationalPolyhedralFan`.

        .. SEEALSO::

            :meth:`face_fan`.

        EXAMPLES::

            sage: S = Polyhedron(vertices = [[0, 0], [1, 0], [0, 1]])
            sage: S.normal_fan()
            Rational polyhedral fan in 2-d lattice N

            sage: C = polytopes.hypercube(4)
            sage: NF = C.normal_fan(); NF
            Rational polyhedral fan in 4-d lattice N

        Currently, it is only possible to get the normal fan of a bounded rational polytope::

            sage: P = Polyhedron(rays = [[1, 0], [0, 1]])
            sage: P.normal_fan()
            Traceback (most recent call last):
            ...
            NotImplementedError: the normal fan is only supported for polytopes (compact polyhedra).

            sage: Q = Polyhedron(vertices = [[1, 0, 0], [0, 1, 0], [0, 0, 1]])
            sage: Q.normal_fan()
            Traceback (most recent call last):
            ...
            ValueError: the normal fan is only defined for full-dimensional polytopes

            sage: R = Polyhedron(vertices=[[0, 0], [AA(sqrt(2)), 0], [0, AA(sqrt(2))]])   # optional - sage.rings.number_field
            sage: R.normal_fan()                                                          # optional - sage.rings.number_field
            Traceback (most recent call last):
            ...
            NotImplementedError: normal fan handles only polytopes over the rationals

            sage: P = Polyhedron(vertices=[[0,0],[2,0],[0,2],[2,1],[1,2]])
            sage: P.normal_fan(direction=None)
            Traceback (most recent call last):
            ...
            TypeError: the direction should be 'inner' or 'outer'

            sage: inner_nf = P.normal_fan()
            sage: inner_nf.rays()
            N( 1,  0),
            N( 0, -1),
            N( 0,  1),
            N(-1,  0),
            N(-1, -1)
            in 2-d lattice N

            sage: outer_nf = P.normal_fan(direction='outer')
            sage: outer_nf.rays()
            N( 1,  0),
            N( 1,  1),
            N( 0,  1),
            N(-1,  0),
            N( 0, -1)
            in 2-d lattice N

        REFERENCES:

        For more information, see Chapter 7 of [Zie2007]_.
        """
        from sage.geometry.fan import NormalFan

        if not QQ.has_coerce_map_from(self.base_ring()):
            raise NotImplementedError('normal fan handles only polytopes over the rationals')
        if direction == 'inner':
            return NormalFan(self)
        elif direction == 'outer':
            return NormalFan(-self)
        else:
            raise TypeError("the direction should be 'inner' or 'outer'")

    @cached_method
    def face_fan(self):
        r"""
        Return the face fan of a compact rational polyhedron.

        OUTPUT:

        A fan of the ambient space as a
        :class:`~sage.geometry.fan.RationalPolyhedralFan`.

        .. SEEALSO::

            :meth:`normal_fan`.

        EXAMPLES::

            sage: T = polytopes.cuboctahedron()
            sage: T.face_fan()
            Rational polyhedral fan in 3-d lattice M

        The polytope should contain the origin in the interior::

            sage: P = Polyhedron(vertices = [[1/2, 1], [1, 1/2]])
            sage: P.face_fan()
            Traceback (most recent call last):
            ...
            ValueError: face fans are defined only for polytopes containing the origin as an interior point!

            sage: Q = Polyhedron(vertices = [[-1, 1/2], [1, -1/2]])
            sage: Q.contains([0,0])
            True
            sage: FF = Q.face_fan(); FF
            Rational polyhedral fan in 2-d lattice M

        The polytope has to have rational coordinates::

            sage: S = polytopes.dodecahedron()                                # optional - sage.rings.number_field
            sage: S.face_fan()                                                # optional - sage.rings.number_field
            Traceback (most recent call last):
            ...
            NotImplementedError: face fan handles only polytopes over the rationals

        REFERENCES:

        For more information, see Chapter 7 of [Zie2007]_.
        """
        from sage.geometry.fan import FaceFan

        if not QQ.has_coerce_map_from(self.base_ring()):
            raise NotImplementedError('face fan handles only polytopes over the rationals')

        return FaceFan(self)

    def is_minkowski_summand(self, Y):
        r"""
        Test whether ``Y`` is a Minkowski summand.

        See :meth:`minkowski_sum`.

        OUTPUT:

        Boolean. Whether there exists another polyhedron `Z` such that
        ``self`` can be written as `Y\oplus Z`.

        EXAMPLES::

            sage: A = polytopes.hypercube(2)
            sage: B = Polyhedron(vertices=[(0,1), (1/2,1)])
            sage: C = Polyhedron(vertices=[(1,1)])
            sage: A.is_minkowski_summand(B)
            True
            sage: A.is_minkowski_summand(C)
            True
            sage: B.is_minkowski_summand(C)
            True
            sage: B.is_minkowski_summand(A)
            False
            sage: C.is_minkowski_summand(A)
            False
            sage: C.is_minkowski_summand(B)
            False
        """
        return self.minkowski_difference(Y).minkowski_sum(Y) == self

    def barycentric_subdivision(self, subdivision_frac=None):
        r"""
        Return the barycentric subdivision of a compact polyhedron.

        DEFINITION:

        The barycentric subdivision of a compact polyhedron is a standard way
        to triangulate its faces in such a way that maximal faces correspond to
        flags of faces of the starting polyhedron (i.e. a maximal chain in the
        face lattice of the polyhedron). As a simplicial complex, this is known
        as the order complex of the face lattice of the polyhedron.

        REFERENCE:

        See :wikipedia:`Barycentric_subdivision`
        Section 6.6, Handbook of Convex Geometry, Volume A, edited by P.M. Gruber and J.M.
        Wills. 1993, North-Holland Publishing Co..

        INPUT:

        - ``subdivision_frac`` -- number. Gives the proportion how far the new
          vertices are pulled out of the polytope. Default is `\frac{1}{3}` and
          the value should be smaller than `\frac{1}{2}`. The subdivision is
          computed on the polar polyhedron.

        OUTPUT:

        A Polyhedron object, subdivided as described above.

        EXAMPLES::

            sage: P = polytopes.hypercube(3)
            sage: P.barycentric_subdivision()
            A 3-dimensional polyhedron in QQ^3 defined as the convex hull
            of 26 vertices
            sage: P = Polyhedron(vertices=[[0,0,0],[0,1,0],[1,0,0],[0,0,1]])
            sage: P.barycentric_subdivision()
            A 3-dimensional polyhedron in QQ^3 defined as the convex hull
            of 14 vertices
            sage: P = Polyhedron(vertices=[[0,1,0],[0,0,1],[1,0,0]])
            sage: P.barycentric_subdivision()
            A 2-dimensional polyhedron in QQ^3 defined as the convex hull
            of 6 vertices
            sage: P = polytopes.regular_polygon(4, base_ring=QQ)                # optional - sage.rings.number_field
            sage: P.barycentric_subdivision()                                   # optional - sage.rings.number_field
            A 2-dimensional polyhedron in QQ^2 defined as the convex hull of 8
            vertices

        TESTS::

            sage: P.barycentric_subdivision(1/2)
            Traceback (most recent call last):
            ...
            ValueError: the subdivision fraction should be between 0 and 1/2
            sage: P = Polyhedron(ieqs=[[1,0,1],[0,1,0],[1,0,0],[0,0,1]])
            sage: P.barycentric_subdivision()
            Traceback (most recent call last):
            ...
            ValueError: the polytope has to be compact
            sage: P = Polyhedron(vertices=[[0,0,0],[0,1,0],[1,0,0],[0,0,1]], backend='field')
            sage: P.barycentric_subdivision()
            A 3-dimensional polyhedron in QQ^3 defined as the convex hull of 14 vertices

            sage: polytopes.simplex(backend='field').barycentric_subdivision().backend()
            'field'
            sage: polytopes.cube(backend='cdd').barycentric_subdivision().backend()
            'cdd'
        """
        if subdivision_frac is None:
            subdivision_frac = ZZ.one() / 3

        if not self.is_compact():
            raise ValueError("the polytope has to be compact")
        if not (0 < subdivision_frac < ZZ.one() / 2):
            raise ValueError("the subdivision fraction should be "
                             "between 0 and 1/2")

        barycenter = self.center()
        parent = self.parent().base_extend(subdivision_frac)

        start_polar = (self - barycenter).polar(in_affine_span=True)
        polar = (self - barycenter).polar(in_affine_span=True)

        for i in range(self.dimension() - 1):

            new_ineq = []
            subdivided_faces = list(start_polar.faces(i))
            Hrep = polar.Hrepresentation()

            for face in subdivided_faces:

                face_vertices = face.vertices()
                normal_vectors = []

                for facet in Hrep:
                    if all(facet.contains(v) and not facet.interior_contains(v)
                           for v in face_vertices):
                        # The facet contains the face
                        normal_vectors.append(facet.A())

                normal_vector = sum(normal_vectors)
                B = - normal_vector * (face_vertices[0].vector())
                linear_evaluation = set([-normal_vector * (v.vector())
                                         for v in polar.vertices()])

                if B == max(linear_evaluation):
                    C = max(linear_evaluation.difference(set([B])))
                else:
                    C = min(linear_evaluation.difference(set([B])))

                ineq_vector = [(1 - subdivision_frac) * B + subdivision_frac * C] + list(normal_vector)
                new_ineq += [ineq_vector]

            new_ieqs = polar.inequalities_list() + new_ineq
            new_eqns = polar.equations_list()

            polar = parent.element_class(parent, None, [new_ieqs, new_eqns])

        return (polar.polar(in_affine_span=True)) + barycenter

    def permutations_to_matrices(self, conj_class_reps, acting_group=None, additional_elts=None):
        r"""
        Return a dictionary between different representations of elements in
        the ``acting_group``, with group elements represented as permutations
        of the vertices of this polytope (keys) or matrices (values).

        The dictionary has entries for the generators of the ``acting_group``
        and the representatives of conjugacy classes in ``conj_class_reps``. By
        default, the ``acting_group`` is the ``restricted_automorphism_group``
        of the polytope. Each element in ``additional_elts`` also becomes a key.

        INPUT:

        - ``conj_class_reps`` -- list. A list of representatives of the
          conjugacy classes of the ``acting_group``.

        - ``acting_group`` -- a subgroup of polytope's
          ``restricted_automorphism_group``.

        - ``additional_elts`` -- list (default=None). a subset of the
          ``restricted_automorphism_group`` of the polytope expressed as
          permutations.

        OUTPUT:

        A dictionary between elements of ``the restricted_automorphism_group``
        or ``acting_group`` expressed as permutations (keys) and matrices (values).

<<<<<<< HEAD
        EXAMPLES::

            sage: p = polytopes.hypercube(3)
            sage: proj = p.projection()
            sage: proj
            The projection of a polyhedron into 3 dimensions
        """
        from .plot import Projection
        if projection is not None:
            self.projection = Projection(self, projection)
        else:
            self.projection = Projection(self)
        return self.projection

    def render_solid(self, **kwds):
        """
        Return a solid rendering of a 2- or 3-d polytope.

        EXAMPLES::

            sage: p = polytopes.hypercube(3)
            sage: p_solid = p.render_solid(opacity = .7)
            sage: type(p_solid)
            <class 'sage.plot.plot3d.index_face_set.IndexFaceSet'>
        """
        proj = self.projection()
        if self.ambient_dim() == 3:
            return proj.render_solid_3d(**kwds)
        if self.ambient_dim() == 2:
            return proj.render_fill_2d(**kwds)
        raise ValueError("render_solid is only defined for 2 and 3 dimensional polyhedra")

    def render_wireframe(self, **kwds):
        """
        For polytopes in 2 or 3 dimensions, return the edges
        as a list of lines.

        EXAMPLES::

            sage: p = Polyhedron([[1,2,],[1,1],[0,0]])
            sage: p_wireframe = p.render_wireframe()
            sage: p_wireframe._objects
            [Line defined by 2 points, Line defined by 2 points, Line defined by 2 points]
        """
        proj = self.projection()
        if self.ambient_dim() == 3:
            return proj.render_wireframe_3d(**kwds)
        if self.ambient_dim() == 2:
            return proj.render_outline_2d(**kwds)
        raise ValueError("render_wireframe is only defined for 2 and 3 dimensional polyhedra")

    def schlegel_projection(self, facet=None, position=None):
        """
        Return the Schlegel projection.

        * The facet is orthonormally transformed into its affine hull.

        * The position specifies a point coming out of the barycenter of the
          facet from which the other vertices will be projected into the facet.

        INPUT:

        - ``facet`` -- a PolyhedronFace. The facet into which the Schlegel
          diagram is created. The default is the first facet.

        - ``position`` -- a positive number. Determines a relative distance
          from the barycenter of ``facet``. A value close to 0 will place the
          projection point close to the facet and a large value further away.
          Default is `1`. If the given value is too large, an error is returned.

        OUTPUT:

        A :class:`~sage.geometry.polyhedron.plot.Projection` object.

        EXAMPLES::

            sage: p = polytopes.hypercube(3)
            sage: sch_proj = p.schlegel_projection()
            sage: schlegel_edge_indices = sch_proj.lines
            sage: schlegel_edges = [sch_proj.coordinates_of(x) for x in schlegel_edge_indices]
            sage: len([x for x in schlegel_edges if x[0][0] > 0])
            8

        The Schlegel projection preserves the convexity of facets, see :trac:`30015`::

            sage: fcube = polytopes.hypercube(4)
            sage: tfcube = fcube.face_truncation(fcube.faces(0)[0])
            sage: tfcube.facets()[-1]
            A 3-dimensional face of a Polyhedron in QQ^4 defined as the convex hull of 8 vertices
            sage: sp = tfcube.schlegel_projection(tfcube.facets()[-1])
            sage: sp.plot()  # optional - sage.plot
            Graphics3d Object

        The same truncated cube but see inside the tetrahedral facet::

            sage: tfcube.facets()[4]
            A 3-dimensional face of a Polyhedron in QQ^4 defined as the convex hull of 4 vertices
            sage: sp = tfcube.schlegel_projection(tfcube.facets()[4])
            sage: sp.plot()  # optional - sage.plot
            Graphics3d Object

        A different values of ``position`` changes the projection::

            sage: sp = tfcube.schlegel_projection(tfcube.facets()[4],1/2)
            sage: sp.plot()  # optional - sage.plot
            Graphics3d Object
            sage: sp = tfcube.schlegel_projection(tfcube.facets()[4],4)
            sage: sp.plot()  # optional - sage.plot
            Graphics3d Object

        A value which is too large give a projection point that sees more than
        one facet resulting in a error::

            sage: sp = tfcube.schlegel_projection(tfcube.facets()[4],5)
            Traceback (most recent call last):
            ...
            ValueError: the chosen position is too large
        """
        proj = self.projection()
        return proj.schlegel(facet, position)

    def _volume_lrs(self, verbose=False):
        """
        Computes the volume of a polytope using lrs.

        OUTPUT:

        The volume, cast to RDF (although lrs seems to output a
        rational value this must be an approximation in some cases).

        EXAMPLES::

            sage: polytopes.hypercube(3)._volume_lrs() # optional - lrslib
            8.0
            sage: (polytopes.hypercube(3)*2)._volume_lrs() # optional - lrslib
            64.0
            sage: polytopes.twenty_four_cell()._volume_lrs() # optional - lrslib
            2.0

        REFERENCES:

        - David Avis's lrs program.
        """
        from sage.features.lrs import Lrs
        Lrs().require()

        from sage.misc.temporary_file import tmp_filename
        from subprocess import Popen, PIPE

        in_str = self.cdd_Vrepresentation()
        in_str += 'volume'
        in_filename = tmp_filename()
        in_file = open(in_filename, 'w')
        in_file.write(in_str)
        in_file.close()
        if verbose:
            print(in_str)

        lrs_procs = Popen(['lrs', in_filename],
                          stdin=PIPE, stdout=PIPE, stderr=PIPE)
        ans, err = lrs_procs.communicate()
        ans = bytes_to_str(ans)
        err = bytes_to_str(err)
        if verbose:
            print(ans)
        # FIXME: check err

        for a_line in ans.splitlines():
            if 'Volume=' in a_line:
                volume = a_line.split('Volume=')[1]
                volume = RDF(QQ(volume))
                return volume

        raise ValueError("lrs did not return a volume")

    def _volume_latte(self, verbose=False, algorithm='triangulate', **kwargs):
        """
        Computes the volume of a polytope using LattE integrale.

        INPUT:

        - ``arg`` -- a cdd or LattE description string

        - ``algorithm`` -- (default: 'triangulate') the integration method. Use 'triangulate' for
          polytope triangulation or 'cone-decompose' for tangent cone decomposition method.

        - ``raw_output`` -- if ``True`` then return directly the output string from LattE.

        - ``verbose`` -- if ``True`` then return directly verbose output from LattE.

        - For all other options, consult the LattE manual.

        OUTPUT:

        A rational value, or a string if ``raw_output`` if set to ``True``.

        .. NOTE::

            This function depends on LattE (i.e., the ``latte_int`` optional
            package). See the LattE documentation for further details.

        EXAMPLES::

            sage: polytopes.hypercube(3)._volume_latte() # optional - latte_int
            8
            sage: (polytopes.hypercube(3)*2)._volume_latte() # optional - latte_int
            64
            sage: polytopes.twenty_four_cell()._volume_latte() # optional - latte_int
            2
            sage: polytopes.cuboctahedron()._volume_latte() # optional - latte_int
            20/3

        TESTS:

        Testing triangulate algorithm::

            sage: polytopes.cuboctahedron()._volume_latte(algorithm='triangulate') # optional - latte_int
            20/3

        Testing cone decomposition algorithm::

            sage: polytopes.cuboctahedron()._volume_latte(algorithm='cone-decompose') # optional - latte_int
            20/3

        Testing raw output::

            sage: polytopes.cuboctahedron()._volume_latte(raw_output=True) # optional - latte_int
            '20/3'

        Testing inexact rings::

            sage: P = Polyhedron(vertices=[[0,0],[1,0],[0,1]],base_ring=RDF)
            sage: P.volume(engine='latte')
            Traceback (most recent call last):
            ...
            ValueError: LattE integrale cannot be applied over inexact rings
        """
        from sage.interfaces.latte import integrate
        if self.base_ring() == RDF:
            raise ValueError("LattE integrale cannot be applied over inexact rings")
        else:
            return integrate(self.cdd_Hrepresentation(), algorithm=algorithm, cdd=True, verbose=verbose, **kwargs)

    def _volume_normaliz(self, measure='induced'):
        r"""
        Computes the volume of a polytope using normaliz.

        INPUT:

        - ``measure`` -- (default: 'induced') the measure to take. 'induced'
          correspond to ``EuclideanVolume`` in normaliz and 'induced_lattice'
          correspond to ``Volume`` in normaliz

        OUTPUT:

        A float value (when ``measure`` is 'induced') or a rational number
        (when ``measure`` is 'induced_lattice')

        .. NOTE::

            This function depends on Normaliz (i.e., the ``pynormaliz`` optional
            package). See the Normaliz documentation for further details.

        TESTS::

            sage: P = Polyhedron(vertices=[[0,0],[1,0],[0,1],[1,1]])
            sage: P._volume_normaliz()
            Traceback (most recent call last):
            ...
            TypeError: the backend should be normaliz
        """
        raise TypeError("the backend should be normaliz")

    @cached_method(do_pickle=True)
    def volume(self, measure='ambient', engine='auto', **kwds):
        """
        Return the volume of the polytope.

        INPUT:

        - ``measure`` -- string. The measure to use. Allowed values are:

          * ``ambient`` (default): Lebesgue measure of ambient space (volume)
          * ``induced``: Lebesgue measure of the affine hull (relative volume)
          * ``induced_rational``: Scaling of the Lebesgue measure for rational
            polytopes, such that the unit hypercube has volume 1
          * ``induced_lattice``: Scaling of the Lebesgue measure, such that the
            volume of the hypercube is factorial(n)

        - ``engine`` -- string. The backend to use. Allowed values are:

          * ``'auto'`` (default): choose engine according to measure
          * ``'internal'``: see :meth:`triangulate`
          * ``'TOPCOM'``: see :meth:`triangulate`
          * ``'lrs'``: use David Avis's lrs program (optional)
          * ``'latte'``: use LattE integrale program (optional)
          * ``'normaliz'``: use Normaliz program (optional)

        - ``**kwds`` -- keyword arguments that are passed to the
          triangulation engine

        OUTPUT:

        The volume of the polytope

        EXAMPLES::

            sage: polytopes.hypercube(3).volume()
            8
            sage: (polytopes.hypercube(3)*2).volume()
            64
            sage: polytopes.twenty_four_cell().volume()
            2

        Volume of the same polytopes, using the optional package lrslib
        (which requires a rational polytope).  For mysterious historical
        reasons, Sage casts lrs's exact answer to a float::

            sage: I3 = polytopes.hypercube(3)
            sage: I3.volume(engine='lrs') # optional - lrslib
            8.0
            sage: C24 = polytopes.twenty_four_cell()
            sage: C24.volume(engine='lrs') # optional - lrslib
            2.0

        If the base ring is exact, the answer is exact::

            sage: P5 = polytopes.regular_polygon(5)                             # optional - sage.rings.number_field
            sage: P5.volume()                                                   # optional - sage.rings.number_field
            2.377641290737884?

            sage: polytopes.icosahedron().volume()                              # optional - sage.rings.number_field
            5/12*sqrt5 + 5/4
            sage: numerical_approx(_) # abs tol 1e9                             # optional - sage.rings.number_field
            2.18169499062491

        When considering lower-dimensional polytopes, we can ask for the
        ambient (full-dimensional), the induced measure (of the affine
        hull) or, in the case of lattice polytopes, for the induced rational measure.
        This is controlled by the parameter `measure`. Different engines
        may have different ideas on the definition of volume of a
        lower-dimensional object::

            sage: P = Polyhedron([[0, 0], [1, 1]])
            sage: P.volume()
            0
            sage: P.volume(measure='induced')
            1.414213562373095?
            sage: P.volume(measure='induced_rational') # optional -- latte_int
            1

            sage: S = polytopes.regular_polygon(6); S                           # optional - sage.rings.number_field
            A 2-dimensional polyhedron in AA^2 defined as the convex hull of 6 vertices
            sage: edge = S.faces(1)[4].as_polyhedron()                          # optional - sage.rings.number_field
            sage: edge.vertices()                                               # optional - sage.rings.number_field
            (A vertex at (0.866025403784439?, 1/2), A vertex at (0, 1))
            sage: edge.volume()                                                 # optional - sage.rings.number_field
            0
            sage: edge.volume(measure='induced')                                # optional - sage.rings.number_field
            1

            sage: P = Polyhedron(backend='normaliz',vertices=[[1,0,0],[0,0,1],[-1,1,1],[-1,2,0]]) # optional - pynormaliz
            sage: P.volume()  # optional - pynormaliz
            0
            sage: P.volume(measure='induced')  # optional - pynormaliz          # optional - sage.rings.number_field
            2.598076211353316?
            sage: P.volume(measure='induced',engine='normaliz')  # optional - pynormaliz
            2.598076211353316
            sage: P.volume(measure='induced_rational')  # optional - pynormaliz, latte_int
            3/2
            sage: P.volume(measure='induced_rational',engine='normaliz')  # optional - pynormaliz
            3/2
            sage: P.volume(measure='induced_lattice')  # optional - pynormaliz
            3

        The same polytope without normaliz backend::

            sage: P = Polyhedron(vertices=[[1,0,0],[0,0,1],[-1,1,1],[-1,2,0]])
            sage: P.volume(measure='induced_lattice',engine='latte')  # optional - latte_int
            3

            sage: Dexact = polytopes.dodecahedron()                             # optional - sage.rings.number_field
            sage: v = Dexact.faces(2)[0].as_polyhedron().volume(measure='induced', engine='internal'); v   # optional - sage.rings.number_field
            1.53406271079097?
            sage: v = Dexact.faces(2)[4].as_polyhedron().volume(measure='induced', engine='internal'); v   # optional - sage.rings.number_field
            1.53406271079097?
            sage: RDF(v)    # abs tol 1e-9                                      # optional - sage.rings.number_field
            1.53406271079044

            sage: Dinexact = polytopes.dodecahedron(exact=False)
            sage: w = Dinexact.faces(2)[2].as_polyhedron().volume(measure='induced', engine='internal'); RDF(w) # abs tol 1e-9
            1.5340627082974878

            sage: [polytopes.simplex(d).volume(measure='induced') for d in range(1,5)] == [sqrt(d+1)/factorial(d) for d in range(1,5)]
            True

            sage: I = Polyhedron([[-3, 0], [0, 9]])
            sage: I.volume(measure='induced')                                   # optional - sage.rings.number_field
            9.48683298050514?
            sage: I.volume(measure='induced_rational') # optional -- latte_int
            3

            sage: T = Polyhedron([[3, 0, 0], [0, 4, 0], [0, 0, 5]])
            sage: T.volume(measure='induced')                                   # optional - sage.rings.number_field
            13.86542462386205?
            sage: T.volume(measure='induced_rational') # optional -- latte_int
            1/2

            sage: Q = Polyhedron(vertices=[(0, 0, 1, 1), (0, 1, 1, 0), (1, 1, 0, 0)])
            sage: Q.volume(measure='induced')
            1
            sage: Q.volume(measure='induced_rational') # optional -- latte_int
            1/2

        The volume of a full-dimensional unbounded polyhedron is infinity::

            sage: P = Polyhedron(vertices = [[1, 0], [0, 1]], rays = [[1, 1]])
            sage: P.volume()
            +Infinity

        The volume of a non full-dimensional unbounded polyhedron depends on the measure used::

            sage: P = Polyhedron(ieqs = [[1,1,1],[-1,-1,-1],[3,1,0]]); P
            A 1-dimensional polyhedron in QQ^2 defined as the convex hull of 1 vertex and 1 ray
            sage: P.volume()
            0
            sage: P.volume(measure='induced')
            +Infinity
            sage: P.volume(measure='ambient')
            0
            sage: P.volume(measure='induced_rational')  # optional - pynormaliz
            +Infinity
            sage: P.volume(measure='induced_rational',engine='latte')  # optional - latte_int
            +Infinity

        The volume in `0`-dimensional space is taken by counting measure::

            sage: P = Polyhedron(vertices=[[]]); P
            A 0-dimensional polyhedron in ZZ^0 defined as the convex hull of 1 vertex
            sage: P.volume()
            1
            sage: P = Polyhedron(vertices=[]); P
            The empty polyhedron in ZZ^0
            sage: P.volume()
            0

        TESTS:

        The cache of the volume is being pickled::

            sage: P = polytopes.cube()
            sage: P.volume()
            8
            sage: Q = loads(dumps(P))
            sage: Q.volume.is_in_cache()
            True
        """
        from sage.features import FeatureNotPresentError
        if measure == 'induced_rational' and engine not in ['auto', 'latte', 'normaliz']:
            raise RuntimeError("the induced rational measure can only be computed with the engine set to `auto`, `latte`, or `normaliz`")
        if measure == 'induced_lattice' and engine not in ['auto', 'latte', 'normaliz']:
            raise RuntimeError("the induced lattice measure can only be computed with the engine set to `auto`, `latte`, or `normaliz`")
        if engine == 'auto' and measure == 'induced_rational':
            # Enforce a default choice, change if a better engine is found.
            from sage.features.latte import Latte
            try:
                Latte().require()
                engine = 'latte'
            except FeatureNotPresentError:
                from sage.features.normaliz import PyNormaliz
                try:
                    PyNormaliz().require()
                    engine = 'normaliz'
                except FeatureNotPresentError:
                    raise RuntimeError("the induced rational measure can only be computed with the optional packages `latte_int`, or `pynormaliz`")

        if engine == 'auto' and measure == 'induced_lattice':
            # Enforce a default choice, change if a better engine is found.
            from sage.features.normaliz import PyNormaliz
            try:
                PyNormaliz().require()
                engine = 'normaliz'
            except FeatureNotPresentError:
                try:
                    from sage.features.latte import Latte
                    Latte().require()
                    engine = 'latte'
                except FeatureNotPresentError:
                    raise RuntimeError("the induced rational measure can only be computed with the optional packages `latte_int`, or `pynormaliz`")

        if engine == 'auto' and measure == 'ambient' and self.backend() == 'normaliz':
            engine = 'normaliz'

        if measure == 'ambient':
            if self.dim() < self.ambient_dim():
                return self.base_ring().zero()
            elif self.dim() == 0:
                return 1
            # if the polyhedron is unbounded, return infinity
            if not self.is_compact():
                from sage.rings.infinity import infinity
                return infinity
            if engine == 'lrs':
                return self._volume_lrs(**kwds)
            elif engine == 'latte':
                return self._volume_latte(**kwds)
            elif engine == 'normaliz':
                return self._volume_normaliz(measure='ambient')

            triangulation = self.triangulate(engine=engine, **kwds)
            pc = triangulation.point_configuration()
            return sum([pc.volume(simplex) for simplex in triangulation]) / ZZ(self.dim()).factorial()
        elif measure == 'induced':
            # if polyhedron is actually full-dimensional, return volume with ambient measure
            if self.dim() == self.ambient_dim():
                return self.volume(measure='ambient', engine=engine, **kwds)
            # if the polyhedron is unbounded, return infinity
            if not self.is_compact():
                from sage.rings.infinity import infinity
                return infinity
            if engine == 'normaliz':
                return self._volume_normaliz(measure='euclidean')
            # use an orthogonal transformation, which preserves volume up to a factor provided by the transformation matrix
            affine_hull_data = self.affine_hull_projection(orthogonal=True, as_polyhedron=True, as_affine_map=True)
            A = affine_hull_data.projection_linear_map.matrix()
            Adet = (A.transpose() * A).det()
            scaled_volume = affine_hull_data.image.volume(measure='ambient', engine=engine, **kwds)
            if Adet.is_square():
                sqrt_Adet = Adet.sqrt()
            else:
                from sage.rings.qqbar import AA
                sqrt_Adet = AA(Adet).sqrt()
                scaled_volume = AA(scaled_volume)
            return scaled_volume / sqrt_Adet
        elif measure == 'induced_rational':
            # if the polyhedron is unbounded, return infinity
            if not self.is_compact():
                from sage.rings.infinity import infinity
                return infinity
            if engine == 'latte':
                return self._volume_latte(**kwds)
            else:  # engine is 'normaliz'
                return self._volume_normaliz(measure='induced_lattice') / ZZ(self.dim()).factorial()
        elif measure == 'induced_lattice':
            # if the polyhedron is unbounded, return infinity
            if not self.is_compact():
                from sage.rings.infinity import infinity
                return infinity
            if engine == 'latte':
                return self._volume_latte(**kwds) * ZZ(self.dim()).factorial()
            else:  # engine is 'normaliz'
                return self._volume_normaliz(measure='induced_lattice')
        else:
            raise TypeError("the measure should be `ambient`, `induced`, `induced_rational`, or `induced_lattice`")

    def integrate(self, function, measure='ambient', **kwds):
        r"""
        Return the integral of ``function`` over this polytope.

        INPUT:

        - ``self`` -- Polyhedron

        - ``function`` -- a multivariate polynomial or
          a valid LattE description string for polynomials

        - ``measure`` -- string, the measure to use

          Allowed values are:

          * ``ambient`` (default): Lebesgue measure of ambient space,
          * ``induced``: Lebesgue measure of the affine hull,
          * ``induced_nonnormalized``: Lebesgue measure of the affine hull
            without the normalization by `\sqrt{\det(A^\top A)}` (with
            `A` being the affine transformation matrix; see :meth:`affine_hull`).

        - ``**kwds`` -- additional keyword arguments that
          are passed to the engine

        OUTPUT:

        The integral of the polynomial over the polytope

        .. NOTE::

            The polytope triangulation algorithm is used. This function depends
            on LattE (i.e., the ``latte_int`` optional package).

        EXAMPLES::

            sage: P = polytopes.cube()
            sage: x, y, z = polygens(QQ, 'x, y, z')
            sage: P.integrate(x^2*y^2*z^2)    # optional - latte_int
            8/27

        If the polyhedron has floating point coordinates, an inexact result can
        be obtained if we transform to rational coordinates::

            sage: P = 1.4142*polytopes.cube()
            sage: P_QQ = Polyhedron(vertices=[[QQ(vi) for vi in v] for v in P.vertex_generator()])
            sage: RDF(P_QQ.integrate(x^2*y^2*z^2))                  # optional - latte_int
            6.703841212195228

        Integral over a non full-dimensional polytope::

            sage: x, y = polygens(QQ, 'x, y')
            sage: P = Polyhedron(vertices=[[0,0],[1,1]])
            sage: P.integrate(x*y)    # optional - latte_int
            0
            sage: ixy = P.integrate(x*y, measure='induced'); ixy    # optional - latte_int
            0.4714045207910317?
            sage: ixy.parent()                                      # optional - latte_int
            Algebraic Real Field

        Convert to a symbolic expression::

            sage: ixy.radical_expression()                          # optional - latte_int
            1/3*sqrt(2)

        Another non full-dimensional polytope integration::

            sage: R.<x, y, z> = QQ[]
            sage: P = polytopes.simplex(2)
            sage: V = AA(P.volume(measure='induced')); V.radical_expression()
            1/2*sqrt(3)
            sage: P.integrate(R(1), measure='induced') == V                      # optional - latte_int
            True

        Computing the mass center::

            sage: (P.integrate(x, measure='induced') / V).radical_expression()   # optional - latte_int
            1/3
            sage: (P.integrate(y, measure='induced') / V).radical_expression()   # optional - latte_int
            1/3
            sage: (P.integrate(z, measure='induced') / V).radical_expression()   # optional - latte_int
            1/3

        TESTS:

        Testing a three-dimensional integral::

            sage: P = polytopes.octahedron()
            sage: x, y, z = polygens(QQ, 'x, y, z')
            sage: P.integrate(2*x^2*y^4*z^6+z^2)    # optional - latte_int
            630632/4729725

        Testing a polytope with non-rational vertices::

            sage: P = polytopes.icosahedron()                                   # optional - sage.rings.number_field
            sage: P.integrate(x^2*y^2*z^2)    # optional - latte_int            # optional - sage.rings.number_field
            Traceback (most recent call last):
            ...
            TypeError: the base ring must be ZZ, QQ, or RDF

        Testing a univariate polynomial::

            sage: P = Polyhedron(vertices=[[0],[1]])
            sage: x = polygen(QQ, 'x')
            sage: P.integrate(x)    # optional - latte_int
            1/2

        Testing a polytope with floating point coordinates::

            sage: P = Polyhedron(vertices = [[0, 0], [1, 0], [1.1, 1.1], [0, 1]])
            sage: P.integrate('[[1,[2,2]]]')    # optional - latte_int
            Traceback (most recent call last):
            ...
            TypeError: LattE integrale cannot be applied over inexact rings

        Integration of zero-polynomial::

            sage: R.<x, y, z> = QQ[]
            sage: P = polytopes.simplex(2)
            sage: P.integrate(R(0))
            0
            sage: P.integrate('[]')  # with LattE description string
            0

        ::
=======
        EXAMPLES:
>>>>>>> 57fd20c3

        This example shows the dictionary between permutations and matrices
        for the generators of the ``restricted_automorphism_group`` of the
        `\pm 1` 2-dimensional square. The permutations are written in terms
        of the vertices of the square::

            sage: square = Polyhedron(vertices=[[1,1],[-1,1],[-1,-1],[1,-1]], backend='normaliz') # optional - pynormaliz
            sage: square.vertices() # optional - pynormaliz
            (A vertex at (-1, -1),
            A vertex at (-1, 1),
            A vertex at (1, -1),
            A vertex at (1, 1))
            sage: aut_square = square.restricted_automorphism_group(output = 'permutation')       # optional - pynormaliz
            sage: conj_reps = aut_square.conjugacy_classes_representatives()                      # optional - pynormaliz
            sage: gens_dict = square.permutations_to_matrices(conj_reps);                         # optional - pynormaliz
            sage: conj_reps[1],gens_dict[conj_reps[1]]                                            # optional - pynormaliz
            (
                   [0 1 0]
                   [1 0 0]
            (1,2), [0 0 1]
            )

        This example tests the functionality for additional elements::

            sage: C = polytopes.cross_polytope(2)
            sage: G = C.restricted_automorphism_group(output = 'permutation')
            sage: conj_reps = G.conjugacy_classes_representatives()
            sage: add_elt = G[6]; add_elt
            (0,2,3,1)
            sage: dict = C.permutations_to_matrices(conj_reps,additional_elts = [add_elt])
            sage: dict[add_elt]
             [ 0  1  0]
             [-1  0  0]
             [ 0  0  1]
        """
        if self.is_empty():
            raise NotImplementedError('empty polyhedra are not supported')
        if not self.is_compact():
<<<<<<< HEAD
            raise NotImplementedError(
                'integration over non-compact polyhedra not allowed')

        if measure == 'ambient':
            if not self.is_full_dimensional():
                return self.base_ring().zero()

            return self._integrate_latte_(function, **kwds)

        elif measure == 'induced' or measure == 'induced_nonnormalized':
            # if polyhedron is actually full-dimensional,
            # return with ambient measure
            if self.is_full_dimensional():
                return self.integrate(function, measure='ambient', **kwds)

            if isinstance(function, str):
                raise NotImplementedError(
                    'LattE description strings for polynomials not allowed '
                    'when using measure="induced"')

            # use an orthogonal transformation
            affine_hull_data = self.affine_hull_projection(orthogonal=True, return_all_data=True)
            polyhedron = affine_hull_data.image
            from sage.rings.polynomial.polynomial_ring_constructor import PolynomialRing
            R = PolynomialRing(affine_hull_data.section_linear_map.base_ring(), 'x', self.dim())
            coordinate_images = affine_hull_data.section_linear_map.matrix().transpose() * vector(R.gens()) + affine_hull_data.section_translation

            hom = function.parent().hom(coordinate_images)
            function_in_affine_hull = hom(function)

            I = polyhedron.integrate(function_in_affine_hull,
                                     measure='ambient', **kwds)
            if measure == 'induced_nonnormalized':
                return I
            else:
                A = affine_hull_data.projection_linear_map.matrix()
                Adet = (A.transpose() * A).det()
                try:
                    from sage.rings.qqbar import AA
                    Adet = AA.coerce(Adet)
                except TypeError:
                    pass
                return I / Adet.sqrt()
=======
            raise NotImplementedError('unbounded polyhedra are not supported')
        V = [v.homogeneous_vector() for v in self.Vrepresentation()]
        Qplus = sum(v.column() * v.row() for v in V).pseudoinverse()
        Vplus = list(matrix(V) * Qplus)
        W = 1 - sum(V[i].column() * Vplus[i].row() for i in range(len(V)))
>>>>>>> 57fd20c3

        G = self.restricted_automorphism_group(output='permutation')
        if acting_group is not None:
            G = acting_group

        group_dict = {}
        def permutation_to_matrix(permutation, V, Vplus, W):
            A = sum(V[permutation(i)].column() * Vplus[i].row() for i in range(len(V)))
            return A + W

        for perm in G.gens():
            group_dict[perm] = permutation_to_matrix(perm, V, Vplus, W)

        for perm in conj_class_reps:
            group_dict[perm] = permutation_to_matrix(perm, V, Vplus, W)

        if additional_elts is not None:
            for perm in additional_elts:
                group_dict[perm] = permutation_to_matrix(perm, V, Vplus, W)
        return group_dict

    @cached_method
    def bounding_box(self, integral=False, integral_hull=False):
        r"""
        Return the coordinates of a rectangular box containing the non-empty polytope.

        INPUT:

        - ``integral`` -- Boolean (default: ``False``). Whether to
          only allow integral coordinates in the bounding box.

        - ``integral_hull`` -- Boolean (default: ``False``). If ``True``, return a
          box containing the integral points of the polytope, or ``None, None`` if it
          is known that the polytope has no integral points.

        OUTPUT:

        A pair of tuples ``(box_min, box_max)`` where ``box_min`` are
        the coordinates of a point bounding the coordinates of the
        polytope from below and ``box_max`` bounds the coordinates
        from above.

        EXAMPLES::

            sage: Polyhedron([ (1/3,2/3), (2/3, 1/3) ]).bounding_box()
            ((1/3, 1/3), (2/3, 2/3))
            sage: Polyhedron([ (1/3,2/3), (2/3, 1/3) ]).bounding_box(integral=True)
            ((0, 0), (1, 1))
            sage: Polyhedron([ (1/3,2/3), (2/3, 1/3) ]).bounding_box(integral_hull=True)
            (None, None)
            sage: Polyhedron([ (1/3,2/3), (3/3, 4/3) ]).bounding_box(integral_hull=True)
            ((1, 1), (1, 1))
            sage: polytopes.buckyball(exact=False).bounding_box()
            ((-0.8090169944, -0.8090169944, -0.8090169944), (0.8090169944, 0.8090169944, 0.8090169944))

        TESTS::

            sage: Polyhedron().bounding_box()
            Traceback (most recent call last):
            ...
            ValueError: empty polytope is not allowed
        """
        from sage.arith.misc import integer_ceil as ceil
        from sage.arith.misc import integer_floor as floor
        box_min = []
        box_max = []
        if not self.is_compact():
            raise ValueError("only polytopes (compact polyhedra) are allowed")
        if self.n_vertices() == 0:
            raise ValueError("empty polytope is not allowed")
        for i in range(self.ambient_dim()):
            coords = [v[i] for v in self.vertex_generator()]
            max_coord = max(coords)
            min_coord = min(coords)
            if integral_hull:
                a = ceil(min_coord)
                b = floor(max_coord)
                if a > b:
                    return None, None
                box_max.append(b)
                box_min.append(a)
            elif integral:
                box_max.append(ceil(max_coord))
                box_min.append(floor(min_coord))
            else:
                box_max.append(max_coord)
                box_min.append(min_coord)
        return (tuple(box_min), tuple(box_max))

<<<<<<< HEAD
    def affine_hull(self, *args, **kwds):
        r"""
        Return the affine hull of ``self`` as a polyhedron.

        EXAMPLES::

            sage: half_plane_in_space = Polyhedron(ieqs=[(0,1,0,0)], eqns=[(0,0,0,1)])
            sage: half_plane_in_space.affine_hull().Hrepresentation()
            (An equation (0, 0, 1) x + 0 == 0,)

            sage: polytopes.cube().affine_hull().is_universe()
            True
        """
        if args or kwds:
            raise TypeError("the method 'affine_hull' does not take any parameters; perhaps you meant 'affine_hull_projection'")
        if not self.inequalities():
            return self
        self_as_face = self.faces(self.dimension())[0]
        return self_as_face.affine_tangent_cone()

    @cached_method
    def _affine_hull_projection(self, *,
                                as_convex_set=True, as_affine_map=True, as_section_map=True,
                                orthogonal=False, orthonormal=False,
                                extend=False, minimal=False):
        r"""
        Return ``self`` projected into its affine hull.

        INPUT:

        See :meth:`affine_hull_projection`.

        OUTPUT:

        An instance of :class:`~sage.geometry.convex_set.AffineHullProjectionData`.
        See :meth:`affine_hull_projection` for details.

        TESTS:

        Check that :trac:`23355` is fixed::

            sage: P = Polyhedron([[7]]); P
            A 0-dimensional polyhedron in ZZ^1 defined as the convex hull of 1 vertex
            sage: P.affine_hull_projection()
            A 0-dimensional polyhedron in ZZ^0 defined as the convex hull of 1 vertex
            sage: P.affine_hull_projection(orthonormal='True')
            A 0-dimensional polyhedron in QQ^0 defined as the convex hull of 1 vertex
            sage: P.affine_hull_projection(orthogonal='True')
            A 0-dimensional polyhedron in QQ^0 defined as the convex hull of 1 vertex

        Check that :trac:`24047` is fixed::

            sage: P1 = Polyhedron(vertices=([[-1, 1], [0, -1], [0, 0], [-1, -1]]))
            sage: P2 = Polyhedron(vertices=[[1, 1], [1, -1], [0, -1], [0, 0]])
            sage: P = P1.intersection(P2)
            sage: A, b = P.affine_hull_projection(as_affine_map=True, orthonormal=True, extend=True)  # optional - sage.rings.number_field

            sage: Polyhedron([(2,3,4)]).affine_hull_projection()
            A 0-dimensional polyhedron in ZZ^0 defined as the convex hull of 1 vertex

        Check that backend is preserved::

            sage: polytopes.simplex(backend='field').affine_hull_projection().backend()
            'field'

            sage: P = Polyhedron(vertices=[[0,0], [1,0]], backend='field')
            sage: P.affine_hull_projection(orthogonal=True, orthonormal=True, extend=True).backend()  # optional - sage.rings.number_field
            'field'

        Check that :trac:`29116` is fixed::

            sage: V =[
            ....:    [1, 0, -1, 0, 0],
            ....:    [1, 0, 0, -1, 0],
            ....:    [1, 0, 0, 0, -1],
            ....:    [1, 0, 0, +1, 0],
            ....:    [1, 0, 0, 0, +1],
            ....:    [1, +1, 0, 0, 0]
            ....:     ]
            sage: P = Polyhedron(V)
            sage: P.affine_hull_projection()
            A 4-dimensional polyhedron in ZZ^4 defined as the convex hull of 6 vertices
            sage: P.affine_hull_projection(orthonormal=True)
            Traceback (most recent call last):
            ...
            ValueError: the base ring needs to be extended; try with "extend=True"
            sage: P.affine_hull_projection(orthonormal=True, extend=True)                             # optional - sage.rings.number_field
            A 4-dimensional polyhedron in AA^4 defined as the convex hull of 6 vertices
        """
        result = AffineHullProjectionData()

        if self.is_empty():
            raise ValueError('affine hull projection of an empty polyhedron is undefined')

        # handle trivial full-dimensional case
        if self.ambient_dim() == self.dim():
            if as_convex_set:
                result.image = self
            if as_affine_map:
                identity = linear_transformation(matrix(self.base_ring(),
                                                        self.dim(),
                                                        self.dim(),
                                                        self.base_ring().one()))
                result.projection_linear_map = result.section_linear_map = identity
                result.projection_translation = result.section_translation = self.ambient_space().zero()
        elif orthogonal or orthonormal:
            # see TODO
            if not self.is_compact():
                raise NotImplementedError('"orthogonal=True" and "orthonormal=True" work only for compact polyhedra')
            affine_basis = self.an_affine_basis()
            v0 = affine_basis[0].vector()
            # We implicitly translate the first vertex of the affine basis to zero.
            vi = tuple(v.vector() - v0 for v in affine_basis[1:])
            M = matrix(self.base_ring(), self.dim(), self.ambient_dim(), vi)

            # Switch base_ring to AA if necessary,
            # since gram_schmidt needs to be able to take square roots.
            # Pick orthonormal basis and transform all vertices accordingly
            # if the orthonormal transform makes it necessary, change base ring.
            try:
                A, G = M.gram_schmidt(orthonormal=orthonormal)
            except TypeError:
                if not extend:
                    raise ValueError('the base ring needs to be extended; try with "extend=True"')
                from sage.rings.qqbar import AA
                M = matrix(AA, M)
                A = M.gram_schmidt(orthonormal=orthonormal)[0]
                if minimal:
                    from sage.rings.qqbar import number_field_elements_from_algebraics
                    new_ring = number_field_elements_from_algebraics(A.list(), embedded=True, minimal=True)[0]
                    A = A.change_ring(new_ring)
            L = linear_transformation(A, side='right')
            ambient_translation = -vector(A.base_ring(), affine_basis[0])
            image_translation = A * ambient_translation
            # Note the order. We compute ``A*self`` and then translate the image.
            # ``A*self`` uses the incidence matrix and we avoid recomputation.
            # Also, if the new base ring is ``AA``, we want to avoid computing the incidence matrix in that ring.
            # ``convert=True`` takes care of the case, where there might be no coercion (``AA`` and quadratic field).
            if as_convex_set:
                result.image = self.linear_transformation(A, new_base_ring=A.base_ring()) + image_translation
            if as_affine_map:
                result.projection_linear_map = L
                result.projection_translation = image_translation
            if as_section_map:
                L_dagger = linear_transformation(A.transpose() * (A * A.transpose()).inverse(), side='right')
                result.section_linear_map = L_dagger
                result.section_translation = v0.change_ring(A.base_ring())
        else:
            # translate one vertex to the origin
            v0 = self.vertices()[0].vector()
            gens = []
            for v in self.vertices()[1:]:
                gens.append(v.vector() - v0)
            for r in self.rays():
                gens.append(r.vector())
            for l in self.lines():
                gens.append(l.vector())

            # Pick subset of coordinates to coordinatize the affine span
            M = matrix(gens)
            pivots = M.pivots()

            A = matrix(self.base_ring(), len(pivots), self.ambient_dim(),
                       [[1 if j == i else 0 for j in range(self.ambient_dim())] for i in pivots])
            if as_affine_map:
                image_translation = vector(self.base_ring(), self.dim())
                L = linear_transformation(A, side='right')
                result.projection_linear_map = L
                result.projection_translation = image_translation
            if as_convex_set:
                result.image = A*self
            if as_section_map:
                if self.dim():
                    B = M.transpose()/(A*M.transpose())
                else:
                    B = matrix(self.ambient_dim(), 0)
                L_section = linear_transformation(B, side='right')
                result.section_linear_map = L_section
                result.section_translation = v0 - L_section(L(v0) + image_translation)

        return result

    def affine_hull_projection(self,
                               as_polyhedron=None, as_affine_map=False,
                               orthogonal=False, orthonormal=False,
                               extend=False, minimal=False,
                               return_all_data=False,
                               *, as_convex_set=None):
        r"""Return the polyhedron projected into its affine hull.

        Each polyhedron is contained in some smallest affine subspace
        (possibly the entire ambient space) -- its affine hull.  We
        provide an affine linear map that projects the ambient space of
        the polyhedron to the standard Euclidean space of dimension of
        the polyhedron, which restricts to a bijection from the affine
        hull.

        The projection map is not unique; some parameters control the
        choice of the map.  Other parameters control the output of the
        function.

        INPUT:

        - ``as_polyhedron`` (or ``as_convex_set``) -- (boolean or the default
          ``None``) and

        - ``as_affine_map`` -- (boolean, default ``False``) control the output

          The default ``as_polyhedron=None`` translates to
          ``as_polyhedron=not as_affine_map``,
          therefore to ``as_polyhedron=True`` if nothing is specified.

          If exactly one of either ``as_polyhedron`` or ``as_affine_map`` is
          set, then either a polyhedron or the affine transformation
          is returned. The affine transformation
          sends the embedded polytope to a fulldimensional one.
          It is given as a pair ``(A, b)``, where A is a linear transformation
          and `b` is a vector, and the affine transformation sends ``v`` to
          ``A(v)+b``.

          If both ``as_polyhedron`` and ``as_affine_map`` are set, then
          both are returned, encapsulated in an instance of
          :class:`~sage.geometry.convex_set.AffineHullProjectionData`.

        - ``return_all_data`` -- (boolean, default ``False``)

          If set, then ``as_polyhedron`` and ``as_affine_map`` will set
          (possibly overridden) and additional (internal) data concerning
          the transformation is returned. Everything is encapsulated
          in an instance of
          :class:`~sage.geometry.convex_set.AffineHullProjectionData` in
          this case.

        - ``orthogonal`` -- boolean (default: ``False``); if ``True``,
          provide an orthogonal transformation.

        - ``orthonormal`` -- boolean (default: ``False``); if ``True``,
          provide an orthonormal transformation. If the base ring does not
          provide the necessary square roots, the extend parameter
          needs to be set to ``True``.

        - ``extend`` -- boolean (default: ``False``); if ``True``,
          allow base ring to be extended if necessary. This becomes
          relevant when requiring an orthonormal transformation.

        - ``minimal`` -- boolean (default: ``False``); if ``True``,
          when doing an extension, it computes the minimal base ring of the
          extension, otherwise the base ring is ``AA``.

        OUTPUT:

        A full-dimensional polyhedron or an affine transformation,
        depending on the parameters ``as_polyhedron`` and ``as_affine_map``,
        or an instance of :class:`~sage.geometry.convex_set.AffineHullProjectionData`
        containing all data (parameter ``return_all_data``).

        If the output is an instance of
        :class:`~sage.geometry.convex_set.AffineHullProjectionData`, the
        following fields may be set:

        - ``image`` -- the projection of the original polyhedron

        - ``projection_map`` -- the affine map as a pair whose first component
          is a linear transformation and its second component a shift;
          see above.

        - ``section_map`` -- an affine map as a pair whose first component
          is a linear transformation and its second component a shift.
          It maps the codomain of ``affine_map`` to the affine hull of
          ``self``.  It is a right inverse of ``projection_map``.

        Note that all of these data are compatible.

         .. TODO::

            - make the parameters ``orthogonal`` and ``orthonormal`` work
              with unbounded polyhedra.

        EXAMPLES::

            sage: triangle = Polyhedron([(1,0,0), (0,1,0), (0,0,1)]);  triangle
            A 2-dimensional polyhedron in ZZ^3 defined as the convex hull of 3 vertices
            sage: triangle.affine_hull_projection()
            A 2-dimensional polyhedron in ZZ^2 defined as the convex hull of 3 vertices

            sage: half3d = Polyhedron(vertices=[(3,2,1)], rays=[(1,0,0)])
            sage: half3d.affine_hull_projection().Vrepresentation()
            (A ray in the direction (1), A vertex at (3))

        The resulting affine hulls depend on the parameter ``orthogonal`` and ``orthonormal``::

            sage: L = Polyhedron([[1,0],[0,1]]); L
            A 1-dimensional polyhedron in ZZ^2 defined as the convex hull of 2 vertices
            sage: A = L.affine_hull_projection(); A
            A 1-dimensional polyhedron in ZZ^1 defined as the convex hull of 2 vertices
            sage: A.vertices()
            (A vertex at (0), A vertex at (1))
            sage: A = L.affine_hull_projection(orthogonal=True); A
            A 1-dimensional polyhedron in QQ^1 defined as the convex hull of 2 vertices
            sage: A.vertices()
            (A vertex at (0), A vertex at (2))
            sage: A = L.affine_hull_projection(orthonormal=True)                                  # optional - sage.rings.number_field
            Traceback (most recent call last):
            ...
            ValueError: the base ring needs to be extended; try with "extend=True"
            sage: A = L.affine_hull_projection(orthonormal=True, extend=True); A                  # optional - sage.rings.number_field
            A 1-dimensional polyhedron in AA^1 defined as the convex hull of 2 vertices
            sage: A.vertices()                                                                    # optional - sage.rings.number_field
            (A vertex at (1.414213562373095?), A vertex at (0.?e-18))

        More generally::

            sage: S = polytopes.simplex(); S
            A 3-dimensional polyhedron in ZZ^4 defined as the convex hull of 4 vertices
            sage: S.vertices()
            (A vertex at (0, 0, 0, 1),
             A vertex at (0, 0, 1, 0),
             A vertex at (0, 1, 0, 0),
             A vertex at (1, 0, 0, 0))
            sage: A = S.affine_hull_projection(); A
            A 3-dimensional polyhedron in ZZ^3 defined as the convex hull of 4 vertices
            sage: A.vertices()
            (A vertex at (0, 0, 0),
             A vertex at (0, 0, 1),
             A vertex at (0, 1, 0),
             A vertex at (1, 0, 0))
            sage: A = S.affine_hull_projection(orthogonal=True); A
            A 3-dimensional polyhedron in QQ^3 defined as the convex hull of 4 vertices
            sage: A.vertices()
            (A vertex at (0, 0, 0),
             A vertex at (2, 0, 0),
             A vertex at (1, 3/2, 0),
             A vertex at (1, 1/2, 4/3))
            sage: A = S.affine_hull_projection(orthonormal=True, extend=True); A                  # optional - sage.rings.number_field
            A 3-dimensional polyhedron in AA^3 defined as the convex hull of 4 vertices
            sage: A.vertices()                                                                    # optional - sage.rings.number_field
            (A vertex at (0.7071067811865475?, 0.4082482904638630?, 1.154700538379252?),
             A vertex at (0.7071067811865475?, 1.224744871391589?, 0.?e-18),
             A vertex at (1.414213562373095?, 0.?e-18, 0.?e-18),
             A vertex at (0.?e-18, 0.?e-18, 0.?e-18))

        With the parameter ``minimal`` one can get a minimal base ring::

            sage: s = polytopes.simplex(3)
            sage: s_AA = s.affine_hull_projection(orthonormal=True, extend=True)                  # optional - sage.rings.number_field
            sage: s_AA.base_ring()                                                                # optional - sage.rings.number_field
            Algebraic Real Field
            sage: s_full = s.affine_hull_projection(orthonormal=True, extend=True, minimal=True)  # optional - sage.rings.number_field
            sage: s_full.base_ring()                                                              # optional - sage.rings.number_field
            Number Field in a with defining polynomial y^4 - 4*y^2 + 1 with a = 0.5176380902050415?

        More examples with the ``orthonormal`` parameter::

            sage: P = polytopes.permutahedron(3); P                   # optional - sage.combinat  # optional - sage.rings.number_field
            A 2-dimensional polyhedron in ZZ^3 defined as the convex hull of 6 vertices
            sage: set([F.as_polyhedron().affine_hull_projection(orthonormal=True, extend=True).volume() for F in P.affine_hull_projection().faces(1)]) == {1, sqrt(AA(2))}  # optional - sage.combinat  # optional - sage.rings.number_field
            True
            sage: set([F.as_polyhedron().affine_hull_projection(orthonormal=True, extend=True).volume() for F in P.affine_hull_projection(orthonormal=True, extend=True).faces(1)]) == {sqrt(AA(2))}  # optional - sage.combinat  # optional - sage.rings.number_field
            True

            sage: D = polytopes.dodecahedron()                                                    # optional - sage.rings.number_field
            sage: F = D.faces(2)[0].as_polyhedron()                                               # optional - sage.rings.number_field
            sage: F.affine_hull_projection(orthogonal=True)                                       # optional - sage.rings.number_field
            A 2-dimensional polyhedron in (Number Field in sqrt5 with defining polynomial x^2 - 5 with sqrt5 = 2.236067977499790?)^2 defined as the convex hull of 5 vertices
            sage: F.affine_hull_projection(orthonormal=True, extend=True)                         # optional - sage.rings.number_field
            A 2-dimensional polyhedron in AA^2 defined as the convex hull of 5 vertices

            sage: K.<sqrt2> = QuadraticField(2)                                                   # optional - sage.rings.number_field
            sage: P = Polyhedron([2*[K.zero()],2*[sqrt2]]); P                                     # optional - sage.rings.number_field
            A 1-dimensional polyhedron in (Number Field in sqrt2 with defining polynomial x^2 - 2 with sqrt2 = 1.414213562373095?)^2 defined as the convex hull of 2 vertices
            sage: P.vertices()                                                                    # optional - sage.rings.number_field
            (A vertex at (0, 0), A vertex at (sqrt2, sqrt2))
            sage: A = P.affine_hull_projection(orthonormal=True); A                               # optional - sage.rings.number_field
            A 1-dimensional polyhedron in (Number Field in sqrt2 with defining polynomial x^2 - 2 with sqrt2 = 1.414213562373095?)^1 defined as the convex hull of 2 vertices
            sage: A.vertices()                                                                    # optional - sage.rings.number_field
            (A vertex at (0), A vertex at (2))

            sage: K.<sqrt3> = QuadraticField(3)                                                   # optional - sage.rings.number_field
            sage: P = Polyhedron([2*[K.zero()],2*[sqrt3]]); P                                     # optional - sage.rings.number_field
            A 1-dimensional polyhedron in (Number Field in sqrt3 with defining polynomial x^2 - 3 with sqrt3 = 1.732050807568878?)^2 defined as the convex hull of 2 vertices
            sage: P.vertices()                                                                    # optional - sage.rings.number_field
            (A vertex at (0, 0), A vertex at (sqrt3, sqrt3))
            sage: A = P.affine_hull_projection(orthonormal=True)                                  # optional - sage.rings.number_field
            Traceback (most recent call last):
            ...
            ValueError: the base ring needs to be extended; try with "extend=True"
            sage: A = P.affine_hull_projection(orthonormal=True, extend=True); A                  # optional - sage.rings.number_field
            A 1-dimensional polyhedron in AA^1 defined as the convex hull of 2 vertices
            sage: A.vertices()                                                                    # optional - sage.rings.number_field
            (A vertex at (0), A vertex at (2.449489742783178?))
            sage: sqrt(6).n()                                                                     # optional - sage.rings.number_field
            2.44948974278318

        The affine hull is combinatorially equivalent to the input::

            sage: P.is_combinatorially_isomorphic(P.affine_hull_projection())                     # optional - sage.rings.number_field
            True
            sage: P.is_combinatorially_isomorphic(P.affine_hull_projection(orthogonal=True))      # optional - sage.rings.number_field
            True
            sage: P.is_combinatorially_isomorphic(P.affine_hull_projection(orthonormal=True, extend=True))   # optional - sage.rings.number_field
            True

        The ``orthonormal=True`` parameter preserves volumes;
        it provides an isometric copy of the polyhedron::

            sage: Pentagon = polytopes.dodecahedron().faces(2)[0].as_polyhedron()                 # optional - sage.rings.number_field
            sage: P = Pentagon.affine_hull_projection(orthonormal=True, extend=True)              # optional - sage.rings.number_field
            sage: _, c= P.is_inscribed(certificate=True)                                          # optional - sage.rings.number_field
            sage: c                                                                               # optional - sage.rings.number_field
            (0.4721359549995794?, 0.6498393924658126?)
            sage: circumradius = (c-vector(P.vertices()[0])).norm()                               # optional - sage.rings.number_field
            sage: p = polytopes.regular_polygon(5)                                                # optional - sage.rings.number_field
            sage: p.volume()                                                                      # optional - sage.rings.number_field
            2.377641290737884?
            sage: P.volume()                                                                      # optional - sage.rings.number_field
            1.53406271079097?
            sage: p.volume()*circumradius^2                                                       # optional - sage.rings.number_field
            1.534062710790965?
            sage: P.volume() == p.volume()*circumradius^2                                         # optional - sage.rings.number_field
            True

        One can also use ``orthogonal`` parameter to calculate volumes;
        in this case we don't need to switch base rings. One has to divide
        by the square root of the determinant of the linear part of the
        affine transformation times its transpose::

            sage: Pentagon = polytopes.dodecahedron().faces(2)[0].as_polyhedron()                 # optional - sage.rings.number_field
            sage: Pnormal = Pentagon.affine_hull_projection(orthonormal=True, extend=True)        # optional - sage.rings.number_field
            sage: Pgonal = Pentagon.affine_hull_projection(orthogonal=True)                       # optional - sage.rings.number_field
            sage: A, b = Pentagon.affine_hull_projection(orthogonal=True, as_affine_map=True)     # optional - sage.rings.number_field
            sage: Adet = (A.matrix().transpose()*A.matrix()).det()                                # optional - sage.rings.number_field
            sage: Pnormal.volume()                                                                # optional - sage.rings.number_field
            1.53406271079097?
            sage: Pgonal.volume()/Adet.sqrt(extend=True)                                          # optional - sage.rings.number_field
            -80*(55*sqrt(5) - 123)/sqrt(-6368*sqrt(5) + 14240)
            sage: Pgonal.volume()/AA(Adet).sqrt().n(digits=20)                                    # optional - sage.rings.number_field
            1.5340627107909646813
            sage: AA(Pgonal.volume()^2) == (Pnormal.volume()^2)*AA(Adet)                          # optional - sage.rings.number_field
            True

        Another example with ``as_affine_map=True``::

            sage: P = polytopes.permutahedron(4)                                                      # optional - sage.combinat  # optional - sage.rings.number_field
            sage: A, b = P.affine_hull_projection(orthonormal=True, as_affine_map=True, extend=True)  # optional - sage.combinat  # optional - sage.rings.number_field
            sage: Q = P.affine_hull_projection(orthonormal=True, extend=True)                         # optional - sage.combinat  # optional - sage.rings.number_field
            sage: Q.center()                                                                          # optional - sage.combinat  # optional - sage.rings.number_field
            (0.7071067811865475?, 1.224744871391589?, 1.732050807568878?)
            sage: A(P.center()) + b == Q.center()                                                     # optional - sage.combinat  # optional - sage.rings.number_field
            True

        For unbounded, non full-dimensional polyhedra, the ``orthogonal=True`` and ``orthonormal=True``
        is not implemented::

            sage: P = Polyhedron(ieqs=[[0, 1, 0], [0, 0, 1], [0, 0, -1]]); P
            A 1-dimensional polyhedron in QQ^2 defined as the convex hull of 1 vertex and 1 ray
            sage: P.is_compact()
            False
            sage: P.is_full_dimensional()
            False
            sage: P.affine_hull_projection(orthogonal=True)
            Traceback (most recent call last):
            ...
            NotImplementedError: "orthogonal=True" and "orthonormal=True" work only for compact polyhedra
            sage: P.affine_hull_projection(orthonormal=True)
            Traceback (most recent call last):
            ...
            NotImplementedError: "orthogonal=True" and "orthonormal=True" work only for compact polyhedra

        Setting ``as_affine_map`` to ``True``
        without ``orthogonal`` or ``orthonormal`` set to ``True``::

            sage: S = polytopes.simplex()
            sage: S.affine_hull_projection(as_affine_map=True)
            (Vector space morphism represented by the matrix:
             [1 0 0]
             [0 1 0]
             [0 0 1]
             [0 0 0]
             Domain: Vector space of dimension 4 over Rational Field
             Codomain: Vector space of dimension 3 over Rational Field,
             (0, 0, 0))

        If the polyhedron is full-dimensional, it is returned::

            sage: polytopes.cube().affine_hull_projection()
            A 3-dimensional polyhedron in ZZ^3 defined as the convex hull of 8 vertices
            sage: polytopes.cube().affine_hull_projection(as_affine_map=True)
            (Vector space morphism represented by the matrix:
             [1 0 0]
             [0 1 0]
             [0 0 1]
             Domain: Vector space of dimension 3 over Rational Field
             Codomain: Vector space of dimension 3 over Rational Field,
             (0, 0, 0))

        Return polyhedron and affine map::

            sage: S = polytopes.simplex(2)
            sage: data = S.affine_hull_projection(orthogonal=True,
            ....:                                 as_polyhedron=True,
            ....:                                 as_affine_map=True); data
            AffineHullProjectionData(image=A 2-dimensional polyhedron in QQ^2
                    defined as the convex hull of 3 vertices,
                projection_linear_map=Vector space morphism represented by the matrix:
                    [  -1 -1/2]
                    [   1 -1/2]
                    [   0    1]
                    Domain: Vector space of dimension 3 over Rational Field
                    Codomain: Vector space of dimension 2 over Rational Field,
                projection_translation=(1, 1/2),
                section_linear_map=None,
                section_translation=None)

        Return all data::

            sage: data = S.affine_hull_projection(orthogonal=True, return_all_data=True); data
            AffineHullProjectionData(image=A 2-dimensional polyhedron in QQ^2
                    defined as the convex hull of 3 vertices,
                projection_linear_map=Vector space morphism represented by the matrix:
                    [  -1 -1/2]
                    [   1 -1/2]
                    [   0    1]
                    Domain: Vector space of dimension 3 over Rational Field
                    Codomain: Vector space of dimension 2 over Rational Field,
                projection_translation=(1, 1/2),
                section_linear_map=Vector space morphism represented by the matrix:
                    [-1/2  1/2    0]
                    [-1/3 -1/3  2/3]
                    Domain: Vector space of dimension 2 over Rational Field
                    Codomain: Vector space of dimension 3 over Rational Field, section_translation=(1, 0, 0))

        The section map is a right inverse of the projection map::

            sage: data.image.linear_transformation(data.section_linear_map.matrix().transpose()) + data.section_translation == S
            True

        Same without ``orthogonal=True``::

            sage: data = S.affine_hull_projection(return_all_data=True); data
            AffineHullProjectionData(image=A 2-dimensional polyhedron in ZZ^2
                    defined as the convex hull of 3 vertices,
                projection_linear_map=Vector space morphism represented by the matrix:
                    [1 0]
                    [0 1]
                    [0 0]
                    Domain: Vector space of dimension 3 over Rational Field
                    Codomain: Vector space of dimension 2 over Rational Field, projection_translation=(0, 0),
                section_linear_map=Vector space morphism represented by the matrix:
                    [ 1  0 -1]
                    [ 0  1 -1]
                    Domain: Vector space of dimension 2 over Rational Field
                    Codomain: Vector space of dimension 3 over Rational Field, section_translation=(0, 0, 1))
            sage: data.image.linear_transformation(data.section_linear_map.matrix().transpose()) + data.section_translation == S
            True

        ::

            sage: P0 = Polyhedron(
            ....:     ieqs=[(0, -1, 0, 1, 1, 1), (0, 1, 1, 0, -1, -1), (0, -1, 1, 1, 0, 0),
            ....:           (0, 1, 0, 0, 0, 0), (0, 0, 1, 1, -1, -1), (0, 0, 0, 0, 0, 1),
            ....:           (0, 0, 0, 0, 1, 0), (0, 0, 0, 1, 0, -1), (0, 0, 1, 0, 0, 0)])
            sage: P = P0.intersection(Polyhedron(eqns=[(-1, 1, 1, 1, 1, 1)]))
            sage: P.dim()
            4
            sage: P.affine_hull_projection(orthogonal=True, as_affine_map=True)[0]
            Vector space morphism represented by the matrix:
            [    0     0     0   1/3]
            [ -2/3  -1/6     0 -1/12]
            [  1/3  -1/6   1/2 -1/12]
            [    0   1/2     0 -1/12]
            [  1/3  -1/6  -1/2 -1/12]
            Domain: Vector space of dimension 5 over Rational Field
            Codomain: Vector space of dimension 4 over Rational Field
        """
        if as_polyhedron is not None:
            as_convex_set = as_polyhedron
        return super().affine_hull_projection(
            as_convex_set=as_convex_set, as_affine_map=as_affine_map,
            orthogonal=orthogonal, orthonormal=orthonormal,
            extend=extend, minimal=minimal,
            return_all_data=return_all_data)

    def _test_affine_hull_projection(self, tester=None, verbose=False, **options):
        """
        Run tests on the method :meth:`.affine_hull_projection`.

        TESTS::

            sage: D = polytopes.dodecahedron()                                  # optional - sage.rings.number_field
            sage: D.facets()[0].as_polyhedron()._test_affine_hull_projection()  # optional - sage.rings.number_field
        """
        if tester is None:
            tester = self._tester(**options)

        if self.is_empty():
            # Undefined, nothing to test
            return

        if self.n_vertices() > 30 or self.n_facets() > 30 or self.dim() > 6:
            # Avoid very long doctests.
            return

        try:
            from sage.rings.qqbar import AA
        except ImportError:
            AA = None

        data_sets = []
        data_sets.append(self.affine_hull_projection(return_all_data=True))
        if self.is_compact():
            data_sets.append(self.affine_hull_projection(return_all_data=True,
                                                         orthogonal=True,
                                                         extend=True))
            if AA is not None:
                data_sets.append(self.affine_hull_projection(return_all_data=True,
                                                             orthonormal=True,
                                                             extend=True))
                data_sets.append(self.affine_hull_projection(return_all_data=True,
                                                             orthonormal=True,
                                                             extend=True,
                                                             minimal=True))

        for i, data in enumerate(data_sets):
            if verbose:
                print("Running test number {}".format(i))
            M = data.projection_linear_map.matrix().transpose()
            tester.assertEqual(self.linear_transformation(M, new_base_ring=M.base_ring())
                               + data.projection_translation,
                               data.image)

            M = data.section_linear_map.matrix().transpose()
            if M.base_ring() is AA:
                self_extend = self.change_ring(AA)
            else:
                self_extend = self
            tester.assertEqual(data.image.linear_transformation(M)
                               + data.section_translation,
                               self_extend)
            if i == 0:
                tester.assertEqual(data.image.base_ring(), self.base_ring())
            else:
                # Test whether the map is orthogonal.
                M = data.projection_linear_map.matrix()
                tester.assertTrue((M.transpose() * M).is_diagonal())
                if i > 1:
                    # Test whether the map is orthonormal.
                    tester.assertTrue((M.transpose() * M).is_one())
            if i == 3:
                # Test that the extension is indeed minimal.
                if self.base_ring() is not AA:
                    tester.assertIsNot(data.image.base_ring(), AA)

    def affine_hull_manifold(self, name=None, latex_name=None, start_index=0, ambient_space=None,
                             ambient_chart=None, names=None, **kwds):
        r"""
        Return the affine hull of ``self`` as a manifold.

        If ``self`` is full-dimensional, it is just the ambient Euclidean space.
        Otherwise, it is a Riemannian submanifold of the ambient Euclidean space.

        INPUT:

        - ``ambient_space`` -- a :class:`~sage.manifolds.differentiable.examples.euclidean.EuclideanSpace`
          of the ambient dimension (default: the manifold of ``ambient_chart``, if provided;
          otherwise, a new instance of ``EuclideanSpace``).

        - ``ambient_chart`` -- a chart on ``ambient_space``.

        - ``names`` -- names for the coordinates on the affine hull.

        - optional arguments accepted by :meth:`affine_hull_projection`.

        The default chart is determined by the optional arguments of
        :meth:`affine_hull_projection`.

        EXAMPLES::

            sage: triangle = Polyhedron([(1,0,0), (0,1,0), (0,0,1)]);  triangle
            A 2-dimensional polyhedron in ZZ^3 defined as the convex hull of 3 vertices
            sage: A = triangle.affine_hull_manifold(name='A'); A
            2-dimensional Riemannian submanifold A embedded in the Euclidean space E^3
            sage: A.embedding().display()
            A → E^3
               (x0, x1) ↦ (x, y, z) = (t0 + x0, t0 + x1, t0 - x0 - x1 + 1)
            sage: A.embedding().inverse().display()
            E^3 → A
               (x, y, z) ↦ (x0, x1) = (x, y)
            sage: A.adapted_chart()
            [Chart (E^3, (x0_E3, x1_E3, t0_E3))]
            sage: A.normal().display()
            n = 1/3*sqrt(3) e_x + 1/3*sqrt(3) e_y + 1/3*sqrt(3) e_z
            sage: A.induced_metric()       # Need to call this before volume_form
            Riemannian metric gamma on the 2-dimensional Riemannian submanifold A embedded in the Euclidean space E^3
            sage: A.volume_form()
            2-form eps_gamma on the 2-dimensional Riemannian submanifold A embedded in the Euclidean space E^3

        Orthogonal version::

            sage: A = triangle.affine_hull_manifold(name='A', orthogonal=True); A
            2-dimensional Riemannian submanifold A embedded in the Euclidean space E^3
            sage: A.embedding().display()
            A → E^3
               (x0, x1) ↦ (x, y, z) = (t0 - 1/2*x0 - 1/3*x1 + 1, t0 + 1/2*x0 - 1/3*x1, t0 + 2/3*x1)
            sage: A.embedding().inverse().display()
            E^3 → A
               (x, y, z) ↦ (x0, x1) = (-x + y + 1, -1/2*x - 1/2*y + z + 1/2)

        Arrangement of affine hull of facets::

            sage: D = polytopes.dodecahedron()                                  # optional - sage.rings.number_field
            sage: E3 = EuclideanSpace(3)                                        # optional - sage.rings.number_field
            sage: submanifolds = [                                              # optional - sage.rings.number_field
            ....:     F.as_polyhedron().affine_hull_manifold(name=f'F{i}', orthogonal=True, ambient_space=E3)
            ....:     for i, F in enumerate(D.facets())]
            sage: sum(FM.plot({}, srange(-2, 2, 0.1), srange(-2, 2, 0.1), opacity=0.2)  # not tested  # optional - sage.plot  # optional - sage.rings.number_field
            ....:     for FM in submanifolds) + D.plot()
            Graphics3d Object

        Full-dimensional case::

            sage: cube = polytopes.cube(); cube
            A 3-dimensional polyhedron in ZZ^3 defined as the convex hull of 8 vertices
            sage: cube.affine_hull_manifold()
            Euclidean space E^3

        """
        if ambient_space is None:
            if ambient_chart is not None:
                ambient_space = ambient_chart.manifold()
            else:
                from sage.manifolds.differentiable.examples.euclidean import EuclideanSpace
                ambient_space = EuclideanSpace(self.ambient_dim(), start_index=start_index)
        if ambient_space.dimension() != self.ambient_dim():
            raise ValueError('ambient_space and ambient_chart must match the ambient dimension')

        if self.is_full_dimensional():
            return ambient_space

        if ambient_chart is None:
            ambient_chart = ambient_space.default_chart()
        CE = ambient_chart

        from sage.manifolds.manifold import Manifold
        if name is None:
            name, latex_name = self._affine_hull_name_latex_name()
        H = Manifold(self.dim(), name, ambient=ambient_space, structure="Riemannian",
                     latex_name=latex_name, start_index=start_index)
        if names is None:
            names = tuple(f'x{i}' for i in range(self.dim()))
        CH = H.chart(names=names)

        data = self.affine_hull_projection(return_all_data=True, **kwds)
        projection_matrix = data.projection_linear_map.matrix().transpose()
        projection_translation_vector = data.projection_translation
        section_matrix = data.section_linear_map.matrix().transpose()
        section_translation_vector = data.section_translation

        from sage.symbolic.ring import SR
        # We use the slacks of the (linear independent) equations as the foliation parameters
        foliation_parameters = vector(SR.var(f't{i}') for i in range(self.ambient_dim() - self.dim()))
        normal_matrix = matrix(equation.A() for equation in self.equation_generator()).transpose()
        slack_matrix = normal_matrix.pseudoinverse()

        phi = H.diff_map(ambient_space, {(CH, CE):
                                         (section_matrix * vector(CH._xx) + section_translation_vector
                                          + normal_matrix * foliation_parameters).list()})
        phi_inv = ambient_space.diff_map(H, {(CE, CH):
                                             (projection_matrix * vector(CE._xx) + projection_translation_vector).list()})

        foliation_scalar_fields = {parameter:
                                   ambient_space.scalar_field({CE: slack_matrix.row(i) * (vector(CE._xx) - section_translation_vector)})
                                   for i, parameter in enumerate(foliation_parameters)}

        H.set_embedding(phi, inverse=phi_inv,
                        var=list(foliation_parameters), t_inverse=foliation_scalar_fields)
        return H

    def _affine_hull_name_latex_name(self, name=None, latex_name=None):
        r"""
        Return the default name of the affine hull.

        EXAMPLES::

            sage: polytopes.cube()._affine_hull_name_latex_name('C', r'\square')
            ('aff_C', '\\mathop{\\mathrm{aff}}(\\square)')

            sage: Polyhedron(vertices=[[0, 1], [1, 0]])._affine_hull_name_latex_name()
            ('aff_P', '\\mathop{\\mathrm{aff}}(P)')
        """

        if name is None:
            name = 'P'
        if latex_name is None:
            latex_name = name
        operator = 'aff'
        aff_name = f'{operator}_{name}'
        aff_latex_name = r'\mathop{\mathrm{' + operator + '}}(' + latex_name + ')'
        return aff_name, aff_latex_name

=======
>>>>>>> 57fd20c3
    def _polymake_init_(self):
        """
        Return a polymake "Polytope" object corresponding to ``self``.

        EXAMPLES::

            sage: P = polytopes.cube()
            sage: PP = polymake(P)         # optional - polymake
            sage: PP.N_VERTICES            # optional - polymake
            8

        Lower-dimensional polyhedron::

            sage: P = Polyhedron(vertices=[[1, 0], [0, 1]])
            sage: PP = polymake(P)         # optional - polymake
            sage: PP.COMBINATORIAL_DIM     # optional - polymake
            1
            sage: PP.AFFINE_HULL           # optional - polymake
            -1 1 1

        Empty polyhedron::

            sage: P = Polyhedron(ambient_dim=2, vertices=[])
            sage: PP = polymake(P)         # optional - polymake
            sage: PP.COMBINATORIAL_DIM     # optional - polymake
            -1

        Pointed unbounded polyhedron::

            sage: P = Polyhedron(vertices=[[1, 0], [0, 1]], rays=[[1, 0]])
            sage: PP = polymake(P)         # optional - polymake
            sage: PP.VERTICES              # optional - polymake
            1 0 1
            1 1 0
            0 1 0
            sage: PP.FACETS                # optional - polymake
            1 0 -1
            -1 1 1
            0 0 1

        Non-pointed polyhedron::

            sage: P = Polyhedron(vertices=[[1, 0], [0, 1]], lines=[[1, 0]])
            sage: PP = polymake(P)         # optional - polymake
            sage: PP.VERTICES              # optional - polymake
            1 0 1
            1 0 0
            sage: PP.FACETS                # optional - polymake
            1 0 -1
            0 0 1
            sage: PP.LINEALITY_SPACE       # optional - polymake
            0 1 0

        Algebraic polyhedron::

            sage: P = polytopes.dodecahedron(); P                                                             # optional - sage.rings.number_field
            A 3-dimensional polyhedron
             in (Number Field in sqrt5 with defining polynomial x^2 - 5
                 with sqrt5 = 2.236067977499790?)^3
             defined as the convex hull of 20 vertices
            sage: print("There may be a recompilation warning"); PP = polymake(P); PP  # optional - polymake  # optional - sage.rings.number_field
            There may be a recompilation warning...
            Polytope<QuadraticExtension<Rational>>[...]
            sage: sorted(PP.VERTICES[:], key=repr)[0]                                  # optional - polymake  # optional - sage.rings.number_field
            1 -1+1r5 -4+2r5 0

        Floating-point polyhedron::

            sage: P = polytopes.dodecahedron(exact=False); P
            A 3-dimensional polyhedron in RDF^3 defined as the convex hull of 20 vertices
            sage: print("There may be a recompilation warning"); PP = polymake(P); PP # optional - polymake
            There may be a recompilation warning...
            Polytope<Float>[...]
            sage: sorted(PP.VERTICES[:], key=repr)[0] # optional - polymake
            1 -0.472135955 0 -1.236067978

        """
        from sage.interfaces.polymake import polymake
        polymake_field = polymake(self.base_ring().fraction_field())
        polymake_class = "Polytope<{}>".format(polymake_field)
        if self.is_empty():
            # Polymake 3.1 cannot enter an empty polyhedron using
            # FACETS and AFFINE_HULL.  Use corresponding input properties instead.
            # https://forum.polymake.org/viewtopic.php?f=8&t=545
            return polymake.new_object(polymake_class,
                                       INEQUALITIES=self.inequalities_list(),
                                       EQUATIONS=self.equations_list())
        else:
            return polymake.new_object(polymake_class,
                                       FACETS=self.inequalities_list(),
                                       AFFINE_HULL=self.equations_list(),
                                       VERTICES=   [ [1] + v for v in self.vertices_list() ] \
                                                 + [ [0] + r for r in self.rays_list() ],
                                       LINEALITY_SPACE=[ [0] + l for l in self.lines_list() ])<|MERGE_RESOLUTION|>--- conflicted
+++ resolved
@@ -54,11 +54,6 @@
 import sage.rings.abc
 from sage.rings.integer_ring import ZZ
 from sage.rings.rational_field import QQ
-<<<<<<< HEAD
-from sage.modules.free_module_element import vector
-from sage.modules.vector_space_morphism import linear_transformation
-=======
->>>>>>> 57fd20c3
 from sage.matrix.constructor import matrix
 from sage.modules.free_module_element import vector
 
@@ -207,571 +202,6 @@
         if self.n_inequalities() < 40:
             tester.assertEqual(self, Polyhedron(ieqs=self.inequalities(), eqns=self.equations(), ambient_dim=self.ambient_dim()))
 
-<<<<<<< HEAD
-    def plot(self,
-             point=None, line=None, polygon=None,  # None means unspecified by the user
-             wireframe='blue', fill='green',
-             position=None,
-             orthonormal=True,  # whether to use orthonormal projections
-             **kwds):
-        """
-        Return a graphical representation.
-
-        INPUT:
-
-        - ``point``, ``line``, ``polygon`` -- Parameters to pass to
-          point (0d), line (1d), and polygon (2d) plot commands.
-          Allowed values are:
-
-          * A Python dictionary to be passed as keywords to the plot
-            commands.
-
-          * A string or triple of numbers: The color. This is
-            equivalent to passing the dictionary ``{'color':...}``.
-
-          * ``False``: Switches off the drawing of the corresponding
-            graphics object
-
-        - ``wireframe``, ``fill`` -- Similar to ``point``, ``line``,
-          and ``polygon``, but ``fill`` is used for the graphics
-          objects in the dimension of the polytope (or of dimension 2
-          for higher dimensional polytopes) and ``wireframe`` is used
-          for all lower-dimensional graphics objects
-          (default: 'green' for ``fill`` and 'blue' for ``wireframe``)
-
-        - ``position`` -- positive number; the position to take the projection
-          point in Schlegel diagrams.
-
-        - ``orthonormal`` -- Boolean (default: True); whether to use
-          orthonormal projections.
-
-        - ``**kwds`` -- optional keyword parameters that are passed to
-          all graphics objects.
-
-        OUTPUT:
-
-        A (multipart) graphics object.
-
-        EXAMPLES::
-
-            sage: square = polytopes.hypercube(2)
-            sage: point = Polyhedron([[1,1]])
-            sage: line = Polyhedron([[1,1],[2,1]])
-            sage: cube = polytopes.hypercube(3)
-            sage: hypercube = polytopes.hypercube(4)
-
-        By default, the wireframe is rendered in blue and the fill in green::
-
-            sage: square.plot()  # optional - sage.plot
-            Graphics object consisting of 6 graphics primitives
-            sage: point.plot()  # optional - sage.plot
-            Graphics object consisting of 1 graphics primitive
-            sage: line.plot()  # optional - sage.plot
-            Graphics object consisting of 2 graphics primitives
-            sage: cube.plot()  # optional - sage.plot
-            Graphics3d Object
-            sage: hypercube.plot()  # optional - sage.plot
-            Graphics3d Object
-
-        Draw the lines in red and nothing else::
-
-            sage: square.plot(point=False, line='red', polygon=False)  # optional - sage.plot
-            Graphics object consisting of 4 graphics primitives
-            sage: point.plot(point=False, line='red', polygon=False)  # optional - sage.plot
-            Graphics object consisting of 0 graphics primitives
-            sage: line.plot(point=False, line='red', polygon=False)  # optional - sage.plot
-            Graphics object consisting of 1 graphics primitive
-            sage: cube.plot(point=False, line='red', polygon=False)  # optional - sage.plot
-            Graphics3d Object
-            sage: hypercube.plot(point=False, line='red', polygon=False)  # optional - sage.plot
-            Graphics3d Object
-
-        Draw points in red, no lines, and a blue polygon::
-
-            sage: square.plot(point={'color':'red'}, line=False, polygon=(0,0,1))  # optional - sage.plot
-            Graphics object consisting of 2 graphics primitives
-            sage: point.plot(point={'color':'red'}, line=False, polygon=(0,0,1))  # optional - sage.plot
-            Graphics object consisting of 1 graphics primitive
-            sage: line.plot(point={'color':'red'}, line=False, polygon=(0,0,1))  # optional - sage.plot
-            Graphics object consisting of 1 graphics primitive
-            sage: cube.plot(point={'color':'red'}, line=False, polygon=(0,0,1))  # optional - sage.plot
-            Graphics3d Object
-            sage: hypercube.plot(point={'color':'red'}, line=False, polygon=(0,0,1))  # optional - sage.plot
-            Graphics3d Object
-
-        If we instead use the ``fill`` and ``wireframe`` options, the
-        coloring depends on the dimension of the object::
-
-            sage: square.plot(fill='green', wireframe='red')  # optional - sage.plot
-            Graphics object consisting of 6 graphics primitives
-            sage: point.plot(fill='green', wireframe='red')  # optional - sage.plot
-            Graphics object consisting of 1 graphics primitive
-            sage: line.plot(fill='green', wireframe='red')  # optional - sage.plot
-            Graphics object consisting of 2 graphics primitives
-            sage: cube.plot(fill='green', wireframe='red')  # optional - sage.plot
-            Graphics3d Object
-            sage: hypercube.plot(fill='green', wireframe='red')  # optional - sage.plot
-            Graphics3d Object
-
-        It is possible to draw polyhedra up to dimension 4, no matter what the
-        ambient dimension is::
-
-            sage: hcube = polytopes.hypercube(5)
-            sage: facet = hcube.facets()[0].as_polyhedron();facet
-            A 4-dimensional polyhedron in ZZ^5 defined as the convex hull of 16 vertices
-            sage: facet.plot()  # optional - sage.plot
-            Graphics3d Object
-
-        TESTS::
-
-            sage: for p in square.plot():  # optional - sage.plot
-            ....:     print("{} {}".format(p.options()['rgbcolor'], p))
-            blue Point set defined by 4 point(s)
-            blue Line defined by 2 points
-            blue Line defined by 2 points
-            blue Line defined by 2 points
-            blue Line defined by 2 points
-            green Polygon defined by 4 points
-
-            sage: for p in line.plot():  # optional - sage.plot
-            ....:     print("{} {}".format(p.options()['rgbcolor'], p))
-            blue Point set defined by 2 point(s)
-            green Line defined by 2 points
-
-            sage: for p in point.plot():  # optional - sage.plot
-            ....:     print("{} {}".format(p.options()['rgbcolor'], p))
-            green Point set defined by 1 point(s)
-
-        Draw the lines in red and nothing else::
-
-            sage: for p in square.plot(point=False, line='red', polygon=False):  # optional - sage.plot
-            ....:     print("{} {}".format(p.options()['rgbcolor'], p))
-            red Line defined by 2 points
-            red Line defined by 2 points
-            red Line defined by 2 points
-            red Line defined by 2 points
-
-        Draw vertices in red, no lines, and a blue polygon::
-
-            sage: for p in square.plot(point={'color':'red'}, line=False, polygon=(0,0,1)):  # optional - sage.plot
-            ....:     print("{} {}".format(p.options()['rgbcolor'], p))
-            red Point set defined by 4 point(s)
-            (0, 0, 1) Polygon defined by 4 points
-
-            sage: for p in line.plot(point={'color':'red'}, line=False, polygon=(0,0,1)):  # optional - sage.plot
-            ....:     print("{} {}".format(p.options()['rgbcolor'], p))
-            red Point set defined by 2 point(s)
-
-            sage: for p in point.plot(point={'color':'red'}, line=False, polygon=(0,0,1)):  # optional - sage.plot
-            ....:     print("{} {}".format(p.options()['rgbcolor'], p))
-            red Point set defined by 1 point(s)
-
-        Draw in red without wireframe::
-
-            sage: for p in square.plot(wireframe=False, fill="red"):  # optional - sage.plot
-            ....:     print("{} {}".format(p.options()['rgbcolor'], p))
-            red Polygon defined by 4 points
-
-            sage: for p in line.plot(wireframe=False, fill="red"):  # optional - sage.plot
-            ....:     print("{} {}".format(p.options()['rgbcolor'], p))
-            red Line defined by 2 points
-
-            sage: for p in point.plot(wireframe=False, fill="red"):  # optional - sage.plot
-            ....:     print("{} {}".format(p.options()['rgbcolor'], p))
-            red Point set defined by 1 point(s)
-
-        We try to draw the polytope in 2 or 3 dimensions::
-
-            sage: type(Polyhedron(ieqs=[(1,)]).plot())  # optional - sage.plot
-            <class 'sage.plot.graphics.Graphics'>
-            sage: type(polytopes.hypercube(1).plot())  # optional - sage.plot
-            <class 'sage.plot.graphics.Graphics'>
-            sage: type(polytopes.hypercube(2).plot())  # optional - sage.plot
-            <class 'sage.plot.graphics.Graphics'>
-            sage: type(polytopes.hypercube(3).plot())  # optional - sage.plot
-            <class 'sage.plot.plot3d.base.Graphics3dGroup'>
-
-        In 4d a projection to 3d is used::
-
-            sage: type(polytopes.hypercube(4).plot())  # optional - sage.plot
-            <class 'sage.plot.plot3d.base.Graphics3dGroup'>
-            sage: type(polytopes.hypercube(5).plot())  # optional - sage.plot
-            Traceback (most recent call last):
-            ...
-            NotImplementedError: plotting of 5-dimensional polyhedra not implemented
-
-        If the polyhedron is not full-dimensional, the :meth:`affine_hull_projection` is used if necessary::
-
-            sage: type(Polyhedron([(0,), (1,)]).plot())  # optional - sage.plot
-            <class 'sage.plot.graphics.Graphics'>
-            sage: type(Polyhedron([(0,0), (1,1)]).plot())  # optional - sage.plot
-            <class 'sage.plot.graphics.Graphics'>
-            sage: type(Polyhedron([(0,0,0), (1,1,1)]).plot())  # optional - sage.plot
-            <class 'sage.plot.plot3d.base.Graphics3dGroup'>
-            sage: type(Polyhedron([(0,0,0,0), (1,1,1,1)]).plot())  # optional - sage.plot
-            <class 'sage.plot.graphics.Graphics'>
-            sage: type(Polyhedron([(0,0,0,0,0), (1,1,1,1,1)]).plot())  # optional - sage.plot
-            <class 'sage.plot.graphics.Graphics'>
-            sage: type(Polyhedron([(0,0,0,0), (1,1,1,1), (1,0,0,0)]).plot())  # optional - sage.plot
-            <class 'sage.plot.graphics.Graphics'>
-
-        TESTS:
-
-        Check that :trac:`30015` is fixed::
-
-            sage: fcube = polytopes.hypercube(4)
-            sage: tfcube = fcube.face_truncation(fcube.faces(0)[0])
-            sage: sp = tfcube.schlegel_projection()
-            sage: for face in tfcube.faces(2):
-            ....:     vertices = face.ambient_Vrepresentation()
-            ....:     indices = [sp.coord_index_of(vector(x)) for x in vertices]
-            ....:     projected_vertices = [sp.transformed_coords[i] for i in indices]
-            ....:     assert Polyhedron(projected_vertices).dim() == 2
-        """
-        def merge_options(*opts):
-            merged = dict()
-            for i in range(len(opts)):
-                opt = opts[i]
-                if opt is None:
-                    continue
-                elif opt is False:
-                    return False
-                elif isinstance(opt, (str, list, tuple)):
-                    merged['color'] = opt
-                else:
-                    merged.update(opt)
-            return merged
-
-        d = min(self.dim(), 2)
-        opts = [wireframe] * d + [fill] + [False] * (2-d)
-        # The point/line/polygon options take precedence over wireframe/fill
-        opts = [merge_options(opt1, opt2, kwds)
-                for opt1, opt2 in zip(opts, [point, line, polygon])]
-
-        def project(polyhedron, ortho):
-            if polyhedron.ambient_dim() <= 3:
-                return polyhedron.projection()
-            elif polyhedron.dim() <= 3:
-                if ortho:
-                    return polyhedron.affine_hull_projection(orthonormal=True, extend=True).projection()
-                else:
-                    return polyhedron.affine_hull_projection().projection()
-            elif polyhedron.dimension() == 4:
-                # For 4d-polyhedron, we can use schlegel projections:
-                return polyhedron.schlegel_projection(position=position)
-            else:
-                return polyhedron.projection()
-
-        projection = project(self, orthonormal)
-        try:
-            plot_method = projection.plot
-        except AttributeError:
-            raise NotImplementedError('plotting of {0}-dimensional polyhedra not implemented'
-                                          .format(self.ambient_dim()))
-        return plot_method(*opts)
-
-    def show(self, **kwds):
-        """
-        Display graphics immediately
-
-        This method attempts to display the graphics immediately,
-        without waiting for the currently running code (if any) to
-        return to the command line. Be careful, calling it from within
-        a loop will potentially launch a large number of external
-        viewer programs.
-
-        INPUT:
-
-        - ``kwds`` -- optional keyword arguments. See :meth:`plot` for
-          the description of available options.
-
-        OUTPUT:
-
-        This method does not return anything. Use :meth:`plot` if you
-        want to generate a graphics object that can be saved or
-        further transformed.
-
-        EXAMPLES::
-
-            sage: square = polytopes.hypercube(2)
-            sage: square.show(point='red')         # optional - sage.plot
-        """
-        self.plot(**kwds).show()
-
-    def tikz(self, view=[0, 0, 1], angle=0, scale=1,
-             edge_color='blue!95!black', facet_color='blue!95!black',
-             opacity=0.8, vertex_color='green', axis=False):
-        r"""
-        Return a string ``tikz_pic`` consisting of a tikz picture of ``self``
-        according to a projection ``view`` and an angle ``angle``
-        obtained via the threejs viewer.
-
-        INPUT:
-
-        - ``view`` - list (default: [0,0,1]) representing the rotation axis (see note below).
-        - ``angle`` - integer (default: 0) angle of rotation in degree from 0 to 360 (see note
-          below).
-        - ``scale`` - integer (default: 1) specifying the scaling of the tikz picture.
-        - ``edge_color`` - string (default: 'blue!95!black') representing colors which tikz
-          recognize.
-        - ``facet_color`` - string (default: 'blue!95!black') representing colors which tikz
-          recognize.
-        - ``vertex_color`` - string (default: 'green') representing colors which tikz
-          recognize.
-        - ``opacity`` - real number (default: 0.8) between 0 and 1 giving the opacity of
-          the front facets.
-        - ``axis`` - Boolean (default: False) draw the axes at the origin or not.
-
-        OUTPUT:
-
-        - LatexExpr -- containing the TikZ picture.
-
-        .. NOTE::
-
-            This is a wrapper of a method of the projection object
-            `self.projection()`. See :meth:`~sage.geometry.polyhedron.plot.Projection.tikz`
-            for more detail.
-
-            The inputs ``view`` and ``angle`` can be obtained by visualizing it
-            using ``.show(aspect_ratio=1)``. This will open an interactive view
-            in your default browser, where you can rotate the polytope. Once
-            the desired view angle is found, click on the information icon in
-            the lower right-hand corner and select *Get Viewpoint*. This will
-            copy a string of the form '[x,y,z],angle' to your local clipboard.
-            Go back to Sage and type ``Img = P.tikz([x,y,z],angle)``.
-
-            The inputs ``view`` and ``angle`` can also be obtained from the
-            viewer Jmol::
-
-                1) Right click on the image
-                2) Select ``Console``
-                3) Select the tab ``State``
-                4) Scroll to the line ``moveto``
-
-            It reads something like::
-
-                moveto 0.0 {x y z angle} Scale
-
-            The ``view`` is then [x,y,z] and ``angle`` is angle.
-            The following number is the scale.
-
-            Jmol performs a rotation of ``angle`` degrees along the
-            vector [x,y,z] and show the result from the z-axis.
-
-
-        EXAMPLES::
-
-            sage: co = polytopes.cuboctahedron()
-            sage: Img = co.tikz([0,0,1], 0)
-            sage: print('\n'.join(Img.splitlines()[:9]))
-            \begin{tikzpicture}%
-                [x={(1.000000cm, 0.000000cm)},
-                y={(0.000000cm, 1.000000cm)},
-                z={(0.000000cm, 0.000000cm)},
-                scale=1.000000,
-                back/.style={loosely dotted, thin},
-                edge/.style={color=blue!95!black, thick},
-                facet/.style={fill=blue!95!black,fill opacity=0.800000},
-                vertex/.style={inner sep=1pt,circle,draw=green!25!black,fill=green!75!black,thick}]
-            sage: print('\n'.join(Img.splitlines()[12:21]))
-            %% with the command: ._tikz_3d_in_3d and parameters:
-            %% view = [0, 0, 1]
-            %% angle = 0
-            %% scale = 1
-            %% edge_color = blue!95!black
-            %% facet_color = blue!95!black
-            %% opacity = 0.8
-            %% vertex_color = green
-            %% axis = False
-            sage: print('\n'.join(Img.splitlines()[22:26]))
-            %% Coordinate of the vertices:
-            %%
-            \coordinate (-1.00000, -1.00000, 0.00000) at (-1.00000, -1.00000, 0.00000);
-            \coordinate (-1.00000, 0.00000, -1.00000) at (-1.00000, 0.00000, -1.00000);
-        """
-        return self.projection().tikz(view, angle, scale,
-                                      edge_color, facet_color,
-                                      opacity, vertex_color, axis)
-
-    def _rich_repr_(self, display_manager, **kwds):
-        r"""
-        Rich Output Magic Method
-
-        See :mod:`sage.repl.rich_output` for details.
-
-        EXAMPLES::
-
-            sage: from sage.repl.rich_output import get_display_manager
-            sage: dm = get_display_manager()
-            sage: polytopes.hypercube(2)._rich_repr_(dm)
-            OutputPlainText container
-
-        The ``supplemental_plot`` preference lets us control whether
-        this object is shown as text or picture+text::
-
-            sage: dm.preferences.supplemental_plot
-            'never'
-            sage: del dm.preferences.supplemental_plot
-            sage: polytopes.hypercube(3)
-            A 3-dimensional polyhedron in ZZ^3 defined as the convex hull of 8 vertices (use the .plot() method to plot)
-            sage: dm.preferences.supplemental_plot = 'never'
-        """
-        prefs = display_manager.preferences
-        is_small = (self.ambient_dim() <= 2)
-        can_plot = (prefs.supplemental_plot != 'never')
-        plot_graph = can_plot and (prefs.supplemental_plot == 'always' or is_small)
-        # Under certain circumstances we display the plot as graphics
-        if plot_graph:
-            plot_kwds = dict(kwds)
-            plot_kwds.setdefault('title', repr(self))
-            output = self.plot(**plot_kwds)._rich_repr_(display_manager)
-            if output is not None:
-                return output
-        # create text for non-graphical output
-        if can_plot:
-            text = '{0} (use the .plot() method to plot)'.format(repr(self))
-        else:
-            text = repr(self)
-        # latex() produces huge tikz environment, override
-        tp = display_manager.types
-        if (prefs.text == 'latex' and tp.OutputLatex in display_manager.supported_output()):
-            return tp.OutputLatex(r'\text{{{0}}}'.format(text))
-        return tp.OutputPlainText(text)
-
-    def cdd_Hrepresentation(self):
-        r"""
-        Write the inequalities/equations data of the polyhedron in
-        cdd's H-representation format.
-
-        .. SEEALSO::
-
-            :meth:`write_cdd_Hrepresentation` -- export the polyhedron as a
-            H-representation to a file.
-
-        OUTPUT: a string
-
-        EXAMPLES::
-
-            sage: p = polytopes.hypercube(2)
-            sage: print(p.cdd_Hrepresentation())
-            H-representation
-            begin
-             4 3 rational
-             1 -1 0
-             1 0 -1
-             1 1 0
-             1 0 1
-            end
-            <BLANKLINE>
-
-            sage: triangle = Polyhedron(vertices=[[1,0], [0,1], [1,1]], base_ring=AA)   # optional - sage.rings.number_field
-            sage: triangle.base_ring()                                                  # optional - sage.rings.number_field
-            Algebraic Real Field
-            sage: triangle.cdd_Hrepresentation()                                        # optional - sage.rings.number_field
-            Traceback (most recent call last):
-            ...
-            TypeError: the base ring must be ZZ, QQ, or RDF
-        """
-        from .cdd_file_format import cdd_Hrepresentation
-        try:
-            cdd_type = self._cdd_type
-        except AttributeError:
-            if self.base_ring() is ZZ or self.base_ring() is QQ:
-                cdd_type = 'rational'
-            elif isinstance(self.base_ring(), sage.rings.abc.RealDoubleField):
-                cdd_type = 'real'
-            else:
-                raise TypeError('the base ring must be ZZ, QQ, or RDF')
-        return cdd_Hrepresentation(cdd_type,
-                                   list(self.inequality_generator()),
-                                   list(self.equation_generator()))
-
-    def write_cdd_Hrepresentation(self, filename):
-        r"""
-        Export the polyhedron as a H-representation to a file.
-
-        INPUT:
-
-        - ``filename`` -- the output file.
-
-        .. SEEALSO::
-
-            :meth:`cdd_Hrepresentation` -- return the H-representation of the
-            polyhedron as a string.
-
-        EXAMPLES::
-
-            sage: from sage.misc.temporary_file import tmp_filename
-            sage: filename = tmp_filename(ext='.ext')
-            sage: polytopes.cube().write_cdd_Hrepresentation(filename)
-        """
-        with open(filename, 'w') as f:
-            f.write(self.cdd_Hrepresentation())
-
-    def cdd_Vrepresentation(self):
-        r"""
-        Write the vertices/rays/lines data of the polyhedron in cdd's
-        V-representation format.
-
-        .. SEEALSO::
-
-            :meth:`write_cdd_Vrepresentation` -- export the polyhedron as a
-            V-representation to a file.
-
-        OUTPUT: a string
-
-        EXAMPLES::
-
-            sage: q = Polyhedron(vertices = [[1,1],[0,0],[1,0],[0,1]])
-            sage: print(q.cdd_Vrepresentation())
-            V-representation
-            begin
-             4 3 rational
-             1 0 0
-             1 0 1
-             1 1 0
-             1 1 1
-            end
-        """
-        from .cdd_file_format import cdd_Vrepresentation
-        try:
-            cdd_type = self._cdd_type
-        except AttributeError:
-            if self.base_ring() is ZZ or self.base_ring() is QQ:
-                cdd_type = 'rational'
-            elif isinstance(self.base_ring(), sage.rings.abc.RealDoubleField):
-                cdd_type = 'real'
-            else:
-                raise TypeError('the base ring must be ZZ, QQ, or RDF')
-        return cdd_Vrepresentation(cdd_type,
-                                   list(self.vertex_generator()),
-                                   list(self.ray_generator()),
-                                   list(self.line_generator()))
-
-    def write_cdd_Vrepresentation(self, filename):
-        r"""
-        Export the polyhedron as a V-representation to a file.
-
-        INPUT:
-
-        - ``filename`` -- the output file.
-
-        .. SEEALSO::
-
-            :meth:`cdd_Vrepresentation` -- return the V-representation of the
-            polyhedron as a string.
-
-        EXAMPLES::
-
-            sage: from sage.misc.temporary_file import tmp_filename
-            sage: filename = tmp_filename(ext='.ext')
-            sage: polytopes.cube().write_cdd_Vrepresentation(filename)
-        """
-        with open(filename, 'w') as f:
-            f.write(self.cdd_Vrepresentation())
-
-=======
->>>>>>> 57fd20c3
     def to_linear_program(self, solver=None, return_variable=False, base_ring=None):
         r"""
         Return a linear optimization problem over the polyhedron in the form of
@@ -1545,689 +975,7 @@
         A dictionary between elements of ``the restricted_automorphism_group``
         or ``acting_group`` expressed as permutations (keys) and matrices (values).
 
-<<<<<<< HEAD
-        EXAMPLES::
-
-            sage: p = polytopes.hypercube(3)
-            sage: proj = p.projection()
-            sage: proj
-            The projection of a polyhedron into 3 dimensions
-        """
-        from .plot import Projection
-        if projection is not None:
-            self.projection = Projection(self, projection)
-        else:
-            self.projection = Projection(self)
-        return self.projection
-
-    def render_solid(self, **kwds):
-        """
-        Return a solid rendering of a 2- or 3-d polytope.
-
-        EXAMPLES::
-
-            sage: p = polytopes.hypercube(3)
-            sage: p_solid = p.render_solid(opacity = .7)
-            sage: type(p_solid)
-            <class 'sage.plot.plot3d.index_face_set.IndexFaceSet'>
-        """
-        proj = self.projection()
-        if self.ambient_dim() == 3:
-            return proj.render_solid_3d(**kwds)
-        if self.ambient_dim() == 2:
-            return proj.render_fill_2d(**kwds)
-        raise ValueError("render_solid is only defined for 2 and 3 dimensional polyhedra")
-
-    def render_wireframe(self, **kwds):
-        """
-        For polytopes in 2 or 3 dimensions, return the edges
-        as a list of lines.
-
-        EXAMPLES::
-
-            sage: p = Polyhedron([[1,2,],[1,1],[0,0]])
-            sage: p_wireframe = p.render_wireframe()
-            sage: p_wireframe._objects
-            [Line defined by 2 points, Line defined by 2 points, Line defined by 2 points]
-        """
-        proj = self.projection()
-        if self.ambient_dim() == 3:
-            return proj.render_wireframe_3d(**kwds)
-        if self.ambient_dim() == 2:
-            return proj.render_outline_2d(**kwds)
-        raise ValueError("render_wireframe is only defined for 2 and 3 dimensional polyhedra")
-
-    def schlegel_projection(self, facet=None, position=None):
-        """
-        Return the Schlegel projection.
-
-        * The facet is orthonormally transformed into its affine hull.
-
-        * The position specifies a point coming out of the barycenter of the
-          facet from which the other vertices will be projected into the facet.
-
-        INPUT:
-
-        - ``facet`` -- a PolyhedronFace. The facet into which the Schlegel
-          diagram is created. The default is the first facet.
-
-        - ``position`` -- a positive number. Determines a relative distance
-          from the barycenter of ``facet``. A value close to 0 will place the
-          projection point close to the facet and a large value further away.
-          Default is `1`. If the given value is too large, an error is returned.
-
-        OUTPUT:
-
-        A :class:`~sage.geometry.polyhedron.plot.Projection` object.
-
-        EXAMPLES::
-
-            sage: p = polytopes.hypercube(3)
-            sage: sch_proj = p.schlegel_projection()
-            sage: schlegel_edge_indices = sch_proj.lines
-            sage: schlegel_edges = [sch_proj.coordinates_of(x) for x in schlegel_edge_indices]
-            sage: len([x for x in schlegel_edges if x[0][0] > 0])
-            8
-
-        The Schlegel projection preserves the convexity of facets, see :trac:`30015`::
-
-            sage: fcube = polytopes.hypercube(4)
-            sage: tfcube = fcube.face_truncation(fcube.faces(0)[0])
-            sage: tfcube.facets()[-1]
-            A 3-dimensional face of a Polyhedron in QQ^4 defined as the convex hull of 8 vertices
-            sage: sp = tfcube.schlegel_projection(tfcube.facets()[-1])
-            sage: sp.plot()  # optional - sage.plot
-            Graphics3d Object
-
-        The same truncated cube but see inside the tetrahedral facet::
-
-            sage: tfcube.facets()[4]
-            A 3-dimensional face of a Polyhedron in QQ^4 defined as the convex hull of 4 vertices
-            sage: sp = tfcube.schlegel_projection(tfcube.facets()[4])
-            sage: sp.plot()  # optional - sage.plot
-            Graphics3d Object
-
-        A different values of ``position`` changes the projection::
-
-            sage: sp = tfcube.schlegel_projection(tfcube.facets()[4],1/2)
-            sage: sp.plot()  # optional - sage.plot
-            Graphics3d Object
-            sage: sp = tfcube.schlegel_projection(tfcube.facets()[4],4)
-            sage: sp.plot()  # optional - sage.plot
-            Graphics3d Object
-
-        A value which is too large give a projection point that sees more than
-        one facet resulting in a error::
-
-            sage: sp = tfcube.schlegel_projection(tfcube.facets()[4],5)
-            Traceback (most recent call last):
-            ...
-            ValueError: the chosen position is too large
-        """
-        proj = self.projection()
-        return proj.schlegel(facet, position)
-
-    def _volume_lrs(self, verbose=False):
-        """
-        Computes the volume of a polytope using lrs.
-
-        OUTPUT:
-
-        The volume, cast to RDF (although lrs seems to output a
-        rational value this must be an approximation in some cases).
-
-        EXAMPLES::
-
-            sage: polytopes.hypercube(3)._volume_lrs() # optional - lrslib
-            8.0
-            sage: (polytopes.hypercube(3)*2)._volume_lrs() # optional - lrslib
-            64.0
-            sage: polytopes.twenty_four_cell()._volume_lrs() # optional - lrslib
-            2.0
-
-        REFERENCES:
-
-        - David Avis's lrs program.
-        """
-        from sage.features.lrs import Lrs
-        Lrs().require()
-
-        from sage.misc.temporary_file import tmp_filename
-        from subprocess import Popen, PIPE
-
-        in_str = self.cdd_Vrepresentation()
-        in_str += 'volume'
-        in_filename = tmp_filename()
-        in_file = open(in_filename, 'w')
-        in_file.write(in_str)
-        in_file.close()
-        if verbose:
-            print(in_str)
-
-        lrs_procs = Popen(['lrs', in_filename],
-                          stdin=PIPE, stdout=PIPE, stderr=PIPE)
-        ans, err = lrs_procs.communicate()
-        ans = bytes_to_str(ans)
-        err = bytes_to_str(err)
-        if verbose:
-            print(ans)
-        # FIXME: check err
-
-        for a_line in ans.splitlines():
-            if 'Volume=' in a_line:
-                volume = a_line.split('Volume=')[1]
-                volume = RDF(QQ(volume))
-                return volume
-
-        raise ValueError("lrs did not return a volume")
-
-    def _volume_latte(self, verbose=False, algorithm='triangulate', **kwargs):
-        """
-        Computes the volume of a polytope using LattE integrale.
-
-        INPUT:
-
-        - ``arg`` -- a cdd or LattE description string
-
-        - ``algorithm`` -- (default: 'triangulate') the integration method. Use 'triangulate' for
-          polytope triangulation or 'cone-decompose' for tangent cone decomposition method.
-
-        - ``raw_output`` -- if ``True`` then return directly the output string from LattE.
-
-        - ``verbose`` -- if ``True`` then return directly verbose output from LattE.
-
-        - For all other options, consult the LattE manual.
-
-        OUTPUT:
-
-        A rational value, or a string if ``raw_output`` if set to ``True``.
-
-        .. NOTE::
-
-            This function depends on LattE (i.e., the ``latte_int`` optional
-            package). See the LattE documentation for further details.
-
-        EXAMPLES::
-
-            sage: polytopes.hypercube(3)._volume_latte() # optional - latte_int
-            8
-            sage: (polytopes.hypercube(3)*2)._volume_latte() # optional - latte_int
-            64
-            sage: polytopes.twenty_four_cell()._volume_latte() # optional - latte_int
-            2
-            sage: polytopes.cuboctahedron()._volume_latte() # optional - latte_int
-            20/3
-
-        TESTS:
-
-        Testing triangulate algorithm::
-
-            sage: polytopes.cuboctahedron()._volume_latte(algorithm='triangulate') # optional - latte_int
-            20/3
-
-        Testing cone decomposition algorithm::
-
-            sage: polytopes.cuboctahedron()._volume_latte(algorithm='cone-decompose') # optional - latte_int
-            20/3
-
-        Testing raw output::
-
-            sage: polytopes.cuboctahedron()._volume_latte(raw_output=True) # optional - latte_int
-            '20/3'
-
-        Testing inexact rings::
-
-            sage: P = Polyhedron(vertices=[[0,0],[1,0],[0,1]],base_ring=RDF)
-            sage: P.volume(engine='latte')
-            Traceback (most recent call last):
-            ...
-            ValueError: LattE integrale cannot be applied over inexact rings
-        """
-        from sage.interfaces.latte import integrate
-        if self.base_ring() == RDF:
-            raise ValueError("LattE integrale cannot be applied over inexact rings")
-        else:
-            return integrate(self.cdd_Hrepresentation(), algorithm=algorithm, cdd=True, verbose=verbose, **kwargs)
-
-    def _volume_normaliz(self, measure='induced'):
-        r"""
-        Computes the volume of a polytope using normaliz.
-
-        INPUT:
-
-        - ``measure`` -- (default: 'induced') the measure to take. 'induced'
-          correspond to ``EuclideanVolume`` in normaliz and 'induced_lattice'
-          correspond to ``Volume`` in normaliz
-
-        OUTPUT:
-
-        A float value (when ``measure`` is 'induced') or a rational number
-        (when ``measure`` is 'induced_lattice')
-
-        .. NOTE::
-
-            This function depends on Normaliz (i.e., the ``pynormaliz`` optional
-            package). See the Normaliz documentation for further details.
-
-        TESTS::
-
-            sage: P = Polyhedron(vertices=[[0,0],[1,0],[0,1],[1,1]])
-            sage: P._volume_normaliz()
-            Traceback (most recent call last):
-            ...
-            TypeError: the backend should be normaliz
-        """
-        raise TypeError("the backend should be normaliz")
-
-    @cached_method(do_pickle=True)
-    def volume(self, measure='ambient', engine='auto', **kwds):
-        """
-        Return the volume of the polytope.
-
-        INPUT:
-
-        - ``measure`` -- string. The measure to use. Allowed values are:
-
-          * ``ambient`` (default): Lebesgue measure of ambient space (volume)
-          * ``induced``: Lebesgue measure of the affine hull (relative volume)
-          * ``induced_rational``: Scaling of the Lebesgue measure for rational
-            polytopes, such that the unit hypercube has volume 1
-          * ``induced_lattice``: Scaling of the Lebesgue measure, such that the
-            volume of the hypercube is factorial(n)
-
-        - ``engine`` -- string. The backend to use. Allowed values are:
-
-          * ``'auto'`` (default): choose engine according to measure
-          * ``'internal'``: see :meth:`triangulate`
-          * ``'TOPCOM'``: see :meth:`triangulate`
-          * ``'lrs'``: use David Avis's lrs program (optional)
-          * ``'latte'``: use LattE integrale program (optional)
-          * ``'normaliz'``: use Normaliz program (optional)
-
-        - ``**kwds`` -- keyword arguments that are passed to the
-          triangulation engine
-
-        OUTPUT:
-
-        The volume of the polytope
-
-        EXAMPLES::
-
-            sage: polytopes.hypercube(3).volume()
-            8
-            sage: (polytopes.hypercube(3)*2).volume()
-            64
-            sage: polytopes.twenty_four_cell().volume()
-            2
-
-        Volume of the same polytopes, using the optional package lrslib
-        (which requires a rational polytope).  For mysterious historical
-        reasons, Sage casts lrs's exact answer to a float::
-
-            sage: I3 = polytopes.hypercube(3)
-            sage: I3.volume(engine='lrs') # optional - lrslib
-            8.0
-            sage: C24 = polytopes.twenty_four_cell()
-            sage: C24.volume(engine='lrs') # optional - lrslib
-            2.0
-
-        If the base ring is exact, the answer is exact::
-
-            sage: P5 = polytopes.regular_polygon(5)                             # optional - sage.rings.number_field
-            sage: P5.volume()                                                   # optional - sage.rings.number_field
-            2.377641290737884?
-
-            sage: polytopes.icosahedron().volume()                              # optional - sage.rings.number_field
-            5/12*sqrt5 + 5/4
-            sage: numerical_approx(_) # abs tol 1e9                             # optional - sage.rings.number_field
-            2.18169499062491
-
-        When considering lower-dimensional polytopes, we can ask for the
-        ambient (full-dimensional), the induced measure (of the affine
-        hull) or, in the case of lattice polytopes, for the induced rational measure.
-        This is controlled by the parameter `measure`. Different engines
-        may have different ideas on the definition of volume of a
-        lower-dimensional object::
-
-            sage: P = Polyhedron([[0, 0], [1, 1]])
-            sage: P.volume()
-            0
-            sage: P.volume(measure='induced')
-            1.414213562373095?
-            sage: P.volume(measure='induced_rational') # optional -- latte_int
-            1
-
-            sage: S = polytopes.regular_polygon(6); S                           # optional - sage.rings.number_field
-            A 2-dimensional polyhedron in AA^2 defined as the convex hull of 6 vertices
-            sage: edge = S.faces(1)[4].as_polyhedron()                          # optional - sage.rings.number_field
-            sage: edge.vertices()                                               # optional - sage.rings.number_field
-            (A vertex at (0.866025403784439?, 1/2), A vertex at (0, 1))
-            sage: edge.volume()                                                 # optional - sage.rings.number_field
-            0
-            sage: edge.volume(measure='induced')                                # optional - sage.rings.number_field
-            1
-
-            sage: P = Polyhedron(backend='normaliz',vertices=[[1,0,0],[0,0,1],[-1,1,1],[-1,2,0]]) # optional - pynormaliz
-            sage: P.volume()  # optional - pynormaliz
-            0
-            sage: P.volume(measure='induced')  # optional - pynormaliz          # optional - sage.rings.number_field
-            2.598076211353316?
-            sage: P.volume(measure='induced',engine='normaliz')  # optional - pynormaliz
-            2.598076211353316
-            sage: P.volume(measure='induced_rational')  # optional - pynormaliz, latte_int
-            3/2
-            sage: P.volume(measure='induced_rational',engine='normaliz')  # optional - pynormaliz
-            3/2
-            sage: P.volume(measure='induced_lattice')  # optional - pynormaliz
-            3
-
-        The same polytope without normaliz backend::
-
-            sage: P = Polyhedron(vertices=[[1,0,0],[0,0,1],[-1,1,1],[-1,2,0]])
-            sage: P.volume(measure='induced_lattice',engine='latte')  # optional - latte_int
-            3
-
-            sage: Dexact = polytopes.dodecahedron()                             # optional - sage.rings.number_field
-            sage: v = Dexact.faces(2)[0].as_polyhedron().volume(measure='induced', engine='internal'); v   # optional - sage.rings.number_field
-            1.53406271079097?
-            sage: v = Dexact.faces(2)[4].as_polyhedron().volume(measure='induced', engine='internal'); v   # optional - sage.rings.number_field
-            1.53406271079097?
-            sage: RDF(v)    # abs tol 1e-9                                      # optional - sage.rings.number_field
-            1.53406271079044
-
-            sage: Dinexact = polytopes.dodecahedron(exact=False)
-            sage: w = Dinexact.faces(2)[2].as_polyhedron().volume(measure='induced', engine='internal'); RDF(w) # abs tol 1e-9
-            1.5340627082974878
-
-            sage: [polytopes.simplex(d).volume(measure='induced') for d in range(1,5)] == [sqrt(d+1)/factorial(d) for d in range(1,5)]
-            True
-
-            sage: I = Polyhedron([[-3, 0], [0, 9]])
-            sage: I.volume(measure='induced')                                   # optional - sage.rings.number_field
-            9.48683298050514?
-            sage: I.volume(measure='induced_rational') # optional -- latte_int
-            3
-
-            sage: T = Polyhedron([[3, 0, 0], [0, 4, 0], [0, 0, 5]])
-            sage: T.volume(measure='induced')                                   # optional - sage.rings.number_field
-            13.86542462386205?
-            sage: T.volume(measure='induced_rational') # optional -- latte_int
-            1/2
-
-            sage: Q = Polyhedron(vertices=[(0, 0, 1, 1), (0, 1, 1, 0), (1, 1, 0, 0)])
-            sage: Q.volume(measure='induced')
-            1
-            sage: Q.volume(measure='induced_rational') # optional -- latte_int
-            1/2
-
-        The volume of a full-dimensional unbounded polyhedron is infinity::
-
-            sage: P = Polyhedron(vertices = [[1, 0], [0, 1]], rays = [[1, 1]])
-            sage: P.volume()
-            +Infinity
-
-        The volume of a non full-dimensional unbounded polyhedron depends on the measure used::
-
-            sage: P = Polyhedron(ieqs = [[1,1,1],[-1,-1,-1],[3,1,0]]); P
-            A 1-dimensional polyhedron in QQ^2 defined as the convex hull of 1 vertex and 1 ray
-            sage: P.volume()
-            0
-            sage: P.volume(measure='induced')
-            +Infinity
-            sage: P.volume(measure='ambient')
-            0
-            sage: P.volume(measure='induced_rational')  # optional - pynormaliz
-            +Infinity
-            sage: P.volume(measure='induced_rational',engine='latte')  # optional - latte_int
-            +Infinity
-
-        The volume in `0`-dimensional space is taken by counting measure::
-
-            sage: P = Polyhedron(vertices=[[]]); P
-            A 0-dimensional polyhedron in ZZ^0 defined as the convex hull of 1 vertex
-            sage: P.volume()
-            1
-            sage: P = Polyhedron(vertices=[]); P
-            The empty polyhedron in ZZ^0
-            sage: P.volume()
-            0
-
-        TESTS:
-
-        The cache of the volume is being pickled::
-
-            sage: P = polytopes.cube()
-            sage: P.volume()
-            8
-            sage: Q = loads(dumps(P))
-            sage: Q.volume.is_in_cache()
-            True
-        """
-        from sage.features import FeatureNotPresentError
-        if measure == 'induced_rational' and engine not in ['auto', 'latte', 'normaliz']:
-            raise RuntimeError("the induced rational measure can only be computed with the engine set to `auto`, `latte`, or `normaliz`")
-        if measure == 'induced_lattice' and engine not in ['auto', 'latte', 'normaliz']:
-            raise RuntimeError("the induced lattice measure can only be computed with the engine set to `auto`, `latte`, or `normaliz`")
-        if engine == 'auto' and measure == 'induced_rational':
-            # Enforce a default choice, change if a better engine is found.
-            from sage.features.latte import Latte
-            try:
-                Latte().require()
-                engine = 'latte'
-            except FeatureNotPresentError:
-                from sage.features.normaliz import PyNormaliz
-                try:
-                    PyNormaliz().require()
-                    engine = 'normaliz'
-                except FeatureNotPresentError:
-                    raise RuntimeError("the induced rational measure can only be computed with the optional packages `latte_int`, or `pynormaliz`")
-
-        if engine == 'auto' and measure == 'induced_lattice':
-            # Enforce a default choice, change if a better engine is found.
-            from sage.features.normaliz import PyNormaliz
-            try:
-                PyNormaliz().require()
-                engine = 'normaliz'
-            except FeatureNotPresentError:
-                try:
-                    from sage.features.latte import Latte
-                    Latte().require()
-                    engine = 'latte'
-                except FeatureNotPresentError:
-                    raise RuntimeError("the induced rational measure can only be computed with the optional packages `latte_int`, or `pynormaliz`")
-
-        if engine == 'auto' and measure == 'ambient' and self.backend() == 'normaliz':
-            engine = 'normaliz'
-
-        if measure == 'ambient':
-            if self.dim() < self.ambient_dim():
-                return self.base_ring().zero()
-            elif self.dim() == 0:
-                return 1
-            # if the polyhedron is unbounded, return infinity
-            if not self.is_compact():
-                from sage.rings.infinity import infinity
-                return infinity
-            if engine == 'lrs':
-                return self._volume_lrs(**kwds)
-            elif engine == 'latte':
-                return self._volume_latte(**kwds)
-            elif engine == 'normaliz':
-                return self._volume_normaliz(measure='ambient')
-
-            triangulation = self.triangulate(engine=engine, **kwds)
-            pc = triangulation.point_configuration()
-            return sum([pc.volume(simplex) for simplex in triangulation]) / ZZ(self.dim()).factorial()
-        elif measure == 'induced':
-            # if polyhedron is actually full-dimensional, return volume with ambient measure
-            if self.dim() == self.ambient_dim():
-                return self.volume(measure='ambient', engine=engine, **kwds)
-            # if the polyhedron is unbounded, return infinity
-            if not self.is_compact():
-                from sage.rings.infinity import infinity
-                return infinity
-            if engine == 'normaliz':
-                return self._volume_normaliz(measure='euclidean')
-            # use an orthogonal transformation, which preserves volume up to a factor provided by the transformation matrix
-            affine_hull_data = self.affine_hull_projection(orthogonal=True, as_polyhedron=True, as_affine_map=True)
-            A = affine_hull_data.projection_linear_map.matrix()
-            Adet = (A.transpose() * A).det()
-            scaled_volume = affine_hull_data.image.volume(measure='ambient', engine=engine, **kwds)
-            if Adet.is_square():
-                sqrt_Adet = Adet.sqrt()
-            else:
-                from sage.rings.qqbar import AA
-                sqrt_Adet = AA(Adet).sqrt()
-                scaled_volume = AA(scaled_volume)
-            return scaled_volume / sqrt_Adet
-        elif measure == 'induced_rational':
-            # if the polyhedron is unbounded, return infinity
-            if not self.is_compact():
-                from sage.rings.infinity import infinity
-                return infinity
-            if engine == 'latte':
-                return self._volume_latte(**kwds)
-            else:  # engine is 'normaliz'
-                return self._volume_normaliz(measure='induced_lattice') / ZZ(self.dim()).factorial()
-        elif measure == 'induced_lattice':
-            # if the polyhedron is unbounded, return infinity
-            if not self.is_compact():
-                from sage.rings.infinity import infinity
-                return infinity
-            if engine == 'latte':
-                return self._volume_latte(**kwds) * ZZ(self.dim()).factorial()
-            else:  # engine is 'normaliz'
-                return self._volume_normaliz(measure='induced_lattice')
-        else:
-            raise TypeError("the measure should be `ambient`, `induced`, `induced_rational`, or `induced_lattice`")
-
-    def integrate(self, function, measure='ambient', **kwds):
-        r"""
-        Return the integral of ``function`` over this polytope.
-
-        INPUT:
-
-        - ``self`` -- Polyhedron
-
-        - ``function`` -- a multivariate polynomial or
-          a valid LattE description string for polynomials
-
-        - ``measure`` -- string, the measure to use
-
-          Allowed values are:
-
-          * ``ambient`` (default): Lebesgue measure of ambient space,
-          * ``induced``: Lebesgue measure of the affine hull,
-          * ``induced_nonnormalized``: Lebesgue measure of the affine hull
-            without the normalization by `\sqrt{\det(A^\top A)}` (with
-            `A` being the affine transformation matrix; see :meth:`affine_hull`).
-
-        - ``**kwds`` -- additional keyword arguments that
-          are passed to the engine
-
-        OUTPUT:
-
-        The integral of the polynomial over the polytope
-
-        .. NOTE::
-
-            The polytope triangulation algorithm is used. This function depends
-            on LattE (i.e., the ``latte_int`` optional package).
-
-        EXAMPLES::
-
-            sage: P = polytopes.cube()
-            sage: x, y, z = polygens(QQ, 'x, y, z')
-            sage: P.integrate(x^2*y^2*z^2)    # optional - latte_int
-            8/27
-
-        If the polyhedron has floating point coordinates, an inexact result can
-        be obtained if we transform to rational coordinates::
-
-            sage: P = 1.4142*polytopes.cube()
-            sage: P_QQ = Polyhedron(vertices=[[QQ(vi) for vi in v] for v in P.vertex_generator()])
-            sage: RDF(P_QQ.integrate(x^2*y^2*z^2))                  # optional - latte_int
-            6.703841212195228
-
-        Integral over a non full-dimensional polytope::
-
-            sage: x, y = polygens(QQ, 'x, y')
-            sage: P = Polyhedron(vertices=[[0,0],[1,1]])
-            sage: P.integrate(x*y)    # optional - latte_int
-            0
-            sage: ixy = P.integrate(x*y, measure='induced'); ixy    # optional - latte_int
-            0.4714045207910317?
-            sage: ixy.parent()                                      # optional - latte_int
-            Algebraic Real Field
-
-        Convert to a symbolic expression::
-
-            sage: ixy.radical_expression()                          # optional - latte_int
-            1/3*sqrt(2)
-
-        Another non full-dimensional polytope integration::
-
-            sage: R.<x, y, z> = QQ[]
-            sage: P = polytopes.simplex(2)
-            sage: V = AA(P.volume(measure='induced')); V.radical_expression()
-            1/2*sqrt(3)
-            sage: P.integrate(R(1), measure='induced') == V                      # optional - latte_int
-            True
-
-        Computing the mass center::
-
-            sage: (P.integrate(x, measure='induced') / V).radical_expression()   # optional - latte_int
-            1/3
-            sage: (P.integrate(y, measure='induced') / V).radical_expression()   # optional - latte_int
-            1/3
-            sage: (P.integrate(z, measure='induced') / V).radical_expression()   # optional - latte_int
-            1/3
-
-        TESTS:
-
-        Testing a three-dimensional integral::
-
-            sage: P = polytopes.octahedron()
-            sage: x, y, z = polygens(QQ, 'x, y, z')
-            sage: P.integrate(2*x^2*y^4*z^6+z^2)    # optional - latte_int
-            630632/4729725
-
-        Testing a polytope with non-rational vertices::
-
-            sage: P = polytopes.icosahedron()                                   # optional - sage.rings.number_field
-            sage: P.integrate(x^2*y^2*z^2)    # optional - latte_int            # optional - sage.rings.number_field
-            Traceback (most recent call last):
-            ...
-            TypeError: the base ring must be ZZ, QQ, or RDF
-
-        Testing a univariate polynomial::
-
-            sage: P = Polyhedron(vertices=[[0],[1]])
-            sage: x = polygen(QQ, 'x')
-            sage: P.integrate(x)    # optional - latte_int
-            1/2
-
-        Testing a polytope with floating point coordinates::
-
-            sage: P = Polyhedron(vertices = [[0, 0], [1, 0], [1.1, 1.1], [0, 1]])
-            sage: P.integrate('[[1,[2,2]]]')    # optional - latte_int
-            Traceback (most recent call last):
-            ...
-            TypeError: LattE integrale cannot be applied over inexact rings
-
-        Integration of zero-polynomial::
-
-            sage: R.<x, y, z> = QQ[]
-            sage: P = polytopes.simplex(2)
-            sage: P.integrate(R(0))
-            0
-            sage: P.integrate('[]')  # with LattE description string
-            0
-
-        ::
-=======
         EXAMPLES:
->>>>>>> 57fd20c3
 
         This example shows the dictionary between permutations and matrices
         for the generators of the ``restricted_automorphism_group`` of the
@@ -2266,57 +1014,11 @@
         if self.is_empty():
             raise NotImplementedError('empty polyhedra are not supported')
         if not self.is_compact():
-<<<<<<< HEAD
-            raise NotImplementedError(
-                'integration over non-compact polyhedra not allowed')
-
-        if measure == 'ambient':
-            if not self.is_full_dimensional():
-                return self.base_ring().zero()
-
-            return self._integrate_latte_(function, **kwds)
-
-        elif measure == 'induced' or measure == 'induced_nonnormalized':
-            # if polyhedron is actually full-dimensional,
-            # return with ambient measure
-            if self.is_full_dimensional():
-                return self.integrate(function, measure='ambient', **kwds)
-
-            if isinstance(function, str):
-                raise NotImplementedError(
-                    'LattE description strings for polynomials not allowed '
-                    'when using measure="induced"')
-
-            # use an orthogonal transformation
-            affine_hull_data = self.affine_hull_projection(orthogonal=True, return_all_data=True)
-            polyhedron = affine_hull_data.image
-            from sage.rings.polynomial.polynomial_ring_constructor import PolynomialRing
-            R = PolynomialRing(affine_hull_data.section_linear_map.base_ring(), 'x', self.dim())
-            coordinate_images = affine_hull_data.section_linear_map.matrix().transpose() * vector(R.gens()) + affine_hull_data.section_translation
-
-            hom = function.parent().hom(coordinate_images)
-            function_in_affine_hull = hom(function)
-
-            I = polyhedron.integrate(function_in_affine_hull,
-                                     measure='ambient', **kwds)
-            if measure == 'induced_nonnormalized':
-                return I
-            else:
-                A = affine_hull_data.projection_linear_map.matrix()
-                Adet = (A.transpose() * A).det()
-                try:
-                    from sage.rings.qqbar import AA
-                    Adet = AA.coerce(Adet)
-                except TypeError:
-                    pass
-                return I / Adet.sqrt()
-=======
             raise NotImplementedError('unbounded polyhedra are not supported')
         V = [v.homogeneous_vector() for v in self.Vrepresentation()]
         Qplus = sum(v.column() * v.row() for v in V).pseudoinverse()
         Vplus = list(matrix(V) * Qplus)
         W = 1 - sum(V[i].column() * Vplus[i].row() for i in range(len(V)))
->>>>>>> 57fd20c3
 
         G = self.restricted_automorphism_group(output='permutation')
         if acting_group is not None:
@@ -2406,808 +1108,6 @@
                 box_min.append(min_coord)
         return (tuple(box_min), tuple(box_max))
 
-<<<<<<< HEAD
-    def affine_hull(self, *args, **kwds):
-        r"""
-        Return the affine hull of ``self`` as a polyhedron.
-
-        EXAMPLES::
-
-            sage: half_plane_in_space = Polyhedron(ieqs=[(0,1,0,0)], eqns=[(0,0,0,1)])
-            sage: half_plane_in_space.affine_hull().Hrepresentation()
-            (An equation (0, 0, 1) x + 0 == 0,)
-
-            sage: polytopes.cube().affine_hull().is_universe()
-            True
-        """
-        if args or kwds:
-            raise TypeError("the method 'affine_hull' does not take any parameters; perhaps you meant 'affine_hull_projection'")
-        if not self.inequalities():
-            return self
-        self_as_face = self.faces(self.dimension())[0]
-        return self_as_face.affine_tangent_cone()
-
-    @cached_method
-    def _affine_hull_projection(self, *,
-                                as_convex_set=True, as_affine_map=True, as_section_map=True,
-                                orthogonal=False, orthonormal=False,
-                                extend=False, minimal=False):
-        r"""
-        Return ``self`` projected into its affine hull.
-
-        INPUT:
-
-        See :meth:`affine_hull_projection`.
-
-        OUTPUT:
-
-        An instance of :class:`~sage.geometry.convex_set.AffineHullProjectionData`.
-        See :meth:`affine_hull_projection` for details.
-
-        TESTS:
-
-        Check that :trac:`23355` is fixed::
-
-            sage: P = Polyhedron([[7]]); P
-            A 0-dimensional polyhedron in ZZ^1 defined as the convex hull of 1 vertex
-            sage: P.affine_hull_projection()
-            A 0-dimensional polyhedron in ZZ^0 defined as the convex hull of 1 vertex
-            sage: P.affine_hull_projection(orthonormal='True')
-            A 0-dimensional polyhedron in QQ^0 defined as the convex hull of 1 vertex
-            sage: P.affine_hull_projection(orthogonal='True')
-            A 0-dimensional polyhedron in QQ^0 defined as the convex hull of 1 vertex
-
-        Check that :trac:`24047` is fixed::
-
-            sage: P1 = Polyhedron(vertices=([[-1, 1], [0, -1], [0, 0], [-1, -1]]))
-            sage: P2 = Polyhedron(vertices=[[1, 1], [1, -1], [0, -1], [0, 0]])
-            sage: P = P1.intersection(P2)
-            sage: A, b = P.affine_hull_projection(as_affine_map=True, orthonormal=True, extend=True)  # optional - sage.rings.number_field
-
-            sage: Polyhedron([(2,3,4)]).affine_hull_projection()
-            A 0-dimensional polyhedron in ZZ^0 defined as the convex hull of 1 vertex
-
-        Check that backend is preserved::
-
-            sage: polytopes.simplex(backend='field').affine_hull_projection().backend()
-            'field'
-
-            sage: P = Polyhedron(vertices=[[0,0], [1,0]], backend='field')
-            sage: P.affine_hull_projection(orthogonal=True, orthonormal=True, extend=True).backend()  # optional - sage.rings.number_field
-            'field'
-
-        Check that :trac:`29116` is fixed::
-
-            sage: V =[
-            ....:    [1, 0, -1, 0, 0],
-            ....:    [1, 0, 0, -1, 0],
-            ....:    [1, 0, 0, 0, -1],
-            ....:    [1, 0, 0, +1, 0],
-            ....:    [1, 0, 0, 0, +1],
-            ....:    [1, +1, 0, 0, 0]
-            ....:     ]
-            sage: P = Polyhedron(V)
-            sage: P.affine_hull_projection()
-            A 4-dimensional polyhedron in ZZ^4 defined as the convex hull of 6 vertices
-            sage: P.affine_hull_projection(orthonormal=True)
-            Traceback (most recent call last):
-            ...
-            ValueError: the base ring needs to be extended; try with "extend=True"
-            sage: P.affine_hull_projection(orthonormal=True, extend=True)                             # optional - sage.rings.number_field
-            A 4-dimensional polyhedron in AA^4 defined as the convex hull of 6 vertices
-        """
-        result = AffineHullProjectionData()
-
-        if self.is_empty():
-            raise ValueError('affine hull projection of an empty polyhedron is undefined')
-
-        # handle trivial full-dimensional case
-        if self.ambient_dim() == self.dim():
-            if as_convex_set:
-                result.image = self
-            if as_affine_map:
-                identity = linear_transformation(matrix(self.base_ring(),
-                                                        self.dim(),
-                                                        self.dim(),
-                                                        self.base_ring().one()))
-                result.projection_linear_map = result.section_linear_map = identity
-                result.projection_translation = result.section_translation = self.ambient_space().zero()
-        elif orthogonal or orthonormal:
-            # see TODO
-            if not self.is_compact():
-                raise NotImplementedError('"orthogonal=True" and "orthonormal=True" work only for compact polyhedra')
-            affine_basis = self.an_affine_basis()
-            v0 = affine_basis[0].vector()
-            # We implicitly translate the first vertex of the affine basis to zero.
-            vi = tuple(v.vector() - v0 for v in affine_basis[1:])
-            M = matrix(self.base_ring(), self.dim(), self.ambient_dim(), vi)
-
-            # Switch base_ring to AA if necessary,
-            # since gram_schmidt needs to be able to take square roots.
-            # Pick orthonormal basis and transform all vertices accordingly
-            # if the orthonormal transform makes it necessary, change base ring.
-            try:
-                A, G = M.gram_schmidt(orthonormal=orthonormal)
-            except TypeError:
-                if not extend:
-                    raise ValueError('the base ring needs to be extended; try with "extend=True"')
-                from sage.rings.qqbar import AA
-                M = matrix(AA, M)
-                A = M.gram_schmidt(orthonormal=orthonormal)[0]
-                if minimal:
-                    from sage.rings.qqbar import number_field_elements_from_algebraics
-                    new_ring = number_field_elements_from_algebraics(A.list(), embedded=True, minimal=True)[0]
-                    A = A.change_ring(new_ring)
-            L = linear_transformation(A, side='right')
-            ambient_translation = -vector(A.base_ring(), affine_basis[0])
-            image_translation = A * ambient_translation
-            # Note the order. We compute ``A*self`` and then translate the image.
-            # ``A*self`` uses the incidence matrix and we avoid recomputation.
-            # Also, if the new base ring is ``AA``, we want to avoid computing the incidence matrix in that ring.
-            # ``convert=True`` takes care of the case, where there might be no coercion (``AA`` and quadratic field).
-            if as_convex_set:
-                result.image = self.linear_transformation(A, new_base_ring=A.base_ring()) + image_translation
-            if as_affine_map:
-                result.projection_linear_map = L
-                result.projection_translation = image_translation
-            if as_section_map:
-                L_dagger = linear_transformation(A.transpose() * (A * A.transpose()).inverse(), side='right')
-                result.section_linear_map = L_dagger
-                result.section_translation = v0.change_ring(A.base_ring())
-        else:
-            # translate one vertex to the origin
-            v0 = self.vertices()[0].vector()
-            gens = []
-            for v in self.vertices()[1:]:
-                gens.append(v.vector() - v0)
-            for r in self.rays():
-                gens.append(r.vector())
-            for l in self.lines():
-                gens.append(l.vector())
-
-            # Pick subset of coordinates to coordinatize the affine span
-            M = matrix(gens)
-            pivots = M.pivots()
-
-            A = matrix(self.base_ring(), len(pivots), self.ambient_dim(),
-                       [[1 if j == i else 0 for j in range(self.ambient_dim())] for i in pivots])
-            if as_affine_map:
-                image_translation = vector(self.base_ring(), self.dim())
-                L = linear_transformation(A, side='right')
-                result.projection_linear_map = L
-                result.projection_translation = image_translation
-            if as_convex_set:
-                result.image = A*self
-            if as_section_map:
-                if self.dim():
-                    B = M.transpose()/(A*M.transpose())
-                else:
-                    B = matrix(self.ambient_dim(), 0)
-                L_section = linear_transformation(B, side='right')
-                result.section_linear_map = L_section
-                result.section_translation = v0 - L_section(L(v0) + image_translation)
-
-        return result
-
-    def affine_hull_projection(self,
-                               as_polyhedron=None, as_affine_map=False,
-                               orthogonal=False, orthonormal=False,
-                               extend=False, minimal=False,
-                               return_all_data=False,
-                               *, as_convex_set=None):
-        r"""Return the polyhedron projected into its affine hull.
-
-        Each polyhedron is contained in some smallest affine subspace
-        (possibly the entire ambient space) -- its affine hull.  We
-        provide an affine linear map that projects the ambient space of
-        the polyhedron to the standard Euclidean space of dimension of
-        the polyhedron, which restricts to a bijection from the affine
-        hull.
-
-        The projection map is not unique; some parameters control the
-        choice of the map.  Other parameters control the output of the
-        function.
-
-        INPUT:
-
-        - ``as_polyhedron`` (or ``as_convex_set``) -- (boolean or the default
-          ``None``) and
-
-        - ``as_affine_map`` -- (boolean, default ``False``) control the output
-
-          The default ``as_polyhedron=None`` translates to
-          ``as_polyhedron=not as_affine_map``,
-          therefore to ``as_polyhedron=True`` if nothing is specified.
-
-          If exactly one of either ``as_polyhedron`` or ``as_affine_map`` is
-          set, then either a polyhedron or the affine transformation
-          is returned. The affine transformation
-          sends the embedded polytope to a fulldimensional one.
-          It is given as a pair ``(A, b)``, where A is a linear transformation
-          and `b` is a vector, and the affine transformation sends ``v`` to
-          ``A(v)+b``.
-
-          If both ``as_polyhedron`` and ``as_affine_map`` are set, then
-          both are returned, encapsulated in an instance of
-          :class:`~sage.geometry.convex_set.AffineHullProjectionData`.
-
-        - ``return_all_data`` -- (boolean, default ``False``)
-
-          If set, then ``as_polyhedron`` and ``as_affine_map`` will set
-          (possibly overridden) and additional (internal) data concerning
-          the transformation is returned. Everything is encapsulated
-          in an instance of
-          :class:`~sage.geometry.convex_set.AffineHullProjectionData` in
-          this case.
-
-        - ``orthogonal`` -- boolean (default: ``False``); if ``True``,
-          provide an orthogonal transformation.
-
-        - ``orthonormal`` -- boolean (default: ``False``); if ``True``,
-          provide an orthonormal transformation. If the base ring does not
-          provide the necessary square roots, the extend parameter
-          needs to be set to ``True``.
-
-        - ``extend`` -- boolean (default: ``False``); if ``True``,
-          allow base ring to be extended if necessary. This becomes
-          relevant when requiring an orthonormal transformation.
-
-        - ``minimal`` -- boolean (default: ``False``); if ``True``,
-          when doing an extension, it computes the minimal base ring of the
-          extension, otherwise the base ring is ``AA``.
-
-        OUTPUT:
-
-        A full-dimensional polyhedron or an affine transformation,
-        depending on the parameters ``as_polyhedron`` and ``as_affine_map``,
-        or an instance of :class:`~sage.geometry.convex_set.AffineHullProjectionData`
-        containing all data (parameter ``return_all_data``).
-
-        If the output is an instance of
-        :class:`~sage.geometry.convex_set.AffineHullProjectionData`, the
-        following fields may be set:
-
-        - ``image`` -- the projection of the original polyhedron
-
-        - ``projection_map`` -- the affine map as a pair whose first component
-          is a linear transformation and its second component a shift;
-          see above.
-
-        - ``section_map`` -- an affine map as a pair whose first component
-          is a linear transformation and its second component a shift.
-          It maps the codomain of ``affine_map`` to the affine hull of
-          ``self``.  It is a right inverse of ``projection_map``.
-
-        Note that all of these data are compatible.
-
-         .. TODO::
-
-            - make the parameters ``orthogonal`` and ``orthonormal`` work
-              with unbounded polyhedra.
-
-        EXAMPLES::
-
-            sage: triangle = Polyhedron([(1,0,0), (0,1,0), (0,0,1)]);  triangle
-            A 2-dimensional polyhedron in ZZ^3 defined as the convex hull of 3 vertices
-            sage: triangle.affine_hull_projection()
-            A 2-dimensional polyhedron in ZZ^2 defined as the convex hull of 3 vertices
-
-            sage: half3d = Polyhedron(vertices=[(3,2,1)], rays=[(1,0,0)])
-            sage: half3d.affine_hull_projection().Vrepresentation()
-            (A ray in the direction (1), A vertex at (3))
-
-        The resulting affine hulls depend on the parameter ``orthogonal`` and ``orthonormal``::
-
-            sage: L = Polyhedron([[1,0],[0,1]]); L
-            A 1-dimensional polyhedron in ZZ^2 defined as the convex hull of 2 vertices
-            sage: A = L.affine_hull_projection(); A
-            A 1-dimensional polyhedron in ZZ^1 defined as the convex hull of 2 vertices
-            sage: A.vertices()
-            (A vertex at (0), A vertex at (1))
-            sage: A = L.affine_hull_projection(orthogonal=True); A
-            A 1-dimensional polyhedron in QQ^1 defined as the convex hull of 2 vertices
-            sage: A.vertices()
-            (A vertex at (0), A vertex at (2))
-            sage: A = L.affine_hull_projection(orthonormal=True)                                  # optional - sage.rings.number_field
-            Traceback (most recent call last):
-            ...
-            ValueError: the base ring needs to be extended; try with "extend=True"
-            sage: A = L.affine_hull_projection(orthonormal=True, extend=True); A                  # optional - sage.rings.number_field
-            A 1-dimensional polyhedron in AA^1 defined as the convex hull of 2 vertices
-            sage: A.vertices()                                                                    # optional - sage.rings.number_field
-            (A vertex at (1.414213562373095?), A vertex at (0.?e-18))
-
-        More generally::
-
-            sage: S = polytopes.simplex(); S
-            A 3-dimensional polyhedron in ZZ^4 defined as the convex hull of 4 vertices
-            sage: S.vertices()
-            (A vertex at (0, 0, 0, 1),
-             A vertex at (0, 0, 1, 0),
-             A vertex at (0, 1, 0, 0),
-             A vertex at (1, 0, 0, 0))
-            sage: A = S.affine_hull_projection(); A
-            A 3-dimensional polyhedron in ZZ^3 defined as the convex hull of 4 vertices
-            sage: A.vertices()
-            (A vertex at (0, 0, 0),
-             A vertex at (0, 0, 1),
-             A vertex at (0, 1, 0),
-             A vertex at (1, 0, 0))
-            sage: A = S.affine_hull_projection(orthogonal=True); A
-            A 3-dimensional polyhedron in QQ^3 defined as the convex hull of 4 vertices
-            sage: A.vertices()
-            (A vertex at (0, 0, 0),
-             A vertex at (2, 0, 0),
-             A vertex at (1, 3/2, 0),
-             A vertex at (1, 1/2, 4/3))
-            sage: A = S.affine_hull_projection(orthonormal=True, extend=True); A                  # optional - sage.rings.number_field
-            A 3-dimensional polyhedron in AA^3 defined as the convex hull of 4 vertices
-            sage: A.vertices()                                                                    # optional - sage.rings.number_field
-            (A vertex at (0.7071067811865475?, 0.4082482904638630?, 1.154700538379252?),
-             A vertex at (0.7071067811865475?, 1.224744871391589?, 0.?e-18),
-             A vertex at (1.414213562373095?, 0.?e-18, 0.?e-18),
-             A vertex at (0.?e-18, 0.?e-18, 0.?e-18))
-
-        With the parameter ``minimal`` one can get a minimal base ring::
-
-            sage: s = polytopes.simplex(3)
-            sage: s_AA = s.affine_hull_projection(orthonormal=True, extend=True)                  # optional - sage.rings.number_field
-            sage: s_AA.base_ring()                                                                # optional - sage.rings.number_field
-            Algebraic Real Field
-            sage: s_full = s.affine_hull_projection(orthonormal=True, extend=True, minimal=True)  # optional - sage.rings.number_field
-            sage: s_full.base_ring()                                                              # optional - sage.rings.number_field
-            Number Field in a with defining polynomial y^4 - 4*y^2 + 1 with a = 0.5176380902050415?
-
-        More examples with the ``orthonormal`` parameter::
-
-            sage: P = polytopes.permutahedron(3); P                   # optional - sage.combinat  # optional - sage.rings.number_field
-            A 2-dimensional polyhedron in ZZ^3 defined as the convex hull of 6 vertices
-            sage: set([F.as_polyhedron().affine_hull_projection(orthonormal=True, extend=True).volume() for F in P.affine_hull_projection().faces(1)]) == {1, sqrt(AA(2))}  # optional - sage.combinat  # optional - sage.rings.number_field
-            True
-            sage: set([F.as_polyhedron().affine_hull_projection(orthonormal=True, extend=True).volume() for F in P.affine_hull_projection(orthonormal=True, extend=True).faces(1)]) == {sqrt(AA(2))}  # optional - sage.combinat  # optional - sage.rings.number_field
-            True
-
-            sage: D = polytopes.dodecahedron()                                                    # optional - sage.rings.number_field
-            sage: F = D.faces(2)[0].as_polyhedron()                                               # optional - sage.rings.number_field
-            sage: F.affine_hull_projection(orthogonal=True)                                       # optional - sage.rings.number_field
-            A 2-dimensional polyhedron in (Number Field in sqrt5 with defining polynomial x^2 - 5 with sqrt5 = 2.236067977499790?)^2 defined as the convex hull of 5 vertices
-            sage: F.affine_hull_projection(orthonormal=True, extend=True)                         # optional - sage.rings.number_field
-            A 2-dimensional polyhedron in AA^2 defined as the convex hull of 5 vertices
-
-            sage: K.<sqrt2> = QuadraticField(2)                                                   # optional - sage.rings.number_field
-            sage: P = Polyhedron([2*[K.zero()],2*[sqrt2]]); P                                     # optional - sage.rings.number_field
-            A 1-dimensional polyhedron in (Number Field in sqrt2 with defining polynomial x^2 - 2 with sqrt2 = 1.414213562373095?)^2 defined as the convex hull of 2 vertices
-            sage: P.vertices()                                                                    # optional - sage.rings.number_field
-            (A vertex at (0, 0), A vertex at (sqrt2, sqrt2))
-            sage: A = P.affine_hull_projection(orthonormal=True); A                               # optional - sage.rings.number_field
-            A 1-dimensional polyhedron in (Number Field in sqrt2 with defining polynomial x^2 - 2 with sqrt2 = 1.414213562373095?)^1 defined as the convex hull of 2 vertices
-            sage: A.vertices()                                                                    # optional - sage.rings.number_field
-            (A vertex at (0), A vertex at (2))
-
-            sage: K.<sqrt3> = QuadraticField(3)                                                   # optional - sage.rings.number_field
-            sage: P = Polyhedron([2*[K.zero()],2*[sqrt3]]); P                                     # optional - sage.rings.number_field
-            A 1-dimensional polyhedron in (Number Field in sqrt3 with defining polynomial x^2 - 3 with sqrt3 = 1.732050807568878?)^2 defined as the convex hull of 2 vertices
-            sage: P.vertices()                                                                    # optional - sage.rings.number_field
-            (A vertex at (0, 0), A vertex at (sqrt3, sqrt3))
-            sage: A = P.affine_hull_projection(orthonormal=True)                                  # optional - sage.rings.number_field
-            Traceback (most recent call last):
-            ...
-            ValueError: the base ring needs to be extended; try with "extend=True"
-            sage: A = P.affine_hull_projection(orthonormal=True, extend=True); A                  # optional - sage.rings.number_field
-            A 1-dimensional polyhedron in AA^1 defined as the convex hull of 2 vertices
-            sage: A.vertices()                                                                    # optional - sage.rings.number_field
-            (A vertex at (0), A vertex at (2.449489742783178?))
-            sage: sqrt(6).n()                                                                     # optional - sage.rings.number_field
-            2.44948974278318
-
-        The affine hull is combinatorially equivalent to the input::
-
-            sage: P.is_combinatorially_isomorphic(P.affine_hull_projection())                     # optional - sage.rings.number_field
-            True
-            sage: P.is_combinatorially_isomorphic(P.affine_hull_projection(orthogonal=True))      # optional - sage.rings.number_field
-            True
-            sage: P.is_combinatorially_isomorphic(P.affine_hull_projection(orthonormal=True, extend=True))   # optional - sage.rings.number_field
-            True
-
-        The ``orthonormal=True`` parameter preserves volumes;
-        it provides an isometric copy of the polyhedron::
-
-            sage: Pentagon = polytopes.dodecahedron().faces(2)[0].as_polyhedron()                 # optional - sage.rings.number_field
-            sage: P = Pentagon.affine_hull_projection(orthonormal=True, extend=True)              # optional - sage.rings.number_field
-            sage: _, c= P.is_inscribed(certificate=True)                                          # optional - sage.rings.number_field
-            sage: c                                                                               # optional - sage.rings.number_field
-            (0.4721359549995794?, 0.6498393924658126?)
-            sage: circumradius = (c-vector(P.vertices()[0])).norm()                               # optional - sage.rings.number_field
-            sage: p = polytopes.regular_polygon(5)                                                # optional - sage.rings.number_field
-            sage: p.volume()                                                                      # optional - sage.rings.number_field
-            2.377641290737884?
-            sage: P.volume()                                                                      # optional - sage.rings.number_field
-            1.53406271079097?
-            sage: p.volume()*circumradius^2                                                       # optional - sage.rings.number_field
-            1.534062710790965?
-            sage: P.volume() == p.volume()*circumradius^2                                         # optional - sage.rings.number_field
-            True
-
-        One can also use ``orthogonal`` parameter to calculate volumes;
-        in this case we don't need to switch base rings. One has to divide
-        by the square root of the determinant of the linear part of the
-        affine transformation times its transpose::
-
-            sage: Pentagon = polytopes.dodecahedron().faces(2)[0].as_polyhedron()                 # optional - sage.rings.number_field
-            sage: Pnormal = Pentagon.affine_hull_projection(orthonormal=True, extend=True)        # optional - sage.rings.number_field
-            sage: Pgonal = Pentagon.affine_hull_projection(orthogonal=True)                       # optional - sage.rings.number_field
-            sage: A, b = Pentagon.affine_hull_projection(orthogonal=True, as_affine_map=True)     # optional - sage.rings.number_field
-            sage: Adet = (A.matrix().transpose()*A.matrix()).det()                                # optional - sage.rings.number_field
-            sage: Pnormal.volume()                                                                # optional - sage.rings.number_field
-            1.53406271079097?
-            sage: Pgonal.volume()/Adet.sqrt(extend=True)                                          # optional - sage.rings.number_field
-            -80*(55*sqrt(5) - 123)/sqrt(-6368*sqrt(5) + 14240)
-            sage: Pgonal.volume()/AA(Adet).sqrt().n(digits=20)                                    # optional - sage.rings.number_field
-            1.5340627107909646813
-            sage: AA(Pgonal.volume()^2) == (Pnormal.volume()^2)*AA(Adet)                          # optional - sage.rings.number_field
-            True
-
-        Another example with ``as_affine_map=True``::
-
-            sage: P = polytopes.permutahedron(4)                                                      # optional - sage.combinat  # optional - sage.rings.number_field
-            sage: A, b = P.affine_hull_projection(orthonormal=True, as_affine_map=True, extend=True)  # optional - sage.combinat  # optional - sage.rings.number_field
-            sage: Q = P.affine_hull_projection(orthonormal=True, extend=True)                         # optional - sage.combinat  # optional - sage.rings.number_field
-            sage: Q.center()                                                                          # optional - sage.combinat  # optional - sage.rings.number_field
-            (0.7071067811865475?, 1.224744871391589?, 1.732050807568878?)
-            sage: A(P.center()) + b == Q.center()                                                     # optional - sage.combinat  # optional - sage.rings.number_field
-            True
-
-        For unbounded, non full-dimensional polyhedra, the ``orthogonal=True`` and ``orthonormal=True``
-        is not implemented::
-
-            sage: P = Polyhedron(ieqs=[[0, 1, 0], [0, 0, 1], [0, 0, -1]]); P
-            A 1-dimensional polyhedron in QQ^2 defined as the convex hull of 1 vertex and 1 ray
-            sage: P.is_compact()
-            False
-            sage: P.is_full_dimensional()
-            False
-            sage: P.affine_hull_projection(orthogonal=True)
-            Traceback (most recent call last):
-            ...
-            NotImplementedError: "orthogonal=True" and "orthonormal=True" work only for compact polyhedra
-            sage: P.affine_hull_projection(orthonormal=True)
-            Traceback (most recent call last):
-            ...
-            NotImplementedError: "orthogonal=True" and "orthonormal=True" work only for compact polyhedra
-
-        Setting ``as_affine_map`` to ``True``
-        without ``orthogonal`` or ``orthonormal`` set to ``True``::
-
-            sage: S = polytopes.simplex()
-            sage: S.affine_hull_projection(as_affine_map=True)
-            (Vector space morphism represented by the matrix:
-             [1 0 0]
-             [0 1 0]
-             [0 0 1]
-             [0 0 0]
-             Domain: Vector space of dimension 4 over Rational Field
-             Codomain: Vector space of dimension 3 over Rational Field,
-             (0, 0, 0))
-
-        If the polyhedron is full-dimensional, it is returned::
-
-            sage: polytopes.cube().affine_hull_projection()
-            A 3-dimensional polyhedron in ZZ^3 defined as the convex hull of 8 vertices
-            sage: polytopes.cube().affine_hull_projection(as_affine_map=True)
-            (Vector space morphism represented by the matrix:
-             [1 0 0]
-             [0 1 0]
-             [0 0 1]
-             Domain: Vector space of dimension 3 over Rational Field
-             Codomain: Vector space of dimension 3 over Rational Field,
-             (0, 0, 0))
-
-        Return polyhedron and affine map::
-
-            sage: S = polytopes.simplex(2)
-            sage: data = S.affine_hull_projection(orthogonal=True,
-            ....:                                 as_polyhedron=True,
-            ....:                                 as_affine_map=True); data
-            AffineHullProjectionData(image=A 2-dimensional polyhedron in QQ^2
-                    defined as the convex hull of 3 vertices,
-                projection_linear_map=Vector space morphism represented by the matrix:
-                    [  -1 -1/2]
-                    [   1 -1/2]
-                    [   0    1]
-                    Domain: Vector space of dimension 3 over Rational Field
-                    Codomain: Vector space of dimension 2 over Rational Field,
-                projection_translation=(1, 1/2),
-                section_linear_map=None,
-                section_translation=None)
-
-        Return all data::
-
-            sage: data = S.affine_hull_projection(orthogonal=True, return_all_data=True); data
-            AffineHullProjectionData(image=A 2-dimensional polyhedron in QQ^2
-                    defined as the convex hull of 3 vertices,
-                projection_linear_map=Vector space morphism represented by the matrix:
-                    [  -1 -1/2]
-                    [   1 -1/2]
-                    [   0    1]
-                    Domain: Vector space of dimension 3 over Rational Field
-                    Codomain: Vector space of dimension 2 over Rational Field,
-                projection_translation=(1, 1/2),
-                section_linear_map=Vector space morphism represented by the matrix:
-                    [-1/2  1/2    0]
-                    [-1/3 -1/3  2/3]
-                    Domain: Vector space of dimension 2 over Rational Field
-                    Codomain: Vector space of dimension 3 over Rational Field, section_translation=(1, 0, 0))
-
-        The section map is a right inverse of the projection map::
-
-            sage: data.image.linear_transformation(data.section_linear_map.matrix().transpose()) + data.section_translation == S
-            True
-
-        Same without ``orthogonal=True``::
-
-            sage: data = S.affine_hull_projection(return_all_data=True); data
-            AffineHullProjectionData(image=A 2-dimensional polyhedron in ZZ^2
-                    defined as the convex hull of 3 vertices,
-                projection_linear_map=Vector space morphism represented by the matrix:
-                    [1 0]
-                    [0 1]
-                    [0 0]
-                    Domain: Vector space of dimension 3 over Rational Field
-                    Codomain: Vector space of dimension 2 over Rational Field, projection_translation=(0, 0),
-                section_linear_map=Vector space morphism represented by the matrix:
-                    [ 1  0 -1]
-                    [ 0  1 -1]
-                    Domain: Vector space of dimension 2 over Rational Field
-                    Codomain: Vector space of dimension 3 over Rational Field, section_translation=(0, 0, 1))
-            sage: data.image.linear_transformation(data.section_linear_map.matrix().transpose()) + data.section_translation == S
-            True
-
-        ::
-
-            sage: P0 = Polyhedron(
-            ....:     ieqs=[(0, -1, 0, 1, 1, 1), (0, 1, 1, 0, -1, -1), (0, -1, 1, 1, 0, 0),
-            ....:           (0, 1, 0, 0, 0, 0), (0, 0, 1, 1, -1, -1), (0, 0, 0, 0, 0, 1),
-            ....:           (0, 0, 0, 0, 1, 0), (0, 0, 0, 1, 0, -1), (0, 0, 1, 0, 0, 0)])
-            sage: P = P0.intersection(Polyhedron(eqns=[(-1, 1, 1, 1, 1, 1)]))
-            sage: P.dim()
-            4
-            sage: P.affine_hull_projection(orthogonal=True, as_affine_map=True)[0]
-            Vector space morphism represented by the matrix:
-            [    0     0     0   1/3]
-            [ -2/3  -1/6     0 -1/12]
-            [  1/3  -1/6   1/2 -1/12]
-            [    0   1/2     0 -1/12]
-            [  1/3  -1/6  -1/2 -1/12]
-            Domain: Vector space of dimension 5 over Rational Field
-            Codomain: Vector space of dimension 4 over Rational Field
-        """
-        if as_polyhedron is not None:
-            as_convex_set = as_polyhedron
-        return super().affine_hull_projection(
-            as_convex_set=as_convex_set, as_affine_map=as_affine_map,
-            orthogonal=orthogonal, orthonormal=orthonormal,
-            extend=extend, minimal=minimal,
-            return_all_data=return_all_data)
-
-    def _test_affine_hull_projection(self, tester=None, verbose=False, **options):
-        """
-        Run tests on the method :meth:`.affine_hull_projection`.
-
-        TESTS::
-
-            sage: D = polytopes.dodecahedron()                                  # optional - sage.rings.number_field
-            sage: D.facets()[0].as_polyhedron()._test_affine_hull_projection()  # optional - sage.rings.number_field
-        """
-        if tester is None:
-            tester = self._tester(**options)
-
-        if self.is_empty():
-            # Undefined, nothing to test
-            return
-
-        if self.n_vertices() > 30 or self.n_facets() > 30 or self.dim() > 6:
-            # Avoid very long doctests.
-            return
-
-        try:
-            from sage.rings.qqbar import AA
-        except ImportError:
-            AA = None
-
-        data_sets = []
-        data_sets.append(self.affine_hull_projection(return_all_data=True))
-        if self.is_compact():
-            data_sets.append(self.affine_hull_projection(return_all_data=True,
-                                                         orthogonal=True,
-                                                         extend=True))
-            if AA is not None:
-                data_sets.append(self.affine_hull_projection(return_all_data=True,
-                                                             orthonormal=True,
-                                                             extend=True))
-                data_sets.append(self.affine_hull_projection(return_all_data=True,
-                                                             orthonormal=True,
-                                                             extend=True,
-                                                             minimal=True))
-
-        for i, data in enumerate(data_sets):
-            if verbose:
-                print("Running test number {}".format(i))
-            M = data.projection_linear_map.matrix().transpose()
-            tester.assertEqual(self.linear_transformation(M, new_base_ring=M.base_ring())
-                               + data.projection_translation,
-                               data.image)
-
-            M = data.section_linear_map.matrix().transpose()
-            if M.base_ring() is AA:
-                self_extend = self.change_ring(AA)
-            else:
-                self_extend = self
-            tester.assertEqual(data.image.linear_transformation(M)
-                               + data.section_translation,
-                               self_extend)
-            if i == 0:
-                tester.assertEqual(data.image.base_ring(), self.base_ring())
-            else:
-                # Test whether the map is orthogonal.
-                M = data.projection_linear_map.matrix()
-                tester.assertTrue((M.transpose() * M).is_diagonal())
-                if i > 1:
-                    # Test whether the map is orthonormal.
-                    tester.assertTrue((M.transpose() * M).is_one())
-            if i == 3:
-                # Test that the extension is indeed minimal.
-                if self.base_ring() is not AA:
-                    tester.assertIsNot(data.image.base_ring(), AA)
-
-    def affine_hull_manifold(self, name=None, latex_name=None, start_index=0, ambient_space=None,
-                             ambient_chart=None, names=None, **kwds):
-        r"""
-        Return the affine hull of ``self`` as a manifold.
-
-        If ``self`` is full-dimensional, it is just the ambient Euclidean space.
-        Otherwise, it is a Riemannian submanifold of the ambient Euclidean space.
-
-        INPUT:
-
-        - ``ambient_space`` -- a :class:`~sage.manifolds.differentiable.examples.euclidean.EuclideanSpace`
-          of the ambient dimension (default: the manifold of ``ambient_chart``, if provided;
-          otherwise, a new instance of ``EuclideanSpace``).
-
-        - ``ambient_chart`` -- a chart on ``ambient_space``.
-
-        - ``names`` -- names for the coordinates on the affine hull.
-
-        - optional arguments accepted by :meth:`affine_hull_projection`.
-
-        The default chart is determined by the optional arguments of
-        :meth:`affine_hull_projection`.
-
-        EXAMPLES::
-
-            sage: triangle = Polyhedron([(1,0,0), (0,1,0), (0,0,1)]);  triangle
-            A 2-dimensional polyhedron in ZZ^3 defined as the convex hull of 3 vertices
-            sage: A = triangle.affine_hull_manifold(name='A'); A
-            2-dimensional Riemannian submanifold A embedded in the Euclidean space E^3
-            sage: A.embedding().display()
-            A → E^3
-               (x0, x1) ↦ (x, y, z) = (t0 + x0, t0 + x1, t0 - x0 - x1 + 1)
-            sage: A.embedding().inverse().display()
-            E^3 → A
-               (x, y, z) ↦ (x0, x1) = (x, y)
-            sage: A.adapted_chart()
-            [Chart (E^3, (x0_E3, x1_E3, t0_E3))]
-            sage: A.normal().display()
-            n = 1/3*sqrt(3) e_x + 1/3*sqrt(3) e_y + 1/3*sqrt(3) e_z
-            sage: A.induced_metric()       # Need to call this before volume_form
-            Riemannian metric gamma on the 2-dimensional Riemannian submanifold A embedded in the Euclidean space E^3
-            sage: A.volume_form()
-            2-form eps_gamma on the 2-dimensional Riemannian submanifold A embedded in the Euclidean space E^3
-
-        Orthogonal version::
-
-            sage: A = triangle.affine_hull_manifold(name='A', orthogonal=True); A
-            2-dimensional Riemannian submanifold A embedded in the Euclidean space E^3
-            sage: A.embedding().display()
-            A → E^3
-               (x0, x1) ↦ (x, y, z) = (t0 - 1/2*x0 - 1/3*x1 + 1, t0 + 1/2*x0 - 1/3*x1, t0 + 2/3*x1)
-            sage: A.embedding().inverse().display()
-            E^3 → A
-               (x, y, z) ↦ (x0, x1) = (-x + y + 1, -1/2*x - 1/2*y + z + 1/2)
-
-        Arrangement of affine hull of facets::
-
-            sage: D = polytopes.dodecahedron()                                  # optional - sage.rings.number_field
-            sage: E3 = EuclideanSpace(3)                                        # optional - sage.rings.number_field
-            sage: submanifolds = [                                              # optional - sage.rings.number_field
-            ....:     F.as_polyhedron().affine_hull_manifold(name=f'F{i}', orthogonal=True, ambient_space=E3)
-            ....:     for i, F in enumerate(D.facets())]
-            sage: sum(FM.plot({}, srange(-2, 2, 0.1), srange(-2, 2, 0.1), opacity=0.2)  # not tested  # optional - sage.plot  # optional - sage.rings.number_field
-            ....:     for FM in submanifolds) + D.plot()
-            Graphics3d Object
-
-        Full-dimensional case::
-
-            sage: cube = polytopes.cube(); cube
-            A 3-dimensional polyhedron in ZZ^3 defined as the convex hull of 8 vertices
-            sage: cube.affine_hull_manifold()
-            Euclidean space E^3
-
-        """
-        if ambient_space is None:
-            if ambient_chart is not None:
-                ambient_space = ambient_chart.manifold()
-            else:
-                from sage.manifolds.differentiable.examples.euclidean import EuclideanSpace
-                ambient_space = EuclideanSpace(self.ambient_dim(), start_index=start_index)
-        if ambient_space.dimension() != self.ambient_dim():
-            raise ValueError('ambient_space and ambient_chart must match the ambient dimension')
-
-        if self.is_full_dimensional():
-            return ambient_space
-
-        if ambient_chart is None:
-            ambient_chart = ambient_space.default_chart()
-        CE = ambient_chart
-
-        from sage.manifolds.manifold import Manifold
-        if name is None:
-            name, latex_name = self._affine_hull_name_latex_name()
-        H = Manifold(self.dim(), name, ambient=ambient_space, structure="Riemannian",
-                     latex_name=latex_name, start_index=start_index)
-        if names is None:
-            names = tuple(f'x{i}' for i in range(self.dim()))
-        CH = H.chart(names=names)
-
-        data = self.affine_hull_projection(return_all_data=True, **kwds)
-        projection_matrix = data.projection_linear_map.matrix().transpose()
-        projection_translation_vector = data.projection_translation
-        section_matrix = data.section_linear_map.matrix().transpose()
-        section_translation_vector = data.section_translation
-
-        from sage.symbolic.ring import SR
-        # We use the slacks of the (linear independent) equations as the foliation parameters
-        foliation_parameters = vector(SR.var(f't{i}') for i in range(self.ambient_dim() - self.dim()))
-        normal_matrix = matrix(equation.A() for equation in self.equation_generator()).transpose()
-        slack_matrix = normal_matrix.pseudoinverse()
-
-        phi = H.diff_map(ambient_space, {(CH, CE):
-                                         (section_matrix * vector(CH._xx) + section_translation_vector
-                                          + normal_matrix * foliation_parameters).list()})
-        phi_inv = ambient_space.diff_map(H, {(CE, CH):
-                                             (projection_matrix * vector(CE._xx) + projection_translation_vector).list()})
-
-        foliation_scalar_fields = {parameter:
-                                   ambient_space.scalar_field({CE: slack_matrix.row(i) * (vector(CE._xx) - section_translation_vector)})
-                                   for i, parameter in enumerate(foliation_parameters)}
-
-        H.set_embedding(phi, inverse=phi_inv,
-                        var=list(foliation_parameters), t_inverse=foliation_scalar_fields)
-        return H
-
-    def _affine_hull_name_latex_name(self, name=None, latex_name=None):
-        r"""
-        Return the default name of the affine hull.
-
-        EXAMPLES::
-
-            sage: polytopes.cube()._affine_hull_name_latex_name('C', r'\square')
-            ('aff_C', '\\mathop{\\mathrm{aff}}(\\square)')
-
-            sage: Polyhedron(vertices=[[0, 1], [1, 0]])._affine_hull_name_latex_name()
-            ('aff_P', '\\mathop{\\mathrm{aff}}(P)')
-        """
-
-        if name is None:
-            name = 'P'
-        if latex_name is None:
-            latex_name = name
-        operator = 'aff'
-        aff_name = f'{operator}_{name}'
-        aff_latex_name = r'\mathop{\mathrm{' + operator + '}}(' + latex_name + ')'
-        return aff_name, aff_latex_name
-
-=======
->>>>>>> 57fd20c3
     def _polymake_init_(self):
         """
         Return a polymake "Polytope" object corresponding to ``self``.
