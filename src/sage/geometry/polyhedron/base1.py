r"""
Base class for polyhedra: Implementation of the :class:`ConvexSet_base` API

Define methods that exist for convex sets,
but not constructions such as dilation or product.
"""

# ****************************************************************************
#       Copyright (C) 2008-2012 Marshall Hampton <hamptonio@gmail.com>
#       Copyright (C) 2011-2015 Volker Braun <vbraun.name@gmail.com>
#       Copyright (C) 2012-2018 Frederic Chapoton
#       Copyright (C) 2013      Andrey Novoseltsev
#       Copyright (C) 2014-2017 Moritz Firsching
#       Copyright (C) 2014-2019 Thierry Monteil
#       Copyright (C) 2015      Nathann Cohen
#       Copyright (C) 2015-2017 Jeroen Demeyer
#       Copyright (C) 2015-2017 Vincent Delecroix
#       Copyright (C) 2015-2018 Dima Pasechnik
#       Copyright (C) 2015-2020 Jean-Philippe Labbe <labbe at math.huji.ac.il>
#       Copyright (C) 2015-2021 Matthias Koeppe
#       Copyright (C) 2016-2019 Daniel Krenn
#       Copyright (C) 2017      Marcelo Forets
#       Copyright (C) 2017-2018 Mark Bell
#       Copyright (C) 2019      Julian Ritter
#       Copyright (C) 2019-2020 Laith Rastanawi
#       Copyright (C) 2019-2020 Sophia Elia
#       Copyright (C) 2019-2021 Jonathan Kliem <jonathan.kliem@gmail.com>
#
# This program is free software: you can redistribute it and/or modify
# it under the terms of the GNU General Public License as published by
# the Free Software Foundation, either version 2 of the License, or
# (at your option) any later version.
#                  https://www.gnu.org/licenses/
# ****************************************************************************

from sage.structure.element import coerce_binop
from sage.structure.richcmp import rich_to_bool, op_NE
from sage.misc.abstract_method import abstract_method
from sage.misc.cachefunc import cached_method
from sage.modules.free_module_element import vector
from .base0 import Polyhedron_base0
from sage.geometry.convex_set import ConvexSet_closed
from sage.geometry.relative_interior import RelativeInterior


class Polyhedron_base1(Polyhedron_base0, ConvexSet_closed):
    """
    Convex set methods for polyhedra,
    but not constructions such as dilation or product.

    See :class:`sage.geometry.polyhedron.base.Polyhedron_base`.

    TESTS::

        sage: from sage.geometry.polyhedron.base1 import Polyhedron_base1
        sage: P = polytopes.cube()
        sage: Q = polytopes.cube()
        sage: Polyhedron_base1.__hash__(P) == Polyhedron_base1.__hash__(Q)
        True
        sage: Polyhedron_base1.__repr__(P)
        'A 3-dimensional polyhedron in ZZ^3 defined as the convex hull of 8 vertices'
        sage: Polyhedron_base1.is_empty(P)
        False
        sage: Polyhedron_base1.is_universe(P)
        False
        sage: Polyhedron_base1.dim(P)
        3
        sage: Polyhedron_base1.ambient_vector_space(P)
        Vector space of dimension 3 over Rational Field
        sage: Polyhedron_base1.ambient_dim(P)
        3
        sage: Polyhedron_base1.an_affine_basis(P)
        [A vertex at (-1, -1, -1),
        A vertex at (1, -1, -1),
        A vertex at (1, -1, 1),
        A vertex at (1, 1, -1)]
        sage: list(Polyhedron_base1._some_elements_(P))
        [(0, 0, 0),
        (1, -1, -1),
        (1, 0, -1),
        (1, 1/2, 0),
        (1, -1/4, 1/2),
        (0, -5/8, 3/4)]
        sage: Polyhedron_base1.contains(P, vector([1, 1, 1]))
        True
        sage: Polyhedron_base1.interior_contains(P, vector([1, 1, 1]))
        False
        sage: Polyhedron_base1.is_relatively_open(P)
        False
        sage: Polyhedron_base1.relative_interior.f(P) == Polyhedron_base1.interior.f(P)
        True
    """

    def __hash__(self):
        r"""
        TESTS::

            sage: # needs sage.rings.number_field
            sage: K.<a> = QuadraticField(2)
            sage: p = Polyhedron(vertices=[(0, 1, a), (3, a, 5)],
            ....:                rays=[(a, 2, 3), (0, 0, 1)],
            ....:                base_ring=K)
            sage: q = Polyhedron(vertices=[(3, a, 5), (0, 1, a)],
            ....:                rays=[(0, 0, 1), (a, 2, 3)],
            ....:                base_ring=K)
            sage: hash(p) == hash(q)
            True
        """
        # TODO: find something better *but* fast
        return hash((self.dim(),
                     self.ambient_dim(),
                     self.n_Hrepresentation(),
                     self.n_Vrepresentation(),
                     self.n_equations(),
                     self.n_facets(),
                     self.n_inequalities(),
                     self.n_lines(),
                     self.n_rays(),
                     self.n_vertices()))

    def _repr_(self):
        """
        Return a description of the polyhedron.

        EXAMPLES::

            sage: poly_test = Polyhedron(vertices = [[1,2,3,4],[2,1,3,4],[4,3,2,1]])
            sage: poly_test._repr_()
            'A 2-dimensional polyhedron in ZZ^4 defined as the convex hull of 3 vertices'
            sage: grammar_test = Polyhedron(vertices = [[1,1,1,1,1,1]])
            sage: grammar_test._repr_()
            'A 0-dimensional polyhedron in ZZ^6 defined as the convex hull of 1 vertex'
        """
        desc = ''
        if self.n_vertices() == 0:
            desc += 'The empty polyhedron'
        else:
            desc += 'A ' + repr(self.dim()) + '-dimensional polyhedron'
        desc += ' in '
        desc += self.parent()._repr_ambient_module()

        if self.n_vertices() > 0:
            desc += ' defined as the convex hull of '
            desc += repr(self.n_vertices())
            if self.n_vertices() == 1:
                desc += ' vertex'
            else:
                desc += ' vertices'

            if self.n_rays() > 0:
                if self.n_lines() > 0:
                    desc += ", "
                else:
                    desc += " and "
                desc += repr(self.n_rays())
                if self.n_rays() == 1:
                    desc += ' ray'
                else:
                    desc += ' rays'

            if self.n_lines() > 0:
                if self.n_rays() > 0:
                    desc += ", "
                else:
                    desc += " and "
                desc += repr(self.n_lines())
                if self.n_lines() == 1:
                    desc += ' line'
                else:
                    desc += ' lines'

        return desc

    def _richcmp_(self, other, op):
        """
        Compare ``self`` and ``other``.

        INPUT:

        - ``other`` -- a polyhedron

        OUTPUT:

        If ``other`` is a polyhedron, then the comparison
        operator "less or equal than" means "is contained in", and
        "less than" means "is strictly contained in".

        EXAMPLES::

            sage: P = Polyhedron(vertices=[(1,0), (0,1)], rays=[(1,1)])
            sage: Q = Polyhedron(vertices=[(1,0), (0,1)])
            sage: P >= Q
            True
            sage: Q <= P
            True
            sage: P == P
            True

       The polytope ``Q`` is strictly contained in ``P``::

            sage: P > Q
            True
            sage: P < Q
            False
            sage: P == Q
            False

        Test that we have fixed a problem revealed in :trac:`31701`,
        where neither of the two polyhedra contains the other::

            sage: P = Polyhedron(vertices=[(1, 1), (0, 0), (1, 2)])
            sage: Q = Polyhedron(vertices=[(1, 2), (0, 0), (0, 2)])
            sage: Q < P
            False
            sage: P > Q
            False
         """
        if self.Vrepresentation() is None or other.Vrepresentation() is None:
            raise RuntimeError('some V representation is missing')
            # make sure deleted polyhedra are not used in cache

        if self.ambient_dim() != other.ambient_dim():
            return op == op_NE

        c0 = self._is_subpolyhedron(other)
        c1 = other._is_subpolyhedron(self)
        if c0 and c1:
            return rich_to_bool(op, 0)
        elif c0:
            return rich_to_bool(op, -1)
        elif c1:
            return rich_to_bool(op, 1)
        else:
            return op == op_NE

    @coerce_binop
    def _is_subpolyhedron(self, other):
        """
        Test whether ``self`` is a (not necessarily strict)
        sub-polyhedron of ``other``.

        INPUT:

        - ``other`` -- a :class:`Polyhedron`

        OUTPUT:

        Boolean

        EXAMPLES::

            sage: P = Polyhedron(vertices=[(1,0), (0,1)], rays=[(1,1)])
            sage: Q = Polyhedron(vertices=[(1,0), (0,1)])
            sage: P._is_subpolyhedron(Q)
            False
            sage: Q._is_subpolyhedron(P)
            True
        """
        return all(other_H.contains(self_V)
                   for other_H in other.Hrepresentation()
                   for self_V in self.Vrepresentation())

    def is_empty(self):
        """
        Test whether the polyhedron is the empty polyhedron

        OUTPUT:

        Boolean.

        EXAMPLES::

            sage: P = Polyhedron(vertices=[[1,0,0],[0,1,0],[0,0,1]]);  P
            A 2-dimensional polyhedron in ZZ^3 defined as the convex hull of 3 vertices
            sage: P.is_empty(), P.is_universe()
            (False, False)

            sage: Q = Polyhedron(vertices=());  Q
            The empty polyhedron in ZZ^0
            sage: Q.is_empty(), Q.is_universe()
            (True, False)

            sage: R = Polyhedron(lines=[(1,0),(0,1)]);  R
            A 2-dimensional polyhedron in ZZ^2 defined as the convex hull of 1 vertex and 2 lines
            sage: R.is_empty(), R.is_universe()
            (False, True)
        """
        return self.n_Vrepresentation() == 0

    def is_universe(self):
        """
        Test whether the polyhedron is the whole ambient space

        OUTPUT:

        Boolean.

        EXAMPLES::

            sage: P = Polyhedron(vertices=[[1,0,0],[0,1,0],[0,0,1]]);  P
            A 2-dimensional polyhedron in ZZ^3 defined as the convex hull of 3 vertices
            sage: P.is_empty(), P.is_universe()
            (False, False)

            sage: Q = Polyhedron(vertices=());  Q
            The empty polyhedron in ZZ^0
            sage: Q.is_empty(), Q.is_universe()
            (True, False)

            sage: R = Polyhedron(lines=[(1,0),(0,1)]);  R
            A 2-dimensional polyhedron in ZZ^2 defined as the convex hull of 1 vertex and 2 lines
            sage: R.is_empty(), R.is_universe()
            (False, True)
        """
        return self.n_Hrepresentation() == 0

    def dim(self):
        """
        Return the dimension of the polyhedron.

        OUTPUT:

        -1 if the polyhedron is empty, otherwise a non-negative integer.

        EXAMPLES::

            sage: simplex = Polyhedron(vertices = [[1,0,0,0],[0,0,0,1],[0,1,0,0],[0,0,1,0]])
            sage: simplex.dim()
            3
            sage: simplex.ambient_dim()
            4

        The empty set is a special case (:trac:`12193`)::

            sage: P1=Polyhedron(vertices=[[1,0,0],[0,1,0],[0,0,1]])
            sage: P2=Polyhedron(vertices=[[2,0,0],[0,2,0],[0,0,2]])
            sage: P12 = P1.intersection(P2)
            sage: P12
            The empty polyhedron in ZZ^3
            sage: P12.dim()
            -1
        """
        if self.n_Vrepresentation() == 0:
            return -1   # the empty set
        else:
            return self.ambient_dim() - self.n_equations()

    dimension = dim

    def Vrepresentation_space(self):
        r"""
        Return the ambient free module.

        OUTPUT:

        A free module over the base ring of dimension :meth:`ambient_dim`.

        EXAMPLES::

            sage: poly_test = Polyhedron(vertices = [[1,0,0,0],[0,1,0,0]])
            sage: poly_test.Vrepresentation_space()
            Ambient free module of rank 4 over the principal ideal domain Integer Ring
            sage: poly_test.ambient_space() is poly_test.Vrepresentation_space()
            True
        """
        return self.parent().Vrepresentation_space()

    def Hrepresentation_space(self):
        r"""
        Return the linear space containing the H-representation vectors.

        OUTPUT:

        A free module over the base ring of dimension :meth:`ambient_dim` + 1.

        EXAMPLES::

            sage: poly_test = Polyhedron(vertices = [[1,0,0,0],[0,1,0,0]])
            sage: poly_test.Hrepresentation_space()
            Ambient free module of rank 5 over the principal ideal domain Integer Ring
        """
        return self.parent().Hrepresentation_space()

    ambient_space = Vrepresentation_space

    def ambient_vector_space(self, base_field=None):
        r"""
        Return the ambient vector space.

        It is the ambient free module (:meth:`Vrepresentation_space`) tensored
        with a field.

        INPUT:

        - ``base_field`` -- (default: the fraction field of the base ring) a field.

        EXAMPLES::

            sage: poly_test = Polyhedron(vertices = [[1,0,0,0],[0,1,0,0]])
            sage: poly_test.ambient_vector_space()
            Vector space of dimension 4 over Rational Field
            sage: poly_test.ambient_vector_space() is poly_test.ambient()
            True

            sage: poly_test.ambient_vector_space(AA)                                    # needs sage.rings.number_field
            Vector space of dimension 4 over Algebraic Real Field
            sage: poly_test.ambient_vector_space(RDF)
            Vector space of dimension 4 over Real Double Field
            sage: poly_test.ambient_vector_space(SR)                                    # needs sage.symbolic
            Vector space of dimension 4 over Symbolic Ring
        """
        return self.Vrepresentation_space().vector_space(base_field=base_field)

    ambient = ambient_vector_space

    def ambient_dim(self):
        r"""
        Return the dimension of the ambient space.

        EXAMPLES::

            sage: poly_test = Polyhedron(vertices = [[1,0,0,0],[0,1,0,0]])
            sage: poly_test.ambient_dim()
            4
        """
        return self.parent().ambient_dim()

    def an_affine_basis(self):
        """
        Return points in ``self`` that form a basis for the affine span of ``self``.

        This implementation of the method :meth:`~sage.geometry.convex_set.ConvexSet_base.an_affine_basis`
        for polytopes guarantees the following:

        - All points are vertices.

        - The basis is obtained by considering a maximal chain of faces
          in the face lattice and picking for each cover relation
          one vertex that is in the difference. Thus this method
          is independent of the concrete realization of the polytope.

        For unbounded polyhedra, the result may contain arbitrary points of ``self``,
        not just vertices.

        EXAMPLES::

            sage: P = polytopes.cube()
            sage: P.an_affine_basis()
            [A vertex at (-1, -1, -1),
             A vertex at (1, -1, -1),
             A vertex at (1, -1, 1),
             A vertex at (1, 1, -1)]

            sage: P = polytopes.permutahedron(5)
            sage: P.an_affine_basis()
            [A vertex at (1, 2, 3, 5, 4),
             A vertex at (2, 1, 3, 5, 4),
             A vertex at (1, 3, 2, 5, 4),
             A vertex at (4, 1, 3, 5, 2),
             A vertex at (4, 2, 5, 3, 1)]

        Unbounded polyhedra::

            sage: p = Polyhedron(vertices=[(0, 0)], rays=[(1,0), (0,1)])
            sage: p.an_affine_basis()
            [A vertex at (0, 0), (1, 0), (0, 1)]
            sage: p = Polyhedron(vertices=[(2, 1)], rays=[(1,0), (0,1)])
            sage: p.an_affine_basis()
            [A vertex at (2, 1), (3, 1), (2, 2)]
            sage: p = Polyhedron(vertices=[(2, 1)], rays=[(1,0)], lines=[(0,1)])
            sage: p.an_affine_basis()
            [(2, 1), A vertex at (2, 0), (3, 0)]
        """
        chain = self.a_maximal_chain()[1:]  # we exclude the empty face
        chain_indices = [face.ambient_V_indices() for face in chain]
        basis_indices = []

        # We use in the following that elements in ``chain_indices`` are sorted lists
        # of V-indices.
        # Thus for each two faces we can easily find the first Vrep that differs.
        for dim, face in enumerate(chain_indices):
            if dim == 0:
                # Append the V-indices of the minimal face.
                basis_indices.extend(face[:])
                continue

            prev_face = chain_indices[dim-1]
            for i in range(len(prev_face)):
                if prev_face[i] != face[i]:
                    # We found a Vrep that ``face`` has, but its facet does not.
                    basis_indices.append(face[i])
                    break
            else:  # no break
                # ``prev_face`` contains all the same vertices as ``face`` until now.
                # But ``face`` is guaranteed to contain one more Vrep (at least).
                basis_indices.append(face[len(prev_face)])

        Vreps = [self.Vrepresentation()[i] for i in basis_indices]
        if all(vrep.is_vertex() for vrep in Vreps):
            return Vreps
        for vrep in Vreps:
            if vrep.is_vertex():
                vertex = vrep
        return [vrep if vrep.is_vertex() else vertex.vector() + vrep.vector()
                for vrep in Vreps]

    @abstract_method
    def a_maximal_chain(self):
        r"""
        Return a maximal chain of the face lattice in increasing order.

        Subclasses must provide an implementation of this method.

        EXAMPLES::

            sage: from sage.geometry.polyhedron.base1 import Polyhedron_base1
            sage: P = polytopes.cube()
            sage: Polyhedron_base1.a_maximal_chain
            <abstract method a_maximal_chain at ...>
        """

    @cached_method
    def representative_point(self):
        """
        Return a "generic" point.

        .. SEEALSO::

            :meth:`sage.geometry.polyhedron.base.Polyhedron_base.center`.

        OUTPUT:

        A point as a coordinate vector. The point is chosen to be
        interior if possible. If the polyhedron is not
        full-dimensional, the point is in the relative interior. If
        the polyhedron is zero-dimensional, its single point is
        returned.

        EXAMPLES::

            sage: p = Polyhedron(vertices=[(3,2)], rays=[(1,-1)])
            sage: p.representative_point()
            (4, 1)
            sage: p.center()
            (3, 2)

            sage: Polyhedron(vertices=[(3,2)]).representative_point()
            (3, 2)
        """
        accumulator = vector(self.base_ring(), [0]*self.ambient_dim())
        for v in self.vertex_generator():
            accumulator += v.vector()
        accumulator /= self.n_vertices()
        for r in self.ray_generator():
            accumulator += r.vector()
        accumulator.set_immutable()
        return accumulator

    def _some_elements_(self):
        r"""
        Generate some points of ``self``.

        If ``self`` is empty, no points are generated; no exception will be raised.

        EXAMPLES::

            sage: P = polytopes.simplex()
            sage: P.an_element()            # indirect doctest
            (1/4, 1/4, 1/4, 1/4)
            sage: P.some_elements()         # indirect doctest
            [(1/4, 1/4, 1/4, 1/4),
             (0, 0, 0, 1),
             (0, 0, 1/2, 1/2),
             (0, 1/2, 1/4, 1/4),
             (1/2, 1/4, 1/8, 1/8)]
        """
        if self.is_empty():
            return
        yield self.representative_point()
        vertex_iter = iter(self.vertex_generator())
        try:
            p = next(vertex_iter).vector()
            yield vector(p, immutable=True)
            for i in range(4):
                p = (p + next(vertex_iter).vector()) / 2
                yield vector(p, immutable=True)
        except StopIteration:
            pass

    def contains(self, point):
        """
        Test whether the polyhedron contains the given ``point``.

        .. SEEALSO::

            :meth:`interior_contains`, :meth:`relative_interior_contains`.

        INPUT:

        - ``point`` -- coordinates of a point (an iterable)

        OUTPUT:

        Boolean.

        EXAMPLES::

            sage: P = Polyhedron(vertices=[[1,1],[1,-1],[0,0]])
            sage: P.contains( [1,0] )
            True
            sage: P.contains( P.center() )  # true for any convex set
            True

        As a shorthand, one may use the usual ``in`` operator::

            sage: P.center() in P
            True
            sage: [-1,-1] in P
            False

        The point need not have coordinates in the same field as the
        polyhedron::

            sage: # needs sage.symbolic
            sage: ray = Polyhedron(vertices=[(0,0)], rays=[(1,0)], base_ring=QQ)
<<<<<<< HEAD
            sage: ray.contains([sqrt(2)/3,0])        # irrational coordinates are ok    # needs sage.symbolic
            True
            sage: a = var('a')                                                          # needs sage.symbolic
            sage: ray.contains([a,0])                # a might be negative!             # needs sage.symbolic
            False
            sage: assume(a>0)                                                           # needs sage.symbolic
            sage: ray.contains([a,0])                                                   # needs sage.symbolic
=======
            sage: ray.contains([sqrt(2)/3,0])        # irrational coordinates are ok
            True
            sage: a = var('a')
            sage: ray.contains([a,0])                # a might be negative!
            False
            sage: assume(a>0)
            sage: ray.contains([a,0])
>>>>>>> 37b9baa4
            True
            sage: ray.contains(['hello', 'kitty'])   # no common ring for coordinates
            False

        The empty polyhedron needs extra care, see :trac:`10238`::

            sage: empty = Polyhedron(); empty
            The empty polyhedron in ZZ^0
            sage: empty.contains([])
            False
            sage: empty.contains([0])               # not a point in QQ^0
            False
            sage: full = Polyhedron(vertices=[()]); full
            A 0-dimensional polyhedron in ZZ^0 defined as the convex hull of 1 vertex
            sage: full.contains([])
            True
            sage: full.contains([0])
            False

        TESTS:

        Passing non-iterable objects does not cause an exception, see :trac:`32013`::

            sage: None in Polyhedron(vertices=[(0,0)], rays=[(1,0)], base_ring=QQ)
            False
        """
        try:
            p = vector(point)
        except TypeError:  # point not iterable or no common ring for elements
            try:
                l = len(point)
            except TypeError:
                return False
            if l > 0:
                return False
            else:
                p = vector(self.base_ring(), [])

        if len(p) != self.ambient_dim():
            return False

        for H in self.Hrep_generator():
            if not H.contains(p):
                return False
        return True

    __contains__ = contains

    @cached_method
    def interior(self):
        """
        The interior of ``self``.

        OUTPUT:

        - either an empty polyhedron or an instance of
          :class:`~sage.geometry.relative_interior.RelativeInterior`

        EXAMPLES:

        If the polyhedron is full-dimensional, the result is the
        same as that of :meth:`relative_interior`::

            sage: P_full = Polyhedron(vertices=[[0,0],[1,1],[1,-1]])
            sage: P_full.interior()
            Relative interior of
             a 2-dimensional polyhedron in ZZ^2 defined as the convex hull of 3 vertices

        If the polyhedron is of strictly smaller dimension than the
        ambient space, its interior is empty::

            sage: P_lower = Polyhedron(vertices=[[0,1], [0,-1]])
            sage: P_lower.interior()
            The empty polyhedron in ZZ^2

        TESTS::

            sage: Empty = Polyhedron(ambient_dim=2); Empty
            The empty polyhedron in ZZ^2
            sage: Empty.interior() is Empty
            True
        """
        if self.is_open():
            return self
        if not self.is_full_dimensional():
            return self.parent().element_class(self.parent(), None, None)
        return self.relative_interior()

    def interior_contains(self, point):
        """
        Test whether the interior of the polyhedron contains the
        given ``point``.

        .. SEEALSO::

            :meth:`contains`, :meth:`relative_interior_contains`.

        INPUT:

        - ``point`` -- coordinates of a point

        OUTPUT:

        ``True`` or ``False``.

        EXAMPLES::

            sage: P = Polyhedron(vertices=[[0,0],[1,1],[1,-1]])
            sage: P.contains( [1,0] )
            True
            sage: P.interior_contains( [1,0] )
            False

        If the polyhedron is of strictly smaller dimension than the
        ambient space, its interior is empty::

            sage: P = Polyhedron(vertices=[[0,1],[0,-1]])
            sage: P.contains( [0,0] )
            True
            sage: P.interior_contains( [0,0] )
            False

        The empty polyhedron needs extra care, see :trac:`10238`::

            sage: empty = Polyhedron(); empty
            The empty polyhedron in ZZ^0
            sage: empty.interior_contains([])
            False
        """
        try:
            p = vector(point)
        except TypeError:  # point not iterable or no common ring for elements
            try:
                l = len(point)
            except TypeError:
                return False
            if l > 0:
                return False
            else:
                p = vector(self.base_ring(), [])

        if len(p) != self.ambient_dim():
            return False

        for H in self.Hrep_generator():
            if not H.interior_contains(p):
                return False
        return True

    def is_relatively_open(self):
        r"""
        Return whether ``self`` is relatively open.

        OUTPUT:

        Boolean.

        EXAMPLES::

            sage: P = Polyhedron(vertices=[(1,0), (-1,0)]); P
            A 1-dimensional polyhedron in ZZ^2 defined as the convex hull of 2 vertices
            sage: P.is_relatively_open()
            False

            sage: P0 = Polyhedron(vertices=[[1, 2]]); P0
            A 0-dimensional polyhedron in ZZ^2 defined as the convex hull of 1 vertex
            sage: P0.is_relatively_open()
            True

            sage: Empty = Polyhedron(ambient_dim=2); Empty
            The empty polyhedron in ZZ^2
            sage: Empty.is_relatively_open()
            True

            sage: Line = Polyhedron(vertices=[(1, 1)], lines=[(1, 0)]); Line
            A 1-dimensional polyhedron in QQ^2 defined as the convex hull of 1 vertex and 1 line
            sage: Line.is_relatively_open()
            True

        """
        return not self.inequalities()

    @cached_method
    def relative_interior(self):
        """
        Return the relative interior of ``self``.

        EXAMPLES::

            sage: P = Polyhedron(vertices=[(1,0), (-1,0)])
            sage: ri_P = P.relative_interior(); ri_P
            Relative interior of
             a 1-dimensional polyhedron in ZZ^2 defined as the convex hull of 2 vertices
            sage: (0, 0) in ri_P
            True
            sage: (1, 0) in ri_P
            False

            sage: P0 = Polyhedron(vertices=[[1, 2]])
            sage: P0.relative_interior() is P0
            True

            sage: Empty = Polyhedron(ambient_dim=2)
            sage: Empty.relative_interior() is Empty
            True

            sage: Line = Polyhedron(vertices=[(1, 1)], lines=[(1, 0)])
            sage: Line.relative_interior() is Line
            True
        """
        if self.is_relatively_open():
            return self
        return RelativeInterior(self)

    def relative_interior_contains(self, point):
        """
        Test whether the relative interior of the polyhedron
        contains the given ``point``.

        .. SEEALSO::

            :meth:`contains`, :meth:`interior_contains`.

        INPUT:

        - ``point`` -- coordinates of a point

        OUTPUT:

        ``True`` or ``False``

        EXAMPLES::

            sage: P = Polyhedron(vertices=[(1,0), (-1,0)])
            sage: P.contains( (0,0) )
            True
            sage: P.interior_contains( (0,0) )
            False
            sage: P.relative_interior_contains( (0,0) )
            True
            sage: P.relative_interior_contains( (1,0) )
            False

        The empty polyhedron needs extra care, see :trac:`10238`::

            sage: empty = Polyhedron(); empty
            The empty polyhedron in ZZ^0
            sage: empty.relative_interior_contains([])
            False
        """
        try:
            p = vector(point)
        except TypeError:  # point not iterable or no common ring for elements
            try:
                l = len(point)
            except TypeError:
                return False
            if l > 0:
                return False
            else:
                p = vector(self.base_ring(), [])

        if len(p) != self.ambient_dim():
            return False

        for eq in self.equation_generator():
            if not eq.contains(p):
                return False

        for ine in self.inequality_generator():
            if not ine.interior_contains(p):
                return False

        return True<|MERGE_RESOLUTION|>--- conflicted
+++ resolved
@@ -623,15 +623,6 @@
 
             sage: # needs sage.symbolic
             sage: ray = Polyhedron(vertices=[(0,0)], rays=[(1,0)], base_ring=QQ)
-<<<<<<< HEAD
-            sage: ray.contains([sqrt(2)/3,0])        # irrational coordinates are ok    # needs sage.symbolic
-            True
-            sage: a = var('a')                                                          # needs sage.symbolic
-            sage: ray.contains([a,0])                # a might be negative!             # needs sage.symbolic
-            False
-            sage: assume(a>0)                                                           # needs sage.symbolic
-            sage: ray.contains([a,0])                                                   # needs sage.symbolic
-=======
             sage: ray.contains([sqrt(2)/3,0])        # irrational coordinates are ok
             True
             sage: a = var('a')
@@ -639,7 +630,6 @@
             False
             sage: assume(a>0)
             sage: ray.contains([a,0])
->>>>>>> 37b9baa4
             True
             sage: ray.contains(['hello', 'kitty'])   # no common ring for coordinates
             False
