# -*- coding: utf-8 -*-
r"""
The cdd backend for polyhedral computations
"""
# ****************************************************************************
#       Copyright (C) 2011-2014 Volker Braun <vbraun.name@gmail.com>
#                     2018      Timo Kaufmann <timokau@zoho.com>
#                     2018      Julian Rüth <julian.rueth@fsfe.org>
#
# This program is free software: you can redistribute it and/or modify
# it under the terms of the GNU General Public License as published by
# the Free Software Foundation, either version 2 of the License, or
# (at your option) any later version.
#                  https://www.gnu.org/licenses/
# ****************************************************************************

from __future__ import print_function
from __future__ import absolute_import
from six import PY2

from subprocess import Popen, PIPE
from sage.rings.all import ZZ, QQ, RDF
from sage.misc.all import SAGE_TMP, tmp_filename, union, cached_method, prod
from sage.matrix.constructor import matrix

from .base import Polyhedron_base
from .base_QQ import Polyhedron_QQ
from .base_RDF import Polyhedron_RDF

class Polyhedron_cdd(Polyhedron_base):
    r"""
    Base class for the cdd backend.
    """
    def _init_from_Vrepresentation(self, vertices, rays, lines, verbose=False):
        """
        Construct polyhedron from V-representation data.

        INPUT:

        - ``vertices`` -- list of point. Each point can be specified
           as any iterable container of
           :meth:`~sage.geometry.polyhedron.base.base_ring` elements.

        - ``rays`` -- list of rays. Each ray can be specified as any
          iterable container of
          :meth:`~sage.geometry.polyhedron.base.base_ring` elements.

        - ``lines`` -- list of lines. Each line can be specified as
          any iterable container of
          :meth:`~sage.geometry.polyhedron.base.base_ring` elements.

        - ``verbose`` -- boolean (default: ``False``). Whether to print
          verbose output for debugging purposes.

        EXAMPLES::

            sage: Polyhedron(vertices=[(0,0)], rays=[(1,1)],
            ....:            lines=[(1,-1)], backend='cdd', base_ring=QQ)  # indirect doctest
            A 2-dimensional polyhedron in QQ^2 defined as the
            convex hull of 1 vertex, 1 ray, 1 line
        """
        from .cdd_file_format import cdd_Vrepresentation
        s = cdd_Vrepresentation(self._cdd_type, vertices, rays, lines)
        s = self._run_cdd(s, '--redcheck', verbose=verbose)
        s = self._run_cdd(s, '--repall', verbose=verbose)
        self._init_from_cdd_output(s)
        if not self.base_ring().is_exact():
            # cdd's parser can not handle the full output of --repall, so we
            # need to extract the first block before we feed it back into cdd
            s = s.splitlines()
            s = s[:s.index('end')+1]
            s = '\n'.join(s)
            t = self._run_cdd(s, '--rep', verbose=verbose)

            def parse(intro, data):
                count = int(data[0][0])
                if count != len(self._cdd_V_to_sage_V):
                    # Upstream claims that nothing can be done about these
                    # cases/that they are features not bugs. Imho, cddlib is
                    # not really suitable for automatic parsing of its output,
                    # the implementation backed by doubles has not really been
                    # optimized for numerical stability, and makes some
                    # somewhat random numerical choices. (But I am not an
                    # expert in that field by any means.) See also
                    # https://github.com/cddlib/cddlib/pull/7.
                    from warnings import warn
                    warn("This polyhedron data is numerically complicated; cdd could not convert between the inexact V and H representation without loss of data. The resulting object might show inconsistencies.")
            Polyhedron_cdd._parse_block(t.splitlines(), 'V-representation', parse)

    def _init_from_Hrepresentation(self, ieqs, eqns, verbose=False):
        """
        Construct polyhedron from H-representation data.

        INPUT:

        - ``ieqs`` -- list of inequalities. Each line can be specified
          as any iterable container of
          :meth:`~sage.geometry.polyhedron.base.base_ring` elements.

        - ``eqns`` -- list of equalities. Each line can be specified
          as any iterable container of
          :meth:`~sage.geometry.polyhedron.base.base_ring` elements.

        - ``verbose`` -- boolean (default: ``False``). Whether to print
          verbose output for debugging purposes.

        EXAMPLES::

            sage: Polyhedron(ieqs=[(0,1,1)], eqns=[(0,1,-1)],
            ....:            backend='cdd', base_ring=QQ)  # indirect doctest
            A 1-dimensional polyhedron in QQ^2 defined as the
            convex hull of 1 vertex and 1 ray
        """
        from .cdd_file_format import cdd_Hrepresentation
        s = cdd_Hrepresentation(self._cdd_type, ieqs, eqns)
<<<<<<< HEAD
        self._init_from_cdd_input(s, '--reps', verbose)


    def _init_facet_adjacency_matrix(self, verbose=False):
        """
        Compute the facet adjacency matrix in case it has not been
        computed during initialization.

        INPUT:

        - ``verbose`` -- boolean (default: ``False``). Whether to print
          verbose output for debugging purposes.

        EXAMPLES::

            sage: p = Polyhedron(vertices=[(0,0),(1,0),(0,1)], backend='cdd', base_ring=QQ)
            sage: '_H_adjacency_matrix' in p.__dict__
            False
            sage: p._init_facet_adjacency_matrix()
            sage: p._H_adjacency_matrix
            [0 1 1]
            [1 0 1]
            [1 1 0]
        """
        self._init_from_cdd_input(self.cdd_Hrepresentation(),
                                  '--adjacency', verbose)


    def _init_vertex_adjacency_matrix(self, verbose=False):
        """
        Compute the vertex adjacency matrix in case it has not been
        computed during initialization.

        INPUT:

        - ``verbose`` -- boolean (default: ``False``). Whether to print
          verbose output for debugging purposes.

        EXAMPLES::

            sage: p = Polyhedron(vertices=[(0,0),(1,0),(0,1)], backend='cdd', base_ring=QQ)
            sage: '_V_adjacency_matrix' in p.__dict__
            False
            sage: p._init_vertex_adjacency_matrix()
            sage: p._V_adjacency_matrix
            [0 1 1]
            [1 0 1]
            [1 1 0]
        """
        self._init_from_cdd_input(self.cdd_Vrepresentation(),
                                  '--adjacency', verbose)


    def _init_from_cdd_input(self, cdd_input_string, cmdline_arg='--all', verbose=False):
        """
        Internal method: run cdd on a cdd H- or V-representation
        and initialize ourselves with the output.

        TESTS::

            sage: p = Polyhedron(vertices=[[0,0,0],[1,0,0],[0,1,0],[0,0,1]],
            ....:                backend='cdd', base_ring=QQ)
            sage: from sage.geometry.polyhedron.cdd_file_format import cdd_Vrepresentation
            sage: s = cdd_Vrepresentation('rational', [[0,0,1],[0,1,0],[1,0,0]], [], [])
            sage: p._init_from_cdd_input(s)
            sage: p.dim()
            2

            sage: point_list = [[0.132, -1.028, 0.028],[0.5, 0.5, -1.5],
            ....:    [-0.5, 1.5, -0.5],[0.5, 0.5, 0.5],[1.5, -0.5, -0.5],
            ....:    [-0.332, -0.332, -0.668],[-1.332, 0.668, 0.332],
            ....:    [-0.932, 0.068, 0.932],[-0.38, -0.38, 1.38],
            ....:    [-0.744, -0.12, 1.12],[-0.7781818182, -0.12, 0.9490909091],
            ....:    [0.62, -1.38, 0.38],[0.144, -1.04, 0.04],
            ....:    [0.1309090909, -1.0290909091, 0.04]]
            sage: Polyhedron(point_list)
            Traceback (most recent call last):
            ...
            ValueError: *Error: Numerical inconsistency is found.  Use the GMP exact arithmetic.
            sage: Polyhedron(point_list, base_ring=QQ)
            A 3-dimensional polyhedron in QQ^3 defined as the convex hull of 14 vertices
        """
=======
        s = self._run_cdd(s, '--redcheck', verbose=verbose)
        s = self._run_cdd(s, '--repall', verbose=verbose)
        self._init_from_cdd_output(s)
        if not self.base_ring().is_exact():
            if len(self._Vrepresentation) == 0:
                # cdd (reasonably) refuses to handle empty polyhedra, so we
                # skip this check
                return
            # cdd's parser can not handle the full output of --repall, so we
            # need to extract the first block before we feed it back into cdd
            s = s.splitlines()
            s = s[:s.index('end')+1]
            s = '\n'.join(s)
            t = self._run_cdd(s, '--rep', verbose=verbose)

            def parse(intro, data):
                count = int(data[0][0])
                infinite_count = len([d for d in data[1:] if d[0] == '1' and all(c == '0' for c in d[1:])])
                if count - infinite_count != len(self._Hrepresentation):
                    # Upstream claims that nothing can be done about these
                    # cases/that they are features not bugs. Imho, cddlib is
                    # not really suitable for automatic parsing of its output,
                    # the implementation backed by doubles has not really been
                    # optimized for numerical stability, and makes some
                    # somewhat random numerical choices. (But I am not an
                    # expert in that field by any means.)
                    from warnings import warn
                    warn("This polyhedron data is numerically complicated; cdd could not convert between the inexact V and H representation without loss of data. The resulting object might show inconsistencies.")
            Polyhedron_cdd._parse_block(t.splitlines(), 'H-representation', parse)

    def _run_cdd(self, cdd_input_string, cmdline_arg, verbose=False):
>>>>>>> 309a7012
        if verbose:
            print('---- CDD input -----')
            print(cdd_input_string)

        if PY2:
            enc_kwargs = {}
        else:
            enc_kwargs = {'encoding': 'latin-1'}

        cdd_proc = Popen([self._cdd_executable, cmdline_arg],
                         stdin=PIPE, stdout=PIPE, stderr=PIPE, **enc_kwargs)
        ans, err = cdd_proc.communicate(input=cdd_input_string)

        if verbose:
            print('---- CDD output -----')
            print(ans)
            print(err)
        if 'Error:' in ans + err:
            # cdd reports errors on stdout and misc information on stderr
            raise ValueError(ans.strip())
        return ans

    @classmethod
    def _parse_block(cls, cddout, header, parser):
        r"""
        Parse a block of cdd data identified by ``header`` by invoking
        ``parser`` on it.

        EXAMPLES::

            sage: cddout = r'''
            ....: unrelated
            ....: HEADER
            ....: intro 0 1 2
            ....: begin
            ....: data 0 1 2
            ....: data 3 4 5
            ....: end
            ....: unrelated
            ....: '''.splitlines()
            sage: from sage.geometry.polyhedron.backend_cdd import Polyhedron_cdd
            sage: def parser(intro, data):
            ....:     print("INTRO:", intro)
            ....:     print("DATA:", data)
            sage: Polyhedron_cdd._parse_block(cddout, 'HEADER', parser)
            INTRO: [['intro', '0', '1', '2']]
            DATA: [['data', '0', '1', '2'], ['data', '3', '4', '5']]

        """
        try:
            block = cddout[cddout.index(header)+1:]
        except ValueError:
            # section is missing in the cdd output
            return

        intro = block[:block.index('begin')]
        intro = [i.strip().split() for i in intro]
        data = block[block.index('begin')+1:block.index('end')]
        data = [d.strip().split() for d in data]
        parser(intro, data)

    def _init_from_cdd_output(self, cddout):
        """
        Initialize ourselves with the output from cdd.

        TESTS::

            sage: p = Polyhedron(vertices = [[0,0],[1,0],[0,1],[1,1]], backend='cdd', base_ring=QQ) # indirect doctest
            sage: p.vertices()
            (A vertex at (0, 0), A vertex at (1, 0), A vertex at (0, 1), A vertex at (1, 1))
        """
        cddout = cddout.splitlines()

        def parse_indices(count, cdd_indices, cdd_indices_to_sage_indices=None):
            cdd_indices = map(int, cdd_indices)
            if cdd_indices_to_sage_indices is None:
                cdd_indices_to_sage_indices = {i:i-1 for i in cdd_indices}
            if count < 0:
                assert cdd_indices_to_sage_indices is not None, "Did not expect negative counts here"
                count = -count
                cdd_indices = list(set(cdd_indices_to_sage_indices.keys()) - set(cdd_indices))
                assert count in [len(cdd_indices), len(cdd_indices) -1]
            assert count == len(cdd_indices)
            return [cdd_indices_to_sage_indices[i] for i in cdd_indices if cdd_indices_to_sage_indices[i] is not None]

        def parse_linearities(intro):
            for entries in intro:
                if entries and entries.pop(0) == 'linearity':
                    return parse_indices(int(entries.pop(0)), entries)
            return []

        def parse_H_representation(intro, data):
            if '_Hrepresentation' in self.__dict__:
                raise NotImplementedError("can not replace internal representation as this breaks caching")
            self._Hrepresentation = []
            # we drop some entries in cdd's output and this changes the numbering; this dict keeps track of that
            self._cdd_H_to_sage_H = {}
            equations = parse_linearities(intro)
            data[0].pop(2) # ignore data type, we know the base ring already
            count, dimension = map(int, data.pop(0))
            assert self.ambient_dim() == dimension - 1, "Unexpected ambient dimension"
            assert len(data) == count, "Unexpected number of lines"
            for i, line in enumerate(data):
                coefficients = map(self.base_ring(), line)
                if coefficients[0] != 0 and all([e == 0 for e in coefficients[1:]]):
                    # cddlib sometimes includes an implicit plane at infinity: 1 0 0 ... 0
                    # We do not care about this entry.
                    self._cdd_H_to_sage_H[i+1] = None
                    continue

                self._cdd_H_to_sage_H[i+1] = len(self._Hrepresentation)
                if i in equations:
                    self.parent()._make_Equation(self, coefficients)
                else:
                    self.parent()._make_Inequality(self, coefficients)

            self._Hrepresentation = tuple(self._Hrepresentation)

        def parse_V_representation(intro, data):
            if '_Vrepresentation' in self.__dict__:
                raise NotImplementedError("can not replace internal representation as this breaks caching")
            self._Vrepresentation = []
            # we drop some entries in cdd's output and this changes the numbering; this dict keeps track of that
            self._cdd_V_to_sage_V = {}
            lines = parse_linearities(intro)
            data[0].pop(2) # ignore data type, we know the base ring already
            count, dimension = map(int, data.pop(0))
            assert self.ambient_dim() == dimension - 1, "Unexpected ambient dimension"
            assert len(data) == count, "Unexpected number of lines"
            has_vertex = False
            for i, line in enumerate(data):
                kind = line.pop(0)
                coefficients = map(self.base_ring(), line)
                self._cdd_V_to_sage_V[i+1] = len(self._Vrepresentation)
                if i in lines:
                    self.parent()._make_Line(self, coefficients);
                elif kind == '0':
                    self.parent()._make_Ray(self, coefficients);
                else:
                    self.parent()._make_Vertex(self, coefficients)
                    has_vertex = True
            if len(self._Vrepresentation) and not has_vertex:
                # when the Polyhedron consists only of lines/rays from the
                # origin, cddlib does not output the single vertex at the
                # origin so we have to add it here as the Polyhedron class
                # expects it to be there.
                self.parent()._make_Vertex(self, [self.base_ring().zero()] * self.ambient_dim())
            self._Vrepresentation = tuple(self._Vrepresentation)

<<<<<<< HEAD
        if find_in_cddout('H-representation'):
            self._Hrepresentation = []
            equations = cdd_linearities()
            expect_in_cddout('begin')
            l = cddout.pop(0).split()
            assert self.ambient_dim() == int(l[1])-1, "Different ambient dimension?"
            for i in range(int(l[0])):
                l = cddout.pop(0)
                if i in equations:
                    parent._make_Equation(self, cdd_convert(l));
                else:
                    parent._make_Inequality(self, cdd_convert(l));
            self._Hrepresentation = tuple(self._Hrepresentation)
            expect_in_cddout('end')

        # nested function
        def cdd_adjacencies():
            l = cddout.pop(0).split()
            assert l[2] == ':', "Not a line of the adjacency data?"
            return [int(i)-1 for i in l[3:]]

        if find_in_cddout('Vertex graph'):
            n = len(self._Vrepresentation);
            if suppressed_vertex:
                n_cdd=n-1;
            else:
                n_cdd=n;
            self._V_adjacency_matrix = matrix(ZZ, n, n, 0)
            if not find_in_cddout('begin'):
                raise ValueError('Error while parsing cdd output: could not '
                                 'find "begin" after "Vertex graph"')
            l = cddout.pop(0).split()
            assert int(l[0]) == n_cdd, "Not enough V-adjacencies in cdd output?"
            for i in range(n_cdd):
                for a in cdd_adjacencies():
                    self._V_adjacency_matrix[i,a] = 1
=======
        def parse_adjacency(intro, data, N, cdd_indices_to_sage_indices):
            ret = matrix(ZZ, N, N, 0)
            cdd_vertex_count = int(data.pop(0)[0])
            data.reverse()
            for adjacencies in data:
                assert adjacencies[2] == ':', "Not a line of adjacency data"
                cdd_vertex = int(adjacencies[0])
                count = int(adjacencies[1])

                # cdd sometimes prints implicit adjacencies for the plane at
                # infinity at the end of the output (even though it's not part
                # of the V/H representation) so we ignore indices that we do
                # not know about.
                if cdd_vertex not in cdd_indices_to_sage_indices:
                    cdd_indices_to_sage_indices[cdd_vertex] = None
                v = cdd_indices_to_sage_indices[cdd_vertex]
                if v is None:
                    continue
                for w in parse_indices(count, adjacencies[3:], cdd_indices_to_sage_indices):
                    if w is None:
                        continue
                    ret[v, w] = 1
            return ret

        def parse_vertex_adjacency(intro, data):
            if '_V_adjacency_matrix' in self.__dict__:
                raise NotImplementedError("can not replace internal representation as this breaks caching")
            N = len(self._Vrepresentation)
            self._V_adjacency_matrix = parse_adjacency(intro, data, N, self._cdd_V_to_sage_V)
            for i, v in enumerate(self._Vrepresentation):
>>>>>>> 309a7012
                # cdd reports that lines are never adjacent to anything.
                # we disagree, they are adjacent to everything.
                if v.is_line():
                    for j in range(len(self._Vrepresentation)):
                        self._V_adjacency_matrix[i,j] = 1
                        self._V_adjacency_matrix[j,i] = 1
                self._V_adjacency_matrix[i,i] = 0
            self._V_adjacency_matrix.set_immutable()
<<<<<<< HEAD
            expect_in_cddout('end')

        if find_in_cddout('Facet graph'):
            n = len(self._Hrepresentation);
            self._H_adjacency_matrix = matrix(ZZ, n, n, 0)
            if not find_in_cddout('begin'):
                raise ValueError('Error while parsing cdd output: could not '
                                 'find "begin" after "Facet graph"')
            l = cddout.pop(0).split()
            assert int(l[0]) == n, "Not enough H-adjacencies in cdd output?"
            for i in range(n):
                for a in cdd_adjacencies():
                    self._H_adjacency_matrix[i,a] = 1
=======
            self.vertex_adjacency_matrix.set_cache(self._V_adjacency_matrix)

        def parse_facet_adjacency(intro, data):
            if '_H_adjacency_matrix' in self.__dict__:
                raise NotImplementedError("can not replace internal representation as this breaks caching")
            N = len(self._Hrepresentation)
            self._H_adjacency_matrix = parse_adjacency(intro, data, N, self._cdd_H_to_sage_H)
>>>>>>> 309a7012
            self._H_adjacency_matrix.set_immutable()
            self.facet_adjacency_matrix.set_cache(self._H_adjacency_matrix)

        Polyhedron_cdd._parse_block(cddout, 'H-representation', parse_H_representation)
        Polyhedron_cdd._parse_block(cddout, 'V-representation', parse_V_representation)
        Polyhedron_cdd._parse_block(cddout, 'Facet adjacency', parse_facet_adjacency)
        Polyhedron_cdd._parse_block(cddout, 'Vertex adjacency', parse_vertex_adjacency)


class Polyhedron_QQ_cdd(Polyhedron_cdd, Polyhedron_QQ):
    """
    Polyhedra over QQ with cdd

    INPUT:

    - ``parent`` -- the parent, an instance of
      :class:`~sage.geometry.polyhedron.parent.Polyhedra`.

    - ``Vrep`` -- a list ``[vertices, rays, lines]`` or ``None``.

    - ``Hrep`` -- a list ``[ieqs, eqns]`` or ``None``.

    EXAMPLES::

        sage: from sage.geometry.polyhedron.parent import Polyhedra
        sage: parent = Polyhedra(QQ, 2, backend='cdd')
        sage: from sage.geometry.polyhedron.backend_cdd import Polyhedron_QQ_cdd
        sage: Polyhedron_QQ_cdd(parent, [ [(1,0),(0,1),(0,0)], [], []], None, verbose=False)
        A 2-dimensional polyhedron in QQ^2 defined as the convex hull of 3 vertices
    """

    _cdd_type = 'rational'

    _cdd_executable = 'cddexec_gmp'

    def __init__(self, parent, Vrep, Hrep, **kwds):
        """
        The Python constructor.

        See :class:`Polyhedron_base` for a description of the input
        data.

        TESTS::

            sage: p = Polyhedron(backend='cdd', base_ring=QQ)
            sage: type(p)
            <class 'sage.geometry.polyhedron.parent.Polyhedra_QQ_cdd_with_category.element_class'>
            sage: TestSuite(p).run()
        """
        Polyhedron_cdd.__init__(self, parent, Vrep, Hrep, **kwds)


class Polyhedron_RDF_cdd(Polyhedron_cdd, Polyhedron_RDF):
    """
    Polyhedra over RDF with cdd

    INPUT:

    - ``ambient_dim`` -- integer. The dimension of the ambient space.

    - ``Vrep`` -- a list ``[vertices, rays, lines]`` or ``None``.

    - ``Hrep`` -- a list ``[ieqs, eqns]`` or ``None``.

    EXAMPLES::

        sage: from sage.geometry.polyhedron.parent import Polyhedra
        sage: parent = Polyhedra(RDF, 2, backend='cdd')
        sage: from sage.geometry.polyhedron.backend_cdd import Polyhedron_RDF_cdd
        sage: Polyhedron_RDF_cdd(parent, [ [(1,0),(0,1),(0,0)], [], []], None, verbose=False)
        A 2-dimensional polyhedron in RDF^2 defined as the convex hull of 3 vertices
    """
    _cdd_type = 'real'

    _cdd_executable = 'cddexec'

    def __init__(self, parent, Vrep, Hrep, **kwds):
        """
        The Python constructor.

        See :class:`Polyhedron_base` for a description of the input
        data.

        TESTS::

            sage: p = Polyhedron(backend='cdd', base_ring=RDF)
            sage: type(p)
            <class 'sage.geometry.polyhedron.parent.Polyhedra_RDF_cdd_with_category.element_class'>
            sage: TestSuite(p).run()
        """
        Polyhedron_cdd.__init__(self, parent, Vrep, Hrep, **kwds)
<|MERGE_RESOLUTION|>--- conflicted
+++ resolved
@@ -113,90 +113,6 @@
         """
         from .cdd_file_format import cdd_Hrepresentation
         s = cdd_Hrepresentation(self._cdd_type, ieqs, eqns)
-<<<<<<< HEAD
-        self._init_from_cdd_input(s, '--reps', verbose)
-
-
-    def _init_facet_adjacency_matrix(self, verbose=False):
-        """
-        Compute the facet adjacency matrix in case it has not been
-        computed during initialization.
-
-        INPUT:
-
-        - ``verbose`` -- boolean (default: ``False``). Whether to print
-          verbose output for debugging purposes.
-
-        EXAMPLES::
-
-            sage: p = Polyhedron(vertices=[(0,0),(1,0),(0,1)], backend='cdd', base_ring=QQ)
-            sage: '_H_adjacency_matrix' in p.__dict__
-            False
-            sage: p._init_facet_adjacency_matrix()
-            sage: p._H_adjacency_matrix
-            [0 1 1]
-            [1 0 1]
-            [1 1 0]
-        """
-        self._init_from_cdd_input(self.cdd_Hrepresentation(),
-                                  '--adjacency', verbose)
-
-
-    def _init_vertex_adjacency_matrix(self, verbose=False):
-        """
-        Compute the vertex adjacency matrix in case it has not been
-        computed during initialization.
-
-        INPUT:
-
-        - ``verbose`` -- boolean (default: ``False``). Whether to print
-          verbose output for debugging purposes.
-
-        EXAMPLES::
-
-            sage: p = Polyhedron(vertices=[(0,0),(1,0),(0,1)], backend='cdd', base_ring=QQ)
-            sage: '_V_adjacency_matrix' in p.__dict__
-            False
-            sage: p._init_vertex_adjacency_matrix()
-            sage: p._V_adjacency_matrix
-            [0 1 1]
-            [1 0 1]
-            [1 1 0]
-        """
-        self._init_from_cdd_input(self.cdd_Vrepresentation(),
-                                  '--adjacency', verbose)
-
-
-    def _init_from_cdd_input(self, cdd_input_string, cmdline_arg='--all', verbose=False):
-        """
-        Internal method: run cdd on a cdd H- or V-representation
-        and initialize ourselves with the output.
-
-        TESTS::
-
-            sage: p = Polyhedron(vertices=[[0,0,0],[1,0,0],[0,1,0],[0,0,1]],
-            ....:                backend='cdd', base_ring=QQ)
-            sage: from sage.geometry.polyhedron.cdd_file_format import cdd_Vrepresentation
-            sage: s = cdd_Vrepresentation('rational', [[0,0,1],[0,1,0],[1,0,0]], [], [])
-            sage: p._init_from_cdd_input(s)
-            sage: p.dim()
-            2
-
-            sage: point_list = [[0.132, -1.028, 0.028],[0.5, 0.5, -1.5],
-            ....:    [-0.5, 1.5, -0.5],[0.5, 0.5, 0.5],[1.5, -0.5, -0.5],
-            ....:    [-0.332, -0.332, -0.668],[-1.332, 0.668, 0.332],
-            ....:    [-0.932, 0.068, 0.932],[-0.38, -0.38, 1.38],
-            ....:    [-0.744, -0.12, 1.12],[-0.7781818182, -0.12, 0.9490909091],
-            ....:    [0.62, -1.38, 0.38],[0.144, -1.04, 0.04],
-            ....:    [0.1309090909, -1.0290909091, 0.04]]
-            sage: Polyhedron(point_list)
-            Traceback (most recent call last):
-            ...
-            ValueError: *Error: Numerical inconsistency is found.  Use the GMP exact arithmetic.
-            sage: Polyhedron(point_list, base_ring=QQ)
-            A 3-dimensional polyhedron in QQ^3 defined as the convex hull of 14 vertices
-        """
-=======
         s = self._run_cdd(s, '--redcheck', verbose=verbose)
         s = self._run_cdd(s, '--repall', verbose=verbose)
         self._init_from_cdd_output(s)
@@ -228,7 +144,6 @@
             Polyhedron_cdd._parse_block(t.splitlines(), 'H-representation', parse)
 
     def _run_cdd(self, cdd_input_string, cmdline_arg, verbose=False):
->>>>>>> 309a7012
         if verbose:
             print('---- CDD input -----')
             print(cdd_input_string)
@@ -378,44 +293,6 @@
                 self.parent()._make_Vertex(self, [self.base_ring().zero()] * self.ambient_dim())
             self._Vrepresentation = tuple(self._Vrepresentation)
 
-<<<<<<< HEAD
-        if find_in_cddout('H-representation'):
-            self._Hrepresentation = []
-            equations = cdd_linearities()
-            expect_in_cddout('begin')
-            l = cddout.pop(0).split()
-            assert self.ambient_dim() == int(l[1])-1, "Different ambient dimension?"
-            for i in range(int(l[0])):
-                l = cddout.pop(0)
-                if i in equations:
-                    parent._make_Equation(self, cdd_convert(l));
-                else:
-                    parent._make_Inequality(self, cdd_convert(l));
-            self._Hrepresentation = tuple(self._Hrepresentation)
-            expect_in_cddout('end')
-
-        # nested function
-        def cdd_adjacencies():
-            l = cddout.pop(0).split()
-            assert l[2] == ':', "Not a line of the adjacency data?"
-            return [int(i)-1 for i in l[3:]]
-
-        if find_in_cddout('Vertex graph'):
-            n = len(self._Vrepresentation);
-            if suppressed_vertex:
-                n_cdd=n-1;
-            else:
-                n_cdd=n;
-            self._V_adjacency_matrix = matrix(ZZ, n, n, 0)
-            if not find_in_cddout('begin'):
-                raise ValueError('Error while parsing cdd output: could not '
-                                 'find "begin" after "Vertex graph"')
-            l = cddout.pop(0).split()
-            assert int(l[0]) == n_cdd, "Not enough V-adjacencies in cdd output?"
-            for i in range(n_cdd):
-                for a in cdd_adjacencies():
-                    self._V_adjacency_matrix[i,a] = 1
-=======
         def parse_adjacency(intro, data, N, cdd_indices_to_sage_indices):
             ret = matrix(ZZ, N, N, 0)
             cdd_vertex_count = int(data.pop(0)[0])
@@ -446,7 +323,6 @@
             N = len(self._Vrepresentation)
             self._V_adjacency_matrix = parse_adjacency(intro, data, N, self._cdd_V_to_sage_V)
             for i, v in enumerate(self._Vrepresentation):
->>>>>>> 309a7012
                 # cdd reports that lines are never adjacent to anything.
                 # we disagree, they are adjacent to everything.
                 if v.is_line():
@@ -455,21 +331,6 @@
                         self._V_adjacency_matrix[j,i] = 1
                 self._V_adjacency_matrix[i,i] = 0
             self._V_adjacency_matrix.set_immutable()
-<<<<<<< HEAD
-            expect_in_cddout('end')
-
-        if find_in_cddout('Facet graph'):
-            n = len(self._Hrepresentation);
-            self._H_adjacency_matrix = matrix(ZZ, n, n, 0)
-            if not find_in_cddout('begin'):
-                raise ValueError('Error while parsing cdd output: could not '
-                                 'find "begin" after "Facet graph"')
-            l = cddout.pop(0).split()
-            assert int(l[0]) == n, "Not enough H-adjacencies in cdd output?"
-            for i in range(n):
-                for a in cdd_adjacencies():
-                    self._H_adjacency_matrix[i,a] = 1
-=======
             self.vertex_adjacency_matrix.set_cache(self._V_adjacency_matrix)
 
         def parse_facet_adjacency(intro, data):
@@ -477,7 +338,6 @@
                 raise NotImplementedError("can not replace internal representation as this breaks caching")
             N = len(self._Hrepresentation)
             self._H_adjacency_matrix = parse_adjacency(intro, data, N, self._cdd_H_to_sage_H)
->>>>>>> 309a7012
             self._H_adjacency_matrix.set_immutable()
             self.facet_adjacency_matrix.set_cache(self._H_adjacency_matrix)
 
