r"""
Base class for polyhedra: Methods for triangulation and volume computation
"""

# ****************************************************************************
#       Copyright (C) 2008-2012 Marshall Hampton <hamptonio@gmail.com>
#       Copyright (C) 2011-2015 Volker Braun <vbraun.name@gmail.com>
#       Copyright (C) 2012-2018 Frederic Chapoton
#       Copyright (C) 2013      Andrey Novoseltsev
#       Copyright (C) 2014-2017 Moritz Firsching
#       Copyright (C) 2014-2019 Thierry Monteil
#       Copyright (C) 2015      Nathann Cohen
#       Copyright (C) 2015-2017 Jeroen Demeyer
#       Copyright (C) 2015-2017 Vincent Delecroix
#       Copyright (C) 2015-2018 Dima Pasechnik
#       Copyright (C) 2015-2020 Jean-Philippe Labbe <labbe at math.huji.ac.il>
#       Copyright (C) 2015-2021 Matthias Koeppe
#       Copyright (C) 2016-2019 Daniel Krenn
#       Copyright (C) 2017      Marcelo Forets
#       Copyright (C) 2017-2018 Mark Bell
#       Copyright (C) 2019      Julian Ritter
#       Copyright (C) 2019-2020 Laith Rastanawi
#       Copyright (C) 2019-2020 Sophia Elia
#       Copyright (C) 2019-2021 Jonathan Kliem <jonathan.kliem@gmail.com>
#
# This program is free software: you can redistribute it and/or modify
# it under the terms of the GNU General Public License as published by
# the Free Software Foundation, either version 2 of the License, or
# (at your option) any later version.
#                  https://www.gnu.org/licenses/
# ****************************************************************************

from sage.cpython.string import bytes_to_str
from sage.misc.cachefunc import cached_method
from sage.modules.free_module_element import vector
from sage.rings.integer_ring import ZZ
from sage.rings.rational_field import QQ
from .base6 import Polyhedron_base6

class Polyhedron_base7(Polyhedron_base6):
    r"""
    Methods related to triangulation and volume.

    TESTS::

        sage: from sage.geometry.polyhedron.base7 import Polyhedron_base7
        sage: P = polytopes.associahedron(['A', 3])                                     # optional - sage.combinat
        sage: Polyhedron_base7.centroid(P)                                              # optional - sage.combinat
        (81/632, 36/79, 81/632)
        sage: Polyhedron_base7.triangulate(P)                                           # optional - sage.combinat
        (<0,1,2,13>, <0,1,7,13>, <0,2,5,13>, <0,6,7,12>, <0,6,8,13>,
         <0,6,12,13>, <0,7,12,13>, <1,2,7,12>, <1,2,12,13>, <1,7,12,13>,
         <2,3,7,12>, <2,3,12,13>, <3,4,7,12>, <3,11,12,13>, <6,8,9,12>,
         <6,8,12,13>, <6,9,10,12>, <8,9,12,13>)
        sage: Polyhedron_base7.volume(P, measure='induced')                             # optional - sage.combinat
        79/3
    """
    @cached_method(do_pickle=True)
    def centroid(self, engine='auto', **kwds):
        r"""
        Return the center of the mass of the polytope.

        The mass is taken with respect to the induced Lebesgue measure,
        see :meth:`volume`.

        If the polyhedron is not compact, a ``NotImplementedError`` is
        raised.

        INPUT:

        - ``engine`` -- either 'auto' (default), 'internal',
          'TOPCOM', or 'normaliz'.  The 'internal' and 'TOPCOM' instruct
          this package to always use its own triangulation algorithms
          or TOPCOM's algorithms, respectively. By default ('auto'),
          TOPCOM is used if it is available and internal routines otherwise.

        - ``**kwds`` -- keyword arguments that are passed to the
          triangulation engine (see :meth:`triangulate`).

        OUTPUT: The centroid as vector.

        ALGORITHM:

        We triangulate the polytope and find the barycenter of the simplices.
        We add the individual barycenters weighted by the fraction of the total
        mass.

        EXAMPLES::

            sage: P = polytopes.hypercube(2).pyramid()
            sage: P.centroid()
            (1/4, 0, 0)

            sage: P = polytopes.associahedron(['A', 2])                                 # optional - sage.combinat
            sage: P.centroid()                                                          # optional - sage.combinat
            (2/21, 2/21)

            sage: P = polytopes.permutahedron(4, backend='normaliz')    # optional - pynormaliz
            sage: P.centroid()                                          # optional - pynormaliz
            (5/2, 5/2, 5/2, 5/2)

        The method is not implemented for unbounded polyhedra::

            sage: P = Polyhedron(vertices=[(0, 0)], rays=[(1, 0), (0, 1)])
            sage: P.centroid()
            Traceback (most recent call last):
            ...
            NotImplementedError: the polyhedron is not compact

        The centroid of an empty polyhedron is not defined::

            sage: Polyhedron().centroid()
            Traceback (most recent call last):
            ...
            ZeroDivisionError: rational division by zero

        TESTS::

            sage: Polyhedron(vertices=[[0,1]]).centroid()
            (0, 1)
        """
        if not self.is_compact():
            raise NotImplementedError("the polyhedron is not compact")
        if self.n_vertices() == self.dim() + 1:
            # The centroid of a simplex is its center.
            return self.center()

        triangulation = self.triangulate(engine=engine, **kwds)

        if self.ambient_dim() == self.dim():
            pc = triangulation.point_configuration()
        else:
            from sage.geometry.triangulation.point_configuration import PointConfiguration
            A, b = self.affine_hull_projection(as_affine_map=True, orthogonal=True, orthonormal=True, extend=True)
            pc = PointConfiguration((A(v.vector()) for v in self.Vrep_generator()))

        barycenters = [sum(self.Vrepresentation(i).vector() for i in simplex)/(self.dim() + 1) for simplex in triangulation]
        volumes = [pc.volume(simplex) for simplex in triangulation]

        centroid = sum(volumes[i]*barycenters[i] for i in range(len(volumes)))/sum(volumes)
        if self.ambient_dim() != self.dim():
            # By the affine hull projection, the centroid has base ring ``AA``,
            # we try return the centroid in a reasonable ring.
            try:
                return centroid.change_ring(self.base_ring().fraction_field())
            except ValueError:
                pass
        return centroid

    def _triangulate_normaliz(self):
        r"""
        Gives a triangulation of the polyhedron using normaliz

        OUTPUT:

        A tuple of pairs ``(simplex,simplex_volume)`` used in the
        triangulation.

        .. NOTE::

            This function depends on Normaliz (i.e. the ``pynormaliz`` optional
            package). See the Normaliz documentation for further details.

        TESTS::

            sage: K = Polyhedron(vertices=[[1,1]], rays=[[1,0],[1,2]])
            sage: K._triangulate_normaliz()
            Traceback (most recent call last):
            ...
            TypeError: the polyhedron's backend should be 'normaliz'
        """
        raise TypeError("the polyhedron's backend should be 'normaliz'")

    def triangulate(self, engine='auto', connected=True, fine=False, regular=None, star=None):
        r"""
        Return a triangulation of the polytope.

        INPUT:

        - ``engine`` -- either 'auto' (default), 'internal',
          'TOPCOM', or 'normaliz'.  The 'internal' and 'TOPCOM' instruct
          this package to always use its own triangulation algorithms
          or TOPCOM's algorithms, respectively. By default ('auto'),
          TOPCOM is used if it is available and internal routines otherwise.

        The remaining keyword parameters are passed through to the
        :class:`~sage.geometry.triangulation.point_configuration.PointConfiguration`
        constructor:

        - ``connected`` -- boolean (default: ``True``). Whether the
          triangulations should be connected to the regular
          triangulations via bistellar flips. These are much easier to
          compute than all triangulations.

        - ``fine`` -- boolean (default: ``False``). Whether the
          triangulations must be fine, that is, make use of all points
          of the configuration.

        - ``regular`` -- boolean or ``None`` (default:
          ``None``). Whether the triangulations must be regular. A
          regular triangulation is one that is induced by a
          piecewise-linear convex support function. In other words,
          the shadows of the faces of a polyhedron in one higher
          dimension.

          * ``True``: Only regular triangulations.

          * ``False``: Only non-regular triangulations.

          * ``None`` (default): Both kinds of triangulation.

        - ``star`` -- either ``None`` (default) or a point. Whether
          the triangulations must be star. A triangulation is star if
          all maximal simplices contain a common point. The central
          point can be specified by its index (an integer) in the
          given points or by its coordinates (anything iterable.)

        OUTPUT:

        A triangulation of the convex hull of the vertices as a
        :class:`~sage.geometry.triangulation.element.Triangulation`. The
        indices in the triangulation correspond to the
        :meth:`~sage.geometry.polyhedron.base0.Polyhedron_base0.Vrepresentation` objects.

        EXAMPLES::

            sage: cube = polytopes.hypercube(3)
            sage: triangulation = cube.triangulate(
            ....:    engine='internal')  # to make doctest independent of TOPCOM
            sage: triangulation
            (<0,1,2,7>, <0,1,5,7>, <0,2,3,7>, <0,3,4,7>, <0,4,5,7>, <1,5,6,7>)
            sage: simplex_indices = triangulation[0]; simplex_indices
            (0, 1, 2, 7)
            sage: simplex_vertices = [cube.Vrepresentation(i) for i in simplex_indices]
            sage: simplex_vertices
            [A vertex at (1, -1, -1),
             A vertex at (1, 1, -1),
             A vertex at (1, 1, 1),
             A vertex at (-1, 1, 1)]
            sage: Polyhedron(simplex_vertices)
            A 3-dimensional polyhedron in ZZ^3 defined as the convex hull of 4 vertices

        It is possible to use ``'normaliz'`` as an engine. For this, the
        polyhedron should have the backend set to normaliz::

            sage: P = Polyhedron(vertices=[[0,0,1], [1,0,1],            # optional - pynormaliz
            ....:                          [0,1,1], [1,1,1]],
            ....:                backend='normaliz')
            sage: P.triangulate(engine='normaliz')                      # optional - pynormaliz
            (<0,1,2>, <1,2,3>)

            sage: P = Polyhedron(vertices=[[0,0,1], [1,0,1],
            ....:                          [0,1,1], [1,1,1]])
            sage: P.triangulate(engine='normaliz')
            Traceback (most recent call last):
            ...
            TypeError: the polyhedron's backend should be 'normaliz'

        The normaliz engine can triangulate pointed cones::

            sage: C1 = Polyhedron(rays=[[0,0,1], [1,0,1],               # optional - pynormaliz
            ....:                       [0,1,1], [1,1,1]],
            ....:                 backend='normaliz')
            sage: C1.triangulate(engine='normaliz')                     # optional - pynormaliz
            (<0,1,2>, <1,2,3>)
            sage: C2 = Polyhedron(rays=[[1,0,1], [0,0,1],               # optional - pynormaliz
            ....:                       [0,1,1], [1,1,10/9]],
            ....:                 backend='normaliz')
            sage: C2.triangulate(engine='normaliz')                     # optional - pynormaliz
            (<0,1,2>, <1,2,3>)

        They can also be affine cones::

            sage: K = Polyhedron(vertices=[[1,1,1]],                    # optional - pynormaliz
            ....:                rays=[[1,0,0], [0,1,0], [1,1,-1], [1,1,1]],
            ....:                backend='normaliz')
            sage: K.triangulate(engine='normaliz')                      # optional - pynormaliz
            (<0,1,2>, <0,1,3>)
        """
        if self.lines():
            raise NotImplementedError('triangulation of polyhedra with lines is not supported')
        if len(self.vertices_list()) >= 2 and self.rays_list():
            raise NotImplementedError('triangulation of non-compact polyhedra that are not cones is not supported')
        if not self.is_compact() and engine != 'normaliz':
            raise NotImplementedError("triangulation of pointed polyhedra requires 'normaliz'")
        from sage.geometry.triangulation.point_configuration import PointConfiguration
        if self.is_compact():
            pc = PointConfiguration((v.vector() for v in self.vertex_generator()),
                                    connected=connected, fine=fine, regular=regular, star=star)
            # If the engine is not normaliz, we pass directly to the
            # PointConfiguration module.
            if engine != 'normaliz':
                pc.set_engine(engine)
                return pc.triangulate()
            else:
                return pc(self._triangulate_normaliz())
        else:  # From above, we have a pointed cone and the engine is normaliz
            try:
                pc = PointConfiguration((v.vector() for v in self.ray_generator()),
                                        connected=connected, fine=fine, regular=regular, star=star)
                return pc(self._triangulate_normaliz())
            except AssertionError:
                # PointConfiguration is not adapted to inhomogeneous cones
                # This is a hack. TODO: Implement the necessary things in
                # PointConfiguration to accept such cases.
                c = self.representative_point()
                normed_v = ((1/(r.vector()*c))*r.vector() for r in self.ray_generator())
                pc = PointConfiguration(normed_v, connected=connected, fine=fine, regular=regular, star=star)
                return pc(self._triangulate_normaliz())

    def _volume_lrs(self, verbose=False):
        """
        Computes the volume of a polytope using lrs.

        OUTPUT:

        The exact volume as a rational number.

        EXAMPLES::

            sage: polytopes.hypercube(3)._volume_lrs()                  # optional - lrslib
            8
            sage: (polytopes.hypercube(3)*2)._volume_lrs()              # optional - lrslib
            64
            sage: polytopes.twenty_four_cell()._volume_lrs()            # optional - lrslib
            2

        REFERENCES:

        - David Avis's lrs program.
        """
        from sage.features.lrs import Lrs
        Lrs().require()

        from sage.misc.temporary_file import tmp_filename
        from subprocess import Popen, PIPE

        in_str = self.cdd_Vrepresentation()
        in_str += 'volume'
        in_filename = tmp_filename()
        in_file = open(in_filename, 'w')
        in_file.write(in_str)
        in_file.close()
        if verbose:
            print(in_str)

        lrs_procs = Popen([Lrs().absolute_filename(), in_filename],
                          stdin=PIPE, stdout=PIPE, stderr=PIPE)
        ans, err = lrs_procs.communicate()
        ans = bytes_to_str(ans)
        err = bytes_to_str(err)
        if verbose:
            print(ans)
        # FIXME: check err

        for a_line in ans.splitlines():
            if 'Volume=' in a_line:
                volume = a_line.split('Volume=')[1]
                volume = QQ(volume)
                return volume

        raise ValueError("lrs did not return a volume")

    def _volume_latte(self, verbose=False, algorithm='triangulate', **kwargs):
        """
        Computes the volume of a polytope using LattE integrale.

        INPUT:

        - ``arg`` -- a cdd or LattE description string

        - ``algorithm`` -- (default: 'triangulate') the integration method. Use 'triangulate' for
          polytope triangulation or 'cone-decompose' for tangent cone decomposition method.

        - ``raw_output`` -- if ``True`` then return directly the output string from LattE.

        - ``verbose`` -- if ``True`` then return directly verbose output from LattE.

        - For all other options, consult the LattE manual.

        OUTPUT:

        A rational value, or a string if ``raw_output`` if set to ``True``.

        .. NOTE::

            This function depends on LattE (i.e., the ``latte_int`` optional
            package). See the LattE documentation for further details.

        EXAMPLES::

            sage: polytopes.hypercube(3)._volume_latte()                # optional - latte_int
            8
            sage: (polytopes.hypercube(3)*2)._volume_latte()            # optional - latte_int
            64
            sage: polytopes.twenty_four_cell()._volume_latte()          # optional - latte_int
            2
            sage: polytopes.cuboctahedron()._volume_latte()             # optional - latte_int
            20/3

        TESTS:

        Testing triangulate algorithm::

            sage: polytopes.cuboctahedron()._volume_latte(algorithm='triangulate')      # optional - latte_int
            20/3

        Testing cone decomposition algorithm::

            sage: polytopes.cuboctahedron()._volume_latte(algorithm='cone-decompose')   # optional - latte_int
            20/3

        Testing raw output::

            sage: polytopes.cuboctahedron()._volume_latte(raw_output=True)              # optional - latte_int
            '20/3'

        Testing inexact rings::

            sage: P = Polyhedron(vertices=[[0,0], [1,0], [0,1]],base_ring=RDF)
            sage: P.volume(engine='latte')
            Traceback (most recent call last):
            ...
            ValueError: LattE integrale cannot be applied over inexact rings
        """
        from sage.interfaces.latte import integrate
        from sage.rings.real_double import RDF

        if self.base_ring() == RDF:
            raise ValueError("LattE integrale cannot be applied over inexact rings")
        else:
            return integrate(self.cdd_Hrepresentation(), algorithm=algorithm, cdd=True, verbose=verbose, **kwargs)

    def _volume_normaliz(self, measure='induced'):
        r"""
        Computes the volume of a polytope using normaliz.

        INPUT:

        - ``measure`` -- (default: 'induced') the measure to take. 'induced'
          correspond to ``EuclideanVolume`` in normaliz and 'induced_lattice'
          correspond to ``Volume`` in normaliz

        OUTPUT:

        A float value (when ``measure`` is 'induced') or a rational number
        (when ``measure`` is 'induced_lattice')

        .. NOTE::

            This function depends on Normaliz (i.e., the ``pynormaliz`` optional
            package). See the Normaliz documentation for further details.

        TESTS::

            sage: P = Polyhedron(vertices=[[0,0], [1,0], [0,1], [1,1]])
            sage: P._volume_normaliz()
            Traceback (most recent call last):
            ...
            TypeError: the backend should be normaliz
        """
        raise TypeError("the backend should be normaliz")

    @cached_method(do_pickle=True)
    def volume(self, measure='ambient', engine='auto', **kwds):
        """
        Return the volume of the polytope.

        INPUT:

        - ``measure`` -- string. The measure to use. Allowed values are:

          * ``ambient`` (default): Lebesgue measure of ambient space (volume)
          * ``induced``: Lebesgue measure of the affine hull (relative volume)
          * ``induced_rational``: Scaling of the Lebesgue measure for rational
            polytopes, such that the unit hypercube has volume 1
          * ``induced_lattice``: Scaling of the Lebesgue measure, such that the
            volume of the hypercube is factorial(n)

        - ``engine`` -- string. The backend to use. Allowed values are:

          * ``'auto'`` (default): choose engine according to measure
          * ``'internal'``: see :meth:`triangulate`
          * ``'TOPCOM'``: see :meth:`triangulate`
          * ``'lrs'``: use David Avis's lrs program (optional)
          * ``'latte'``: use LattE integrale program (optional)
          * ``'normaliz'``: use Normaliz program (optional)

        - ``**kwds`` -- keyword arguments that are passed to the
          triangulation engine

        OUTPUT:

        The volume of the polytope

        EXAMPLES::

            sage: polytopes.hypercube(3).volume()
            8
            sage: (polytopes.hypercube(3)*2).volume()
            64
            sage: polytopes.twenty_four_cell().volume()
            2

        Volume of the same polytopes, using the optional package lrslib
        (which requires a rational polytope)::

            sage: I3 = polytopes.hypercube(3)
            sage: I3.volume(engine='lrs')                               # optional - lrslib
            8
            sage: C24 = polytopes.twenty_four_cell()
            sage: C24.volume(engine='lrs')                              # optional - lrslib
            2

        If the base ring is exact, the answer is exact::

            sage: P5 = polytopes.regular_polygon(5)                                     # optional - sage.rings.number_field
            sage: P5.volume()                                                           # optional - sage.rings.number_field
            2.377641290737884?

            sage: polytopes.icosahedron().volume()                                      # optional - sage.rings.number_field
            5/12*sqrt5 + 5/4
            sage: numerical_approx(_)  # abs tol 1e9                                    # optional - sage.rings.number_field
            2.18169499062491

        When considering lower-dimensional polytopes, we can ask for the
        ambient (full-dimensional), the induced measure (of the affine
        hull) or, in the case of lattice polytopes, for the induced rational measure.
        This is controlled by the parameter ``measure``. Different engines
        may have different ideas on the definition of volume of a
        lower-dimensional object::

            sage: P = Polyhedron([[0, 0], [1, 1]])
            sage: P.volume()
            0
            sage: P.volume(measure='induced')                                           # optional - sage.rings.number_field
            1.414213562373095?
            sage: P.volume(measure='induced_rational')                  # optional - latte_int
            1

            sage: S = polytopes.regular_polygon(6); S                                   # optional - sage.rings.number_field
            A 2-dimensional polyhedron in AA^2 defined as the convex hull of 6 vertices
            sage: edge = S.faces(1)[4].as_polyhedron()                                  # optional - sage.rings.number_field
            sage: edge.vertices()                                                       # optional - sage.rings.number_field
            (A vertex at (0.866025403784439?, 1/2), A vertex at (0, 1))
            sage: edge.volume()                                                         # optional - sage.rings.number_field
            0
            sage: edge.volume(measure='induced')                                        # optional - sage.rings.number_field
            1

            sage: P = Polyhedron(backend='normaliz',                    # optional - pynormaliz
            ....:                vertices=[[1,0,0], [0,0,1],
            ....:                          [-1,1,1], [-1,2,0]])
            sage: P.volume()                                            # optional - pynormaliz
            0
            sage: P.volume(measure='induced')                           # optional - pynormaliz sage.rings.number_field
            2.598076211353316?
            sage: P.volume(measure='induced', engine='normaliz')        # optional - pynormaliz
            2.598076211353316
            sage: P.volume(measure='induced_rational')                  # optional - pynormaliz latte_int
            3/2
            sage: P.volume(measure='induced_rational',                  # optional - pynormaliz
            ....:          engine='normaliz')
            3/2
            sage: P.volume(measure='induced_lattice')                   # optional - pynormaliz
            3

        The same polytope without normaliz backend::

            sage: P = Polyhedron(vertices=[[1,0,0], [0,0,1], [-1,1,1], [-1,2,0]])
            sage: P.volume(measure='induced_lattice', engine='latte')   # optional - latte_int
            3

            sage: Dexact = polytopes.dodecahedron()                                     # optional - sage.rings.number_field sage.groups
            sage: F0 = Dexact.faces(2)[0].as_polyhedron()
            sage: v = F0.volume(measure='induced', engine='internal'); v                # optional - sage.rings.number_field sage.groups
            1.53406271079097?
            sage: F4 = Dexact.faces(2)[4].as_polyhedron()
            sage: v = F4.volume(measure='induced', engine='internal'); v                # optional - sage.rings.number_field sage.groups
            1.53406271079097?
            sage: RDF(v)    # abs tol 1e-9                                              # optional - sage.rings.number_field sage.groups
            1.53406271079044

            sage: Dinexact = polytopes.dodecahedron(exact=False)                        # optional - sage.groups
            sage: F2 = Dinexact.faces(2)[2].as_polyhedron()
<<<<<<< HEAD
            sage: w = F2.volume(measure='induced', engine='internal')   # abs tol 1e-9  # optional - sage.groups
            sage: RDF(w)
=======
            sage: w = F2.volume(measure='induced', engine='internal')                   # optional - sage.groups
            sage: RDF(w)    # abs tol 1e-9
>>>>>>> cfb0331c
            1.5340627082974878

            sage: all(polytopes.simplex(d).volume(measure='induced')                    # optional - sage.rings.number_field sage.symbolic
            ....:        == sqrt(d+1)/factorial(d)
            ....:     for d in range(1,5))
            True

            sage: I = Polyhedron([[-3, 0], [0, 9]])
            sage: I.volume(measure='induced')                                           # optional - sage.rings.number_field
            9.48683298050514?
            sage: I.volume(measure='induced_rational')                  # optional - latte_int
            3

            sage: T = Polyhedron([[3, 0, 0], [0, 4, 0], [0, 0, 5]])
            sage: T.volume(measure='induced')                                           # optional - sage.rings.number_field
            13.86542462386205?
            sage: T.volume(measure='induced_rational')                  # optional - latte_int
            1/2

            sage: Q = Polyhedron(vertices=[(0, 0, 1, 1), (0, 1, 1, 0), (1, 1, 0, 0)])
            sage: Q.volume(measure='induced')
            1
            sage: Q.volume(measure='induced_rational')                  # optional - latte_int
            1/2

        The volume of a full-dimensional unbounded polyhedron is infinity::

            sage: P = Polyhedron(vertices=[[1, 0], [0, 1]], rays=[[1, 1]])
            sage: P.volume()
            +Infinity

        The volume of a non full-dimensional unbounded polyhedron depends on the measure used::

            sage: P = Polyhedron(ieqs = [[1,1,1], [-1,-1,-1], [3,1,0]]); P
            A 1-dimensional polyhedron in QQ^2 defined as the convex hull of 1 vertex and 1 ray
            sage: P.volume()
            0
            sage: P.volume(measure='induced')
            +Infinity
            sage: P.volume(measure='ambient')
            0
            sage: P.volume(measure='induced_rational')                  # optional - pynormaliz
            +Infinity
            sage: P.volume(measure='induced_rational',engine='latte')   # optional - latte_int
            +Infinity

        The volume in `0`-dimensional space is taken by counting measure::

            sage: P = Polyhedron(vertices=[[]]); P
            A 0-dimensional polyhedron in ZZ^0 defined as the convex hull of 1 vertex
            sage: P.volume()
            1
            sage: P = Polyhedron(vertices=[]); P
            The empty polyhedron in ZZ^0
            sage: P.volume()
            0

        TESTS:

        The cache of the volume is being pickled::

            sage: P = polytopes.cube()
            sage: P.volume()
            8
            sage: Q = loads(dumps(P))
            sage: Q.volume.is_in_cache()
            True

        Induced volumes work with lrs (:trac:`33410`)::

            sage: P = Polyhedron([[0, 0], [1, 1]])
            sage: P.volume(measure='induced', engine='lrs')             # optional - lrslib
            1.414213562373095?
        """
        from sage.features import FeatureNotPresentError
        if measure == 'induced_rational' and engine not in ['auto', 'latte', 'normaliz']:
            raise RuntimeError("the induced rational measure can only be computed with the engine set to `auto`, `latte`, or `normaliz`")
        if measure == 'induced_lattice' and engine not in ['auto', 'latte', 'normaliz']:
            raise RuntimeError("the induced lattice measure can only be computed with the engine set to `auto`, `latte`, or `normaliz`")
        if engine == 'auto' and measure == 'induced_rational':
            # Enforce a default choice, change if a better engine is found.
            from sage.features.latte import Latte
            try:
                Latte().require()
                engine = 'latte'
            except FeatureNotPresentError:
                from sage.features.normaliz import PyNormaliz
                try:
                    PyNormaliz().require()
                    engine = 'normaliz'
                except FeatureNotPresentError:
                    raise RuntimeError("the induced rational measure can only be computed with the optional packages `latte_int`, or `pynormaliz`")

        if engine == 'auto' and measure == 'induced_lattice':
            # Enforce a default choice, change if a better engine is found.
            from sage.features.normaliz import PyNormaliz
            try:
                PyNormaliz().require()
                engine = 'normaliz'
            except FeatureNotPresentError:
                try:
                    from sage.features.latte import Latte
                    Latte().require()
                    engine = 'latte'
                except FeatureNotPresentError:
                    raise RuntimeError("the induced rational measure can only be computed with the optional packages `latte_int`, or `pynormaliz`")

        if engine == 'auto' and measure == 'ambient' and self.backend() == 'normaliz':
            engine = 'normaliz'

        if measure == 'ambient':
            if self.dim() < self.ambient_dim():
                return self.base_ring().zero()
            elif self.dim() == 0:
                return 1
            # if the polyhedron is unbounded, return infinity
            if not self.is_compact():
                from sage.rings.infinity import infinity
                return infinity
            if engine == 'lrs':
                return self._volume_lrs(**kwds)
            elif engine == 'latte':
                return self._volume_latte(**kwds)
            elif engine == 'normaliz':
                return self._volume_normaliz(measure='ambient')

            triangulation = self.triangulate(engine=engine, **kwds)
            pc = triangulation.point_configuration()
            return sum([pc.volume(simplex) for simplex in triangulation]) / ZZ(self.dim()).factorial()
        elif measure == 'induced':
            # if polyhedron is actually full-dimensional, return volume with ambient measure
            if self.dim() == self.ambient_dim():
                return self.volume(measure='ambient', engine=engine, **kwds)
            # if the polyhedron is unbounded, return infinity
            if not self.is_compact():
                from sage.rings.infinity import infinity
                return infinity
            if engine == 'normaliz':
                return self._volume_normaliz(measure='euclidean')
            # use an orthogonal transformation, which preserves volume up to a factor provided by the transformation matrix
            affine_hull_data = self.affine_hull_projection(orthogonal=True, as_polyhedron=True, as_affine_map=True)
            A = affine_hull_data.projection_linear_map.matrix()
            Adet = (A.transpose() * A).det()
            scaled_volume = affine_hull_data.image.volume(measure='ambient', engine=engine, **kwds)
            if Adet.is_square():
                sqrt_Adet = Adet.sqrt()
            else:
                from sage.rings.qqbar import AA
                sqrt_Adet = AA(Adet).sqrt()
                scaled_volume = AA(scaled_volume)
            return scaled_volume / sqrt_Adet
        elif measure == 'induced_rational':
            # if the polyhedron is unbounded, return infinity
            if not self.is_compact():
                from sage.rings.infinity import infinity
                return infinity
            if engine == 'latte':
                return self._volume_latte(**kwds)
            else:  # engine is 'normaliz'
                return self._volume_normaliz(measure='induced_lattice') / ZZ(self.dim()).factorial()
        elif measure == 'induced_lattice':
            # if the polyhedron is unbounded, return infinity
            if not self.is_compact():
                from sage.rings.infinity import infinity
                return infinity
            if engine == 'latte':
                return self._volume_latte(**kwds) * ZZ(self.dim()).factorial()
            else:  # engine is 'normaliz'
                return self._volume_normaliz(measure='induced_lattice')
        else:
            raise TypeError("the measure should be `ambient`, `induced`, `induced_rational`, or `induced_lattice`")

    def integrate(self, function, measure='ambient', **kwds):
        r"""
        Return the integral of ``function`` over this polytope.

        INPUT:

        - ``self`` -- Polyhedron

        - ``function`` -- a multivariate polynomial or
          a valid LattE description string for polynomials

        - ``measure`` -- string, the measure to use

          Allowed values are:

          * ``ambient`` (default): Lebesgue measure of ambient space,
          * ``induced``: Lebesgue measure of the affine hull,
          * ``induced_nonnormalized``: Lebesgue measure of the affine hull
            without the normalization by `\sqrt{\det(A^\top A)}` (with
            `A` being the affine transformation matrix; see :meth:`affine_hull`).

        - ``**kwds`` -- additional keyword arguments that
          are passed to the engine

        OUTPUT:

        The integral of the polynomial over the polytope

        .. NOTE::

            The polytope triangulation algorithm is used. This function depends
            on LattE (i.e., the ``latte_int`` optional package).

        EXAMPLES::

            sage: P = polytopes.cube()
            sage: x, y, z = polygens(QQ, 'x, y, z')
            sage: P.integrate(x^2*y^2*z^2)                              # optional - latte_int
            8/27

        If the polyhedron has floating point coordinates, an inexact result can
        be obtained if we transform to rational coordinates::

            sage: P = 1.4142*polytopes.cube()
            sage: P_QQ = Polyhedron(vertices=[[QQ(vi) for vi in v] for v in P.vertex_generator()])
            sage: RDF(P_QQ.integrate(x^2*y^2*z^2))                      # optional - latte_int
            6.703841212195228

        Integral over a non full-dimensional polytope::

            sage: x, y = polygens(QQ, 'x, y')
            sage: P = Polyhedron(vertices=[[0,0], [1,1]])
            sage: P.integrate(x*y)                                      # optional - latte_int
            0
            sage: ixy = P.integrate(x*y, measure='induced'); ixy        # optional - latte_int
            0.4714045207910317?
            sage: ixy.parent()                                          # optional - latte_int
            Algebraic Real Field

        Convert to a symbolic expression::

            sage: ixy.radical_expression()                              # optional - latte_int
            1/3*sqrt(2)

        Another non full-dimensional polytope integration::

            sage: R.<x, y, z> = QQ[]
            sage: P = polytopes.simplex(2)
            sage: V = AA(P.volume(measure='induced'))                                   # optional - sage.rings.number_field
            sage: V.radical_expression()                                                # optional - sage.rings.number_field sage.symbolic
            1/2*sqrt(3)
            sage: P.integrate(R(1), measure='induced') == V             # optional - latte_int sage.rings.number_field sage.symbolic
            True

        Computing the mass center::

            sage: (P.integrate(x, measure='induced')                    # optional - latte_int sage.rings.number_field sage.symbolic
            ....:     / V).radical_expression()
            1/3
            sage: (P.integrate(y, measure='induced')                    # optional - latte_int sage.rings.number_field sage.symbolic
            ....:     / V).radical_expression()
            1/3
            sage: (P.integrate(z, measure='induced')                    # optional - latte_int sage.rings.number_field sage.symbolic
            ....:     / V).radical_expression()
            1/3

        TESTS:

        Testing a three-dimensional integral::

            sage: P = polytopes.octahedron()
            sage: x, y, z = polygens(QQ, 'x, y, z')
            sage: P.integrate(2*x^2*y^4*z^6 + z^2)                      # optional - latte_int
            630632/4729725

        Testing a polytope with non-rational vertices::

            sage: P = polytopes.icosahedron()                                           # optional - sage.rings.number_field
            sage: P.integrate(x^2*y^2*z^2)                              # optional - latte_int sage.rings.number_field
            Traceback (most recent call last):
            ...
            TypeError: the base ring must be ZZ, QQ, or RDF

        Testing a univariate polynomial::

            sage: P = Polyhedron(vertices=[[0], [1]])
            sage: x = polygen(QQ, 'x')
            sage: P.integrate(x)                                        # optional - latte_int
            1/2

        Testing a polytope with floating point coordinates::

            sage: P = Polyhedron(vertices=[[0, 0], [1, 0], [1.1, 1.1], [0, 1]])
            sage: P.integrate('[[1,[2,2]]]')                            # optional - latte_int
            Traceback (most recent call last):
            ...
            TypeError: LattE integrale cannot be applied over inexact rings

        Integration of zero-polynomial::

            sage: R.<x, y, z> = QQ[]
            sage: P = polytopes.simplex(2)
            sage: P.integrate(R(0))
            0
            sage: P.integrate('[]')  # with LattE description string
            0

        ::

            sage: R.<x, y, z> = QQ[]
            sage: P = Polyhedron(vertices=[(0, 0, 1), (0, 1, 0)])
            sage: P.integrate(x^2)
            0
        """
        if function == 0 or function == '[]':
            return self.base_ring().zero()

        if not self.is_compact():
            raise NotImplementedError(
                'integration over non-compact polyhedra not allowed')

        if measure == 'ambient':
            if not self.is_full_dimensional():
                return self.base_ring().zero()

            return self._integrate_latte_(function, **kwds)

        elif measure == 'induced' or measure == 'induced_nonnormalized':
            # if polyhedron is actually full-dimensional,
            # return with ambient measure
            if self.is_full_dimensional():
                return self.integrate(function, measure='ambient', **kwds)

            if isinstance(function, str):
                raise NotImplementedError(
                    'LattE description strings for polynomials not allowed '
                    'when using measure="induced"')

            # use an orthogonal transformation
            affine_hull_data = self.affine_hull_projection(orthogonal=True, return_all_data=True)
            polyhedron = affine_hull_data.image
            from sage.rings.polynomial.polynomial_ring_constructor import PolynomialRing
            R = PolynomialRing(affine_hull_data.section_linear_map.base_ring(), 'x', self.dim())
            coordinate_images = affine_hull_data.section_linear_map.matrix().transpose() * vector(R.gens()) + affine_hull_data.section_translation

            hom = function.parent().hom(coordinate_images)
            function_in_affine_hull = hom(function)

            I = polyhedron.integrate(function_in_affine_hull,
                                     measure='ambient', **kwds)
            if measure == 'induced_nonnormalized':
                return I
            else:
                A = affine_hull_data.projection_linear_map.matrix()
                Adet = (A.transpose() * A).det()
                try:
                    from sage.rings.qqbar import AA
                    Adet = AA.coerce(Adet)
                except TypeError:
                    pass
                return I / Adet.sqrt()

        else:
            raise ValueError('unknown measure "{}"'.format(measure))

    def _integrate_latte_(self, polynomial, **kwds):
        r"""
        Return the integral of a polynomial over this polytope by calling LattE.

        INPUT:

        - ``polynomial`` -- a multivariate polynomial or
          a valid LattE description string for polynomials

        - ``**kwds`` -- additional keyword arguments that are passed
          to the engine

        OUTPUT:

        The integral of the polynomial over the polytope.

        .. NOTE::

            The polytope triangulation algorithm is used. This function depends
            on LattE (i.e., the ``latte_int`` optional package).

        TESTS::

            sage: P = polytopes.cube()
            sage: x, y, z = polygens(QQ, 'x, y, z')
            sage: P._integrate_latte_(x^2 + y^2*z^2)                    # optional - latte_int
            32/9

        ::

            sage: R = PolynomialRing(QQ, '', 0)
            sage: Polyhedron(vertices=[()]).integrate(R(42))
            42
        """
        from sage.rings.real_double import RDF

        if self.base_ring() == RDF:
            raise TypeError("LattE integrale cannot be applied over inexact rings")
        if self.dimension() == 0:
            vertices = self.vertices()
            assert len(self.vertices()) == 1
            vertex = tuple(vertices[0])
            return polynomial(vertex)

        from sage.interfaces.latte import integrate
        return integrate(self.cdd_Hrepresentation(),
                         polynomial,
                         cdd=True, **kwds)<|MERGE_RESOLUTION|>--- conflicted
+++ resolved
@@ -583,13 +583,8 @@
 
             sage: Dinexact = polytopes.dodecahedron(exact=False)                        # optional - sage.groups
             sage: F2 = Dinexact.faces(2)[2].as_polyhedron()
-<<<<<<< HEAD
-            sage: w = F2.volume(measure='induced', engine='internal')   # abs tol 1e-9  # optional - sage.groups
-            sage: RDF(w)
-=======
             sage: w = F2.volume(measure='induced', engine='internal')                   # optional - sage.groups
             sage: RDF(w)    # abs tol 1e-9
->>>>>>> cfb0331c
             1.5340627082974878
 
             sage: all(polytopes.simplex(d).volume(measure='induced')                    # optional - sage.rings.number_field sage.symbolic
