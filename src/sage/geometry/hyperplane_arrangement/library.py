--- conflicted
+++ resolved
@@ -486,11 +486,7 @@
 
         EXAMPLES::
 
-<<<<<<< HEAD
-            sage: hyperplane_arrangements.semiorder(4)                              # optional - sage.combinat
-=======
             sage: hyperplane_arrangements.semiorder(4)                                  # optional - sage.combinat
->>>>>>> cfb0331c
             Arrangement of 12 hyperplanes of dimension 4 and rank 3
 
         TESTS::
