--- conflicted
+++ resolved
@@ -229,11 +229,7 @@
 
         Testing ``from_characteristic_function``::
 
-<<<<<<< HEAD
-            sage: UniqueSimplicialComplex(from_characteristic_function=lambda x: sum(x) <= 4, range(5))
-=======
             sage: UniqueSimplicialComplex(from_characteristic_function=(lambda x: sum(x) <= 4, range(5)))
->>>>>>> 7b24c69f
             Simplicial complex with vertex set (0, 1, 2, 3, 4) and facets {(0, 4), (0, 1, 2), (0, 1, 3)}
         """
         char_fcn = kwds.get('from_characteristic_function', None)
@@ -856,11 +852,7 @@
 
     EXAMPLES::
 
-<<<<<<< HEAD
-        sage: K3=simplicial_complexes.K3Surface(); K3
-=======
         sage: K3 = simplicial_complexes.K3Surface(); K3
->>>>>>> 7b24c69f
         Minimal triangulation of the K3 surface
         sage: K3.f_vector()
         [1, 16, 120, 560, 720, 288]
