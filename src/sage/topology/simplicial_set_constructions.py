# -*- coding: utf-8 -*-
r"""
Methods of constructing simplicial sets

This implements various constructions on simplicial sets:
subsimplicial sets, pullbacks, products, pushouts, quotients, wedges,
disjoint unions, smash products, cones, and suspensions. The best way
to access these is with methods attached to simplicial sets
themselves, as in the following.

EXAMPLES::

    sage: K = simplicial_sets.Simplex(1)
    sage: square = K.product(K)

    sage: K = simplicial_sets.Simplex(1)
    sage: endpoints = K.n_skeleton(0)
    sage: circle = K.quotient(endpoints)                                                # optional - sage.graphs

The mapping cone of a morphism of simplicial sets is constructed as a
pushout::

    sage: eta = simplicial_sets.HopfMap()
    sage: CP2 = eta.mapping_cone()                                                      # optional - sage.graphs
    sage: type(CP2)                                                                     # optional - sage.graphs
    <class 'sage.topology.simplicial_set_constructions.PushoutOfSimplicialSets_finite_with_category'>

See the main documentation for simplicial sets, as well as for the
classes for pushouts, pullbacks, etc., for more details.

Many of the classes defined here inherit from
:class:`sage.structure.unique_representation.UniqueRepresentation`. This
means that they produce identical output if given the same input, so
for example, if ``K`` is a simplicial set, calling ``K.suspension()``
twice returns the same result both times::

    sage: CP2.suspension() is CP2.suspension()                                          # optional - sage.graphs
    True

So on one hand, a command like ``simplicial_sets.Sphere(2)``
constructs a distinct copy of a 2-sphere each time it is called; on
the other, once you have constructed a 2-sphere, then constructing its
cone, its suspension, its product with another simplicial set, etc.,
will give you the same result each time::

    sage: simplicial_sets.Sphere(2) == simplicial_sets.Sphere(2)
    False
    sage: S2 = simplicial_sets.Sphere(2)
    sage: S2.product(S2) == S2.product(S2)
    True
    sage: S2.disjoint_union(CP2, S2) == S2.disjoint_union(CP2, S2)
    True

AUTHORS:

- John H. Palmieri (2016-07)
"""
# ****************************************************************************
#  Copyright (C) 2016 John H. Palmieri <palmieri at math.washington.edu>
#
#  Distributed under the terms of the GNU General Public License (GPL)
#                  https://www.gnu.org/licenses/
#
#    This code is distributed in the hope that it will be useful,
#    but WITHOUT ANY WARRANTY; without even the implied warranty
#    of MERCHANTABILITY or FITNESS FOR A PARTICULAR PURPOSE.
#
#  See the GNU General Public License for more details; the full text
#  is available at:
#
#                  https://www.gnu.org/licenses/
#
# ****************************************************************************

import itertools

from sage.misc.latex import latex
from sage.sets.set import Set
from sage.structure.parent import Parent
from sage.structure.unique_representation import UniqueRepresentation

from .simplicial_set import AbstractSimplex, \
    SimplicialSet_arbitrary, SimplicialSet_finite, \
    standardize_degeneracies, face_degeneracies
from .simplicial_set_examples import Empty, Point

from sage.misc.lazy_import import lazy_import
lazy_import('sage.categories.simplicial_sets', 'SimplicialSets')

########################################################################
# classes which inherit from SimplicialSet_arbitrary

# Note: many of the classes below for infinite simplicial sets have an
# attribute '_n_skeleton'. This is used to cache the highest
# dimensional skeleton calculated so far for this simplicial set,
# along with its dimension, so for example, the starting value is
# often (-1, Empty()): the (-1)-skeleton is the empty simplicial
# set. It gets used and updated in the n_skeleton method.

class SubSimplicialSet(SimplicialSet_finite, UniqueRepresentation):
    @staticmethod
    def __classcall__(self, data, ambient=None):
        """
        Convert ``data`` from a dict to a tuple.

        TESTS::

            sage: from sage.topology.simplicial_set_constructions import SubSimplicialSet
            sage: K = simplicial_sets.Simplex(2)
            sage: e = K.n_cells(1)[0]
            sage: A = SubSimplicialSet({e: K.faces(e)}, ambient=K)
            sage: B = SubSimplicialSet({e: list(K.faces(e))}, ambient=K)
            sage: A == B
            True
        """
        L = []
        for x in data:
            if data[x] is None:
                L.append((x, None))
            else:
                L.append((x, tuple(data[x])))
        return super().__classcall__(self, tuple(L), ambient)

    def __init__(self, data, ambient=None):
        r"""
        Return a finite simplicial set as a subsimplicial set of another
        simplicial set.

        This keeps track of the ambient simplicial set and the
        inclusion map from the subcomplex into it.

        INPUT:

        - ``data`` -- the data defining the subset: a dictionary where
          the keys are simplices from the ambient simplicial set and
          the values are their faces.

        - ``ambient`` -- the ambient simplicial set. If omitted, use
          the same simplicial set as the subset and the ambient
          complex.

        EXAMPLES::

            sage: S3 = simplicial_sets.Sphere(3)
            sage: K = simplicial_sets.KleinBottle()
            sage: X = S3.disjoint_union(K)                                              # optional - sage.graphs
            sage: Y = X.structure_map(0).image()  # the S3 summand                      # optional - sage.graphs
            sage: Y.inclusion_map()                                                     # optional - sage.graphs
            Simplicial set morphism:
              From: Simplicial set with 2 non-degenerate simplices
              To:   Disjoint union: (S^3 u Klein bottle)
              Defn: [v_0, sigma_3] --> [v_0, sigma_3]
            sage: Y.ambient_space()                                                     # optional - sage.graphs
            Disjoint union: (S^3 u Klein bottle)

        TESTS::

            sage: T = simplicial_sets.Torus()
            sage: latex(T.n_skeleton(2))
            S^{1} \times S^{1}

            sage: T.n_skeleton(1).n_skeleton(1) == T.n_skeleton(1)
            True

            sage: T.n_skeleton(1) is T.n_skeleton(1)
            True
        """
        data = dict(data)
        if ambient is None:
            ambient = self
        if (ambient.is_pointed()
            and hasattr(ambient, '_basepoint')
            and ambient.base_point() in data):
            SimplicialSet_finite.__init__(self, data, base_point=ambient.base_point())
        else:
            SimplicialSet_finite.__init__(self, data)
        if self == ambient:
            if hasattr(ambient, '__custom_name'):
                self.rename(str(ambient))
            self._latex_name = latex(ambient)
        # When constructing the inclusion map, we do not need to check
        # the validity of the morphism, and more importantly, we
        # cannot check it in the infinite case: the appropriate data
        # may not have yet been constructed. So use "check=False".
        self._inclusion = self.Hom(ambient)({x:x for x in data}, check=False)

    def inclusion_map(self):
        r"""
        Return the inclusion map from this subsimplicial set into its
        ambient space.

        EXAMPLES::

            sage: RP6 = simplicial_sets.RealProjectiveSpace(6)                          # optional - sage.groups
            sage: K = RP6.n_skeleton(2)                                                 # optional - sage.groups
            sage: K.inclusion_map()                                                     # optional - sage.groups
            Simplicial set morphism:
              From: Simplicial set with 3 non-degenerate simplices
              To:   RP^6
              Defn: [1, f, f * f] --> [1, f, f * f]

        `RP^6` itself is constructed as a subsimplicial set of
        `RP^\infty`::

            sage: latex(RP6.inclusion_map())                                            # optional - sage.groups
            RP^{6} \to RP^{\infty}
        """
        return self._inclusion

    def ambient_space(self):
        """
        Return the simplicial set of which this is a subsimplicial set.

        EXAMPLES::

            sage: T = simplicial_sets.Torus()
            sage: eight = T.wedge_as_subset()
            sage: eight
            Simplicial set with 3 non-degenerate simplices
            sage: eight.fundamental_group()                                             # optional - sage.groups
            Finitely presented group < e0, e1 |  >
            sage: eight.ambient_space()
            Torus
        """
        return self._inclusion.codomain()


class PullbackOfSimplicialSets(SimplicialSet_arbitrary, UniqueRepresentation):
    @staticmethod
    def __classcall_private__(self, maps=None):
        """
        TESTS::

            sage: from sage.topology.simplicial_set_constructions import PullbackOfSimplicialSets
            sage: S2 = simplicial_sets.Sphere(2)
            sage: one = S2.Hom(S2).identity()
            sage: PullbackOfSimplicialSets([one, one]) == PullbackOfSimplicialSets((one, one))
            True
        """
        if maps:
            return super().__classcall__(self, tuple(maps))
        return super().__classcall__(self)

    def __init__(self, maps=None):
        r"""
        Return the pullback obtained from the morphisms ``maps``.

        INPUT:

        - ``maps`` -- a list or tuple of morphisms of simplicial sets

        If only a single map `f: X \to Y` is given, then return
        `X`. If no maps are given, return the one-point simplicial
        set. Otherwise, given a simplicial set `Y` and maps `f_i: X_i
        \to Y` for `0 \leq i \leq m`, construct the pullback `P`: see
        :wikipedia:`Pullback_(category_theory)`. This is constructed
        as pullbacks of sets for each set of `n`-simplices, so `P_n`
        is the subset of the product `\prod (X_i)_n` consisting of
        those elements `(x_i)` for which `f_i(x_i) = f_j(x_j)` for all
        `i`, `j`.

        This is pointed if the maps `f_i` are.

        EXAMPLES:

        The pullback of a quotient map by a subsimplicial set and the
        base point map gives a simplicial set isomorphic to the
        original subcomplex::

            sage: RP5 = simplicial_sets.RealProjectiveSpace(5)                          # optional - sage.groups
            sage: K = RP5.quotient(RP5.n_skeleton(2))                                   # optional - sage.groups
            sage: X = K.pullback(K.quotient_map(), K.base_point_map())                  # optional - sage.groups
            sage: X.homology() == RP5.n_skeleton(2).homology()                          # optional - sage.groups
            True

        Pullbacks of identity maps::

            sage: S2 = simplicial_sets.Sphere(2)
            sage: one = S2.Hom(S2).identity()
            sage: P = S2.pullback(one, one)
            sage: P.homology()
            {0: 0, 1: 0, 2: Z}

        The pullback is constructed in terms of the product -- of
        course, the product is a special case of the pullback -- and
        the simplices are named appropriately::

            sage: P.nondegenerate_simplices()
            [(v_0, v_0), (sigma_2, sigma_2)]
        """
        # Import this here to prevent circular imports.
        from sage.topology.simplicial_set_morphism import SimplicialSetMorphism
        if maps and any(not isinstance(f, SimplicialSetMorphism) for f in maps):
            raise ValueError('the maps must be morphisms of simplicial sets')

        Cat = SimplicialSets()
        if maps:
            if all(f.domain().is_finite() for f in maps):
                Cat = Cat.Finite()
        if all(f.is_pointed() for f in maps):
            Cat = Cat.Pointed()
        Parent.__init__(self, category=Cat)
        self._maps = maps
        self._n_skeleton = (-1, Empty())

    def n_skeleton(self, n):
        """
        Return the `n`-skeleton of this simplicial set.

        That is, the simplicial set generated by all nondegenerate
        simplices of dimension at most `n`.

        INPUT:

        - ``n`` -- the dimension

        The `n`-skeleton of the pullback is computed as the pullback
        of the `n`-skeleta of the component simplicial sets.

        EXAMPLES::

            sage: G = groups.misc.MultiplicativeAbelian([2])                            # optional - sage.groups
            sage: B = simplicial_sets.ClassifyingSpace(G)                               # optional - sage.groups
            sage: one = Hom(B,B).identity()                                             # optional - sage.groups
            sage: c = Hom(B,B).constant_map()                                           # optional - sage.groups
            sage: P = B.pullback(one, c)                                                # optional - sage.groups
            sage: P.n_skeleton(2)                                                       # optional - sage.groups
            Pullback of maps:
              Simplicial set endomorphism of Simplicial set with 3 non-degenerate simplices
                Defn: Identity map
              Simplicial set endomorphism of Simplicial set with 3 non-degenerate simplices
                Defn: Constant map at 1
            sage: P.n_skeleton(3).homology()                                            # optional - sage.groups
            {0: 0, 1: C2, 2: 0, 3: Z}
        """
        if self.is_finite():
            maps = self._maps
            if maps:
                codomain = SimplicialSet_finite.n_skeleton(maps[0].codomain(), n)
                domains = [SimplicialSet_finite.n_skeleton(f.domain(), n) for f in maps]
                new_maps = [f.n_skeleton(n, d, codomain) for (f, d) in zip(maps, domains)]
                return PullbackOfSimplicialSets_finite(new_maps)
            return PullbackOfSimplicialSets_finite(maps)
        start, skel = self._n_skeleton
        if start == n:
            return skel
        elif start > n:
            return skel.n_skeleton(n)
        ans = PullbackOfSimplicialSets_finite([f.n_skeleton(n) for f in self._maps])
        self._n_skeleton = (n, ans)
        return ans

    def defining_map(self, i):
        r"""
        Return the `i`-th map defining the pullback.

        INPUT:

        - ``i`` -- integer

        If this pullback was constructed as ``Y.pullback(f_0, f_1, ...)``,
        this returns `f_i`.

        EXAMPLES::

            sage: RP5 = simplicial_sets.RealProjectiveSpace(5)                          # optional - sage.groups
            sage: K = RP5.quotient(RP5.n_skeleton(2))                                   # optional - sage.groups
            sage: Y = K.pullback(K.quotient_map(), K.base_point_map())                  # optional - sage.groups
            sage: Y.defining_map(1)                                                     # optional - sage.groups
            Simplicial set morphism:
              From: Point
              To:   Quotient: (RP^5/Simplicial set with 3 non-degenerate simplices)
              Defn: Constant map at *
            sage: Y.defining_map(0).domain()                                            # optional - sage.groups
            RP^5
        """
        return self._maps[i]

    def _repr_(self):
        """
        Print representation

        EXAMPLES::

            sage: S3 = simplicial_sets.Sphere(3)
            sage: c = Hom(S3,S3).constant_map()
            sage: one = Hom(S3, S3).identity()
            sage: S3.pullback(c, one)
            Pullback of maps:
              Simplicial set endomorphism of S^3
                Defn: Constant map at v_0
              Simplicial set endomorphism of S^3
                Defn: Identity map
        """
        if not self._maps:
            return 'Point'
        s = 'Pullback of maps:'
        for f in self._maps:
            t = '\n' + str(f)
            s += t.replace('\n', '\n  ')
        return s


class PullbackOfSimplicialSets_finite(PullbackOfSimplicialSets, SimplicialSet_finite):
    """
    The pullback of finite simplicial sets obtained from ``maps``.

    When the simplicial sets involved are all finite, there are more
    methods available to the resulting pullback, as compared to case
    when some of the components are infinite: the structure maps from
    the pullback and the pullback's universal property: see
    :meth:`structure_map` and :meth:`universal_property`.
    """
    @staticmethod
    def __classcall_private__(self, maps=None):
        """
        TESTS::

            sage: from sage.topology.simplicial_set_constructions import PullbackOfSimplicialSets_finite
            sage: S2 = simplicial_sets.Sphere(2)
            sage: one = S2.Hom(S2).identity()
            sage: PullbackOfSimplicialSets_finite([one, one]) == PullbackOfSimplicialSets_finite((one, one))
            True
        """
        if maps:
            return super().__classcall__(self, tuple(maps))
        return super().__classcall__(self)

    def __init__(self, maps=None):
        r"""
        Return the pullback obtained from the morphisms ``maps``.

        See :class:`PullbackOfSimplicialSets` for more information.

        INPUT:

        - ``maps`` -- a list or tuple of morphisms of simplicial sets

        EXAMPLES::

            sage: eta = simplicial_sets.HopfMap()
            sage: S3 = eta.domain()
            sage: S2 = eta.codomain()
            sage: c = Hom(S2,S2).constant_map()
            sage: S2.pullback(eta, c).is_finite()
            True

            sage: G = groups.misc.MultiplicativeAbelian([2])                            # optional - sage.groups
            sage: B = simplicial_sets.ClassifyingSpace(G)                               # optional - sage.groups
            sage: one = Hom(B,B).identity()                                             # optional - sage.groups
            sage: c = Hom(B,B).constant_map()                                           # optional - sage.groups
            sage: B.pullback(one, c).is_finite()                                        # optional - sage.groups
            False

        TESTS::

            sage: P = simplicial_sets.Point()
            sage: P.pullback(P.constant_map(), P.constant_map())
            Pullback of maps:
              Simplicial set endomorphism of Point
                Defn: Identity map
              Simplicial set endomorphism of Point
                Defn: Identity map
        """
        # Import this here to prevent circular imports.
        from sage.topology.simplicial_set_morphism import SimplicialSetMorphism
        if maps and any(not isinstance(f, SimplicialSetMorphism) for f in maps):
            raise ValueError('the maps must be morphisms of simplicial sets')
        if not maps:
            star = AbstractSimplex(0, name='*')
            SimplicialSet_finite.__init__(self, {star: None}, base_point=star, name='Point')
            self._maps = ()
            self._translation = {}
            return
        if len(maps) == 1:
            f = maps[0]
            if f.is_pointed():
                SimplicialSet_finite.__init__(self, f.domain().face_data(),
                                       base_point=f.domain().base_point())
            else:
                SimplicialSet_finite.__init__(self, f.domain().face_data())
            self._maps = (f,)
            return
        codomain = maps[0].codomain()
        if any(codomain != f.codomain() for f in maps[1:]):
            raise ValueError('the codomains of the maps must be equal')
        # Now construct the pullback by constructing the product and only
        # keeping the appropriate simplices.
        domains = [f.domain() for f in maps]
        nondegen = [X.nondegenerate_simplices() for X in domains]
        data_factors = [X.face_data() for X in domains]
        # data: dictionary to construct the new simplicial set.
        data = {}
        # translate: keep track of the nondegenerate simplices in the
        # new simplicial set for computing faces: keys are tuples of
        # pairs (sigma, degens), with sigma a nondegenerate simplex in
        # one of the factors, degens the tuple of applied
        # degeneracies. The associated value is the actual simplex in
        # the product.
        translate = {}
        for simplices in itertools.product(*nondegen):
            dims =  [_.dimension() for _ in simplices]
            dim_max = max(dims)
            sum_dims = sum(dims)
            for d in range(dim_max, sum_dims + 1):
                S = Set(range(d))
                # Is there a way to speed up the following? Given the
                # tuple dims=(n_1, n_2, ..., n_k) and given d between
                # max(dims) and sum(dims), we are trying to construct
                # k-tuples of subsets (D_1, D_2, ..., D_k) of range(d)
                # such that the intersection of all of the D_i's is
                # empty.
                for I in itertools.product(*[S.subsets(d - _) for _ in dims]):
                    if set.intersection(*[set(_) for _ in I]):
                        # To get a nondegenerate face, can't have a
                        # degeneracy in common for all the factors.
                        continue
                    degens = [tuple(sorted(_, reverse=True)) for _ in I]

                    sigma = simplices[0].apply_degeneracies(*degens[0])
                    target = maps[0](sigma)
                    if any(target != f(tau.apply_degeneracies(*degen))
                               for (f, tau, degen) in zip(maps[1:], simplices[1:], degens[1:])):
                        continue

                    simplex_factors = tuple(zip(simplices, tuple(degens)))
                    s = '(' + ', '.join('{}'.format(_[0].apply_degeneracies(*_[1]))
                                        for _ in simplex_factors) + ')'
                    ls = '(' + ', '.join('{}'.format(latex(_[0].apply_degeneracies(*_[1])))
                                         for _ in simplex_factors) + ')'
                    simplex = AbstractSimplex(d, name=s, latex_name=ls)
                    translate[simplex_factors] = simplex
                    # Now compute the faces of simplex.
                    if d == 0:
                        # It's a vertex, so it has no faces.
                        faces = None
                    else:
                        faces = []
                        for i in range(d+1):
                            # Compute d_i on simplex.
                            #
                            # face_degens: tuple of pairs (J, t): J is the
                            # list of degeneracies to apply to the
                            # corresponding entry in simplex_factors, t is
                            # the face map to apply.
                            face_degens = [face_degeneracies(i, _) for _ in degens]
                            face_factors = []
                            new_degens = []
                            for x, Face, face_dict in zip(simplices, face_degens, data_factors):
                                J = Face[0]
                                t = Face[1]
                                if t is None:
                                    face_factors.append(x.nondegenerate())
                                else:
                                    underlying = face_dict[x][t]
                                    temp_degens = underlying.degeneracies()
                                    underlying = underlying.nondegenerate()
                                    J = standardize_degeneracies(*(J + list(temp_degens)))
                                    face_factors.append(underlying)
                                new_degens.append(J)

                            # By the simplicial identities, s_{i_1}
                            # s_{i_2} ... s_{i_n} z (if decreasing) is in
                            # the image of s_{i_k} for each k.
                            #
                            # So find the intersection K of each J, the
                            # degeneracies applied to left_face and
                            # right_face. Then the face will be s_{K}
                            # (s_{J'_L} left_face, s_{J'_R} right_face),
                            # where you get J'_L from J_L by pulling out K
                            # from J_L.
                            #
                            # J'_L is obtained as follows: for each j in
                            # J_L, decrease j by q if q = #{x in K: x < j}
                            K = set.intersection(*[set(J) for J in new_degens])

                            face_degens = []
                            for J in new_degens:
                                new_J = []
                                for j in J:
                                    if j not in K:
                                        q = len([x for x in K if x < j])
                                        new_J.append(j - q)
                                face_degens.append(tuple(new_J))
                            K = sorted(K, reverse=True)
                            underlying_face = translate[tuple(zip(tuple(face_factors), tuple(face_degens)))]
                            faces.append(underlying_face.apply_degeneracies(*K))
                        data[simplex] = faces

        if all(f.is_pointed() for f in maps):
            basept = translate[tuple([(sset.base_point(), ()) for sset in domains])]
            if not data:
                data = {basept: None}
            SimplicialSet_finite.__init__(self, data, base_point=basept)
        else:
            SimplicialSet_finite.__init__(self, data)
        self._maps = maps
        # self._translation: tuple converted from dict. keys: tuples
        # of pairs (sigma, degens), with sigma a nondegenerate simplex
        # in one of the factors, degens the tuple of applied
        # degeneracies. The associated value is the actual simplex in
        # the product.
        self._translation = tuple(translate.items())

    def structure_map(self, i):
        r"""
        Return the `i`-th projection map of the pullback.

        INPUT:

        - ``i`` -- integer

        If this pullback `P` was constructed as ``Y.pullback(f_0, f_1,
        ...)``, where `f_i: X_i \to Y`, then there are structure maps
        `\bar{f}_i: P \to X_i`. This method constructs `\bar{f}_i`.

        EXAMPLES::

            sage: RP5 = simplicial_sets.RealProjectiveSpace(5)                          # optional - sage.groups
            sage: K = RP5.quotient(RP5.n_skeleton(2))                                   # optional - sage.groups
            sage: Y = K.pullback(K.quotient_map(), K.base_point_map())                  # optional - sage.groups
            sage: Y.structure_map(0)                                                    # optional - sage.groups
            Simplicial set morphism:
              From: Pullback of maps:
              Simplicial set morphism:
                From: RP^5
                To:   Quotient: (RP^5/Simplicial set with 3 non-degenerate simplices)
                Defn: [1, f, f * f, f * f * f, f * f * f * f, f * f * f * f * f]
                      --> [*, s_0 *, s_1 s_0 *, f * f * f, f * f * f * f, f * f * f * f * f]
              Simplicial set morphism:
                From: Point
                To:   Quotient: (RP^5/Simplicial set with 3 non-degenerate simplices)
                Defn: Constant map at *
              To:   RP^5
              Defn: [(1, *), (f, s_0 *), (f * f, s_1 s_0 *)] --> [1, f, f * f]
            sage: Y.structure_map(1).codomain()                                         # optional - sage.groups
            Point

        These maps are also accessible via :meth:`projection_map`::

            sage: Y.projection_map(1).codomain()                                        # optional - sage.groups
            Point
        """
        if len(self._maps) == 1:
            return self.Hom(self).identity()
        f = {}
        for x in self._translation:
            f[x[1]] = x[0][i][0].apply_degeneracies(*x[0][i][1])
        codomain = self.defining_map(i).domain()
        return self.Hom(codomain)(f)

    projection_map = structure_map

    def universal_property(self, *maps):
        r"""
        Return the map induced by ``maps``.

        INPUT:

        - ``maps`` -- maps from a simplicial set `Z` to the "factors"
          `X_i` forming the pullback.

        If the pullback `P` is formed by maps `f_i: X_i \to Y`, then
        given maps `g_i: Z \to X_i` such that `f_i g_i = f_j g_j` for
        all `i`, `j`, then there is a unique map `g: Z \to P` making
        the appropriate diagram commute. This constructs that map.

        EXAMPLES::

            sage: S1 = simplicial_sets.Sphere(1)
            sage: T = S1.product(S1)
            sage: K = T.factor(0, as_subset=True)
            sage: f = S1.Hom(T)({S1.n_cells(0)[0]: K.n_cells(0)[0],
            ....:                S1.n_cells(1)[0]: K.n_cells(1)[0]})
            sage: P = S1.product(T)
            sage: P.universal_property(S1.Hom(S1).identity(), f)
            Simplicial set morphism:
              From: S^1
              To:   S^1 x S^1 x S^1
              Defn: [v_0, sigma_1] --> [(v_0, (v_0, v_0)), (sigma_1, (sigma_1, s_0 v_0))]
        """
        if len(self._maps) != len(maps):
            raise ValueError('wrong number of maps specified')
        if len(self._maps) == 1:
            return maps[0]
        domain = maps[0].domain()
        if any(g.domain() != domain for g in maps[1:]):
            raise ValueError('the maps do not all have the same codomain')
        composite = self._maps[0] * maps[0]
        if any(f*g != composite for f,g in zip(self._maps[1:], maps[1:])):
            raise ValueError('the maps are not compatible')
        data = {}
        translate = dict(self._translation)
        for sigma in domain.nondegenerate_simplices():
            target = tuple([(f(sigma).nondegenerate(), tuple(f(sigma).degeneracies()))
                               for f in maps])
            # If there any degeneracies in common, remove them: the
            # dictionary "translate" has nondegenerate simplices as
            # its keys.
            in_common = set.intersection(*[set(_[1]) for _ in target])
            if in_common:
                target = tuple((tau, tuple(sorted(set(degens).difference(in_common),
                                                  reverse=True)))
                               for tau, degens in target)
            in_common = sorted(in_common, reverse=True)
            data[sigma] = translate[target].apply_degeneracies(*in_common)
        return domain.Hom(self)(data)

class Factors():
    """
    Classes which inherit from this should define a ``_factors``
    attribute for their instances, and this class accesses that
    attribute. This is used by :class:`ProductOfSimplicialSets`,
    :class:`WedgeOfSimplicialSets`, and
    :class:`DisjointUnionOfSimplicialSets`.
    """
    def factors(self):
        """
        Return the factors involved in this construction of simplicial sets.

        EXAMPLES::

            sage: S2 = simplicial_sets.Sphere(2)                                        # optional - sage.graphs
            sage: S3 = simplicial_sets.Sphere(3)                                        # optional - sage.graphs
            sage: S2.wedge(S3).factors() == (S2, S3)                                    # optional - sage.graphs
            True
            sage: S2.product(S3).factors()[0]                                           # optional - sage.graphs
            S^2
        """
        return self._factors

    def factor(self, i):
        r"""
        Return the `i`-th factor of this construction of simplicial sets.

        INPUT:

        - ``i`` -- integer, the index of the factor

        EXAMPLES::

            sage: S2 = simplicial_sets.Sphere(2)
            sage: S3 = simplicial_sets.Sphere(3)
            sage: K = S2.disjoint_union(S3)                                             # optional - sage.graphs
            sage: K.factor(0)                                                           # optional - sage.graphs
            S^2
            sage: G = groups.misc.MultiplicativeAbelian([2])                            # optional - sage.groups
            sage: B = simplicial_sets.ClassifyingSpace(G)                               # optional - sage.groups
            sage: X = B.wedge(S3, B)                                                    # optional - sage.groups
            sage: X.factor(1)                                                           # optional - sage.groups
            S^3
            sage: X.factor(2)                                                           # optional - sage.groups
            Classifying space of Multiplicative Abelian group isomorphic to C2
        """
        return self.factors()[i]


class ProductOfSimplicialSets(PullbackOfSimplicialSets, Factors):
    @staticmethod
    def __classcall__(cls, factors=None):
        """
        TESTS::

            sage: from sage.topology.simplicial_set_constructions import ProductOfSimplicialSets
            sage: S2 = simplicial_sets.Sphere(2)
            sage: ProductOfSimplicialSets([S2, S2]) == ProductOfSimplicialSets((S2, S2))
            True
        """
        if factors:
            return super().__classcall__(cls, factors=tuple(factors))
        return super().__classcall__(cls)

    def __init__(self, factors=None):
        r"""
        Return the product of simplicial sets.

        INPUT:

        - ``factors`` -- a list or tuple of simplicial sets

        Return the product of the simplicial sets in ``factors``.

        If `X` and `Y` are simplicial sets, then their product `X
        \times Y` is defined to be the simplicial set with
        `n`-simplices `X_n \times Y_n`.  Therefore the simplices in
        the product have the form `(s_I \sigma, s_J \tau)`, where `s_I
        = s_{i_1} ... s_{i_p}` and `s_J = s_{j_1} ... s_{j_q}` are
        composites of degeneracy maps, written in decreasing order.
        Such a simplex is nondegenerate if the indices `I` and `J` are
        disjoint. Therefore if `\sigma` and `\tau` are nondegenerate
        simplices of dimensions `m` and `n`, in the product they will
        lead to nondegenerate simplices up to dimension `m+n`, and no
        further.

        This extends in the more or less obvious way to products with
        more than two factors: with three factors, a simplex `(s_I
        \sigma, s_J \tau, s_K \rho)` is nondegenerate if `I \cap J
        \cap K` is empty, etc.

        If a simplicial set is constructed as a product, the factors
        are recorded and are accessible via the method
        :meth:`Factors.factors`. If it is constructed as a product and then
        copied, this information is lost.

        EXAMPLES::

            sage: from sage.topology.simplicial_set import AbstractSimplex, SimplicialSet
            sage: v = AbstractSimplex(0, name='v')
            sage: w = AbstractSimplex(0, name='w')
            sage: e = AbstractSimplex(1, name='e')
            sage: X = SimplicialSet({e: (v, w)})
            sage: square = X.product(X)

        ``square`` is now the standard triangulation of the square: 4
        vertices, 5 edges (the four on the border plus the diagonal),
        2 triangles::

            sage: square.f_vector()
            [4, 5, 2]

            sage: S1 = simplicial_sets.Sphere(1)
            sage: T = S1.product(S1)
            sage: T.homology(reduced=False)
            {0: Z, 1: Z x Z, 2: Z}

        Since ``S1`` is pointed, so is ``T``::

            sage: S1.is_pointed()
            True
            sage: S1.base_point()
            v_0
            sage: T.is_pointed()
            True
            sage: T.base_point()
            (v_0, v_0)

            sage: S2 = simplicial_sets.Sphere(2)
            sage: S3 = simplicial_sets.Sphere(3)
            sage: Z = S2.product(S3)
            sage: Z.homology()
            {0: 0, 1: 0, 2: Z, 3: Z, 4: 0, 5: Z}

        Products involving infinite simplicial sets::

            sage: B = simplicial_sets.ClassifyingSpace(groups.misc.MultiplicativeAbelian([2]))
            sage: B.rename('RP^oo')
            sage: X = B.product(B)
            sage: X
            RP^oo x RP^oo
            sage: X.n_cells(1)
            [(f, f), (f, s_0 1), (s_0 1, f)]
            sage: X.homology(range(3), base_ring=GF(2))
            {0: Vector space of dimension 0 over Finite Field of size 2,
             1: Vector space of dimension 2 over Finite Field of size 2,
             2: Vector space of dimension 3 over Finite Field of size 2}
            sage: Y = B.product(S2)
            sage: Y.homology(range(5), base_ring=GF(2))
            {0: Vector space of dimension 0 over Finite Field of size 2,
             1: Vector space of dimension 1 over Finite Field of size 2,
             2: Vector space of dimension 2 over Finite Field of size 2,
             3: Vector space of dimension 2 over Finite Field of size 2,
             4: Vector space of dimension 2 over Finite Field of size 2}
        """
        PullbackOfSimplicialSets.__init__(self, [space.constant_map()
                                                 for space in factors])
        self._factors = factors

    def n_skeleton(self, n):
        """
        Return the `n`-skeleton of this simplicial set.

        That is, the simplicial set generated by all nondegenerate
        simplices of dimension at most `n`.

        INPUT:

        - ``n`` -- the dimension

        In the finite case, this returns the ordinary `n`-skeleton. In
        the infinite case, it computes the `n`-skeleton of the product
        of the `n`-skeleta of the factors.

        EXAMPLES::

            sage: S2 = simplicial_sets.Sphere(2)
            sage: S3 = simplicial_sets.Sphere(3)
            sage: S2.product(S3).n_skeleton(2)
            Simplicial set with 2 non-degenerate simplices

            sage: G = groups.misc.MultiplicativeAbelian([2])                            # optional - sage.groups
            sage: B = simplicial_sets.ClassifyingSpace(G)                               # optional - sage.groups
            sage: X = B.product(B)                                                      # optional - sage.groups
            sage: X.n_skeleton(2)                                                       # optional - sage.groups
            Simplicial set with 13 non-degenerate simplices
        """
        n_skel = SimplicialSet_finite.n_skeleton
        if self.is_finite():
            n_skel = SimplicialSet_finite.n_skeleton
            return n_skel(self, n)
        start, skel = self._n_skeleton
        if start == n:
            return skel
        elif start > n:
            return skel.n_skeleton(n)
        ans = n_skel(ProductOfSimplicialSets_finite([X.n_skeleton(n) for X in self._factors]), n)
        self._n_skeleton = (n, ans)
        return ans

    def factor(self, i, as_subset=False):
        r"""
        Return the `i`-th factor of the product.

        INPUT:

        - ``i`` -- integer, the index of the factor

        - ``as_subset`` -- boolean, optional (default ``False``)

        If ``as_subset`` is ``True``, return the `i`-th factor as a
        subsimplicial set of the product, identifying it with its
        product with the base point in each other factor. As a
        subsimplicial set, it comes equipped with an inclusion
        map. This option will raise an error if any factor does not
        have a base point.

        If ``as_subset`` is ``False``, return the `i`-th factor in
        its original form as a simplicial set.

        EXAMPLES::

            sage: S2 = simplicial_sets.Sphere(2)
            sage: S3 = simplicial_sets.Sphere(3)
            sage: K = S2.product(S3)
            sage: K.factor(0)
            S^2

            sage: K.factor(0, as_subset=True)
            Simplicial set with 2 non-degenerate simplices
            sage: K.factor(0, as_subset=True).homology()
            {0: 0, 1: 0, 2: Z}

            sage: K.factor(0) is S2
            True
            sage: K.factor(0, as_subset=True) is S2
            False
        """
        if as_subset:
            if any(not _.is_pointed() for _ in self.factors()):
                raise ValueError('"as_subset=True" is only valid '
                                 'if each factor is pointed')

            basept_factors = [sset.base_point() for sset in self.factors()]
            basept_factors = basept_factors[:i] + basept_factors[i+1:]
            to_factors = dict((v,k) for k,v in self._translation)
            simps = []
            for x in self.nondegenerate_simplices():
                simplices = [sigma[0] for sigma in to_factors[x]]
                if simplices[:i] + simplices[i+1:] == basept_factors:
                    simps.append(x)
            return self.subsimplicial_set(simps)
        return self.factors()[i]

    def _repr_(self):
        """
        Print representation

        EXAMPLES::

            sage: S2 = simplicial_sets.Sphere(2)
            sage: K = simplicial_sets.KleinBottle()
            sage: G = groups.misc.MultiplicativeAbelian([2])                            # optional - sage.groups
            sage: B = simplicial_sets.ClassifyingSpace(G)                               # optional - sage.groups
            sage: S2.product(S2)                                                        # optional - sage.groups
            S^2 x S^2
            sage: S2.product(K, B)                                                      # optional - sage.groups
            S^2 x Klein bottle x Classifying space of Multiplicative Abelian group isomorphic to C2
        """
        return ' x '.join(str(X) for X in self._factors)

    def _latex_(self):
        r"""
        LaTeX representation

        EXAMPLES::

            sage: S2 = simplicial_sets.Sphere(2)
            sage: latex(S2.product(S2))
            S^{2} \times S^{2}
            sage: RPoo = simplicial_sets.RealProjectiveSpace(Infinity)                  # optional - sage.groups
            sage: latex(S2.product(RPoo, S2))                                           # optional - sage.groups
            S^{2} \times RP^{\infty} \times S^{2}
        """
        return ' \\times '.join(latex(X) for X in self._factors)


class ProductOfSimplicialSets_finite(ProductOfSimplicialSets, PullbackOfSimplicialSets_finite):
    r"""
    The product of finite simplicial sets.

    When the factors are all finite, there are more methods available
    for the resulting product, as compared to products with infinite
    factors: projection maps, the wedge as a subcomplex, and the fat
    wedge as a subcomplex. See :meth:`projection_map`,
    :meth:`wedge_as_subset`, and :meth:`fat_wedge_as_subset`
    """
    def __init__(self, factors=None):
        r"""
        Return the product of finite simplicial sets.

        See :class:`ProductOfSimplicialSets` for more information.

        EXAMPLES::

            sage: from sage.topology.simplicial_set import AbstractSimplex, SimplicialSet
            sage: v = AbstractSimplex(0, name='v')
            sage: e = AbstractSimplex(1)
            sage: X = SimplicialSet({e: (v, v)})
            sage: W = X.product(X, X)
            sage: W.homology()
            {0: 0, 1: Z x Z x Z, 2: Z x Z x Z, 3: Z}
            sage: W.is_pointed()
            False

            sage: X = X.set_base_point(v)
            sage: w = AbstractSimplex(0, name='w')
            sage: f = AbstractSimplex(1)
            sage: Y = SimplicialSet({f: (v,w)}, base_point=w)
            sage: Z = Y.product(X)
            sage: Z.is_pointed()
            True
            sage: Z.base_point()
            (w, v)
        """
        PullbackOfSimplicialSets_finite.__init__(self, [space.constant_map()
                                                 for space in factors])
        self._factors = tuple([f.domain() for f in self._maps])

    def projection_map(self, i):
        """
        Return the map projecting onto the `i`-th factor.

        INPUT:

        - ``i`` -- integer, the index of the projection map

        EXAMPLES::

            sage: T = simplicial_sets.Torus()
            sage: f_0 = T.projection_map(0)
            sage: f_1 = T.projection_map(1)
            sage: m_0 = f_0.induced_homology_morphism().to_matrix(1) # matrix in dim 1
            sage: m_1 = f_1.induced_homology_morphism().to_matrix(1)
            sage: m_0.rank()
            1
            sage: m_0 == m_1
            False
        """
        return self.structure_map(i)

    def wedge_as_subset(self):
        """
        Return the wedge as a subsimplicial set of this product of pointed
        simplicial sets.

        This will raise an error if any factor is not pointed.

        EXAMPLES::

            sage: from sage.topology.simplicial_set import AbstractSimplex, SimplicialSet
            sage: v = AbstractSimplex(0, name='v')
            sage: e = AbstractSimplex(1, name='e')
            sage: w = AbstractSimplex(0, name='w')
            sage: f = AbstractSimplex(1, name='f')
            sage: X = SimplicialSet({e: (v, v)}, base_point=v)
            sage: Y = SimplicialSet({f: (w, w)}, base_point=w)
            sage: P = X.product(Y)
            sage: W = P.wedge_as_subset()
            sage: W.nondegenerate_simplices()
            [(v, w), (e, s_0 w), (s_0 v, f)]
            sage: W.homology()
            {0: 0, 1: Z x Z}
        """
        basept_factors = [sset.base_point() for sset in self.factors()]
        to_factors = dict((v,k) for k,v in self._translation)
        simps = []
        for x in self.nondegenerate_simplices():
            simplices = to_factors[x]
            not_base_pt = 0
            for sigma, star in zip(simplices, basept_factors):
                if not_base_pt > 1:
                    continue
                if sigma[0].nondegenerate() != star:
                    not_base_pt += 1
            if not_base_pt <= 1:
                simps.append(x)
        return self.subsimplicial_set(simps)

    def fat_wedge_as_subset(self):
        """
        Return the fat wedge as a subsimplicial set of this product of
        pointed simplicial sets.

        The fat wedge consists of those terms where at least one
        factor is the base point. Thus with two factors this is the
        ordinary wedge, but with more factors, it is larger.

        EXAMPLES::

            sage: S1 = simplicial_sets.Sphere(1)
            sage: X = S1.product(S1, S1)
            sage: W = X.fat_wedge_as_subset()
            sage: W.homology()
            {0: 0, 1: Z x Z x Z, 2: Z x Z x Z}
        """
        basept_factors = [sset.base_point() for sset in self.factors()]
        to_factors = {v: k for k, v in self._translation}
        simps = []
        for x in self.nondegenerate_simplices():
            simplices = to_factors[x]
            combined = zip(simplices, basept_factors)
            if any(sigma[0] == pt for (sigma, pt) in combined):
                simps.append(x)
        return self.subsimplicial_set(simps)


class PushoutOfSimplicialSets(SimplicialSet_arbitrary, UniqueRepresentation):
    @staticmethod
    def __classcall_private__(cls, maps=None, vertex_name=None):
        """
        TESTS::

            sage: from sage.topology.simplicial_set_constructions import PushoutOfSimplicialSets
            sage: S2 = simplicial_sets.Sphere(2)
            sage: one = S2.Hom(S2).identity()
            sage: PushoutOfSimplicialSets([one, one]) == PushoutOfSimplicialSets((one, one))
            True
        """
        if maps:
            return super().__classcall__(cls, maps=tuple(maps),
                                         vertex_name=vertex_name)
        return super().__classcall__(cls, vertex_name=vertex_name)

    def __init__(self, maps=None, vertex_name=None):
        r"""
        Return the pushout obtained from the morphisms ``maps``.

        INPUT:

        - ``maps`` -- a list or tuple of morphisms of simplicial sets
        - ``vertex_name`` -- optional, default ``None``

        If only a single map `f: X \to Y` is given, then return
        `Y`. If no maps are given, return the empty simplicial
        set. Otherwise, given a simplicial set `X` and maps `f_i: X
        \to Y_i` for `0 \leq i \leq m`, construct the pushout `P`: see
        :wikipedia:`Pushout_(category_theory)`. This is constructed as
        pushouts of sets for each set of `n`-simplices, so `P_n` is
        the disjoint union of the sets `(Y_i)_n`, with elements
        `f_i(x)` identified for `n`-simplex `x` in `X`.

        Simplices in the pushout are given names as follows: if a
        simplex comes from a single `Y_i`, it inherits its
        name. Otherwise it must come from a simplex (or several) in
        `X`, and then it inherits one of those names, and it should be
        the first alphabetically. For example, if vertices `v`, `w`,
        and `z` in `X` are glued together, then the resulting vertex
        in the pushout will be called `v`.

        Base points are taken care of automatically: if each of the
        maps `f_i` is pointed, so is the pushout. If `X` is a point or
        if `X` is nonempty and any of the spaces `Y_i` is a point, use
        those for the base point. In all of these cases, if
        ``vertex_name`` is ``None``, generate the name of the base
        point automatically; otherwise, use ``vertex_name`` for its
        name.

        In all other cases, the pushout is not pointed.

        EXAMPLES::

            sage: from sage.topology.simplicial_set import AbstractSimplex, SimplicialSet
            sage: v = AbstractSimplex(0, name='v')
            sage: a = AbstractSimplex(0, name='a')
            sage: b = AbstractSimplex(0, name='b')
            sage: c = AbstractSimplex(0, name='c')
            sage: e0 = AbstractSimplex(1, name='e_0')
            sage: e1 = AbstractSimplex(1, name='e_1')
            sage: e2 = AbstractSimplex(1, name='e_2')
            sage: X = SimplicialSet({e2: (b, a)})
            sage: Y0 = SimplicialSet({e2: (b,a), e0: (c,b), e1: (c,a)})
            sage: Y1 = simplicial_sets.Simplex(0)
            sage: f0_data = {a:a, b:b, e2: e2}
            sage: v = Y1.n_cells(0)[0]
            sage: f1_data = {a:v, b:v, e2:v.apply_degeneracies(0)}
            sage: f0 = X.Hom(Y0)(f0_data)
            sage: f1 = X.Hom(Y1)(f1_data)
            sage: P = X.pushout(f0, f1)                                                 # optional - sage.graphs
            sage: P.nondegenerate_simplices()                                           # optional - sage.graphs
            [a, c, e_0, e_1]

        There are defining maps `f_i: X \to Y_i` and structure maps
        `\bar{f}_i: Y_i \to P`; the latter are only implemented in
        Sage when each `Y_i` is finite. ::

            sage: P.defining_map(0) == f0                                               # optional - sage.graphs
            True
            sage: P.structure_map(1)                                                    # optional - sage.graphs
            Simplicial set morphism:
              From: 0-simplex
              To:   Pushout of maps:
              Simplicial set morphism:
                From: Simplicial set with 3 non-degenerate simplices
                To:   Simplicial set with 6 non-degenerate simplices
                Defn: [a, b, e_2] --> [a, b, e_2]
              Simplicial set morphism:
                From: Simplicial set with 3 non-degenerate simplices
                To:   0-simplex
                Defn: Constant map at (0,)
              Defn: Constant map at a
            sage: P.structure_map(0).domain() == Y0                                     # optional - sage.graphs
            True
            sage: P.structure_map(0).codomain() == P                                    # optional - sage.graphs
            True

        An inefficient way of constructing a suspension for an
        unpointed set: take the pushout of two copies of the inclusion
        map `X \to CX`::

            sage: T = simplicial_sets.Torus()
            sage: T = T.unset_base_point()
            sage: CT = T.cone()
            sage: inc = CT.base_as_subset().inclusion_map()
            sage: P = T.pushout(inc, inc)                                               # optional - sage.graphs
            sage: P.homology()                                                          # optional - sage.graphs
            {0: 0, 1: 0, 2: Z x Z, 3: Z}
            sage: len(P.nondegenerate_simplices())                                      # optional - sage.graphs
            20

        It is more efficient to construct the suspension as the
        quotient `CX/X`::

            sage: len(CT.quotient(CT.base_as_subset()).nondegenerate_simplices())       # optional - sage.graphs
            8

        It is more efficient still if the original simplicial set has
        a base point::

            sage: T = simplicial_sets.Torus()
            sage: len(T.suspension().nondegenerate_simplices())                         # optional - sage.graphs
            6

            sage: S1 = simplicial_sets.Sphere(1)
            sage: pt = simplicial_sets.Point()
            sage: bouquet = pt.pushout(S1.base_point_map(),                             # optional - sage.graphs
            ....:                      S1.base_point_map(),
            ....:                      S1.base_point_map())
            sage: bouquet.homology(1)
            Z x Z x Z
        """
        # Import this here to prevent circular imports.
        from sage.topology.simplicial_set_morphism import SimplicialSetMorphism
        if maps and any(not isinstance(f, SimplicialSetMorphism) for f in maps):
            raise ValueError('the maps must be morphisms of simplicial sets')
        Cat = SimplicialSets()
        if maps:
            if all(f.codomain().is_finite() for f in maps):
                Cat = Cat.Finite()
            if all(f.is_pointed() for f in maps):
                Cat = Cat.Pointed()
            Parent.__init__(self, category=Cat)
        self._maps = maps
        self._n_skeleton = (-1, Empty())
        self._vertex_name = vertex_name

    def n_skeleton(self, n):
        """
        Return the `n`-skeleton of this simplicial set.

        That is, the simplicial set generated by all nondegenerate
        simplices of dimension at most `n`.

        INPUT:

        - ``n`` -- the dimension

        The `n`-skeleton of the pushout is computed as the pushout
        of the `n`-skeleta of the component simplicial sets.

        EXAMPLES::

            sage: G = groups.misc.MultiplicativeAbelian([2])                            # optional - sage.groups
            sage: B = simplicial_sets.ClassifyingSpace(G)                               # optional - sage.groups
            sage: K = B.n_skeleton(3)                                                   # optional - sage.groups
            sage: Q = K.pushout(K.inclusion_map(), K.constant_map())                    # optional - sage.groups
            sage: Q.n_skeleton(5).homology()                                            # optional - sage.groups
            {0: 0, 1: 0, 2: 0, 3: 0, 4: Z, 5: Z}

        Of course, computing the `n`-skeleton and then taking homology
        need not yield the same answer as asking for homology through
        dimension `n`, since the latter computation will use the
        `(n+1)`-skeleton::

            sage: Q.homology(range(6))                                                  # optional - sage.groups
            {0: 0, 1: 0, 2: 0, 3: 0, 4: Z, 5: C2}
        """
        if self.is_finite():
            maps = self._maps
            if maps:
                domain = SimplicialSet_finite.n_skeleton(maps[0].domain(), n)
                codomains = [SimplicialSet_finite.n_skeleton(f.codomain(), n) for f in maps]
                new_maps = [f.n_skeleton(n, domain, c) for (f, c) in zip(maps, codomains)]
                return PushoutOfSimplicialSets_finite(new_maps,
                                                      vertex_name=self._vertex_name)
            return PushoutOfSimplicialSets_finite(maps,
                                                  vertex_name=self._vertex_name)
        start, skel = self._n_skeleton
        if start == n:
            return skel
        elif start > n:
            return skel.n_skeleton(n)
        ans = PushoutOfSimplicialSets_finite([f.n_skeleton(n) for f in self._maps],
                                             vertex_name=self._vertex_name)
        self._n_skeleton = (n, ans)
        return ans

    def defining_map(self, i):
        r"""
        Return the `i`-th map defining the pushout.

        INPUT:

        - ``i`` -- integer

        If this pushout was constructed as ``X.pushout(f_0, f_1, ...)``,
        this returns `f_i`.

        EXAMPLES::

            sage: S1 = simplicial_sets.Sphere(1)
            sage: T = simplicial_sets.Torus()
            sage: X = S1.wedge(T)  # a pushout                                          # optional - sage.graphs
            sage: X.defining_map(0)                                                     # optional - sage.graphs
            Simplicial set morphism:
              From: Point
              To:   S^1
              Defn: Constant map at v_0
            sage: X.defining_map(1).domain()                                            # optional - sage.graphs
            Point
            sage: X.defining_map(1).codomain()                                          # optional - sage.graphs
            Torus
        """
        return self._maps[i]

    def _repr_(self):
        """
        Print representation

        EXAMPLES::

            sage: S2 = simplicial_sets.Sphere(2)
            sage: S3 = simplicial_sets.Sphere(3)
            sage: pt = simplicial_sets.Point()
            sage: pt.pushout(S2.base_point_map(), S3.base_point_map())                  # optional - sage.graphs
            Pushout of maps:
              Simplicial set morphism:
                From: Point
                To:   S^2
                Defn: Constant map at v_0
              Simplicial set morphism:
                From: Point
                To:   S^3
                Defn: Constant map at v_0
        """
        if not self._maps:
            return 'Empty simplicial set'
        s = 'Pushout of maps:'
        for f in self._maps:
            t = '\n' + str(f)
            s += t.replace('\n', '\n  ')
        return s


class PushoutOfSimplicialSets_finite(PushoutOfSimplicialSets, SimplicialSet_finite):
    """
    The pushout of finite simplicial sets obtained from ``maps``.

    When the simplicial sets involved are all finite, there are more
    methods available to the resulting pushout, as compared to case
    when some of the components are infinite: the structure maps to the
    pushout and the pushout's universal property: see
    :meth:`structure_map` and :meth:`universal_property`.
    """
    @staticmethod
    def __classcall_private__(cls, maps=None, vertex_name=None):
        """
        TESTS::

            sage: from sage.topology.simplicial_set_constructions import PushoutOfSimplicialSets_finite
            sage: S2 = simplicial_sets.Sphere(2)
            sage: one = S2.Hom(S2).identity()
            sage: PushoutOfSimplicialSets_finite([one, one]) == PushoutOfSimplicialSets_finite((one, one))                      # optional - sage.graphs
            True
        """
        if maps:
            return super().__classcall__(cls, maps=tuple(maps),
                                         vertex_name=vertex_name)
        return super().__classcall__(cls, vertex_name=vertex_name)

    def __init__(self, maps=None, vertex_name=None):
        r"""
        Return the pushout obtained from the morphisms ``maps``.

        See :class:`PushoutOfSimplicialSets` for more information.

        INPUT:

        - ``maps`` -- a list or tuple of morphisms of simplicial sets
        - ``vertex_name`` -- optional, default ``None``

        EXAMPLES::

            sage: from sage.topology.simplicial_set_constructions import PushoutOfSimplicialSets_finite
            sage: T = simplicial_sets.Torus()
            sage: S2 = simplicial_sets.Sphere(2)
            sage: PushoutOfSimplicialSets_finite([T.base_point_map(), S2.base_point_map()]).n_cells(0)[0]                       # optional - sage.graphs
            *
            sage: PushoutOfSimplicialSets_finite([T.base_point_map(), S2.base_point_map()], vertex_name='v').n_cells(0)[0]      # optional - sage.graphs
            v
        """
        from sage.graphs.graph import Graph

        # Import this here to prevent circular imports.
        from sage.topology.simplicial_set_morphism import SimplicialSetMorphism
        if maps and any(not isinstance(f, SimplicialSetMorphism) for f in maps):
            raise ValueError('the maps must be morphisms of simplicial sets')
        if not maps:
            SimplicialSet_finite.__init__(self, {})
            self._maps = ()
            self._structure = ()
            return
        domain = maps[0].domain()
        if len(maps) == 1:
            # f: X --> Y
            f = maps[0]
            codomain = f.codomain()
            if f.is_pointed():
                base_point=codomain.base_point()
                if vertex_name is not None:
                    base_point.rename(vertex_name)
                SimplicialSet_finite.__init__(self, codomain.face_data(),
                                       base_point=base_point)
            elif len(domain.nondegenerate_simplices()) == 1:
                # X is a point.
                base_point = f(domain().n_cells(0)[0])
                if vertex_name is not None:
                    base_point.rename(vertex_name)
                SimplicialSet_finite.__init__(self, codomain.face_data(),
                                       base_point=base_point)
            elif len(codomain.nondegenerate_simplices()) == 1:
                # Y is a point.
                base_point = codomain.n_cells(0)[0]
                if vertex_name is not None:
                    base_point.rename(vertex_name)
                SimplicialSet_finite.__init__(self, codomain.face_data(),
                                       base_point=base_point)
            else:
                SimplicialSet_finite.__init__(self, codomain.face_data())
            self._maps = (f,)
            self._structure = (f,)
            return
        if any(domain != f.domain() for f in maps[1:]):
            raise ValueError('the domains of the maps must be equal')
        # Data to define the pushout:
        data = {}
        codomains = [f.codomain() for f in maps]
        # spaces: indexed list of spaces. Entries are of the form
        # (space, int) where int=-1 for the domain, and for the
        # codomains, int is the corresponding index.
        spaces = [(Y,i-1) for (i,Y) in enumerate([domain] + codomains)]
        # Dictionaries to translate from simplices in domain,
        # codomains to simplices in the pushout. The keys are of the
        # form (space, int). int=-1 for the domain, and for the
        # codomains, int is the corresponding index.
        _to_P = {Y:{} for Y in spaces}
        max_dim = max(Y.dimension() for Y in codomains)
        for n in range(1 + max_dim):
            # Now we impose an equivalence relation on the simplices,
            # setting x equivalent to f_i(x) for each simplex x in X
            # and each defining map f_i. We do this by constructing a
            # graph and finding its connected components: the vertices
            # of the graph are the n-cells of X and the Y_i, and
            # there are edges from x to f_i(x).
            vertices = []
            for (Y,i) in spaces:
                vertices.extend([(cell,i) for cell in Y.n_cells(n)])
            edges = []
            for x in domain.n_cells(n):
                edges.extend([[(x,-1), (f(x),i)] for (i,f) in enumerate(maps)])
            G = Graph([vertices, edges], format='vertices_and_edges')
            data[n] = [set(_) for _ in G.connected_components()]
        # data is now a dictionary indexed by dimension, and data[n]
        # consists of sets of n-simplices of the domain and the
        # codomains, each set an equivalence class of n-simplices
        # under the gluing. So if any element of one of those sets is
        # degenerate, we can throw the whole thing away. Otherwise, we
        # can choose a representative to compute the faces.
        simplices = {}
        for dim in sorted(data):
            for s in data[dim]:
                degenerate = any(sigma[0].is_degenerate() for sigma in s)
                if degenerate:
                    # Identify the degeneracies involved.
                    degens = []
                    for (sigma, j) in s:
                        if len(sigma.degeneracies()) > len(degens):
                            degens = sigma.degeneracies()
                            space = spaces[j+1]
                            old = _to_P[space][sigma.nondegenerate()]
                    for (sigma,j) in s:
                        # Now update the _to_P[space] dictionaries.
                        space = spaces[j+1]
                        _to_P[space][sigma] = old.apply_degeneracies(*degens)
                else: # nondegenerate
                    if len(s) == 1:
                        name = str(list(s)[0][0])
                        latex_name = latex(list(s)[0][0])
                    else:
                        # Choose a name from a simplex in domain.
                        for (sigma,j) in sorted(s):
                            if j == -1:
                                name = str(sigma)
                                latex_name = latex(sigma)
                                break
                    new = AbstractSimplex(dim, name=name,
                                          latex_name=latex_name)
                    if dim == 0:
                        faces = None
                    for (sigma,j) in s:
                        space = spaces[j+1]
                        _to_P[space][sigma] = new
                        if dim > 0:
                            faces = [_to_P[space][tau.nondegenerate()].apply_degeneracies(*tau.degeneracies())
                                     for tau in space[0].faces(sigma)]
                    simplices[new] = faces

        some_Y_is_pt = False
        if len(domain.nondegenerate_simplices()) > 1:
            # Only investigate this if X is not empty and not a point.
            for (Y,i) in spaces:
                if len(Y.nondegenerate_simplices()) == 1:
                    some_Y_is_pt = True
                    break
        if len(domain.nondegenerate_simplices()) == 1:
            # X is a point.
            base_point = _to_P[(domain,-1)][domain.n_cells(0)[0]]
            if vertex_name is not None:
                base_point.rename(vertex_name)
            SimplicialSet_finite.__init__(self, simplices, base_point=base_point)
        elif some_Y_is_pt:
            # We found (Y,i) above.
            base_point = _to_P[(Y,i)][Y.n_cells(0)[0]]
            if vertex_name is not None:
                base_point.rename(vertex_name)
            SimplicialSet_finite.__init__(self, simplices, base_point=base_point)
        elif all(f.is_pointed() for f in maps):
            pt = _to_P[(codomains[0],0)][codomains[0].base_point()]
            if any(_to_P[(Y,i)][Y.base_point()] != pt for (Y,i) in spaces[2:]):
                raise ValueError('something unexpected went wrong '
                                 'with base points')
            base_point = _to_P[(domain,-1)][domain.base_point()]
            if vertex_name is not None:
                base_point.rename(vertex_name)
            SimplicialSet_finite.__init__(self, simplices, base_point=base_point)
        else:
            SimplicialSet_finite.__init__(self, simplices)
        # The relevant maps:
        self._maps = maps
        self._structure = tuple([Y.Hom(self)(_to_P[(Y,i)])
                               for (Y,i) in spaces[1:]])
        self._vertex_name = vertex_name

    def structure_map(self, i):
        r"""
        Return the `i`-th structure map of the pushout.

        INPUT:

        - ``i`` -- integer

        If this pushout `Z` was constructed as ``X.pushout(f_0, f_1, ...)``,
        where `f_i: X \to Y_i`, then there are structure maps
        `\bar{f}_i: Y_i \to Z`. This method constructs `\bar{f}_i`.

        EXAMPLES::

            sage: S1 = simplicial_sets.Sphere(1)
            sage: T = simplicial_sets.Torus()
<<<<<<< HEAD
            sage: X = S1.disjoint_union(T)  # a pushout                                                                         # optional - sage.graphs
            sage: X.structure_map(0)                                                                                            # optional - sage.graphs
=======
            sage: X = S1.disjoint_union(T)  # a pushout                                 # optional - sage.graphs
            sage: X.structure_map(0)                                                    # optional - sage.graphs
>>>>>>> 7b24c69f
            Simplicial set morphism:
              From: S^1
              To:   Disjoint union: (S^1 u Torus)
              Defn: [v_0, sigma_1] --> [v_0, sigma_1]
<<<<<<< HEAD
            sage: X.structure_map(1).domain()                                                                                   # optional - sage.graphs
            Torus
            sage: X.structure_map(1).codomain()                                                                                 # optional - sage.graphs
=======
            sage: X.structure_map(1).domain()                                           # optional - sage.graphs
            Torus
            sage: X.structure_map(1).codomain()                                         # optional - sage.graphs
>>>>>>> 7b24c69f
            Disjoint union: (S^1 u Torus)
        """
        return self._structure[i]

    def universal_property(self, *maps):
        r"""
        Return the map induced by ``maps``

        INPUT:

        - ``maps`` -- maps "factors" `Y_i` forming the pushout to a
          fixed simplicial set `Z`.

        If the pushout `P` is formed by maps `f_i: X \to Y_i`, then
        given maps `g_i: Y_i \to Z` such that `g_i f_i = g_j f_j` for
        all `i`, `j`, then there is a unique map `g: P \to Z` making
        the appropriate diagram commute. This constructs that map.

        EXAMPLES::

            sage: from sage.topology.simplicial_set import AbstractSimplex, SimplicialSet
            sage: v = AbstractSimplex(0, name='v')
            sage: w = AbstractSimplex(0, name='w')
            sage: x = AbstractSimplex(0, name='x')
            sage: evw = AbstractSimplex(1, name='vw')
            sage: evx = AbstractSimplex(1, name='vx')
            sage: ewx = AbstractSimplex(1, name='wx')
            sage: X = SimplicialSet({evw: (w, v), evx: (x, v)})
            sage: Y_0 = SimplicialSet({evw: (w, v), evx: (x, v), ewx: (x, w)})
            sage: Y_1 = SimplicialSet({evx: (x, v)})

            sage: f_0 = Hom(X, Y_0)({v:v, w:w, x:x, evw:evw, evx:evx})
<<<<<<< HEAD
            sage: f_1 = Hom(X, Y_1)({v:v, w:v, x:x, evw:v.apply_degeneracies(0), evx:evx})
            sage: P = X.pushout(f_0, f_1)                                                                                       # optional - sage.graphs

            sage: one = Hom(Y_1, Y_1).identity()
            sage: g = Hom(Y_0, Y_1)({v:v, w:v, x:x, evw:v.apply_degeneracies(0), evx:evx, ewx:evx})
            sage: P.universal_property(g, one)                                                                                  # optional - sage.graphs
=======
            sage: f_1 = Hom(X, Y_1)({v:v, w:v, x:x,
            ....:                    evw:v.apply_degeneracies(0), evx:evx})
            sage: P = X.pushout(f_0, f_1)                                               # optional - sage.graphs

            sage: one = Hom(Y_1, Y_1).identity()
            sage: g = Hom(Y_0, Y_1)({v:v, w:v, x:x,
            ....:                    evw:v.apply_degeneracies(0), evx:evx, ewx:evx})
            sage: P.universal_property(g, one)                                          # optional - sage.graphs
>>>>>>> 7b24c69f
            Simplicial set morphism:
              From: Pushout of maps:
              Simplicial set morphism:
                From: Simplicial set with 5 non-degenerate simplices
                To:   Simplicial set with 6 non-degenerate simplices
                Defn: [v, w, x, vw, vx] --> [v, w, x, vw, vx]
              Simplicial set morphism:
                From: Simplicial set with 5 non-degenerate simplices
                To:   Simplicial set with 3 non-degenerate simplices
                Defn: [v, w, x, vw, vx] --> [v, v, x, s_0 v, vx]
              To:   Simplicial set with 3 non-degenerate simplices
              Defn: [v, x, vx, wx] --> [v, x, vx, vx]
        """
        codomain = maps[0].codomain()
        if any(g.codomain() != codomain for g in maps[1:]):
            raise ValueError('the maps do not all have the same codomain')
        composite = maps[0] * self._maps[0]
        if any(g*f != composite for g,f in zip(maps[1:], self._maps[1:])):
            raise ValueError('the maps are not compatible')
        data = {}
        for i,g in enumerate(maps):
            f_i_dict = self.structure_map(i)._dictionary
            for sigma in f_i_dict:
                tau = f_i_dict[sigma]
                # For sigma_i in Y_i, define the map G by
                # G(\bar{f}_i)(sigma_i) = g_i(sigma_i).
                if tau not in data:
                    data[tau] = g(sigma)
        return self.Hom(codomain)(data)


class QuotientOfSimplicialSet(PushoutOfSimplicialSets):
    def __init__(self, inclusion, vertex_name='*'):
        r"""
        Return the quotient of a simplicial set by a subsimplicial set.

        INPUT:

        - ``inclusion`` -- inclusion map of a subcomplex (=
          subsimplicial set) of a simplicial set
        - ``vertex_name`` -- optional, default ``'*'``

        A subcomplex `A` comes equipped with the inclusion map `A \to
        X` to its ambient complex `X`, and this constructs the
        quotient `X/A`, collapsing `A` to a point. The resulting point
        is called ``vertex_name``, which is ``'*'`` by default.

        When the simplicial sets involved are finite, there is a
        :meth:`QuotientOfSimplicialSet_finite.quotient_map` method available.

        EXAMPLES::

<<<<<<< HEAD
            sage: RP5 = simplicial_sets.RealProjectiveSpace(5)
            sage: RP2 = RP5.n_skeleton(2)
            sage: RP5_2 = RP5.quotient(RP2)                                                                                     # optional - sage.graphs
            sage: RP5_2                                                                                                         # optional - sage.graphs
            Quotient: (RP^5/Simplicial set with 3 non-degenerate simplices)
            sage: RP5_2.quotient_map()                                                                                          # optional - sage.graphs
=======
            sage: RP5 = simplicial_sets.RealProjectiveSpace(5)                          # optional - sage.groups
            sage: RP2 = RP5.n_skeleton(2)                                               # optional - sage.groups
            sage: RP5_2 = RP5.quotient(RP2); RP5_2                                      # optional - sage.graphs sage.groups
            Quotient: (RP^5/Simplicial set with 3 non-degenerate simplices)
            sage: RP5_2.quotient_map()                                                  # optional - sage.graphs sage.groups
>>>>>>> 7b24c69f
            Simplicial set morphism:
              From: RP^5
              To:   Quotient: (RP^5/Simplicial set with 3 non-degenerate simplices)
              Defn: [1, f, f * f, f * f * f, f * f * f * f, f * f * f * f * f]
                    --> [*, s_0 *, s_1 s_0 *, f * f * f, f * f * f * f, f * f * f * f * f]
        """
        subcomplex = inclusion.domain()
        PushoutOfSimplicialSets.__init__(self, [inclusion,
                                                subcomplex.constant_map()],
                                         vertex_name=vertex_name)

        ambient = inclusion.codomain()
        if ambient.is_pointed() and ambient.is_finite():
            if ambient.base_point() not in subcomplex:
                self._basepoint = self.structure_map(0)(ambient.base_point())

    def ambient(self):
        """
        Return the ambient space.

        That is, if this quotient is `K/L`, return `K`.

        EXAMPLES::

<<<<<<< HEAD
            sage: RP5 = simplicial_sets.RealProjectiveSpace(5)
            sage: RP2 = RP5.n_skeleton(2)
            sage: RP5_2 = RP5.quotient(RP2)                                                                                     # optional - sage.graphs
            sage: RP5_2.ambient()                                                                                               # optional - sage.graphs
            RP^5

            sage: B = simplicial_sets.ClassifyingSpace(groups.misc.MultiplicativeAbelian([2]))
            sage: K = B.n_skeleton(3)
            sage: Q = B.quotient(K)                                                                                             # optional - sage.graphs
            sage: Q.ambient()                                                                                                   # optional - sage.graphs
=======
            sage: RP5 = simplicial_sets.RealProjectiveSpace(5)                          # optional - sage.groups
            sage: RP2 = RP5.n_skeleton(2)                                               # optional - sage.groups
            sage: RP5_2 = RP5.quotient(RP2)                                             # optional - sage.graphs sage.groups
            sage: RP5_2.ambient()                                                       # optional - sage.graphs
            RP^5

            sage: G = groups.misc.MultiplicativeAbelian([2])                            # optional - sage.groups
            sage: B = simplicial_sets.ClassifyingSpace(G)                               # optional - sage.groups
            sage: K = B.n_skeleton(3)                                                   # optional - sage.groups
            sage: Q = B.quotient(K)                                                     # optional - sage.graphs sage.groups
            sage: Q.ambient()                                                           # optional - sage.graphs sage.groups
>>>>>>> 7b24c69f
            Classifying space of Multiplicative Abelian group isomorphic to C2
        """
        return self._maps[0].codomain()

    def subcomplex(self):
        """
        Return the subcomplex space associated to this quotient.

        That is, if this quotient is `K/L`, return `L`.

        EXAMPLES::

<<<<<<< HEAD
            sage: RP5 = simplicial_sets.RealProjectiveSpace(5)
            sage: RP2 = RP5.n_skeleton(2)
            sage: RP5_2 = RP5.quotient(RP2)                                                                                     # optional - sage.graphs
            sage: RP5_2.subcomplex()                                                                                            # optional - sage.graphs
            Simplicial set with 3 non-degenerate simplices

            sage: B = simplicial_sets.ClassifyingSpace(groups.misc.MultiplicativeAbelian([2]))
            sage: K = B.n_skeleton(3)
            sage: Q = B.quotient(K)                                                                                             # optional - sage.graphs
            sage: Q.subcomplex()                                                                                                # optional - sage.graphs
=======
            sage: RP5 = simplicial_sets.RealProjectiveSpace(5)                          # optional - sage.groups
            sage: RP2 = RP5.n_skeleton(2)                                               # optional - sage.groups
            sage: RP5_2 = RP5.quotient(RP2)                                             # optional - sage.graphs sage.groups
            sage: RP5_2.subcomplex()                                                    # optional - sage.graphs sage.groups
            Simplicial set with 3 non-degenerate simplices

            sage: G = groups.misc.MultiplicativeAbelian([2])                            # optional - sage.groups
            sage: B = simplicial_sets.ClassifyingSpace(G)                               # optional - sage.groups
            sage: K = B.n_skeleton(3)                                                   # optional - sage.groups
            sage: Q = B.quotient(K)                                                     # optional - sage.graphs sage.groups
            sage: Q.subcomplex()                                                        # optional - sage.graphs sage.groups
>>>>>>> 7b24c69f
            Simplicial set with 4 non-degenerate simplices
        """
        return self._maps[0].domain()

    def n_skeleton(self, n):
        """
        Return the `n`-skeleton of this simplicial set.

        That is, the simplicial set generated by all nondegenerate
        simplices of dimension at most `n`.

        INPUT:

        - ``n`` -- the dimension

        The `n`-skeleton of the quotient is computed as the quotient
        of the `n`-skeleta.

        EXAMPLES::

<<<<<<< HEAD
            sage: B = simplicial_sets.ClassifyingSpace(groups.misc.MultiplicativeAbelian([2]))
            sage: K = B.n_skeleton(3)
            sage: Q = B.quotient(K)                                                                                             # optional - sage.graphs
            sage: Q.n_skeleton(6)                                                                                               # optional - sage.graphs
            Quotient: (Simplicial set with 7 non-degenerate simplices/Simplicial set with 4 non-degenerate simplices)
            sage: Q.n_skeleton(6).homology()                                                                                    # optional - sage.graphs
=======
            sage: G = groups.misc.MultiplicativeAbelian([2])                            # optional - sage.groups
            sage: B = simplicial_sets.ClassifyingSpace(G)                               # optional - sage.groups
            sage: K = B.n_skeleton(3)                                                   # optional - sage.groups
            sage: Q = B.quotient(K)                                                     # optional - sage.graphs sage.groups
            sage: Q.n_skeleton(6)                                                       # optional - sage.graphs sage.groups
            Quotient: (Simplicial set with 7
                       non-degenerate simplices/Simplicial set with 4
                                                non-degenerate simplices)
            sage: Q.n_skeleton(6).homology()                                            # optional - sage.graphs sage.groups
>>>>>>> 7b24c69f
            {0: 0, 1: 0, 2: 0, 3: 0, 4: Z, 5: C2, 6: 0}
        """
        if self.is_finite():
            ambient = SimplicialSet_finite.n_skeleton(self.ambient(), n)
            subcomplex = SimplicialSet_finite.n_skeleton(self.subcomplex(), n)
            subcomplex = ambient.subsimplicial_set(subcomplex.nondegenerate_simplices())
            return QuotientOfSimplicialSet_finite(subcomplex.inclusion_map(),
                                                  vertex_name=self._vertex_name)
        start, skel = self._n_skeleton
        if start == n:
            return skel
        elif start > n:
            return skel.n_skeleton(n)
        ambient = self.ambient().n_skeleton(n)
        subcomplex = ambient.subsimplicial_set(self.subcomplex().nondegenerate_simplices(n))
        ans = QuotientOfSimplicialSet_finite(subcomplex.inclusion_map(),
                                             vertex_name=self._vertex_name)
        self._n_skeleton = (n, ans)
        return ans

    def _repr_(self):
        """
        Print representation

        EXAMPLES::

            sage: T = simplicial_sets.Torus()
<<<<<<< HEAD
            sage: T.quotient(T.n_skeleton(1))                                                                                   # optional - sage.graphs
=======
            sage: T.quotient(T.n_skeleton(1))                                           # optional - sage.graphs
>>>>>>> 7b24c69f
            Quotient: (Torus/Simplicial set with 4 non-degenerate simplices)
        """
        return 'Quotient: ({}/{})'.format(self.ambient(), self.subcomplex())

    def _latex_(self):
        r"""
        LaTeX representation

        EXAMPLES::

<<<<<<< HEAD
            sage: RPoo = simplicial_sets.RealProjectiveSpace(Infinity)
            sage: RP3 = RPoo.n_skeleton(3)
            sage: RP3.rename_latex('RP^{3}')
            sage: latex(RPoo.quotient(RP3))                                                                                     # optional - sage.graphs
=======
            sage: RPoo = simplicial_sets.RealProjectiveSpace(Infinity)                  # optional - sage.groups
            sage: RP3 = RPoo.n_skeleton(3)                                              # optional - sage.groups
            sage: RP3.rename_latex('RP^{3}')                                            # optional - sage.groups
            sage: latex(RPoo.quotient(RP3))                                             # optional - sage.graphs sage.groups
>>>>>>> 7b24c69f
            RP^{\infty} / RP^{3}
        """
        return '{} / {}'.format(latex(self.ambient()), latex(self.subcomplex()))


class QuotientOfSimplicialSet_finite(QuotientOfSimplicialSet,
                                     PushoutOfSimplicialSets_finite):
    """
    The quotient of finite simplicial sets.

    When the simplicial sets involved are finite, there is a
    :meth:`quotient_map` method available.
    """
    def __init__(self, inclusion, vertex_name='*'):
        r"""
        Return the quotient of a simplicial set by a subsimplicial set.

        See :class:`QuotientOfSimplicialSet` for more information.

        EXAMPLES::

<<<<<<< HEAD
            sage: RP5 = simplicial_sets.RealProjectiveSpace(5)
            sage: RP2 = RP5.n_skeleton(2)
            sage: RP5_2 = RP5.quotient(RP2)                                                                                     # optional - sage.graphs
            sage: RP5_2                                                                                                         # optional - sage.graphs
            Quotient: (RP^5/Simplicial set with 3 non-degenerate simplices)
            sage: RP5_2.quotient_map()                                                                                          # optional - sage.graphs
=======
            sage: RP5 = simplicial_sets.RealProjectiveSpace(5)                          # optional - sage.groups
            sage: RP2 = RP5.n_skeleton(2)                                               # optional - sage.groups
            sage: RP5_2 = RP5.quotient(RP2); RP5_2                                      # optional - sage.graphs sage.groups
            Quotient: (RP^5/Simplicial set with 3 non-degenerate simplices)
            sage: RP5_2.quotient_map()                                                  # optional - sage.graphs sage.groups
>>>>>>> 7b24c69f
            Simplicial set morphism:
              From: RP^5
              To:   Quotient: (RP^5/Simplicial set with 3 non-degenerate simplices)
              Defn: [1, f, f * f, f * f * f, f * f * f * f, f * f * f * f * f]
                    --> [*, s_0 *, s_1 s_0 *, f * f * f, f * f * f * f, f * f * f * f * f]
        """
        subcomplex = inclusion.domain()
        PushoutOfSimplicialSets_finite.__init__(self, [inclusion,
                                                       subcomplex.constant_map()],
                                                vertex_name=vertex_name)
        ambient = inclusion.codomain()
        if ambient.is_pointed():
            if ambient.base_point() not in subcomplex:
                self._basepoint = self.structure_map(0)(ambient.base_point())

    def quotient_map(self):
        """
        Return the quotient map from the original simplicial set to the
        quotient.

        EXAMPLES::

            sage: K = simplicial_sets.Simplex(1)
<<<<<<< HEAD
            sage: S1 = K.quotient(K.n_skeleton(0))                                                                              # optional - sage.graphs
            sage: q = S1.quotient_map()                                                                                         # optional - sage.graphs
            sage: q                                                                                                             # optional - sage.graphs
=======
            sage: S1 = K.quotient(K.n_skeleton(0))                                      # optional - sage.graphs
            sage: q = S1.quotient_map()                                                 # optional - sage.graphs
            sage: q                                                                     # optional - sage.graphs
>>>>>>> 7b24c69f
            Simplicial set morphism:
              From: 1-simplex
              To:   Quotient: (1-simplex/Simplicial set with 2 non-degenerate simplices)
              Defn: [(0,), (1,), (0, 1)] --> [*, *, (0, 1)]
<<<<<<< HEAD
            sage: q.domain() == K                                                                                               # optional - sage.graphs
            True
            sage: q.codomain() == S1                                                                                            # optional - sage.graphs
=======
            sage: q.domain() == K                                                       # optional - sage.graphs
            True
            sage: q.codomain() == S1                                                    # optional - sage.graphs
>>>>>>> 7b24c69f
            True
        """
        return self.structure_map(0)


class SmashProductOfSimplicialSets_finite(QuotientOfSimplicialSet_finite,
                                          Factors):
    @staticmethod
    def __classcall__(cls, factors=None):
        """
        TESTS::

            sage: from sage.topology.simplicial_set_constructions import SmashProductOfSimplicialSets_finite as Smash
            sage: S2 = simplicial_sets.Sphere(2)
<<<<<<< HEAD
            sage: Smash([S2, S2]) == Smash((S2, S2))                                                                            # optional - sage.graphs
=======
            sage: Smash([S2, S2]) == Smash((S2, S2))                                    # optional - sage.graphs
>>>>>>> 7b24c69f
            True
        """
        if factors:
            return super().__classcall__(cls, factors=tuple(factors))
        return super().__classcall__(cls)

    def __init__(self, factors=None):
        r"""
        Return the smash product of finite pointed simplicial sets.

        INPUT:

        - ``factors`` -- a list or tuple of simplicial sets

        Return the smash product of the simplicial sets in
        ``factors``: the smash product `X \wedge Y` is defined to be
        the quotient `(X \times Y) / (X \vee Y)`, where `X \vee Y` is
        the wedge sum.

        Each element of ``factors`` must be finite and pointed. (As of
        July 2016, constructing the wedge as a subcomplex of the
        product is only possible in Sage for finite simplicial sets.)

        EXAMPLES::

            sage: T = simplicial_sets.Torus()
            sage: S2 = simplicial_sets.Sphere(2)
<<<<<<< HEAD
            sage: T.smash_product(S2).homology() == T.suspension(2).homology()                                                  # optional - sage.graphs
=======
            sage: T.smash_product(S2).homology() == T.suspension(2).homology()          # optional - sage.graphs
>>>>>>> 7b24c69f
            True
        """
        if any(not space.is_pointed() for space in factors):
            raise ValueError('the simplicial sets must be pointed')
        prod = ProductOfSimplicialSets_finite(factors)
        wedge = prod.wedge_as_subset()
        QuotientOfSimplicialSet_finite.__init__(self, wedge.inclusion_map())
        self._factors = factors

    def _repr_(self):
        """
        Print representation

        EXAMPLES::

<<<<<<< HEAD
            sage: RP4 = simplicial_sets.RealProjectiveSpace(4)
            sage: S1 = simplicial_sets.Sphere(1)
            sage: S1.smash_product(RP4, S1)                                                                                     # optional - sage.graphs
=======
            sage: RP4 = simplicial_sets.RealProjectiveSpace(4)                          # optional - sage.groups
            sage: S1 = simplicial_sets.Sphere(1)                                        # optional - sage.groups
            sage: S1.smash_product(RP4, S1)                                             # optional - sage.graphs sage.groups
>>>>>>> 7b24c69f
            Smash product: (S^1 ^ RP^4 ^ S^1)
        """
        s = 'Smash product: ('
        s += ' ^ '.join(str(X) for X in self._factors)
        s += ')'
        return s

    def _latex_(self):
        r"""
        LaTeX representation

        EXAMPLES::

<<<<<<< HEAD
            sage: RP4 = simplicial_sets.RealProjectiveSpace(4)
            sage: S1 = simplicial_sets.Sphere(1)
            sage: latex(S1.smash_product(RP4, S1))                                                                              # optional - sage.graphs
=======
            sage: RP4 = simplicial_sets.RealProjectiveSpace(4)                          # optional - sage.groups
            sage: S1 = simplicial_sets.Sphere(1)                                        # optional - sage.groups
            sage: latex(S1.smash_product(RP4, S1))                                      # optional - sage.graphs sage.groups
>>>>>>> 7b24c69f
            S^{1} \wedge RP^{4} \wedge S^{1}
        """
        return ' \\wedge '.join(latex(X) for X in self._factors)


class WedgeOfSimplicialSets(PushoutOfSimplicialSets, Factors):
    @staticmethod
    def __classcall__(cls, factors=None):
        """
        TESTS::

            sage: from sage.topology.simplicial_set_constructions import WedgeOfSimplicialSets
            sage: S2 = simplicial_sets.Sphere(2)
<<<<<<< HEAD
            sage: WedgeOfSimplicialSets([S2, S2]) == WedgeOfSimplicialSets((S2, S2))                                            # optional - sage.graphs
=======
            sage: WedgeOfSimplicialSets([S2, S2]) == WedgeOfSimplicialSets((S2, S2))    # optional - sage.graphs
>>>>>>> 7b24c69f
            True
        """
        if factors:
            return super().__classcall__(cls, factors=tuple(factors))
        return super().__classcall__(cls)

    def __init__(self, factors=None):
        r"""
        Return the wedge sum of pointed simplicial sets.

        INPUT:

        - ``factors`` -- a list or tuple of simplicial sets

        Return the wedge of the simplicial sets in ``factors``: the
        wedge sum `X \vee Y` is formed by taking the disjoint
        union of `X` and `Y` and identifying their base points. In
        this construction, the new base point is renamed '*'.

        The wedge comes equipped with maps to and from each factor, or
        actually, maps from each factor, and maps to simplicial sets
        isomorphic to each factor. The codomains of the latter maps
        are quotients of the wedge, not identical to the original
        factors.

        EXAMPLES::

            sage: CP2 = simplicial_sets.ComplexProjectiveSpace(2)
            sage: K = simplicial_sets.KleinBottle()
<<<<<<< HEAD
            sage: W = CP2.wedge(K)                                                                                              # optional - sage.graphs
            sage: W.homology()                                                                                                  # optional - sage.graphs
            {0: 0, 1: Z x C2, 2: Z, 3: 0, 4: Z}

            sage: W.inclusion_map(1)                                                                                            # optional - sage.graphs
=======
            sage: W = CP2.wedge(K)                                                      # optional - sage.graphs
            sage: W.homology()                                                          # optional - sage.graphs
            {0: 0, 1: Z x C2, 2: Z, 3: 0, 4: Z}

            sage: W.inclusion_map(1)                                                    # optional - sage.graphs
>>>>>>> 7b24c69f
            Simplicial set morphism:
              From: Klein bottle
              To:   Wedge: (CP^2 v Klein bottle)
              Defn: [Delta_{0,0}, Delta_{1,0}, Delta_{1,1}, Delta_{1,2}, Delta_{2,0}, Delta_{2,1}]
                    --> [*, Delta_{1,0}, Delta_{1,1}, Delta_{1,2}, Delta_{2,0}, Delta_{2,1}]

<<<<<<< HEAD
            sage: W.projection_map(0).domain()                                                                                  # optional - sage.graphs
            Wedge: (CP^2 v Klein bottle)
            sage: W.projection_map(0).codomain() # copy of CP^2                                                                 # optional - sage.graphs
            Quotient: (Wedge: (CP^2 v Klein bottle)/Simplicial set with 6 non-degenerate simplices)
            sage: W.projection_map(0).codomain().homology()                                                                     # optional - sage.graphs
=======
            sage: W.projection_map(0).domain()                                          # optional - sage.graphs
            Wedge: (CP^2 v Klein bottle)
            sage: W.projection_map(0).codomain() # copy of CP^2                         # optional - sage.graphs
            Quotient: (Wedge: (CP^2 v Klein bottle)/Simplicial set with 6 non-degenerate simplices)
            sage: W.projection_map(0).codomain().homology()                             # optional - sage.graphs
>>>>>>> 7b24c69f
            {0: 0, 1: 0, 2: Z, 3: 0, 4: Z}

        An error occurs if any of the factors is not pointed::

<<<<<<< HEAD
            sage: CP2.wedge(simplicial_sets.Simplex(1))                                                                         # optional - sage.graphs
=======
            sage: CP2.wedge(simplicial_sets.Simplex(1))                                 # optional - sage.graphs
>>>>>>> 7b24c69f
            Traceback (most recent call last):
            ...
            ValueError: the simplicial sets must be pointed
        """
        if any(not space.is_pointed() for space in factors):
            raise ValueError('the simplicial sets must be pointed')
        PushoutOfSimplicialSets.__init__(self, [space.base_point_map()
                                                for space in factors])
        if factors:
            vertices = PushoutOfSimplicialSets_finite([space.n_skeleton(0).base_point_map()
                                                       for space in factors])
            self._basepoint = vertices.base_point()
        self.base_point().rename('*')
        self._factors = factors

    summands = Factors.factors
    summand = Factors.factor

    def _repr_(self):
        """
        Print representation

        EXAMPLES::

            sage: K = simplicial_sets.KleinBottle()
<<<<<<< HEAD
            sage: K.wedge(K, K)                                                                                                 # optional - sage.graphs
=======
            sage: K.wedge(K, K)                                                         # optional - sage.graphs
>>>>>>> 7b24c69f
            Wedge: (Klein bottle v Klein bottle v Klein bottle)
        """
        s = 'Wedge: ('
        s += ' v '.join(str(X) for X in self._factors)
        s += ')'
        return s

    def _latex_(self):
        r"""
        LaTeX representation

        EXAMPLES::

            sage: RP4 = simplicial_sets.RealProjectiveSpace(4)                          # optional - sage.groups
            sage: S1 = simplicial_sets.Sphere(1)                                        # optional - sage.groups
            sage: latex(S1.wedge(RP4, S1))                                              # optional - sage.graphs sage.groups
            S^{1} \vee RP^{4} \vee S^{1}
        """
        return ' \\vee '.join(latex(X) for X in self._factors)


class WedgeOfSimplicialSets_finite(WedgeOfSimplicialSets, PushoutOfSimplicialSets_finite):
    """
    The wedge sum of finite pointed simplicial sets.
    """
    def __init__(self, factors=None):
        r"""
        Return the wedge sum of finite pointed simplicial sets.

        INPUT:

        - ``factors`` -- a tuple of simplicial sets

        If there are no factors, a point is returned.

        See :class:`WedgeOfSimplicialSets` for more information.

        EXAMPLES::

            sage: from sage.topology.simplicial_set_constructions import WedgeOfSimplicialSets_finite
            sage: K = simplicial_sets.Simplex(3)
<<<<<<< HEAD
            sage: WedgeOfSimplicialSets_finite((K,K))                                                                           # optional - sage.graphs
=======
            sage: WedgeOfSimplicialSets_finite((K,K))                                   # optional - sage.graphs
>>>>>>> 7b24c69f
            Traceback (most recent call last):
            ...
            ValueError: the simplicial sets must be pointed
        """
        if not factors:
            # An empty wedge is a point, constructed as a pushout.
            PushoutOfSimplicialSets_finite.__init__(self, [Point().identity()])
        else:
            if any(not space.is_pointed() for space in factors):
                raise ValueError('the simplicial sets must be pointed')
            PushoutOfSimplicialSets_finite.__init__(self, [space.base_point_map()
                                                           for space in factors])
        self.base_point().rename('*')
        self._factors = factors

    def inclusion_map(self, i):
        """
        Return the inclusion map of the `i`-th factor.

        EXAMPLES::

            sage: S1 = simplicial_sets.Sphere(1)
            sage: S2 = simplicial_sets.Sphere(2)
<<<<<<< HEAD
            sage: W = S1.wedge(S2, S1)                                                                                          # optional - sage.graphs
            sage: W.inclusion_map(1)                                                                                            # optional - sage.graphs
=======
            sage: W = S1.wedge(S2, S1)                                                  # optional - sage.graphs
            sage: W.inclusion_map(1)                                                    # optional - sage.graphs
>>>>>>> 7b24c69f
            Simplicial set morphism:
              From: S^2
              To:   Wedge: (S^1 v S^2 v S^1)
              Defn: [v_0, sigma_2] --> [*, sigma_2]
<<<<<<< HEAD
            sage: W.inclusion_map(0).domain()                                                                                   # optional - sage.graphs
            S^1
            sage: W.inclusion_map(2).domain()                                                                                   # optional - sage.graphs
=======
            sage: W.inclusion_map(0).domain()                                           # optional - sage.graphs
            S^1
            sage: W.inclusion_map(2).domain()                                           # optional - sage.graphs
>>>>>>> 7b24c69f
            S^1
        """
        return self.structure_map(i)

    def projection_map(self, i):
        """
        Return the projection map onto the `i`-th factor.

        EXAMPLES::

            sage: S1 = simplicial_sets.Sphere(1)
            sage: S2 = simplicial_sets.Sphere(2)
            sage: W = S1.wedge(S2, S1)                                                  # optional - sage.graphs
            sage: W.projection_map(1)                                                   # optional - sage.graphs
            Simplicial set morphism:
              From: Wedge: (S^1 v S^2 v S^1)
              To:   Quotient: (Wedge: (S^1 v S^2 v S^1)/Simplicial set with
                                                        3 non-degenerate simplices)
              Defn: [*, sigma_1, sigma_1, sigma_2] --> [*, s_0 *, s_0 *, sigma_2]
            sage: W.projection_map(1).image().homology(1)                               # optional - sage.graphs
            0
            sage: W.projection_map(1).image().homology(2)                               # optional - sage.graphs
            Z
        """
        m = len(self._factors)
        simplices = ([self.inclusion_map(j).image().nondegenerate_simplices()
                      for j in range(i)]
                     + [self.inclusion_map(j).image().nondegenerate_simplices()
                        for j in range(i+1,m)])
        return self.quotient(list(itertools.chain(*simplices))).quotient_map()


class DisjointUnionOfSimplicialSets(PushoutOfSimplicialSets, Factors):
    @staticmethod
    def __classcall__(cls, factors=None):
        """
        TESTS::

            sage: from sage.topology.simplicial_set_constructions import DisjointUnionOfSimplicialSets
            sage: from sage.topology.simplicial_set_examples import Empty
            sage: S2 = simplicial_sets.Sphere(2)
            sage: DisjointUnionOfSimplicialSets([S2, S2]) == DisjointUnionOfSimplicialSets((S2, S2))
            True
            sage: DisjointUnionOfSimplicialSets([S2, Empty(), S2, Empty()]) == DisjointUnionOfSimplicialSets((S2, S2))
            True
        """
        if factors:
            # Discard any empty factors.
            factors = [F for F in factors if F != Empty()]
        if factors:
            return super().__classcall__(cls, factors=tuple(factors))
        return super().__classcall__(cls)

    def __init__(self, factors=None):
        r"""
        Return the disjoint union of simplicial sets.

        INPUT:

        - ``factors`` -- a list or tuple of simplicial sets

        Discard any factors which are empty and return the disjoint
        union of the remaining simplicial sets in ``factors``.  The
        disjoint union comes equipped with a map from each factor, as
        long as all of the factors are finite.

        EXAMPLES::

            sage: CP2 = simplicial_sets.ComplexProjectiveSpace(2)
            sage: K = simplicial_sets.KleinBottle()
            sage: W = CP2.disjoint_union(K)                                             # optional - sage.graphs
            sage: W.homology()                                                          # optional - sage.graphs
            {0: Z, 1: Z x C2, 2: Z, 3: 0, 4: Z}

            sage: W.inclusion_map(1)                                                    # optional - sage.graphs
            Simplicial set morphism:
              From: Klein bottle
              To:   Disjoint union: (CP^2 u Klein bottle)
              Defn: [Delta_{0,0}, Delta_{1,0}, Delta_{1,1}, Delta_{1,2}, Delta_{2,0}, Delta_{2,1}]
                    --> [Delta_{0,0}, Delta_{1,0}, Delta_{1,1}, Delta_{1,2}, Delta_{2,0}, Delta_{2,1}]
        """
        PushoutOfSimplicialSets.__init__(self, [space._map_from_empty_set()
                                                for space in factors])
        self._factors = factors
        self._n_skeleton = (-1, Empty())

    def n_skeleton(self, n):
        """
        Return the `n`-skeleton of this simplicial set.

        That is, the simplicial set generated by all nondegenerate
        simplices of dimension at most `n`.

        INPUT:

        - ``n`` -- the dimension

        The `n`-skeleton of the disjoint union is computed as the
        disjoint union of the `n`-skeleta of the component simplicial
        sets.

        EXAMPLES::

            sage: G = groups.misc.MultiplicativeAbelian([2])                            # optional - sage.groups
            sage: B = simplicial_sets.ClassifyingSpace(G)                               # optional - sage.groups
            sage: T = simplicial_sets.Torus()                                           # optional - sage.groups
            sage: X = B.disjoint_union(T)                                               # optional - sage.groups
            sage: X.n_skeleton(3).homology()                                            # optional - sage.groups
            {0: Z, 1: Z x Z x C2, 2: Z, 3: Z}
        """
        if self.is_finite():
            return DisjointUnionOfSimplicialSets_finite(tuple([X.n_skeleton(n)
                                                               for X in self._factors]))
        start, skel = self._n_skeleton
        if start == n:
            return skel
        elif start > n:
            return skel.n_skeleton(n)
        ans = DisjointUnionOfSimplicialSets_finite(tuple([X.n_skeleton(n)
                                                          for X in self._factors]))
        self._n_skeleton = (n, ans)
        return ans

    summands = Factors.factors
    summand = Factors.factor

    def _repr_(self):
        """
        Print representation

        EXAMPLES::

            sage: T = simplicial_sets.Torus()
            sage: RP3 = simplicial_sets.RealProjectiveSpace(3)                          # optional - sage.groups
            sage: T.disjoint_union(T, RP3)                                              # optional - sage.groups
            Disjoint union: (Torus u Torus u RP^3)
        """
        s = 'Disjoint union: ('
        s += ' u '.join(str(X) for X in self._factors)
        s += ')'
        return s

    def _latex_(self):
        r"""
        LaTeX representation

        EXAMPLES::

            sage: RP4 = simplicial_sets.RealProjectiveSpace(4)                          # optional - sage.groups
            sage: S1 = simplicial_sets.Sphere(1)
            sage: latex(S1.disjoint_union(RP4, S1))                                     # optional - sage.graphs sage.groups
            S^{1} \amalg RP^{4} \amalg S^{1}
        """
        return ' \\amalg '.join(latex(X) for X in self._factors)


class DisjointUnionOfSimplicialSets_finite(DisjointUnionOfSimplicialSets,
                                           PushoutOfSimplicialSets_finite):
    """
    The disjoint union of finite simplicial sets.
    """
    def __init__(self, factors=None):
        r"""
        Return the disjoint union of finite simplicial sets.

        INPUT:

        - ``factors`` -- a tuple of simplicial sets

        Return the disjoint union of the simplicial sets in
        ``factors``.  The disjoint union comes equipped with a map
        from each factor. If there are no factors, this returns the
        empty simplicial set.

        EXAMPLES::

            sage: from sage.topology.simplicial_set_constructions import DisjointUnionOfSimplicialSets_finite
            sage: from sage.topology.simplicial_set_examples import Empty
            sage: S = simplicial_sets.Sphere(4)
            sage: DisjointUnionOfSimplicialSets_finite((S,S,S))                         # optional - sage.graphs
            Disjoint union: (S^4 u S^4 u S^4)
            sage: DisjointUnionOfSimplicialSets_finite([Empty(), Empty()]) == Empty()   # optional - sage.graphs
            True
        """
        if not factors:
            PushoutOfSimplicialSets_finite.__init__(self)
        else:
            PushoutOfSimplicialSets_finite.__init__(self, [space._map_from_empty_set()
                                                           for space in factors])
        self._factors = factors

    def inclusion_map(self, i):
        """
        Return the inclusion map of the `i`-th factor.

        EXAMPLES::

            sage: S1 = simplicial_sets.Sphere(1)
            sage: S2 = simplicial_sets.Sphere(2)
            sage: W = S1.disjoint_union(S2, S1)                                         # optional - sage.graphs
            sage: W.inclusion_map(1)                                                    # optional - sage.graphs
            Simplicial set morphism:
              From: S^2
              To:   Disjoint union: (S^1 u S^2 u S^1)
              Defn: [v_0, sigma_2] --> [v_0, sigma_2]
            sage: W.inclusion_map(0).domain()                                           # optional - sage.graphs
            S^1
            sage: W.inclusion_map(2).domain()                                           # optional - sage.graphs
            S^1
        """
        return self.structure_map(i)


class ConeOfSimplicialSet(SimplicialSet_arbitrary, UniqueRepresentation):
    def __init__(self, base):
        r"""
        Return the unreduced cone on a finite simplicial set.

        INPUT:

        - ``base`` -- return the cone on this simplicial set.

        Add a point `*` (which will become the base point) and for
        each simplex `\sigma` in ``base``, add both `\sigma` and a
        simplex made up of `*` and `\sigma` (topologically, form the
        join of `*` and `\sigma`).

        EXAMPLES::

            sage: from sage.topology.simplicial_set import AbstractSimplex, SimplicialSet
            sage: v = AbstractSimplex(0, name='v')
            sage: e = AbstractSimplex(1, name='e')
            sage: X = SimplicialSet({e: (v, v)})
            sage: CX = X.cone() # indirect doctest
            sage: CX.nondegenerate_simplices()
            [*, v, (v,*), e, (e,*)]
            sage: CX.base_point()
            *
        """
        Cat = SimplicialSets().Pointed()
        if base.is_finite():
            Cat = Cat.Finite()
        Parent.__init__(self, category=Cat)
        star = AbstractSimplex(0, name='*')
        self._base = base
        self._basepoint = star
        self._n_skeleton = (-1, Empty())

    def n_skeleton(self, n):
        """
        Return the `n`-skeleton of this simplicial set.

        That is, the simplicial set generated by all nondegenerate
        simplices of dimension at most `n`.

        INPUT:

        - ``n`` -- the dimension

        In the case when the cone is infinite, the `n`-skeleton of the
        cone is computed as the `n`-skeleton of the cone of the
        `n`-skeleton.

        EXAMPLES::

            sage: G = groups.misc.MultiplicativeAbelian([2])                            # optional - sage.groups
            sage: B = simplicial_sets.ClassifyingSpace(G)                               # optional - sage.groups
            sage: X = B.disjoint_union(B)                                               # optional - sage.graphs sage.groups
            sage: CX = B.cone()                                                         # optional - sage.graphs sage.groups
            sage: CX.n_skeleton(3).homology()                                           # optional - sage.graphs sage.groups
            {0: 0, 1: 0, 2: 0, 3: Z}
        """
        if self.is_finite():
            return SimplicialSet_finite.n_skeleton(self, n)
        start, skel = self._n_skeleton
        if start == n:
            return skel
        elif start > n:
            return skel.n_skeleton(n)
        ans = ConeOfSimplicialSet_finite(self._base.n_skeleton(n)).n_skeleton(n)
        self._n_skeleton = (n, ans)
        self._basepoint = ans.base_point()
        return ans

    def _repr_(self):
        """
        Print representation

        EXAMPLES::

            sage: simplicial_sets.Simplex(3).cone()                                     # optional - sage.graphs
            Cone of 3-simplex
        """
        return 'Cone of {}'.format(self._base)

    def _latex_(self):
        r"""
        LaTeX representation

        EXAMPLES::

            sage: latex(simplicial_sets.Simplex(3).cone())                              # optional - sage.graphs
            C \Delta^{3}
        """
        return 'C {}'.format(latex(self._base))


class ConeOfSimplicialSet_finite(ConeOfSimplicialSet, SimplicialSet_finite):
    def __init__(self, base):
        r"""
        Return the unreduced cone on a finite simplicial set.

        INPUT:

        - ``base`` -- return the cone on this simplicial set.

        Add a point `*` (which will become the base point) and for
        each simplex `\sigma` in ``base``, add both `\sigma` and a
        simplex made up of `*` and `\sigma` (topologically, form the
        join of `*` and `\sigma`).

        EXAMPLES::

            sage: from sage.topology.simplicial_set import AbstractSimplex, SimplicialSet
            sage: v = AbstractSimplex(0, name='v')
            sage: e = AbstractSimplex(1, name='e')
            sage: X = SimplicialSet({e: (v, v)})
            sage: CX = X.cone() # indirect doctest
            sage: CX.nondegenerate_simplices()
            [*, v, (v,*), e, (e,*)]
            sage: CX.base_point()
            *
        """
        star = AbstractSimplex(0, name='*')
        data = {}
        data[star] = None
        # Dictionary for translating old simplices to new: keys are
        # old simplices, corresponding value is the new simplex
        # (sigma, *).
        new_simplices = {'cone': star}
        for sigma in base.nondegenerate_simplices():
            new = AbstractSimplex(sigma.dimension()+1,
                                  name='({},*)'.format(sigma),
                                  latex_name='({},*)'.format(latex(sigma)))
            if sigma.dimension() == 0:
                data[sigma] = None
                data[new] = (star, sigma)
            else:
                sigma_faces = base.face_data()[sigma]
                data[sigma] = sigma_faces
                new_faces = [new_simplices[face.nondegenerate()].apply_degeneracies(*face.degeneracies())
                             for face in sigma_faces]
                data[new] = (new_faces + [sigma])
            new_simplices[sigma] = new
        SimplicialSet_finite.__init__(self, data, base_point=star)
        # self._base: original simplicial set.
        self._base = base
        # self._joins: dictionary, each key is a simplex sigma in
        # base, the corresponding value is the new simplex (sigma, *)
        # in the cone. Also, one other key is 'cone', and the value is
        # the cone vertex. This is used in the suspension class to
        # construct the suspension of a morphism. It could be used to
        # construct the cone of a morphism, also, although cones of
        # morphisms are not yet implemented.
        self._joins = new_simplices

    def base_as_subset(self):
        """
        If this is the cone `CX` on `X`, return `X` as a subsimplicial set.

        EXAMPLES::

            sage: X = simplicial_sets.RealProjectiveSpace(4).unset_base_point()         # optional - sage.groups
            sage: Y = X.cone()                                                          # optional - sage.graphs sage.groups
            sage: Y.base_as_subset()                                                    # optional - sage.graphs sage.groups
            Simplicial set with 5 non-degenerate simplices
            sage: Y.base_as_subset() == X                                               # optional - sage.graphs sage.groups
            True
        """
        X = self._base
        return self.subsimplicial_set(X.nondegenerate_simplices())

    def map_from_base(self):
        r"""
        If this is the cone `CX` on `X`, return the inclusion map from `X`.

        EXAMPLES::

            sage: X = simplicial_sets.Simplex(2).n_skeleton(1)
            sage: Y = X.cone()                                                          # optional - sage.graphs
            sage: Y.map_from_base()                                                     # optional - sage.graphs
            Simplicial set morphism:
              From: Simplicial set with 6 non-degenerate simplices
              To:   Cone of Simplicial set with 6 non-degenerate simplices
              Defn: [(0,), (1,), (2,), (0, 1), (0, 2), (1, 2)]
                    --> [(0,), (1,), (2,), (0, 1), (0, 2), (1, 2)]
        """
        return self.base_as_subset().inclusion_map()


class ReducedConeOfSimplicialSet(QuotientOfSimplicialSet):
    def __init__(self, base):
        r"""
        Return the reduced cone on a simplicial set.

        INPUT:

        - ``base`` -- return the cone on this simplicial set.

        Start with the unreduced cone: take ``base`` and add a point
        `*` (which will become the base point) and for each simplex
        `\sigma` in ``base``, add both `\sigma` and a simplex made up
        of `*` and `\sigma` (topologically, form the join of `*` and
        `\sigma`).

        Now reduce: take the quotient by the 1-simplex connecting the
        old base point to the new one.

        EXAMPLES::

            sage: from sage.topology.simplicial_set import AbstractSimplex, SimplicialSet
            sage: v = AbstractSimplex(0, name='v')
            sage: e = AbstractSimplex(1, name='e')
            sage: X = SimplicialSet({e: (v, v)})
            sage: X = X.set_base_point(v)
            sage: CX = X.cone()  # indirect doctest                                     # optional - sage.graphs
            sage: CX.nondegenerate_simplices()                                          # optional - sage.graphs
            [*, e, (e,*)]
        """
        C = ConeOfSimplicialSet(base)
        for t in C.n_cells(1):
            edge_faces = sorted([C.base_point(), base.base_point()])
            if sorted(C.faces(t)) == edge_faces:
                edge = t
                break
        inc = C.subsimplicial_set([edge]).inclusion_map()
        QuotientOfSimplicialSet.__init__(self, inc)
        self._base = base
        self._n_skeleton = (-1, Empty())

    def n_skeleton(self, n):
        """
        Return the `n`-skeleton of this simplicial set.

        That is, the simplicial set generated by all nondegenerate
        simplices of dimension at most `n`.

        INPUT:

        - ``n`` -- the dimension

        In the case when the cone is infinite, the `n`-skeleton of the
        cone is computed as the `n`-skeleton of the cone of the
        `n`-skeleton.

        EXAMPLES::

            sage: G = groups.misc.MultiplicativeAbelian([2])                            # optional - sage.groups
            sage: B = simplicial_sets.ClassifyingSpace(G)                               # optional - sage.groups
            sage: B.cone().n_skeleton(3).homology()                                     # optional - sage.graphs sage.groups sage.modules
            {0: 0, 1: 0, 2: 0, 3: Z}
        """
        if self.is_finite():
            return SimplicialSet_finite.n_skeleton(self, n)
        start, skel = self._n_skeleton
        if start == n:
            return skel
        elif start > n:
            return skel.n_skeleton(n)
        ans = ReducedConeOfSimplicialSet_finite(self._base.n_skeleton(n)).n_skeleton(n)
        self._n_skeleton = (n, ans)
        return ans

    def _repr_(self):
        """
        Print representation

        EXAMPLES::

            sage: X = simplicial_sets.Sphere(4)
            sage: X.cone()                                                              # optional - sage.graphs
            Reduced cone of S^4
        """
        return 'Reduced cone of {}'.format(self._base)

    def _latex_(self):
        r"""
        LaTeX representation

        EXAMPLES::

            sage: latex(simplicial_sets.Sphere(4).cone())                               # optional - sage.graphs
            C S^{4}
        """
        return 'C {}'.format(latex(self._base))


class ReducedConeOfSimplicialSet_finite(ReducedConeOfSimplicialSet,
                                        QuotientOfSimplicialSet_finite):
    def __init__(self, base):
        r"""
        Return the reduced cone on a simplicial set.

        INPUT:

        - ``base`` -- return the cone on this simplicial set.

        Start with the unreduced cone: take ``base`` and add a point
        `*` (which will become the base point) and for each simplex
        `\sigma` in ``base``, add both `\sigma` and a simplex made up
        of `*` and `\sigma` (topologically, form the join of `*` and
        `\sigma`).

        Now reduce: take the quotient by the 1-simplex connecting the
        old base point to the new one.

        EXAMPLES::

            sage: from sage.topology.simplicial_set import AbstractSimplex, SimplicialSet
            sage: v = AbstractSimplex(0, name='v')
            sage: e = AbstractSimplex(1, name='e')
            sage: X = SimplicialSet({e: (v, v)})
            sage: X = X.set_base_point(v)
            sage: CX = X.cone()  # indirect doctest                                     # optional - sage.graphs
            sage: CX.nondegenerate_simplices()                                          # optional - sage.graphs
            [*, e, (e,*)]
        """
        C = ConeOfSimplicialSet_finite(base)
        edge_faces = sorted([C.base_point(), base.base_point()])
        for t in C.n_cells(1):
            if sorted(C.faces(t)) == edge_faces:
                edge = t
                break
        inc = C.subsimplicial_set([edge]).inclusion_map()
        QuotientOfSimplicialSet_finite.__init__(self, inc)
        self._base = base
        q = self.quotient_map()
        self._joins = {sigma:q(C._joins[sigma]) for sigma in C._joins}

    def map_from_base(self):
        r"""
        If this is the cone `\tilde{C}X` on `X`, return the map from `X`.

        The map is defined to be the composite `X \to CX \to
        \tilde{C}X`.  This is used by the
        :class:`SuspensionOfSimplicialSet_finite` class to construct
        the reduced suspension: take the quotient of the reduced cone
        by the image of `X` therein.

        EXAMPLES::

            sage: S3 = simplicial_sets.Sphere(3)
            sage: CS3 = S3.cone()                                                       # optional - sage.graphs
            sage: CS3.map_from_base()                                                   # optional - sage.graphs
            Simplicial set morphism:
              From: S^3
              To:   Reduced cone of S^3
              Defn: [v_0, sigma_3] --> [*, sigma_3]
        """
        quotient_map = self.quotient_map()
        unreduced = quotient_map.domain()
        temp_map = unreduced.map_from_base()
        X = self._base
        incl = X.Hom(unreduced)(temp_map._dictionary)
        return quotient_map * incl


class SuspensionOfSimplicialSet(SimplicialSet_arbitrary, UniqueRepresentation):
    def __init__(self, base):
        r"""
        Return the (reduced) suspension of a simplicial set.

        INPUT:

        - ``base`` -- return the suspension of this simplicial set.

        If this simplicial set ``X=base`` is not pointed, or if it is
        itself an unreduced suspension, return the unreduced
        suspension: the quotient `CX/X`, where `CX` is the (ordinary,
        unreduced) cone on `X`. If `X` is pointed, then use the
        reduced cone instead, and so return the reduced suspension.

        We use `S` to denote unreduced suspension, `\Sigma` for
        reduced suspension.

        EXAMPLES::

            sage: G = groups.misc.MultiplicativeAbelian([2])                            # optional - sage.groups
            sage: B = simplicial_sets.ClassifyingSpace(G)                               # optional - sage.groups
            sage: B.suspension()                                                        # optional - sage.graphs sage.groups
            Sigma(Classifying space of Multiplicative Abelian group isomorphic to C2)
            sage: B.suspension().n_skeleton(3).homology()                               # optional - sage.graphs sage.groups
            {0: 0, 1: 0, 2: C2, 3: 0}

        If ``X`` is finite, the suspension comes with a quotient map
        from the cone::

            sage: S3 = simplicial_sets.Sphere(3)
            sage: S4 = S3.suspension()                                                  # optional - sage.graphs
            sage: S4.quotient_map()                                                     # optional - sage.graphs
            Simplicial set morphism:
              From: Reduced cone of S^3
              To:   Sigma(S^3)
              Defn: [*, sigma_3, (sigma_3,*)] --> [*, s_2 s_1 s_0 *, (sigma_3,*)]

        TESTS::

            sage: S3.suspension() == S3.suspension()                                    # optional - sage.graphs
            True
            sage: S3.suspension() == simplicial_sets.Sphere(3).suspension()             # optional - sage.graphs
            False
            sage: B.suspension() == B.suspension()                                      # optional - sage.graphs sage.groups
            True
        """
        Cat = SimplicialSets()
        if base.is_finite():
            Cat = Cat.Finite()
        reduced = (base.is_pointed()
                   and (not hasattr(base, '_reduced')
                        or (hasattr(base, '_reduced') and base._reduced)))
        if reduced:
            Cat = Cat.Pointed()
        Parent.__init__(self, category=Cat)
        self._reduced = reduced
        self._base = base
        self._n_skeleton = (-1, Empty())

    def n_skeleton(self, n):
        """
        Return the `n`-skeleton of this simplicial set.

        That is, the simplicial set generated by all nondegenerate
        simplices of dimension at most `n`.

        INPUT:

        - ``n`` -- the dimension

        In the case when the suspension is infinite, the `n`-skeleton
        of the suspension is computed as the `n`-skeleton of the
        suspension of the `n`-skeleton.

        EXAMPLES::

            sage: G = groups.misc.MultiplicativeAbelian([2])                            # optional - sage.groups
            sage: B = simplicial_sets.ClassifyingSpace(G)                               # optional - sage.groups
            sage: SigmaB = B.suspension()                                               # optional - sage.graphs sage.groups
            sage: SigmaB.n_skeleton(4).homology(base_ring=GF(2))                        # optional - sage.graphs sage.groups sage.modules sage.rings.finite_rings
            {0: Vector space of dimension 0 over Finite Field of size 2,
             1: Vector space of dimension 0 over Finite Field of size 2,
             2: Vector space of dimension 1 over Finite Field of size 2,
             3: Vector space of dimension 1 over Finite Field of size 2,
             4: Vector space of dimension 1 over Finite Field of size 2}
        """
        if self.is_finite():
            return SimplicialSet_finite.n_skeleton(self, n)
        start, skel = self._n_skeleton
        if start == n:
            return skel
        elif start > n:
            return skel.n_skeleton(n)
        ans = SuspensionOfSimplicialSet_finite(self._base.n_skeleton(n)).n_skeleton(n)
        self._n_skeleton = (n, ans)
        return ans

    def __repr_or_latex__(self, output_type=None):
        r"""
        Print representation, for either :meth:`_repr_` or :meth:`_latex_`.

        INPUT:

        - ``output_type`` -- either ``"latex"`` for LaTeX output or
          anything else for ``str`` output.

        We use `S` to denote unreduced suspension, `\Sigma` for
        reduced suspension.

        EXAMPLES::

            sage: T = simplicial_sets.Torus()
            sage: K = T.suspension(10)                                                  # optional - sage.graphs
            sage: K.__repr_or_latex__()                                                 # optional - sage.graphs
            'Sigma^10(Torus)'
            sage: K.__repr_or_latex__('latex')                                          # optional - sage.graphs
            '\\Sigma^{10}(S^{1} \\times S^{1})'
        """
        latex_output = (output_type == 'latex')
        base = self._base
        if self._reduced:
            # Reduced suspension.
            if latex_output:
                symbol = '\\Sigma'
            else:
                symbol = 'Sigma'
        else:
            # Unreduced suspension.
            symbol = 'S'
        idx = 1
        while isinstance(base, SuspensionOfSimplicialSet):
            idx += 1
            base = base._base
        if latex_output:
            base = latex(base)
            exp = '^{{{}}}'
        else:
            exp = '^{}'
        if idx > 1:
            return ('{}' + exp + '({})').format(symbol, idx, base)
        else:
            return ('{}({})').format(symbol, base)

    def _repr_(self):
        r"""
        Print representation

        We use `S` to denote unreduced suspension, `\Sigma` for
        reduced suspension.

        EXAMPLES::

            sage: S2 = simplicial_sets.Sphere(2)
            sage: S2.suspension(3)                                                      # optional - sage.graphs
            Sigma^3(S^2)
            sage: K = simplicial_sets.Simplex(2)
            sage: K.suspension(3)                                                       # optional - sage.graphs
            S^3(2-simplex)
            sage: K.suspension()                                                        # optional - sage.graphs
            S(2-simplex)
        """
        return self.__repr_or_latex__()

    def _latex_(self):
        r"""
        LaTeX representation

        We use `S` to denote unreduced suspension, `\Sigma` for
        reduced suspension.

        EXAMPLES::

            sage: S2 = simplicial_sets.Sphere(2)
            sage: latex(S2.suspension(3))                                               # optional - sage.graphs
            \Sigma^{3}(S^{2})
            sage: K = simplicial_sets.Simplex(2)
            sage: latex(K.suspension(3))                                                # optional - sage.graphs
            S^{3}(\Delta^{2})
            sage: latex(K.suspension())                                                 # optional - sage.graphs
            S(\Delta^{2})
        """
        return self.__repr_or_latex__('latex')


class SuspensionOfSimplicialSet_finite(SuspensionOfSimplicialSet,
                                       QuotientOfSimplicialSet_finite):
    """
    The (reduced) suspension of a finite simplicial set.

    See :class:`SuspensionOfSimplicialSet` for more information.
    """
    def __init__(self, base):
        r"""
        INPUT:

        - ``base`` -- return the suspension of this finite simplicial set.

        See :class:`SuspensionOfSimplicialSet` for more information.

        EXAMPLES::

            sage: X = simplicial_sets.Sphere(3)
            sage: X.suspension(2)                                                       # optional - sage.graphs
            Sigma^2(S^3)
            sage: Y = X.unset_base_point()
            sage: Y.suspension(2)                                                       # optional - sage.graphs
            S^2(Simplicial set with 2 non-degenerate simplices)
        """
        self._base = base
        reduced = (base.is_pointed()
                   and (not hasattr(base, '_reduced')
                        or (hasattr(base, '_reduced') and base._reduced)))
        if reduced:
            C = ReducedConeOfSimplicialSet_finite(base)
            subcomplex = C.map_from_base().image()
        else:
            C = ConeOfSimplicialSet_finite(base)
            subcomplex = C.base_as_subset()
        QuotientOfSimplicialSet_finite.__init__(self, subcomplex.inclusion_map())
        self._reduced = reduced
        # self._suspensions: dictionary, each key is a simplex sigma
        # in base, the corresponding value is the new simplex (sigma, *)
        # in S(base). Another key is 'cone', and its value is the cone
        # vertex in C(base). This is used to construct the suspension of a
        # morphism.
        q = self.quotient_map()
        self._suspensions = {sigma: q(C._joins[sigma]) for sigma in C._joins}<|MERGE_RESOLUTION|>--- conflicted
+++ resolved
@@ -1595,26 +1595,15 @@
 
             sage: S1 = simplicial_sets.Sphere(1)
             sage: T = simplicial_sets.Torus()
-<<<<<<< HEAD
-            sage: X = S1.disjoint_union(T)  # a pushout                                                                         # optional - sage.graphs
-            sage: X.structure_map(0)                                                                                            # optional - sage.graphs
-=======
             sage: X = S1.disjoint_union(T)  # a pushout                                 # optional - sage.graphs
             sage: X.structure_map(0)                                                    # optional - sage.graphs
->>>>>>> 7b24c69f
             Simplicial set morphism:
               From: S^1
               To:   Disjoint union: (S^1 u Torus)
               Defn: [v_0, sigma_1] --> [v_0, sigma_1]
-<<<<<<< HEAD
-            sage: X.structure_map(1).domain()                                                                                   # optional - sage.graphs
-            Torus
-            sage: X.structure_map(1).codomain()                                                                                 # optional - sage.graphs
-=======
             sage: X.structure_map(1).domain()                                           # optional - sage.graphs
             Torus
             sage: X.structure_map(1).codomain()                                         # optional - sage.graphs
->>>>>>> 7b24c69f
             Disjoint union: (S^1 u Torus)
         """
         return self._structure[i]
@@ -1647,14 +1636,6 @@
             sage: Y_1 = SimplicialSet({evx: (x, v)})
 
             sage: f_0 = Hom(X, Y_0)({v:v, w:w, x:x, evw:evw, evx:evx})
-<<<<<<< HEAD
-            sage: f_1 = Hom(X, Y_1)({v:v, w:v, x:x, evw:v.apply_degeneracies(0), evx:evx})
-            sage: P = X.pushout(f_0, f_1)                                                                                       # optional - sage.graphs
-
-            sage: one = Hom(Y_1, Y_1).identity()
-            sage: g = Hom(Y_0, Y_1)({v:v, w:v, x:x, evw:v.apply_degeneracies(0), evx:evx, ewx:evx})
-            sage: P.universal_property(g, one)                                                                                  # optional - sage.graphs
-=======
             sage: f_1 = Hom(X, Y_1)({v:v, w:v, x:x,
             ....:                    evw:v.apply_degeneracies(0), evx:evx})
             sage: P = X.pushout(f_0, f_1)                                               # optional - sage.graphs
@@ -1663,7 +1644,6 @@
             sage: g = Hom(Y_0, Y_1)({v:v, w:v, x:x,
             ....:                    evw:v.apply_degeneracies(0), evx:evx, ewx:evx})
             sage: P.universal_property(g, one)                                          # optional - sage.graphs
->>>>>>> 7b24c69f
             Simplicial set morphism:
               From: Pushout of maps:
               Simplicial set morphism:
@@ -1716,20 +1696,11 @@
 
         EXAMPLES::
 
-<<<<<<< HEAD
-            sage: RP5 = simplicial_sets.RealProjectiveSpace(5)
-            sage: RP2 = RP5.n_skeleton(2)
-            sage: RP5_2 = RP5.quotient(RP2)                                                                                     # optional - sage.graphs
-            sage: RP5_2                                                                                                         # optional - sage.graphs
-            Quotient: (RP^5/Simplicial set with 3 non-degenerate simplices)
-            sage: RP5_2.quotient_map()                                                                                          # optional - sage.graphs
-=======
             sage: RP5 = simplicial_sets.RealProjectiveSpace(5)                          # optional - sage.groups
             sage: RP2 = RP5.n_skeleton(2)                                               # optional - sage.groups
             sage: RP5_2 = RP5.quotient(RP2); RP5_2                                      # optional - sage.graphs sage.groups
             Quotient: (RP^5/Simplicial set with 3 non-degenerate simplices)
             sage: RP5_2.quotient_map()                                                  # optional - sage.graphs sage.groups
->>>>>>> 7b24c69f
             Simplicial set morphism:
               From: RP^5
               To:   Quotient: (RP^5/Simplicial set with 3 non-degenerate simplices)
@@ -1754,18 +1725,6 @@
 
         EXAMPLES::
 
-<<<<<<< HEAD
-            sage: RP5 = simplicial_sets.RealProjectiveSpace(5)
-            sage: RP2 = RP5.n_skeleton(2)
-            sage: RP5_2 = RP5.quotient(RP2)                                                                                     # optional - sage.graphs
-            sage: RP5_2.ambient()                                                                                               # optional - sage.graphs
-            RP^5
-
-            sage: B = simplicial_sets.ClassifyingSpace(groups.misc.MultiplicativeAbelian([2]))
-            sage: K = B.n_skeleton(3)
-            sage: Q = B.quotient(K)                                                                                             # optional - sage.graphs
-            sage: Q.ambient()                                                                                                   # optional - sage.graphs
-=======
             sage: RP5 = simplicial_sets.RealProjectiveSpace(5)                          # optional - sage.groups
             sage: RP2 = RP5.n_skeleton(2)                                               # optional - sage.groups
             sage: RP5_2 = RP5.quotient(RP2)                                             # optional - sage.graphs sage.groups
@@ -1777,7 +1736,6 @@
             sage: K = B.n_skeleton(3)                                                   # optional - sage.groups
             sage: Q = B.quotient(K)                                                     # optional - sage.graphs sage.groups
             sage: Q.ambient()                                                           # optional - sage.graphs sage.groups
->>>>>>> 7b24c69f
             Classifying space of Multiplicative Abelian group isomorphic to C2
         """
         return self._maps[0].codomain()
@@ -1790,18 +1748,6 @@
 
         EXAMPLES::
 
-<<<<<<< HEAD
-            sage: RP5 = simplicial_sets.RealProjectiveSpace(5)
-            sage: RP2 = RP5.n_skeleton(2)
-            sage: RP5_2 = RP5.quotient(RP2)                                                                                     # optional - sage.graphs
-            sage: RP5_2.subcomplex()                                                                                            # optional - sage.graphs
-            Simplicial set with 3 non-degenerate simplices
-
-            sage: B = simplicial_sets.ClassifyingSpace(groups.misc.MultiplicativeAbelian([2]))
-            sage: K = B.n_skeleton(3)
-            sage: Q = B.quotient(K)                                                                                             # optional - sage.graphs
-            sage: Q.subcomplex()                                                                                                # optional - sage.graphs
-=======
             sage: RP5 = simplicial_sets.RealProjectiveSpace(5)                          # optional - sage.groups
             sage: RP2 = RP5.n_skeleton(2)                                               # optional - sage.groups
             sage: RP5_2 = RP5.quotient(RP2)                                             # optional - sage.graphs sage.groups
@@ -1813,7 +1759,6 @@
             sage: K = B.n_skeleton(3)                                                   # optional - sage.groups
             sage: Q = B.quotient(K)                                                     # optional - sage.graphs sage.groups
             sage: Q.subcomplex()                                                        # optional - sage.graphs sage.groups
->>>>>>> 7b24c69f
             Simplicial set with 4 non-degenerate simplices
         """
         return self._maps[0].domain()
@@ -1834,14 +1779,6 @@
 
         EXAMPLES::
 
-<<<<<<< HEAD
-            sage: B = simplicial_sets.ClassifyingSpace(groups.misc.MultiplicativeAbelian([2]))
-            sage: K = B.n_skeleton(3)
-            sage: Q = B.quotient(K)                                                                                             # optional - sage.graphs
-            sage: Q.n_skeleton(6)                                                                                               # optional - sage.graphs
-            Quotient: (Simplicial set with 7 non-degenerate simplices/Simplicial set with 4 non-degenerate simplices)
-            sage: Q.n_skeleton(6).homology()                                                                                    # optional - sage.graphs
-=======
             sage: G = groups.misc.MultiplicativeAbelian([2])                            # optional - sage.groups
             sage: B = simplicial_sets.ClassifyingSpace(G)                               # optional - sage.groups
             sage: K = B.n_skeleton(3)                                                   # optional - sage.groups
@@ -1851,7 +1788,6 @@
                        non-degenerate simplices/Simplicial set with 4
                                                 non-degenerate simplices)
             sage: Q.n_skeleton(6).homology()                                            # optional - sage.graphs sage.groups
->>>>>>> 7b24c69f
             {0: 0, 1: 0, 2: 0, 3: 0, 4: Z, 5: C2, 6: 0}
         """
         if self.is_finite():
@@ -1879,11 +1815,7 @@
         EXAMPLES::
 
             sage: T = simplicial_sets.Torus()
-<<<<<<< HEAD
-            sage: T.quotient(T.n_skeleton(1))                                                                                   # optional - sage.graphs
-=======
             sage: T.quotient(T.n_skeleton(1))                                           # optional - sage.graphs
->>>>>>> 7b24c69f
             Quotient: (Torus/Simplicial set with 4 non-degenerate simplices)
         """
         return 'Quotient: ({}/{})'.format(self.ambient(), self.subcomplex())
@@ -1894,17 +1826,10 @@
 
         EXAMPLES::
 
-<<<<<<< HEAD
-            sage: RPoo = simplicial_sets.RealProjectiveSpace(Infinity)
-            sage: RP3 = RPoo.n_skeleton(3)
-            sage: RP3.rename_latex('RP^{3}')
-            sage: latex(RPoo.quotient(RP3))                                                                                     # optional - sage.graphs
-=======
             sage: RPoo = simplicial_sets.RealProjectiveSpace(Infinity)                  # optional - sage.groups
             sage: RP3 = RPoo.n_skeleton(3)                                              # optional - sage.groups
             sage: RP3.rename_latex('RP^{3}')                                            # optional - sage.groups
             sage: latex(RPoo.quotient(RP3))                                             # optional - sage.graphs sage.groups
->>>>>>> 7b24c69f
             RP^{\infty} / RP^{3}
         """
         return '{} / {}'.format(latex(self.ambient()), latex(self.subcomplex()))
@@ -1926,20 +1851,11 @@
 
         EXAMPLES::
 
-<<<<<<< HEAD
-            sage: RP5 = simplicial_sets.RealProjectiveSpace(5)
-            sage: RP2 = RP5.n_skeleton(2)
-            sage: RP5_2 = RP5.quotient(RP2)                                                                                     # optional - sage.graphs
-            sage: RP5_2                                                                                                         # optional - sage.graphs
-            Quotient: (RP^5/Simplicial set with 3 non-degenerate simplices)
-            sage: RP5_2.quotient_map()                                                                                          # optional - sage.graphs
-=======
             sage: RP5 = simplicial_sets.RealProjectiveSpace(5)                          # optional - sage.groups
             sage: RP2 = RP5.n_skeleton(2)                                               # optional - sage.groups
             sage: RP5_2 = RP5.quotient(RP2); RP5_2                                      # optional - sage.graphs sage.groups
             Quotient: (RP^5/Simplicial set with 3 non-degenerate simplices)
             sage: RP5_2.quotient_map()                                                  # optional - sage.graphs sage.groups
->>>>>>> 7b24c69f
             Simplicial set morphism:
               From: RP^5
               To:   Quotient: (RP^5/Simplicial set with 3 non-degenerate simplices)
@@ -1963,28 +1879,16 @@
         EXAMPLES::
 
             sage: K = simplicial_sets.Simplex(1)
-<<<<<<< HEAD
-            sage: S1 = K.quotient(K.n_skeleton(0))                                                                              # optional - sage.graphs
-            sage: q = S1.quotient_map()                                                                                         # optional - sage.graphs
-            sage: q                                                                                                             # optional - sage.graphs
-=======
             sage: S1 = K.quotient(K.n_skeleton(0))                                      # optional - sage.graphs
             sage: q = S1.quotient_map()                                                 # optional - sage.graphs
             sage: q                                                                     # optional - sage.graphs
->>>>>>> 7b24c69f
             Simplicial set morphism:
               From: 1-simplex
               To:   Quotient: (1-simplex/Simplicial set with 2 non-degenerate simplices)
               Defn: [(0,), (1,), (0, 1)] --> [*, *, (0, 1)]
-<<<<<<< HEAD
-            sage: q.domain() == K                                                                                               # optional - sage.graphs
-            True
-            sage: q.codomain() == S1                                                                                            # optional - sage.graphs
-=======
             sage: q.domain() == K                                                       # optional - sage.graphs
             True
             sage: q.codomain() == S1                                                    # optional - sage.graphs
->>>>>>> 7b24c69f
             True
         """
         return self.structure_map(0)
@@ -1999,11 +1903,7 @@
 
             sage: from sage.topology.simplicial_set_constructions import SmashProductOfSimplicialSets_finite as Smash
             sage: S2 = simplicial_sets.Sphere(2)
-<<<<<<< HEAD
-            sage: Smash([S2, S2]) == Smash((S2, S2))                                                                            # optional - sage.graphs
-=======
             sage: Smash([S2, S2]) == Smash((S2, S2))                                    # optional - sage.graphs
->>>>>>> 7b24c69f
             True
         """
         if factors:
@@ -2031,11 +1931,7 @@
 
             sage: T = simplicial_sets.Torus()
             sage: S2 = simplicial_sets.Sphere(2)
-<<<<<<< HEAD
-            sage: T.smash_product(S2).homology() == T.suspension(2).homology()                                                  # optional - sage.graphs
-=======
             sage: T.smash_product(S2).homology() == T.suspension(2).homology()          # optional - sage.graphs
->>>>>>> 7b24c69f
             True
         """
         if any(not space.is_pointed() for space in factors):
@@ -2051,15 +1947,9 @@
 
         EXAMPLES::
 
-<<<<<<< HEAD
-            sage: RP4 = simplicial_sets.RealProjectiveSpace(4)
-            sage: S1 = simplicial_sets.Sphere(1)
-            sage: S1.smash_product(RP4, S1)                                                                                     # optional - sage.graphs
-=======
             sage: RP4 = simplicial_sets.RealProjectiveSpace(4)                          # optional - sage.groups
             sage: S1 = simplicial_sets.Sphere(1)                                        # optional - sage.groups
             sage: S1.smash_product(RP4, S1)                                             # optional - sage.graphs sage.groups
->>>>>>> 7b24c69f
             Smash product: (S^1 ^ RP^4 ^ S^1)
         """
         s = 'Smash product: ('
@@ -2073,15 +1963,9 @@
 
         EXAMPLES::
 
-<<<<<<< HEAD
-            sage: RP4 = simplicial_sets.RealProjectiveSpace(4)
-            sage: S1 = simplicial_sets.Sphere(1)
-            sage: latex(S1.smash_product(RP4, S1))                                                                              # optional - sage.graphs
-=======
             sage: RP4 = simplicial_sets.RealProjectiveSpace(4)                          # optional - sage.groups
             sage: S1 = simplicial_sets.Sphere(1)                                        # optional - sage.groups
             sage: latex(S1.smash_product(RP4, S1))                                      # optional - sage.graphs sage.groups
->>>>>>> 7b24c69f
             S^{1} \wedge RP^{4} \wedge S^{1}
         """
         return ' \\wedge '.join(latex(X) for X in self._factors)
@@ -2095,11 +1979,7 @@
 
             sage: from sage.topology.simplicial_set_constructions import WedgeOfSimplicialSets
             sage: S2 = simplicial_sets.Sphere(2)
-<<<<<<< HEAD
-            sage: WedgeOfSimplicialSets([S2, S2]) == WedgeOfSimplicialSets((S2, S2))                                            # optional - sage.graphs
-=======
             sage: WedgeOfSimplicialSets([S2, S2]) == WedgeOfSimplicialSets((S2, S2))    # optional - sage.graphs
->>>>>>> 7b24c69f
             True
         """
         if factors:
@@ -2129,47 +2009,27 @@
 
             sage: CP2 = simplicial_sets.ComplexProjectiveSpace(2)
             sage: K = simplicial_sets.KleinBottle()
-<<<<<<< HEAD
-            sage: W = CP2.wedge(K)                                                                                              # optional - sage.graphs
-            sage: W.homology()                                                                                                  # optional - sage.graphs
-            {0: 0, 1: Z x C2, 2: Z, 3: 0, 4: Z}
-
-            sage: W.inclusion_map(1)                                                                                            # optional - sage.graphs
-=======
             sage: W = CP2.wedge(K)                                                      # optional - sage.graphs
             sage: W.homology()                                                          # optional - sage.graphs
             {0: 0, 1: Z x C2, 2: Z, 3: 0, 4: Z}
 
             sage: W.inclusion_map(1)                                                    # optional - sage.graphs
->>>>>>> 7b24c69f
             Simplicial set morphism:
               From: Klein bottle
               To:   Wedge: (CP^2 v Klein bottle)
               Defn: [Delta_{0,0}, Delta_{1,0}, Delta_{1,1}, Delta_{1,2}, Delta_{2,0}, Delta_{2,1}]
                     --> [*, Delta_{1,0}, Delta_{1,1}, Delta_{1,2}, Delta_{2,0}, Delta_{2,1}]
 
-<<<<<<< HEAD
-            sage: W.projection_map(0).domain()                                                                                  # optional - sage.graphs
-            Wedge: (CP^2 v Klein bottle)
-            sage: W.projection_map(0).codomain() # copy of CP^2                                                                 # optional - sage.graphs
-            Quotient: (Wedge: (CP^2 v Klein bottle)/Simplicial set with 6 non-degenerate simplices)
-            sage: W.projection_map(0).codomain().homology()                                                                     # optional - sage.graphs
-=======
             sage: W.projection_map(0).domain()                                          # optional - sage.graphs
             Wedge: (CP^2 v Klein bottle)
             sage: W.projection_map(0).codomain() # copy of CP^2                         # optional - sage.graphs
             Quotient: (Wedge: (CP^2 v Klein bottle)/Simplicial set with 6 non-degenerate simplices)
             sage: W.projection_map(0).codomain().homology()                             # optional - sage.graphs
->>>>>>> 7b24c69f
             {0: 0, 1: 0, 2: Z, 3: 0, 4: Z}
 
         An error occurs if any of the factors is not pointed::
 
-<<<<<<< HEAD
-            sage: CP2.wedge(simplicial_sets.Simplex(1))                                                                         # optional - sage.graphs
-=======
             sage: CP2.wedge(simplicial_sets.Simplex(1))                                 # optional - sage.graphs
->>>>>>> 7b24c69f
             Traceback (most recent call last):
             ...
             ValueError: the simplicial sets must be pointed
@@ -2195,11 +2055,7 @@
         EXAMPLES::
 
             sage: K = simplicial_sets.KleinBottle()
-<<<<<<< HEAD
-            sage: K.wedge(K, K)                                                                                                 # optional - sage.graphs
-=======
             sage: K.wedge(K, K)                                                         # optional - sage.graphs
->>>>>>> 7b24c69f
             Wedge: (Klein bottle v Klein bottle v Klein bottle)
         """
         s = 'Wedge: ('
@@ -2241,11 +2097,7 @@
 
             sage: from sage.topology.simplicial_set_constructions import WedgeOfSimplicialSets_finite
             sage: K = simplicial_sets.Simplex(3)
-<<<<<<< HEAD
-            sage: WedgeOfSimplicialSets_finite((K,K))                                                                           # optional - sage.graphs
-=======
             sage: WedgeOfSimplicialSets_finite((K,K))                                   # optional - sage.graphs
->>>>>>> 7b24c69f
             Traceback (most recent call last):
             ...
             ValueError: the simplicial sets must be pointed
@@ -2269,26 +2121,15 @@
 
             sage: S1 = simplicial_sets.Sphere(1)
             sage: S2 = simplicial_sets.Sphere(2)
-<<<<<<< HEAD
-            sage: W = S1.wedge(S2, S1)                                                                                          # optional - sage.graphs
-            sage: W.inclusion_map(1)                                                                                            # optional - sage.graphs
-=======
             sage: W = S1.wedge(S2, S1)                                                  # optional - sage.graphs
             sage: W.inclusion_map(1)                                                    # optional - sage.graphs
->>>>>>> 7b24c69f
             Simplicial set morphism:
               From: S^2
               To:   Wedge: (S^1 v S^2 v S^1)
               Defn: [v_0, sigma_2] --> [*, sigma_2]
-<<<<<<< HEAD
-            sage: W.inclusion_map(0).domain()                                                                                   # optional - sage.graphs
-            S^1
-            sage: W.inclusion_map(2).domain()                                                                                   # optional - sage.graphs
-=======
             sage: W.inclusion_map(0).domain()                                           # optional - sage.graphs
             S^1
             sage: W.inclusion_map(2).domain()                                           # optional - sage.graphs
->>>>>>> 7b24c69f
             S^1
         """
         return self.structure_map(i)
