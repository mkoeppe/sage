# sage.doctest: needs sage.graphs
<<<<<<< HEAD
# sage.doctest: needs sage.graphs
=======
>>>>>>> 5d9bdcb3
r"""
Finite simplicial complexes

AUTHORS:

- John H. Palmieri (2009-04)

- D. Benjamin Antieau (2009-06): added is_connected, generated_subcomplex,
  remove_facet, and is_flag_complex methods;
  cached the output of the graph() method.

- Travis Scrimshaw (2012-08-17): Made :class:`SimplicialComplex` have an
  immutable option, and added ``__hash__()`` function which checks to make
  sure it is immutable. Made :meth:`SimplicialComplex.remove_face()` into a
  mutator. Deprecated the ``vertex_set`` parameter.

- Christian Stump (2011-06): implementation of is_cohen_macaulay

- Travis Scrimshaw (2013-02-16): Allowed :class:`SimplicialComplex` to make
  mutable copies.

- Simon King (2014-05-02): Let simplicial complexes be objects of the
  category of simplicial complexes.

- Jeremy Martin (2016-06-02): added cone_vertices, decone, is_balanced,
  is_partitionable, intersection methods

This module implements the basic structure of finite simplicial
complexes. Given a set `V` of "vertices", a simplicial complex on `V`
is a collection `K` of subsets of `V` satisfying the condition that if
`S` is one of the subsets in `K`, then so is every subset of `S`.  The
subsets `S` are called the 'simplices' of `K`.

.. NOTE::

   In Sage, the elements of the vertex set are determined
   automatically: `V` is defined to be the union of the sets in
   `K`. So in Sage's implementation of simplicial complexes, every
   vertex is included in some face.

A simplicial complex `K` can be viewed as a purely combinatorial
object, as described above, but it also gives rise to a topological
space `|K|` (its *geometric realization*) as follows: first, the
points of `V` should be in general position in euclidean space.  Next,
if `\{v\}` is in `K`, then the vertex `v` is in `|K|`.  If `\{v, w\}`
is in `K`, then the line segment from `v` to `w` is in `|K|`. If `\{u,
v, w\}` is in `K`, then the triangle with vertices `u`, `v`, and `w`
is in `|K|`.  In general, `|K|` is the union of the convex hulls of
simplices of `K`.  Frequently, one abuses notation and uses `K` to
denote both the simplicial complex and the associated topological
space.

.. image:: ../../media/simplices.png

For any simplicial complex `K` and any commutative ring `R` there is
an associated chain complex, with differential of degree `-1`.  The
`n^{th}` term is the free `R`-module with basis given by the
`n`-simplices of `K`.  The differential is determined by its value on
any simplex: on the `n`-simplex with vertices `(v_0, v_1, ..., v_n)`,
the differential is the alternating sum with `i^{th}` summand `(-1)^i`
multiplied by the `(n-1)`-simplex obtained by omitting vertex `v_i`.

In the implementation here, the vertex set must be finite. To define a
simplicial complex, specify its *facets*: the maximal subsets (with
respect to inclusion) of the vertex set belonging to `K`. Each facet
can be specified as a list, a tuple, or a set.

.. NOTE::

   This class derives from
   :class:`~sage.topology.cell_complex.GenericCellComplex`, and so
   inherits its methods.  Some of those methods are not listed here;
   see the :mod:`Generic Cell Complex <sage.topology.cell_complex>`
   page instead.

EXAMPLES::

    sage: SimplicialComplex([[1], [3, 7]])
    Simplicial complex with vertex set (1, 3, 7) and facets {(1,), (3, 7)}
    sage: SimplicialComplex()   # the empty simplicial complex
    Simplicial complex with vertex set () and facets {()}
    sage: X = SimplicialComplex([[0,1], [1,2], [2,3], [3,0]])
    sage: X
    Simplicial complex with vertex set (0, 1, 2, 3) and
     facets {(0, 1), (0, 3), (1, 2), (2, 3)}

Sage can perform a number of operations on simplicial complexes, such
as the join and the product, and it can also compute homology::

    sage: S = SimplicialComplex([[0,1], [1,2], [0,2]]) # circle
    sage: T = S.product(S)  # torus
    sage: T
    Simplicial complex with 9 vertices and 18 facets
    sage: T.homology()   # this computes reduced homology                               # needs sage.modules
    {0: 0, 1: Z x Z, 2: Z}
    sage: T.euler_characteristic()
    0

Sage knows about some basic combinatorial data associated to a
simplicial complex::

    sage: X = SimplicialComplex([[0,1], [1,2], [2,3], [0,3]])
    sage: X.f_vector()
    [1, 4, 4]
    sage: X.face_poset()
    Finite poset containing 8 elements
    sage: x0, x1, x2, x3 = X.stanley_reisner_ring().gens()                              # needs sage.libs.singular
    sage: x0*x2 == x1*x3 == 0                                                           # needs sage.libs.singular
    True
    sage: X.is_pure()
    True

Mutability (see :trac:`12587`)::

    sage: S = SimplicialComplex([[1,4], [2,4]])
    sage: S.add_face([1,3])
    sage: S.remove_face([1,3]); S
    Simplicial complex with vertex set (1, 2, 3, 4) and facets {(3,), (1, 4), (2, 4)}
    sage: hash(S)
    Traceback (most recent call last):
    ...
    ValueError: this simplicial complex must be immutable; call set_immutable()
    sage: S = SimplicialComplex([[1,4], [2,4]])
    sage: S.set_immutable()
    sage: S.add_face([1,3])
    Traceback (most recent call last):
    ...
    ValueError: this simplicial complex is not mutable
    sage: S.remove_face([1,3])
    Traceback (most recent call last):
    ...
    ValueError: this simplicial complex is not mutable
    sage: hash(S) == hash(S)
    True

    sage: S2 = SimplicialComplex([[1,4], [2,4]], is_mutable=False)
    sage: hash(S2) == hash(S)
    True

We can also make mutable copies of an immutable simplicial complex
(see :trac:`14142`)::

    sage: S = SimplicialComplex([[1,4], [2,4]])
    sage: S.set_immutable()
    sage: T = copy(S)
    sage: T.is_mutable()
    True
    sage: S == T
    True
"""

# possible future directions for SimplicialComplex:
#
#  make compatible with GAP (see http://linalg.org/gap.html)
#  compare to and make compatible with polymake
#  see Macaulay: http://www.math.uiuc.edu/Macaulay2/doc/Macaulay2-1.1/share/doc/Macaulay2/SimplicialComplexes/html/___Simplicial__Complex.html; compare performance and make compatible
#  should + have any meaning?
#  cohomology: compute cup products (and Massey products?)

from copy import copy
from sage.misc.lazy_import import lazy_import
from sage.misc.cachefunc import cached_method
from .cell_complex import GenericCellComplex
from sage.structure.sage_object import SageObject
from sage.structure.parent import Parent
from sage.rings.integer import Integer
from sage.rings.polynomial.polynomial_ring_constructor import PolynomialRing
from sage.rings.polynomial.polynomial_ring import polygens
from sage.sets.set import Set
from sage.rings.integer_ring import ZZ
from sage.rings.rational_field import QQ
from sage.structure.category_object import normalize_names
from sage.misc.latex import latex
from sage.misc.superseded import deprecation
from functools import total_ordering
from itertools import combinations, chain

lazy_import('sage.categories.simplicial_complexes', 'SimplicialComplexes')
lazy_import('sage.matrix.constructor', 'matrix')


def lattice_paths(t1, t2, length=None):
    r"""
    Given lists (or tuples or ...) ``t1`` and ``t2``, think of them as
    labelings for vertices: ``t1`` labeling points on the x-axis,
    ``t2`` labeling points on the y-axis, both increasing.  Return the
    list of rectilinear paths along the grid defined by these points
    in the plane, starting from ``(t1[0], t2[0])``, ending at
    ``(t1[last], t2[last])``, and at each grid point, going either
    right or up.  See the examples.

    :param t1: labeling for vertices
    :param t2: labeling for vertices
    :param length: if not ``None``, then an integer, the length of the desired
        path.
    :type length: integer or ``None``; optional, default ``None``
    :type t1: list, other iterable
    :type t2: list, other iterable
    :return: list of lists of vertices making up the paths as described above
    :rtype: list of lists

    This is used when triangulating the product of simplices.  The
    optional argument ``length`` is used for `\Delta`-complexes, to
    specify all simplices in a product: in the triangulation of a
    product of two simplices, there is a `d`-simplex for every path of
    length `d+1` in the lattice.  The path must start at the bottom
    left and end at the upper right, and it must use at least one
    point in each row and in each column, so if ``length`` is too
    small, there will be no paths.

    EXAMPLES::

        sage: from sage.topology.simplicial_complex import lattice_paths
        sage: lattice_paths([0,1,2], [0,1,2])
        [[(0, 0), (0, 1), (0, 2), (1, 2), (2, 2)],
         [(0, 0), (0, 1), (1, 1), (1, 2), (2, 2)],
         [(0, 0), (1, 0), (1, 1), (1, 2), (2, 2)],
         [(0, 0), (0, 1), (1, 1), (2, 1), (2, 2)],
         [(0, 0), (1, 0), (1, 1), (2, 1), (2, 2)],
         [(0, 0), (1, 0), (2, 0), (2, 1), (2, 2)]]
        sage: lattice_paths(('a', 'b', 'c'), (0, 3, 5))
        [[('a', 0), ('a', 3), ('a', 5), ('b', 5), ('c', 5)],
         [('a', 0), ('a', 3), ('b', 3), ('b', 5), ('c', 5)],
         [('a', 0), ('b', 0), ('b', 3), ('b', 5), ('c', 5)],
         [('a', 0), ('a', 3), ('b', 3), ('c', 3), ('c', 5)],
         [('a', 0), ('b', 0), ('b', 3), ('c', 3), ('c', 5)],
         [('a', 0), ('b', 0), ('c', 0), ('c', 3), ('c', 5)]]
        sage: lattice_paths(range(3), range(3), length=2)
        []
        sage: lattice_paths(range(3), range(3), length=3)
        [[(0, 0), (1, 1), (2, 2)]]
        sage: lattice_paths(range(3), range(3), length=4)
        [[(0, 0), (1, 1), (1, 2), (2, 2)],
         [(0, 0), (0, 1), (1, 2), (2, 2)],
         [(0, 0), (1, 1), (2, 1), (2, 2)],
         [(0, 0), (1, 0), (2, 1), (2, 2)],
         [(0, 0), (0, 1), (1, 1), (2, 2)],
         [(0, 0), (1, 0), (1, 1), (2, 2)]]
    """
    # Convert t1, t2 to tuples, in case they are (for example) Python 3 ranges.
    t1 = tuple(t1)
    t2 = tuple(t2)
    if length is None:
        # 0 x n (or k x 0) rectangle:
        if len(t1) == 0 or len(t2) == 0:
            return [[]]
        # 1 x n (or k x 1) rectangle:
        elif len(t1) == 1:
            return [[(t1[0], w) for w in t2]]
        elif len(t2) == 1:
            return [[(v, t2[0]) for v in t1]]
        else:
            # recursive: paths in rectangle with either one fewer row
            # or column, plus the upper right corner
            return ([path + [(t1[-1], t2[-1])] for path
                     in lattice_paths(t1[:-1], t2)] +
                    [path + [(t1[-1], t2[-1])] for path
                     in lattice_paths(t1, t2[:-1])])
    else:
        if length > len(t1) + len(t2) - 1:
            return []
        # as above, except make sure that lengths are correct.  if
        # not, return an empty list.
        #
        # 0 x n (or k x 0) rectangle:
        elif len(t1) == 0 or len(t2) == 0:
            if length == 0:
                return [[]]
            else:
                return []
        # 1 x n (or k x 1) rectangle:
        elif len(t1) == 1:
            if length == len(t2):
                return [[(t1[0], w) for w in t2]]
            else:
                return []
        elif len(t2) == 1:
            if length == len(t1):
                return [[(v, t2[0]) for v in t1]]
            else:
                return []
        else:
            # recursive: paths of length one fewer in rectangle with
            # either one fewer row, one fewer column, or one fewer of
            # each, and then plus the upper right corner
            return ([path + [(t1[-1], t2[-1])] for path
                     in lattice_paths(t1[:-1], t2, length=length-1)] +
                    [path + [(t1[-1], t2[-1])] for path
                     in lattice_paths(t1, t2[:-1], length=length-1)] +
                    [path + [(t1[-1], t2[-1])] for path
                     in lattice_paths(t1[:-1], t2[:-1], length=length-1)])


def rename_vertex(n, keep, left=True):
    """
    Rename a vertex: the vertices from the list ``keep`` get
    relabeled 0, 1, 2, ..., in order.  Any other vertex (e.g. 4) gets
    renamed to by prepending an 'L' or an 'R' (thus to either 'L4' or
    'R4'), depending on whether the argument left is ``True`` or ``False``.

    :param n: a 'vertex': either an integer or a string
    :param keep: a list of three vertices
    :param left: if ``True``, rename for use in left factor
    :type left: boolean; optional, default ``True``

    This is used by the :meth:`~SimplicialComplex.connected_sum` method for
    simplicial complexes.

    EXAMPLES::

        sage: from sage.topology.simplicial_complex import rename_vertex
        sage: rename_vertex(6, [5, 6, 7])
        1
        sage: rename_vertex(3, [5, 6, 7, 8, 9])
        'L3'
        sage: rename_vertex(3, [5, 6, 7], left=False)
        'R3'
    """
    lookup = {i: v for v, i in enumerate(keep)}
    try:
        return lookup[n]
    except KeyError:
        if left:
            return "L" + str(n)
        else:
            return "R" + str(n)


@total_ordering
class Simplex(SageObject):
    """
    Define a simplex.

    Topologically, a simplex is the convex hull of a collection of
    vertices in general position.  Combinatorially, it is defined just
    by specifying a set of vertices.  It is represented in Sage by the
    tuple of the vertices.

    :param X: set of vertices
    :type X: integer, list, other iterable
    :return: simplex with those vertices

    ``X`` may be a non-negative integer `n`, in which case the
    simplicial complex will have `n+1` vertices `(0, 1, ..., n)`, or
    it may be anything which may be converted to a tuple, in which
    case the vertices will be that tuple.  In the second case, each
    vertex must be hashable, so it should be a number, a string, or a
    tuple, for instance, but not a list.

    .. WARNING::

       The vertices should be distinct, and no error checking is done
       to make sure this is the case.

    EXAMPLES::

        sage: Simplex(4)
        (0, 1, 2, 3, 4)
        sage: Simplex([3, 4, 1])
        (3, 4, 1)
        sage: X = Simplex((3, 'a', 'vertex')); X
        (3, 'a', 'vertex')
        sage: X == loads(dumps(X))
        True

    Vertices may be tuples but not lists::

        sage: Simplex([(1,2), (3,4)])
        ((1, 2), (3, 4))
        sage: Simplex([[1,2], [3,4]])
        Traceback (most recent call last):
        ...
        TypeError: unhashable type: 'list'
    """

    def __init__(self, X):
        """
        Define a simplex.  See :class:`Simplex` for full documentation.

        EXAMPLES::

            sage: Simplex(2)
            (0, 1, 2)
            sage: Simplex(('a', 'b', 'c'))
            ('a', 'b', 'c')
            sage: Simplex(-1)
            ()
            sage: Simplex(-3)
            Traceback (most recent call last):
            ...
            ValueError: the n-simplex is only defined if n > -2
        """
        try:
            N = int(X) + 1
            if N < 0:
                raise ValueError('the n-simplex is only defined if n > -2')
            self.__tuple = tuple(range(N))
        except TypeError:
            self.__tuple = tuple(X)
        self.__set = frozenset(self.__tuple)

    def tuple(self):
        """
        The tuple attached to this simplex.

        EXAMPLES::

            sage: Simplex(3).tuple()
            (0, 1, 2, 3)

        Although simplices are printed as if they were tuples, they
        are not the same type::

            sage: type(Simplex(3).tuple())
            <... 'tuple'>
            sage: type(Simplex(3))
            <class 'sage.topology.simplicial_complex.Simplex'>
        """
        return self.__tuple

    def set(self):
        """
        The frozenset attached to this simplex.

        EXAMPLES::

            sage: Simplex(3).set()
            frozenset({0, 1, 2, 3})
        """
        return self.__set

    def is_face(self, other):
        """
        Return ``True`` iff this simplex is a face of other.

        EXAMPLES::

            sage: Simplex(3).is_face(Simplex(5))
            True
            sage: Simplex(5).is_face(Simplex(2))
            False
            sage: Simplex(['a', 'b', 'c']).is_face(Simplex(8))
            False
        """
        return self.__set.issubset(other.__set)

    def __contains__(self, x):
        """
        Return ``True`` iff ``x`` is a vertex of this simplex.

        EXAMPLES::

            sage: 3 in Simplex(5)
            True
            sage: 3 in Simplex(2)
            False
        """
        return x in self.__set

    def __getitem__(self, n):
        """
        Return the `n`-th vertex in this simplex.

        EXAMPLES::

            sage: Simplex(5)[2]
            2
            sage: Simplex(['a', 'b', 'c'])[1]
            'b'
        """
        return self.__tuple[n]

    def __iter__(self):
        """
        Iterator for the vertices of this simplex.

        EXAMPLES::

            sage: [v**2 for v in Simplex(3)]
            [0, 1, 4, 9]
        """
        return iter(self.__tuple)

    def __add__(self, other):
        """
        Simplex obtained by concatenating the underlying tuples of the
        two arguments.

        :param other: another simplex

        EXAMPLES::

            sage: Simplex((1,2,3)) + Simplex((5,6))
            (1, 2, 3, 5, 6)
        """
        return Simplex(self.__tuple + other.__tuple)

    def face(self, n):
        """
        The `n`-th face of this simplex.

        :param n: an integer between 0 and the dimension of this simplex
        :type n: integer
        :return: the simplex obtained by removing the `n`-th vertex from this
            simplex

        EXAMPLES::

            sage: S = Simplex(4)
            sage: S.face(0)
            (1, 2, 3, 4)
            sage: S.face(3)
            (0, 1, 2, 4)
        """
        if n >= 0 and n <= self.dimension():
            return Simplex(self.__tuple[:n] + self.__tuple[n+1:])
        else:
            raise IndexError("{} does not have an nth face for n={}".format(self, n))

    def faces(self):
        """
        The list of faces (of codimension 1) of this simplex.

        EXAMPLES::

            sage: S = Simplex(4)
            sage: S.faces()
            [(1, 2, 3, 4), (0, 2, 3, 4), (0, 1, 3, 4), (0, 1, 2, 4), (0, 1, 2, 3)]
            sage: len(Simplex(10).faces())
            11
        """
        return [self.face(i) for i in range(self.dimension() + 1)]

    def dimension(self):
        """
        The dimension of this simplex.

        The dimension of a simplex is the number of vertices minus 1.

        EXAMPLES::

            sage: Simplex(5).dimension() == 5
            True
            sage: Simplex(5).face(1).dimension()
            4
        """
        return len(self.__tuple) - 1

    def is_empty(self):
        """
        Return ``True`` iff this simplex is the empty simplex.

        EXAMPLES::

            sage: [Simplex(n).is_empty() for n in range(-1,4)]
            [True, False, False, False, False]
        """
        return self.dimension() < 0

    def join(self, right, rename_vertices=True):
        """
        The join of this simplex with another one.

        The join of two simplices `[v_0, ..., v_k]` and `[w_0, ...,
        w_n]` is the simplex `[v_0, ..., v_k, w_0, ..., w_n]`.

        :param right: the other simplex (the right-hand factor)

        :param rename_vertices: If this is ``True``, the vertices in the
            join will be renamed by this formula: vertex "v" in the
            left-hand factor --> vertex "Lv" in the join, vertex "w"
            in the right-hand factor --> vertex "Rw" in the join.  If
            this is false, this tries to construct the join without
            renaming the vertices; this may cause problems if the two
            factors have any vertices with names in common.

        :type rename_vertices: boolean; optional, default ``True``

        EXAMPLES::

            sage: Simplex(2).join(Simplex(3))
            ('L0', 'L1', 'L2', 'R0', 'R1', 'R2', 'R3')
            sage: Simplex(['a', 'b']).join(Simplex(['x', 'y', 'z']))
            ('La', 'Lb', 'Rx', 'Ry', 'Rz')
            sage: Simplex(['a', 'b']).join(Simplex(['x', 'y', 'z']), rename_vertices=False)
            ('a', 'b', 'x', 'y', 'z')
        """
        if rename_vertices:
            vertex_set = (["L" + str(v) for v in self]
                          + ["R" + str(w) for w in right])
        else:
            vertex_set = self.__tuple + right.__tuple
        return Simplex(vertex_set)

    def product(self, other, rename_vertices=True):
        r"""
        The product of this simplex with another one, as a list of simplices.

        :param other: the other simplex

        :param rename_vertices: If this is ``False``, then the vertices in
            the product are the set of ordered pairs `(v,w)` where `v`
            is a vertex in the left-hand factor (``self``) and `w` is
            a vertex in the right-hand factor (``other``). If this is
            ``True``, then the vertices are renamed as "LvRw" (e.g., the
            vertex (1,2) would become "L1R2").  This is useful if you
            want to define the Stanley-Reisner ring of the complex:
            vertex names like (0,1) are not suitable for that, while
            vertex names like "L0R1" are.

        :type rename_vertices: boolean; optional, default ``True``

        Algorithm: see Hatcher, p. 277-278 [Hat2002]_ (who in turn refers to
        Eilenberg-Steenrod, p. 68): given ``S = Simplex(m)`` and
        ``T = Simplex(n)``, then `S \times T` can be
        triangulated as follows: for each path `f` from `(0,0)` to
        `(m,n)` along the integer grid in the plane, going up or right
        at each lattice point, associate an `(m+n)`-simplex with
        vertices `v_0`, `v_1`, ..., where `v_k` is the `k^{th}` vertex
        in the path `f`.

        Note that there are `m+n` choose `n` such paths.  Note also
        that each vertex in the product is a pair of vertices `(v,w)`
        where `v` is a vertex in the left-hand factor and `w`
        is a vertex in the right-hand factor.

        .. NOTE::

           This produces a list of simplices -- not a :class:`Simplex`, not
           a :class:`SimplicialComplex`.

        EXAMPLES::

            sage: len(Simplex(2).product(Simplex(2)))
            6
            sage: Simplex(1).product(Simplex(1))
            [('L0R0', 'L0R1', 'L1R1'), ('L0R0', 'L1R0', 'L1R1')]
            sage: Simplex(1).product(Simplex(1), rename_vertices=False)
            [((0, 0), (0, 1), (1, 1)), ((0, 0), (1, 0), (1, 1))]
        """
        if not rename_vertices:
            return [Simplex(x) for x in lattice_paths(self.tuple(), other.tuple())]

        answer = []
        for x in lattice_paths(self.tuple(), other.tuple()):
            new = tuple(["L" + str(v) + "R" + str(w) for (v, w) in x])
            answer.append(Simplex(new))
        return answer

    def alexander_whitney(self, dim):
        r"""
        Subdivide this simplex into a pair of simplices.

        If this simplex has vertices `v_0`, `v_1`, ..., `v_n`, then
        subdivide it into simplices `(v_0, v_1, ..., v_{dim})` and
        `(v_{dim}, v_{dim + 1}, ..., v_n)`.

        INPUT:

        - ``dim`` -- integer between 0 and one more than the
          dimension of this simplex

        OUTPUT:

        - a list containing just the triple ``(1, left, right)``,
          where ``left`` and ``right`` are the two simplices described
          above.

        This method allows one to construct a coproduct from the
        `p+q`-chains to the tensor product of the `p`-chains and the
        `q`-chains. The number 1 (a Sage integer) is the coefficient
        of ``left tensor right`` in this coproduct. (The corresponding
        formula is more complicated for the cubes that make up a
        cubical complex, and the output format is intended to be
        consistent for both cubes and simplices.)

        Calling this method ``alexander_whitney`` is an abuse of
        notation, since the actual Alexander-Whitney map goes from
        `C(X \times Y) \to C(X) \otimes C(Y)`, where `C(-)` denotes
        the chain complex of singular chains, but this subdivision of
        simplices is at the heart of it.

        EXAMPLES::

            sage: s = Simplex((0,1,3,4))
            sage: s.alexander_whitney(0)
            [(1, (0,), (0, 1, 3, 4))]
            sage: s.alexander_whitney(2)
            [(1, (0, 1, 3), (3, 4))]
        """
        return [(ZZ.one(), Simplex(self.tuple()[:dim+1]),
                 Simplex(self.tuple()[dim:]))]

    def __eq__(self, other):
        """
        Return ``True`` iff this simplex is the same as ``other``: that
        is, if the vertices of the two are the same, even with a
        different ordering

        :param other: the other simplex

        EXAMPLES::

            sage: Simplex([0,1,2]) == Simplex([0,2,1])
            True
            sage: Simplex([0,1,2]) == Simplex(['a','b','c'])
            False
            sage: Simplex([1]) < Simplex([2])
            True
            sage: Simplex([1]) > Simplex([2])
            False
        """
        if not isinstance(other, Simplex):
            return False
        return set(self) == set(other)

    def __ne__(self, other):
        """
        Return ``True`` iff this simplex is not equal to ``other``.

        :param other: the other simplex

        EXAMPLES::

            sage: Simplex([0,1,2]) != Simplex([0,2,1])
            False
            sage: Simplex([0,1,2]) != Simplex(['a','b','c'])
            True
        """
        return not self == other

    def __lt__(self, other):
        """
        Return ``True`` iff the sorted tuple for this simplex is less than
        that for ``other``.

        :param other: the other simplex

        EXAMPLES::

            sage: Simplex([1]) < Simplex([2])
            True
            sage: Simplex([2,3]) < Simplex([1])
            False
            sage: Simplex([0,1,2]) < Simplex([0,2,1])
            False

        Test ``@total_ordering`` by testing other comparisons::

            sage: Simplex([0,1,2]) <= Simplex([0,2,1])
            True
            sage: Simplex([1]) <= Simplex([2])
            True
            sage: Simplex([2]) <= Simplex([1])
            False
            sage: Simplex([0,1,2]) > Simplex([0,2,1])
            False
            sage: Simplex([1]) > Simplex([2])
            False
            sage: Simplex([2]) > Simplex([1])
            True
            sage: Simplex([0,1,2]) > Simplex([0,2,1])
            False
            sage: Simplex([0,1,2]) >= Simplex([0,2,1])
            True
            sage: Simplex([1]) >= Simplex([2])
            False
            sage: Simplex([2]) >= Simplex([1])
            True
        """
        if not isinstance(other, Simplex):
            return False
        try:
            return sorted(self) < sorted(other)
        except TypeError:
            return sorted(map(str, self)) < sorted(map(str, other))

    def __hash__(self):
        """
        Hash value for this simplex.  This computes the hash value of
        the Python frozenset of the underlying tuple, since this is
        what's important when testing equality.

        EXAMPLES::

            sage: Simplex([1,2,0]).__hash__() == Simplex(2).__hash__()
            True
            sage: Simplex([1,2,0,1,1,2]).__hash__() == Simplex(2).__hash__()
            True
        """
        return hash(self.__set)

    def _repr_(self):
        """
        Print representation.

        EXAMPLES::

            sage: S = Simplex(5)
            sage: S._repr_()
            '(0, 1, 2, 3, 4, 5)'
        """
        return repr(self.__tuple)

    def _latex_(self):
        r"""
        LaTeX representation.

        EXAMPLES::

            sage: Simplex(3)._latex_()
            \left(0,
            1,
            2,
            3\right)
        """
        return latex(self.__tuple)


class SimplicialComplex(Parent, GenericCellComplex):
    r"""
    Define a simplicial complex.

    :param maximal_faces: set of maximal faces
    :param from_characteristic_function: see below
    :param maximality_check: see below
    :type maximality_check: boolean; optional, default ``True``
    :param sort_facets: see below
    :type sort_facets: dict
    :param name_check: see below
    :type name_check: boolean; optional, default ``False``
    :param is_mutable: Set to ``False`` to make this immutable
    :type is_mutable: boolean; optional, default ``True``
    :param category: the category of the simplicial complex
    :type category: category; optional, default finite simplicial complexes
    :return: a simplicial complex

    ``maximal_faces`` should be a list or tuple or set (indeed,
    anything which may be converted to a set) whose elements are lists
    (or tuples, etc.) of vertices.  Maximal faces are also known as
    'facets'. ``maximal_faces`` can also be a list containing a single
    non-negative integer `n`, in which case this constructs the
    simplicial complex with a single `n`-simplex as the only facet.

    Alternatively, the maximal faces can be defined from a monotone boolean
    function on the subsets of a set `X`. While defining ``maximal_faces=None``,
    you can thus set ``from_characteristic_function=(f,X)`` where ``X`` is the
    set of points and ``f`` a boolean monotone hereditary function that accepts
    a list of elements from ``X`` as input (see
    :func:`~sage.combinat.subsets_hereditary.subsets_with_hereditary_property`
    for more information).

    If ``maximality_check`` is ``True``, check that each maximal face is,
    in fact, maximal. In this case, when producing the internal
    representation of the simplicial complex, omit those that are not.
    It is highly recommended that this be ``True``; various methods for
    this class may fail if faces which are claimed to be maximal are
    in fact not.

    ``sort_facets``: if not set to ``None``, the default, this should
    be a dictionary, used for sorting the vertices in each facet. The
    keys must be the vertices for the simplicial complex, and the
    values should be distinct sortable objects, for example
    integers. This should not need to be specified except in very
    special circumstances; currently the only use in the Sage library
    is when defining the product of a simplicial complex with itself:
    in this case, the vertices in the product must be sorted
    compatibly with the vertices in each factor so that the diagonal
    map is properly defined.

    If ``name_check`` is ``True``, check the names of the vertices to see
    if they can be easily converted to generators of a polynomial ring
    -- use this if you plan to use the Stanley-Reisner ring for the
    simplicial complex.

    EXAMPLES::

        sage: SimplicialComplex([[1,2], [1,4]])
        Simplicial complex with vertex set (1, 2, 4) and facets {(1, 2), (1, 4)}
        sage: SimplicialComplex([[0,2], [0,3], [0]])
        Simplicial complex with vertex set (0, 2, 3) and facets {(0, 2), (0, 3)}
        sage: SimplicialComplex([[0,2], [0,3], [0]], maximality_check=False)
        Simplicial complex with vertex set (0, 2, 3) and facets {(0,), (0, 2), (0, 3)}

    Finally, if the first argument is a simplicial complex, return
    that complex.  If it is an object with a built-in conversion to
    simplicial complexes (via a ``_simplicial_`` method), then the
    resulting simplicial complex is returned::

        sage: S = SimplicialComplex([[0,2], [0,3], [0,6]])
        sage: SimplicialComplex(S) == S
        True
        sage: Tc = cubical_complexes.Torus(); Tc
        Cubical complex with 16 vertices and 64 cubes
        sage: Ts = SimplicialComplex(Tc); Ts
        Simplicial complex with 16 vertices and 32 facets
        sage: Ts.homology()                                                             # needs sage.modules
        {0: 0, 1: Z x Z, 2: Z}

    In the situation where the first argument is a simplicial complex
    or another object with a built-in conversion, most of the other
    arguments are ignored. The only exception is ``is_mutable``::

        sage: S.is_mutable()
        True
        sage: SimplicialComplex(S, is_mutable=False).is_mutable()
        False

    From a characteristic monotone boolean function, e.g. the simplicial complex
    of all subsets `S\subseteq \{0,1,2,3,4\}` such that `sum(S)\leq 4`::

        sage: SimplicialComplex(from_characteristic_function=(lambda x:sum(x)<=4, range(5)))
        Simplicial complex with vertex set (0, 1, 2, 3, 4) and facets {(0, 4), (0, 1, 2), (0, 1, 3)}

    or e.g. the simplicial complex of all 168 hyperovals of the projective plane of order 4::

        sage: l = designs.ProjectiveGeometryDesign(2, 1, GF(4,name='a'))                # needs sage.rings.finite_rings
        sage: f = lambda S: not any(len(set(S).intersection(x))>2 for x in l)
        sage: SimplicialComplex(from_characteristic_function=(f, l.ground_set()))       # needs sage.rings.finite_rings
        Simplicial complex with 21 vertices and 168 facets

    TESTS:

    Check that we can make mutable copies (see :trac:`14142`)::

        sage: S = SimplicialComplex([[0,2], [0,3]], is_mutable=False)
        sage: S.is_mutable()
        False
        sage: C = copy(S)
        sage: C.is_mutable()
        True
        sage: SimplicialComplex(S, is_mutable=True).is_mutable()
        True
        sage: SimplicialComplex(S, is_immutable=False).is_mutable()
        True

    .. WARNING::

        Simplicial complexes are not proper parents as they do
        not possess element classes. In particular, parents are assumed
        to be hashable (and hence immutable) by the coercion framework.
        However this is close enough to being a parent with elements
        being the faces of ``self`` that we currently allow this abuse.
    """

    def __init__(self,
                 maximal_faces=None,
                 from_characteristic_function=None,
                 maximality_check=True,
                 sort_facets=None,
                 name_check=False,
                 is_mutable=True,
                 is_immutable=False,
                 category=None):
        """
        Define a simplicial complex.  See ``SimplicialComplex`` for more
        documentation.

        EXAMPLES::

            sage: SimplicialComplex([[0,2], [0,3], [0]])
            Simplicial complex with vertex set (0, 2, 3) and facets {(0, 2), (0, 3)}
            sage: SimplicialComplex((('a', 'b'), ['a', 'c'], ('b', 'c'))) == SimplicialComplex((('a', 'b'), ('b', 'c'), ('a', 'c')))
            True

        TESTS::

            sage: S = SimplicialComplex([[1,4], [2,4]])
            sage: S2 = SimplicialComplex([[1,4], [2,4]], is_mutable=False)
            sage: S == S2
            True
            sage: S3 = SimplicialComplex(maximal_faces=[[1,4], [2,4]])
            sage: S == S3
            True

        Test that we have fixed a problem revealed in :trac:`20718`;
        see also :trac:`20720`::

            sage: SimplicialComplex([2])
            Simplicial complex with vertex set (0, 1, 2) and facets {(0, 1, 2)}

            sage: S = SimplicialComplex((('a', 'b'), ('a', 'c'), ('b', 'c')))
            sage: S == loads(dumps(S))
            True

            sage: TestSuite(S).run()
            sage: TestSuite(S3).run()

        Test ``sort_facets``::

            sage: S = SimplicialComplex((('a', 'b'), ('a', 'c'), ('b', 'c')), sort_facets=True)
            Traceback (most recent call last):
            ...
            TypeError: sort_facets must be a dict
            sage: S = SimplicialComplex((('a', 'b'), ('a', 'c'), ('b', 'c')), sort_facets={'a': 1, 6: 3, 'c': 2})
            Traceback (most recent call last):
            ...
            ValueError: the set of keys of sort_facets must equal the set of vertices
            sage: S = SimplicialComplex((('a', 'b'), ('a', 'c'), ('b', 'c')), sort_facets={'a': 1, 'b': 3, 'c': 2})
            sage: S._vertex_to_index['b']
            3
        """
        if (maximal_faces is not None and
                from_characteristic_function is not None):
            raise ValueError("maximal_faces and from_characteristic_function cannot be both defined")
        category = SimplicialComplexes().Finite().or_subcategory(category)
        Parent.__init__(self, category=category)

        C = None
        vertices = ()
        if from_characteristic_function is not None:
            from sage.combinat.subsets_hereditary import subsets_with_hereditary_property
            f, X = from_characteristic_function
            maximal_faces = subsets_with_hereditary_property(f, X)

        if maximal_faces is None:
            maximal_faces = []
        elif isinstance(maximal_faces, SimplicialComplex):
            C = maximal_faces
        else:
            try:
                C = maximal_faces._simplicial_()
            except AttributeError:
                if not isinstance(maximal_faces, (list, tuple, Simplex)):
                    # Convert it into a list (in case it is an iterable)
                    maximal_faces = list(maximal_faces)
                if len(maximal_faces) == 1 and isinstance(maximal_faces[0], (int, Integer)):
                    # list containing a single non-negative integer n;
                    # construct the simplicial complex with a single n-simplex as the only facet.
                    vertices = tuple(range(maximal_faces[0] + 1))
                    maximal_faces = [vertices]
                elif maximal_faces:
                    vertices = tuple(set(chain.from_iterable(maximal_faces)))
        if C is not None:
            self._facets = list(C.facets())
            self._faces = copy(C._faces)
            self._gen_dict = copy(C._gen_dict)
            self._complex = copy(C._complex)
            self.__contractible = copy(C.__contractible)
            self.__enlarged = copy(C.__enlarged)
            self._graph = copy(C._graph)
            self._vertex_to_index = copy(C._vertex_to_index)
            self._is_immutable = False
            if not is_mutable or is_immutable:
                self.set_immutable()
            self._bbn = C._bbn
            self._bbn_all_computed = C._bbn_all_computed
            return

        gen_dict = {}
        for v in vertices:
            if name_check:
                try:
                    if int(v) < 0:
                        raise ValueError("the vertex %s does not have an appropriate name" % v)
                except ValueError:  # v is not an integer
                    try:
                        normalize_names(1, v)
                    except ValueError:
                        raise ValueError("the vertex %s does not have an appropriate name" % v)
            # build dictionary of generator names
            try:
                gen_dict[v] = 'x%s' % int(v)
            except Exception:
                gen_dict[v] = v
        # build set of facets
        good_faces = []
        maximal_simplices = [Simplex(f) for f in maximal_faces]

        if maximality_check:  # Sorting is useful to filter maximal faces
            maximal_simplices.sort(key=lambda x: x.dimension(), reverse=True)
        # Translate vertices to numbers, for use in sorting
        # facets. Having a consistent ordering for the vertices in
        # each facet is necessary for homology computations.
        if sort_facets:
            if not isinstance(sort_facets, dict):
                raise TypeError("sort_facets must be a dict")
            if set(sort_facets.keys()) != set(vertices):
                raise ValueError("the set of keys of sort_facets must equal the set of vertices")
            vertex_to_index = sort_facets
        else:
            vertex_to_index = {v: i for i, v in enumerate(vertices)}

        for face in maximal_simplices:
            # check whether each given face is actually maximal
            if (maximality_check and
                    any(face.is_face(other) for other in good_faces)):
                continue
            # This sorting is crucial for homology computations:
            face = Simplex(sorted(face.tuple(), key=vertex_to_index.__getitem__))
            good_faces.append(face)

        # if no maximal faces, add the empty face as a facet
        if len(maximal_simplices) == 0:
            good_faces.append(Simplex(-1))
        # now record the attributes for self
        # self._vertex_to_index: dictionary to convert vertices to integers
        self._vertex_to_index = vertex_to_index
        # self._facets: unsorted list of facets
        self._facets = good_faces
        # self._faces: dictionary of dictionaries of faces.  The main
        # dictionary is keyed by subcomplexes, and each value is a
        # dictionary keyed by dimension.  This should be empty until
        # needed -- that is, until the faces method is called
        self._faces = {}
        # self._gen_dict: dictionary of names for the polynomial
        # generators of the Stanley-Reisner ring
        self._gen_dict = gen_dict
        # self._complex: dictionary indexed by dimension d, subcomplex,
        # etc.: differential from dim d to dim d-1 in the associated
        # chain complex.  thus to get the differential in the cochain
        # complex from dim d-1 to dim d, take the transpose of this
        # one.
        self._complex = {}
        # self.__contractible: if not None, a contractible subcomplex
        # of self, as found by the _contractible_subcomplex method.
        self.__contractible = None
        # self.__enlarged: dictionary of enlarged subcomplexes,
        # indexed by subcomplexes.  For use in the _enlarge_subcomplex
        # method.
        self.__enlarged = {}
        # initialize self._graph to None.
        self._graph = None

        # Handle mutability keywords
        self._is_immutable = False
        if not is_mutable or is_immutable:
            self.set_immutable()

        # self._bbn: a dictionary indexed by base_ring, whose value is a dictionary of
        # bigraded Betti numbers, indexed by tuples (-i, 2j).
        # For use in the bigraded_betti_numbers method.
        self._bbn = {}
        # self._bbn_all_computed: a set of base rings for which we called
        # bigraded_betti_numbers(base_ring=base_ring)
        self._bbn_all_computed = set()

    def __hash__(self):
        """
        Compute the hash value of ``self``.

        If this simplicial complex is immutable, it computes the hash value
        based upon the facets. Otherwise it raises a ``ValueError``.

        EXAMPLES::

            sage: S = SimplicialComplex([[1,4], [2,4]])
            sage: hash(S)
            Traceback (most recent call last):
            ...
            ValueError: this simplicial complex must be immutable; call set_immutable()
            sage: S.set_immutable()
            sage: hash(S) == hash(S)
            True
            sage: S2 = SimplicialComplex([[1,4], [2,4]], is_mutable=False)
            sage: S == S2
            True
            sage: hash(S) == hash(S2)
            True
        """
        if not self._is_immutable:
            raise ValueError("this simplicial complex must be immutable; call set_immutable()")
        return hash(frozenset(self._facets))

    def __eq__(self, right):
        """
        Two simplicial complexes are equal iff their vertex sets are
        equal and their sets of facets are equal.

        EXAMPLES::

            sage: SimplicialComplex([[1,2], [2,3], [4]]) == SimplicialComplex([[4], [2,3], [3], [2,1]])
            True
            sage: X = SimplicialComplex()
            sage: X.add_face([1,3])
            sage: X == SimplicialComplex([[1,3]])
            True
        """
        return isinstance(right, SimplicialComplex) and set(self._facets) == set(right._facets)

    def __ne__(self, right):
        """
        Return ``True`` if ``self`` and ``right`` are not equal.

        EXAMPLES::

            sage: SimplicialComplex([[1,2], [2,3], [4]]) != SimplicialComplex([[4], [2,3], [3], [2,1]])
            False
            sage: X = SimplicialComplex()
            sage: X.add_face([1,3])
            sage: X != SimplicialComplex([[1,3]])
            False
        """
        return not self.__eq__(right)

    def __copy__(self):
        """
        Return a mutable copy of ``self``.

        EXAMPLES::

            sage: S = SimplicialComplex([[0,2], [0,3]], is_mutable=False)
            sage: S.is_mutable()
            False
            sage: C = copy(S)
            sage: C.is_mutable()
            True
            sage: C == S
            True
            sage: S.is_mutable()
            False
            sage: T = copy(C)
            sage: T == C
            True
        """
        return SimplicialComplex(self, is_mutable=True)

    def vertices(self):
        """
        The vertex set, as a tuple, of this simplicial complex.

        EXAMPLES::

            sage: S = SimplicialComplex([[i] for i in range(16)] + [[0,1], [1,2]])
            sage: S
            Simplicial complex with 16 vertices and 15 facets
            sage: sorted(S.vertices())
            [0, 1, 2, 3, 4, 5, 6, 7, 8, 9, 10, 11, 12, 13, 14, 15]
        """
        return tuple(self._vertex_to_index)

    def _an_element_(self):
        """
        The first facet of this complex.

        EXAMPLES::

            sage: SimplicialComplex()._an_element_()
            ()
            sage: simplicial_complexes.Sphere(3)._an_element_()
            (0, 1, 2, 3)
        """
        try:
            return sorted(self.facets())[0]
        except TypeError:
            return self.facets()[0]

    def __contains__(self, x):
        """
        True if ``x`` is a simplex which is contained in this complex.

        EXAMPLES::

            sage: K = SimplicialComplex([(0,1,2), (0,2,3)])
            sage: Simplex((0,2)) in K
            True
            sage: Simplex((1,3)) in K
            False
            sage: 0 in K  # not a simplex
            False
        """
        if not isinstance(x, Simplex):
            return False
        dim = x.dimension()
        return dim in self.faces() and x in self.faces()[dim]

    def __call__(self, simplex):
        """
        If ``simplex`` is a simplex in this complex, return it.
        Otherwise, raise a ``ValueError``.

        EXAMPLES::

            sage: K = SimplicialComplex([(0,1,2), (0,2,3)])
            sage: K(Simplex((1,2)))
            (1, 2)
            sage: K(Simplex((0,1,3)))
            Traceback (most recent call last):
            ...
            ValueError: the simplex is not in this complex
        """
        if simplex not in self:
            raise ValueError('the simplex is not in this complex')
        return simplex

    def maximal_faces(self):
        """
        The maximal faces (a.k.a. facets) of this simplicial complex.

        This just returns the set of facets used in defining the
        simplicial complex, so if the simplicial complex was defined
        with no maximality checking, none is done here, either.

        EXAMPLES::

            sage: Y = SimplicialComplex([[0,2], [1,4]])
            sage: sorted(Y.maximal_faces())
            [(0, 2), (1, 4)]

        ``facets`` is a synonym for ``maximal_faces``::

            sage: S = SimplicialComplex([[0,1], [0,1,2]])
            sage: S.facets()
            {(0, 1, 2)}
        """
        return Set(self._facets)

    facets = maximal_faces

    def faces(self, subcomplex=None):
        """
        The faces of this simplicial complex, in the form of a
        dictionary of sets keyed by dimension.  If the optional
        argument ``subcomplex`` is present, then return only the
        faces which are *not* in the subcomplex.

        :param subcomplex: a subcomplex of this simplicial complex.
            Return faces which are not in this subcomplex.

        :type subcomplex: optional, default ``None``

        EXAMPLES::

            sage: Y = SimplicialComplex([[1,2], [1,4]])
            sage: Y.faces()
            {-1: {()}, 0: {(1,), (2,), (4,)}, 1: {(1, 2), (1, 4)}}
            sage: L = SimplicialComplex([[1,2]])
            sage: Y.faces(subcomplex=L)
            {-1: set(), 0: {(4,)}, 1: {(1, 4)}}
        """
        # Make the subcomplex immutable if it is not
        if subcomplex is not None and not subcomplex._is_immutable:
            subcomplex = SimplicialComplex(subcomplex._facets, maximality_check=False,
                                           is_mutable=False)

        if subcomplex not in self._faces:
            # Faces is the dictionary of faces in self but not in
            # subcomplex, indexed by dimension
            Faces = {}
            # sub_facets is the dictionary of facets in the subcomplex
            sub_facets = {}
            dimension = max([face.dimension() for face in self._facets])
            for i in range(-1, dimension + 1):
                Faces[i] = set([])
                sub_facets[i] = set([])
            for f in self._facets:
                dim = f.dimension()
                Faces[dim].add(f)
            if subcomplex is not None:
                for g in subcomplex._facets:
                    dim = g.dimension()
                    Faces[dim].discard(g)
                    sub_facets[dim].add(g)
            # bad_faces is the set of faces in the subcomplex in the
            # current dimension
            bad_faces = sub_facets[dimension]
            for dim in range(dimension, -1, -1):
                # bad_bdries = boundaries of bad_faces: things to be
                # discarded in dim-1
                bad_bdries = sub_facets[dim-1]
                for f in bad_faces:
                    bad_bdries.update(f.faces())
                for f in Faces[dim]:
                    Faces[dim-1].update(set(f.faces()).difference(bad_bdries))
                bad_faces = bad_bdries
            self._faces[subcomplex] = Faces
        return self._faces[subcomplex]

    def face_iterator(self, increasing=True):
        """
        An iterator for the faces in this simplicial complex.

        INPUT:

        - ``increasing`` -- (optional, default ``True``) if ``True``, return
          faces in increasing order of dimension, thus starting with
          the empty face. Otherwise it returns faces in decreasing order of
          dimension.

        .. NOTE::

            Among the faces of a fixed dimension, there is no sorting.

        EXAMPLES::

            sage: S1 = simplicial_complexes.Sphere(1)
            sage: sorted(S1.face_iterator())
            [(), (0,), (0, 1), (0, 2), (1,), (1, 2), (2,)]
        """
        Fs = self.faces()
        dim_index = range(-1, self.dimension() + 1)
        if not increasing:
            dim_index = reversed(dim_index)
        for i in dim_index:
            for F in Fs[i]:
                yield F

    cells = faces

    n_faces = GenericCellComplex.n_cells

    def is_pure(self):
        """
        Return ``True`` iff this simplicial complex is pure.

        A simplicial complex is pure if and only if all of its maximal faces
        have the same dimension.

        .. WARNING::

           This may give the wrong answer if the simplicial complex
           was constructed with ``maximality_check`` set to ``False``.

        EXAMPLES::

            sage: U = SimplicialComplex([[1,2], [1, 3, 4]])
            sage: U.is_pure()
            False
            sage: X = SimplicialComplex([[0,1], [0,2], [1,2]])
            sage: X.is_pure()
            True

        Demonstration of the warning::

            sage: S = SimplicialComplex([[0,1], [0]], maximality_check=False)
            sage: S.is_pure()
            False
        """
        dims = [face.dimension() for face in self._facets]
        return max(dims) == min(dims)

    def h_vector(self):
        r"""
        The `h`-vector of this simplicial complex.

        If the complex has dimension `d` and `(f_{-1}, f_0, f_1, ...,
        f_d)` is its `f`-vector (with `f_{-1} = 1`, representing the
        empty simplex), then the `h`-vector `(h_0, h_1, ..., h_d,
        h_{d+1})` is defined by

        .. MATH::

           \sum_{i=0}^{d+1} h_i x^{d+1-i} = \sum_{i=0}^{d+1} f_{i-1} (x-1)^{d+1-i}.

        Alternatively,

        .. MATH::

           h_j = \sum_{i=-1}^{j-1} (-1)^{j-i-1} \binom{d-i}{j-i-1} f_i.

        EXAMPLES:

        The `f`- and `h`-vectors of the boundary of an octahedron are
        computed in :wikipedia:`Simplicial_complex`::

            sage: square = SimplicialComplex([[0,1], [1,2], [2,3], [0,3]])
            sage: S0 = SimplicialComplex([[0], [1]])
            sage: octa = square.join(S0) # boundary of an octahedron
            sage: octa.f_vector()
            [1, 6, 12, 8]
            sage: octa.h_vector()
            [1, 3, 3, 1]
        """
        from sage.arith.misc import binomial
        d = self.dimension()
        f = self.f_vector()  # indexed starting at 0, since it's a Python list
        h = []
        for j in range(0, d + 2):
            s = 0
            for i in range(-1, j):
                s += (-1)**(j-i-1) * binomial(d-i, j-i-1) * f[i+1]
            h.append(s)
        return h

    def g_vector(self):
        r"""
        The `g`-vector of this simplicial complex.

        If the `h`-vector of the complex is `(h_0, h_1, ..., h_d,
        h_{d+1})` -- see :meth:`h_vector` -- then its `g`-vector
        `(g_0, g_1, ..., g_{[(d+1)/2]})` is defined by `g_0 = 1` and
        `g_i = h_i - h_{i-1}` for `i > 0`.

        EXAMPLES::

            sage: # needs sage.combinat
            sage: S3 = simplicial_complexes.Sphere(3).barycentric_subdivision()
            sage: S3.f_vector()
            [1, 30, 150, 240, 120]
            sage: S3.h_vector()
            [1, 26, 66, 26, 1]
            sage: S3.g_vector()
            [1, 25, 40]
        """
        d = self.dimension()
        h = self.h_vector()
        g = [1]
        for i in range(1, (d + 1) // 2 + 1):
            g.append(h[i] - h[i-1])
        return g

    def face(self, simplex, i):
        """
        The `i`-th face of ``simplex`` in this simplicial complex

        INPUT:

        - ``simplex`` -- a simplex in this simplicial complex
        - ``i`` -- integer

        EXAMPLES::

            sage: S = SimplicialComplex([[0,1,4], [0,1,2]])
            sage: S.face(Simplex((0,2)), 0)
            (2,)

            sage: S.face(Simplex((0,3)), 0)
            Traceback (most recent call last):
            ...
            ValueError: this simplex is not in this simplicial complex
        """
        d = simplex.dimension()
        if d in self.faces() and simplex in self.faces()[d]:
            return simplex.face(i)
        else:
            raise ValueError('this simplex is not in this simplicial complex')

    def f_triangle(self):
        r"""
        Compute the `f`-triangle of ``self``.

        The `f`-triangle is given by `f_{i,j}` being the number of
        faces `F` of size `j` such that `i = \max_{G \subseteq F} |G|`.

        .. SEEALSO::

            Not to be confused with :meth:`F_triangle` .

        EXAMPLES::

            sage: X = SimplicialComplex([[1,2,3], [3,4,5], [1,4], [1,5], [2,4], [2,5]])
            sage: X.f_triangle()   # this complex is not pure
            [[0],
             [0, 0],
             [0, 0, 4],
             [1, 5, 6, 2]]

        A complex is pure if and only if the last row is nonzero::

            sage: X = SimplicialComplex([[1,2,3], [3,4,5], [1,4,5]])
            sage: X.f_triangle()
            [[0], [0, 0], [0, 0, 0], [1, 5, 8, 3]]
        """
        ret = [[0]*(i+1) for i in range(self.dimension() + 2)]
        facets = [set(F) for F in self.facets()]
        faces = self.faces()
        for d in faces:
            for f in faces[d]:
                f = set(f)
                L = [len(F) for F in facets if f.issubset(F)]
                i = max(L)
                ret[i][len(f)] += 1
        return ret

    def h_triangle(self):
        r"""
        Compute the `h`-triangle of ``self``.

        The `h`-triangle of a simplicial complex `\Delta` is given by

        .. MATH::

            h_{i,j} = \sum_{k=0}^j (-1)^{j-k} \binom{i-k}{j-k} f_{i,k},

        where `f_{i,k}` is the `f`-triangle of `\Delta`.

        EXAMPLES::

            sage: X = SimplicialComplex([[1,2,3], [3,4,5], [1,4], [1,5], [2,4], [2,5]])
            sage: X.h_triangle()
            [[0],
             [0, 0],
             [0, 0, 4],
             [1, 2, -1, 0]]
        """
        from sage.arith.misc import binomial
        ret = [[0]*(i+1) for i in range(self.dimension() + 2)]
        f = self.f_triangle()
        for i, row in enumerate(ret):
            for j in range(i+1):
                row[j] = sum((-1)**(j-k) * binomial(i-k, j-k) * f[i][k]
                             for k in range(j+1))
        return ret

    def F_triangle(self, S):
        """
        Return the F-triangle of ``self`` with respect
        to one maximal simplex ``S``.

        This is the bivariate generating polynomial of all faces,
        according to the number of elements in ``S`` and outside ``S``.

        OUTPUT:

        an :class:`~sage.combinat.triangles_FHM.F_triangle`

        .. SEEALSO::

            Not to be confused with :meth:`f_triangle` .

        EXAMPLES::

            sage: cs = simplicial_complexes.Torus()
            sage: cs.F_triangle(cs.facets()[0])                                         # needs sage.combinat
            F: x^3 + 9*x^2*y + 3*x*y^2 + y^3 + 6*x^2 + 12*x*y
            + 3*y^2 + 4*x + 3*y + 1

        TESTS::

            sage: S = SimplicialComplex([])
            sage: S.F_triangle(S.facets()[0])                                           # needs sage.combinat
            F: 1
        """
        x, y = polygens(ZZ, 'x, y')
        from sage.combinat.triangles_FHM import F_triangle

        def nega(f):
            return sum(1 for v in f if v in S)

        def posi(f):
            return f.dimension() + 1 - nega(f)

        poly = sum(x**posi(fa) * y**nega(fa)
                   for fa in self.face_iterator())
        return F_triangle(poly)

    def flip_graph(self):
        """
        If ``self`` is pure, return the flip graph of ``self``,
        otherwise, return ``None``.

        The flip graph of a pure simplicial complex is the (undirected) graph
        with vertices being the facets, such that two facets are joined by
        an edge if they meet in a codimension `1` face.

        The flip graph is used to detect if ``self`` is a pseudomanifold.

        EXAMPLES::

            sage: S0 = simplicial_complexes.Sphere(0)
            sage: G = S0.flip_graph()
            sage: G.vertices(sort=True); G.edges(sort=True, labels=False)
            [(0,), (1,)]
            [((0,), (1,))]

            sage: G = (S0.wedge(S0)).flip_graph()
            sage: G.vertices(sort=True); G.edges(sort=True, labels=False)
            [(0,), ('L1',), ('R1',)]
            [((0,), ('L1',)), ((0,), ('R1',)), (('L1',), ('R1',))]

            sage: S1 = simplicial_complexes.Sphere(1)
            sage: S2 = simplicial_complexes.Sphere(2)
            sage: G = (S1.wedge(S1)).flip_graph()
            sage: len(G.vertices(sort=False))
            6
            sage: len(G.edges(sort=False))
            10

            sage: (S1.wedge(S2)).flip_graph() is None
            True

            sage: G = S2.flip_graph()
            sage: G.vertices(sort=True); G.edges(sort=True, labels=False)
            [(0, 1, 2), (0, 1, 3), (0, 2, 3), (1, 2, 3)]
            [((0, 1, 2), (0, 1, 3)),
             ((0, 1, 2), (0, 2, 3)),
             ((0, 1, 2), (1, 2, 3)),
             ((0, 1, 3), (0, 2, 3)),
             ((0, 1, 3), (1, 2, 3)),
             ((0, 2, 3), (1, 2, 3))]

            sage: T = simplicial_complexes.Torus()
            sage: G = T.suspension(4).flip_graph()
            sage: len(G.vertices(sort=False)); len(G.edges(sort=False, labels=False))
            46
            161
        """
        from collections import defaultdict
        from sage.graphs.graph import Graph

        if not self.is_pure():
            return None
        d = self.dimension()
        Fs = self.facets()
        flipG = Graph()
        flipG.add_vertices(Fs)
        edges = defaultdict(list)
        # go through all codim 1 faces to build the edge
        for F in Fs:
            try:
                F_tuple = sorted(F._Simplex__set)
            except TypeError:
                F_tuple = tuple(F._Simplex__set)
            for i in range(d+1):
                coF = tuple(F_tuple[:i]+F_tuple[i+1:])
                if coF in edges:
                    for G in edges[coF]:
                        flipG.add_edge((F, G))
                edges[coF].append(F)
        return flipG

    def is_pseudomanifold(self):
        """
        Return True if ``self`` is a pseudomanifold.

        A pseudomanifold is a simplicial complex with the following properties:

        - it is pure of some dimension `d` (all of its facets are `d`-dimensional)
        - every `(d-1)`-dimensional simplex is the face of exactly two facets
        - for every two facets `S` and `T`, there is a sequence of
          facets

          .. MATH::

            S = f_0, f_1, ..., f_n = T

          such that for each `i`, `f_i` and `f_{i-1}` intersect in a
          `(d-1)`-simplex.

        By convention, `S^0` is the only 0-dimensional pseudomanifold.

        EXAMPLES::

            sage: S0 = simplicial_complexes.Sphere(0)
            sage: S0.is_pseudomanifold()
            True
            sage: (S0.wedge(S0)).is_pseudomanifold()
            False
            sage: S1 = simplicial_complexes.Sphere(1)
            sage: S2 = simplicial_complexes.Sphere(2)
            sage: (S1.wedge(S1)).is_pseudomanifold()
            False
            sage: (S1.wedge(S2)).is_pseudomanifold()
            False
            sage: S2.is_pseudomanifold()
            True
            sage: T = simplicial_complexes.Torus()
            sage: T.suspension(4).is_pseudomanifold()
            True
        """
        if not self.is_pure():
            return False
        d = self.dimension()
        if d == 0:
            return len(self.facets()) == 2
        F = self.facets()
        X = self.faces()[d-1]
        # is each (d-1)-simplex is the face of exactly two facets?
        for s in X:
            if len([a for a in [s.is_face(f) for f in F] if a]) != 2:
                return False
        # construct a graph with one vertex for each facet, one edge
        # when two facets intersect in a (d-1)-simplex, and see
        # whether that graph is connected.
        return self.flip_graph().is_connected()

    def product(self, right, rename_vertices=True, is_mutable=True):
        """
        The product of this simplicial complex with another one.

        :param right: the other simplicial complex (the right-hand
           factor)

        :param rename_vertices: If this is False, then the vertices in
           the product are the set of ordered pairs `(v,w)` where `v`
           is a vertex in ``self`` and `w` is a vertex in
           ``right``. If this is ``True``, then the vertices are renamed
           as "LvRw" (e.g., the vertex (1,2) would become "L1R2").
           This is useful if you want to define the Stanley-Reisner
           ring of the complex: vertex names like (0,1) are not
           suitable for that, while vertex names like "L0R1" are.

        :type rename_vertices: boolean; optional, default ``True``

        :param is_mutable: Determines if the output is mutable
        :type is_mutable: boolean; optional, default ``True``

        The vertices in the product will be the set of ordered pairs
        `(v,w)` where `v` is a vertex in self and `w` is a vertex in
        right.

        .. WARNING::

           If ``X`` and ``Y`` are simplicial complexes, then ``X*Y``
           returns their join, not their product.

        EXAMPLES::

            sage: S = SimplicialComplex([[0,1], [1,2], [0,2]]) # circle
            sage: K = SimplicialComplex([[0,1]])   # edge
            sage: Cyl = S.product(K)  # cylinder
            sage: sorted(Cyl.vertices())
            ['L0R0', 'L0R1', 'L1R0', 'L1R1', 'L2R0', 'L2R1']
            sage: Cyl2 = S.product(K, rename_vertices=False)
            sage: sorted(Cyl2.vertices())
            [(0, 0), (0, 1), (1, 0), (1, 1), (2, 0), (2, 1)]
            sage: T = S.product(S)  # torus
            sage: T
            Simplicial complex with 9 vertices and 18 facets
            sage: T.homology()                                                          # needs sage.modules
            {0: 0, 1: Z x Z, 2: Z}

        These can get large pretty quickly::

            sage: T = simplicial_complexes.Torus(); T
            Minimal triangulation of the torus
            sage: K = simplicial_complexes.KleinBottle(); K
            Minimal triangulation of the Klein bottle
            sage: T.product(K)      # long time: 5 or 6 seconds
            Simplicial complex with 56 vertices and 1344 facets
        """
        facets = []
        for f in self._facets:
            for g in right._facets:
                facets.extend(f.product(g, rename_vertices))
        if self != right:
            return SimplicialComplex(facets, is_mutable=is_mutable)
        else:
            # Need to sort the vertices compatibly with the sorting in
            # self, so that the diagonal map is defined properly.
            V = self._vertex_to_index
            L = len(V)
            d = {}
            for v in V.keys():
                for w in V.keys():
                    if rename_vertices:
                        d['L' + str(v) + 'R' + str(w)] = V[v] * L + V[w]
                    else:
                        d[(v, w)] = V[v] * L + V[w]
            return SimplicialComplex(facets, is_mutable=is_mutable, sort_facets=d)

    def join(self, right, rename_vertices=True, is_mutable=True):
        """
        The join of this simplicial complex with another one.

        The join of two simplicial complexes `S` and `T` is the
        simplicial complex `S*T` with simplices of the form `[v_0,
        ..., v_k, w_0, ..., w_n]` for all simplices `[v_0, ..., v_k]` in
        `S` and `[w_0, ..., w_n]` in `T`.

        :param right: the other simplicial complex (the right-hand factor)

        :param rename_vertices: If this is True, the vertices in the
           join will be renamed by the formula: vertex "v" in the
           left-hand factor --> vertex "Lv" in the join, vertex "w" in
           the right-hand factor --> vertex "Rw" in the join.  If this
           is false, this tries to construct the join without renaming
           the vertices; this will cause problems if the two factors
           have any vertices with names in common.

        :type rename_vertices: boolean; optional, default ``True``

        :param is_mutable: Determines if the output is mutable
        :type is_mutable: boolean; optional, default ``True``

        EXAMPLES::

            sage: S = SimplicialComplex([[0], [1]])
            sage: T = SimplicialComplex([[2], [3]])
            sage: S.join(T)
            Simplicial complex with vertex set ('L0', 'L1', 'R2', 'R3') and 4 facets
            sage: S.join(T, rename_vertices=False)
            Simplicial complex with vertex set (0, 1, 2, 3)
            and facets {(0, 2), (0, 3), (1, 2), (1, 3)}

        The notation '*' may be used, as well::

            sage: S * S
            Simplicial complex with vertex set ('L0', 'L1', 'R0', 'R1') and 4 facets
            sage: S * S * S * S * S * S * S * S
            Simplicial complex with 16 vertices and 256 facets
        """
        facets = []
        for f in self._facets:
            for g in right._facets:
                facets.append(f.join(g, rename_vertices))
        return SimplicialComplex(facets, is_mutable=is_mutable)

    # Use * to mean 'join':
    __mul__ = join

    def cone(self, is_mutable=True):
        """
        The cone on this simplicial complex.

        :param is_mutable: Determines if the output is mutable
        :type is_mutable: boolean; optional, default ``True``

        The cone is the simplicial complex formed by adding a new
        vertex `C` and simplices of the form `[C, v_0, ..., v_k]` for
        every simplex `[v_0, ..., v_k]` in the original simplicial
        complex.  That is, the cone is the join of the original
        complex with a one-point simplicial complex.

        EXAMPLES::

            sage: S = SimplicialComplex([[0], [1]])
            sage: CS = S.cone()
            sage: sorted(CS.vertices())
            ['L0', 'L1', 'R0']
            sage: len(CS.facets())
            2
            sage: CS.facets() == set([Simplex(['L0', 'R0']), Simplex(['L1', 'R0'])])
            True
        """
        return self.join(SimplicialComplex([["0"]], is_mutable=is_mutable),
                         rename_vertices=True)

    def suspension(self, n=1, is_mutable=True):
        r"""
        The suspension of this simplicial complex.

        :param n: positive integer -- suspend this many times.

        :type n: optional, default 1

        :param is_mutable: Determines if the output is mutable
        :type is_mutable: boolean; optional, default ``True``

        The suspension is the simplicial complex formed by adding two
        new vertices `S_0` and `S_1` and simplices of the form `[S_0,
        v_0, ..., v_k]` and `[S_1, v_0, ..., v_k]` for every simplex
        `[v_0, ..., v_k]` in the original simplicial complex.  That
        is, the suspension is the join of the original complex with a
        two-point simplicial complex.

        If the simplicial complex `M` happens to be a pseudomanifold
        (see :meth:`is_pseudomanifold`), then this instead constructs
        Datta's one-point suspension (see [Dat2007]_, p. 434):
        choose a vertex `u` in `M` and choose a new vertex
        `w` to add.  Denote the join of simplices by "`*`".  The
        facets in the one-point suspension are of the two forms

        - `u * \alpha` where `\alpha` is a facet of `M` not containing
          `u`

        - `w * \beta` where `\beta` is any facet of `M`.

        EXAMPLES::

            sage: S0 = SimplicialComplex([[0], [1]])
            sage: S0.suspension() == simplicial_complexes.Sphere(1)
            True
            sage: S3 = S0.suspension(3)  # the 3-sphere
            sage: S3.homology()                                                         # needs sage.modules
            {0: 0, 1: 0, 2: 0, 3: Z}

        For pseudomanifolds, the complex constructed here will be
        smaller than that obtained by taking the join with the
        0-sphere: the join adds two vertices, while this construction
        only adds one. ::

            sage: T = simplicial_complexes.Torus()
            sage: sorted(T.join(S0).vertices())      # 9 vertices
            ['L0', 'L1', 'L2', 'L3', 'L4', 'L5', 'L6', 'R0', 'R1']
            sage: T.suspension().vertices()  # 8 vertices
            (0, 1, 2, 3, 4, 5, 6, 7)
        """
        if n < 0:
            raise ValueError("n must be non-negative")
        if n == 0:
            return self
        if n == 1:
            if self.is_pseudomanifold():
                # Use one-point compactification of Datta. The
                # construction is a bit slower, but the resulting
                # complex is smaller.
                V = self.vertices()
                u = V[0]
                w = 0
                while w in V:
                    w += 1
                w = Simplex([w])
                new_facets = []
                for f in self.facets():
                    if u not in f:
                        new_facets.append(f.join(Simplex([u]), rename_vertices=False))
                    new_facets.append(f.join(w, rename_vertices=False))
                return SimplicialComplex(new_facets)
            else:
                return self.join(SimplicialComplex([["0"], ["1"]], is_mutable=is_mutable),
                                 rename_vertices=True)
        return self.suspension(1, is_mutable).suspension(int(n-1), is_mutable)

    def disjoint_union(self, right, rename_vertices=True, is_mutable=True):
        """
        The disjoint union of this simplicial complex with another one.

        :param right: the other simplicial complex (the right-hand factor)

        :param rename_vertices: If this is True, the vertices in the
           disjoint union will be renamed by the formula: vertex "v"
           in the left-hand factor --> vertex "Lv" in the disjoint
           union, vertex "w" in the right-hand factor --> vertex "Rw"
           in the disjoint union.  If this is false, this tries to
           construct the disjoint union without renaming the vertices;
           this will cause problems if the two factors have any
           vertices with names in common.

        :type rename_vertices: boolean; optional, default True

        EXAMPLES::

            sage: S1 = simplicial_complexes.Sphere(1)
            sage: S2 = simplicial_complexes.Sphere(2)
            sage: S1.disjoint_union(S2).homology()                                      # needs sage.modules
            {0: Z, 1: Z, 2: Z}
        """
        facets = []
        for f in self._facets:
            facets.append(tuple(["L" + str(v) for v in f]))
        for f in right._facets:
            facets.append(tuple(["R" + str(v) for v in f]))
        return SimplicialComplex(facets, is_mutable=is_mutable)

    def wedge(self, right, rename_vertices=True, is_mutable=True):
        """
        The wedge (one-point union) of this simplicial complex with
        another one.

        :param right: the other simplicial complex (the right-hand factor)

        :param rename_vertices: If this is ``True``, the vertices in the
           wedge will be renamed by the formula: first vertex in each
           are glued together and called "0".  Otherwise, each vertex
           "v" in the left-hand factor --> vertex "Lv" in the wedge,
           vertex "w" in the right-hand factor --> vertex "Rw" in the
           wedge.  If this is ``False``, this tries to construct the wedge
           without renaming the vertices; this will cause problems if
           the two factors have any vertices with names in common.

        :type rename_vertices: boolean; optional, default ``True``

        :param is_mutable: Determines if the output is mutable
        :type is_mutable: boolean; optional, default ``True``

        .. NOTE::

            This operation is not well-defined if ``self`` or
            ``other`` is not path-connected.

        EXAMPLES::

            sage: S1 = simplicial_complexes.Sphere(1)
            sage: S2 = simplicial_complexes.Sphere(2)
            sage: S1.wedge(S2).homology()                                               # needs sage.modules
            {0: 0, 1: Z, 2: Z}
        """
        left_vertices = list(self.vertices())
        left_0 = left_vertices.pop(0)
        right_vertices = list(right.vertices())
        right_0 = right_vertices.pop(0)
        left_dict = {left_0: 0}
        right_dict = {right_0: 0}
        if rename_vertices:
            facets = []
            for v in left_vertices:
                left_dict[v] = "L" + str(v)
            for v in right_vertices:
                right_dict[v] = "R" + str(v)

            for f in self._facets:
                facets.append(tuple([left_dict[v] for v in f]))
            for f in right._facets:
                facets.append(tuple([right_dict[v] for v in f]))
        else:
            facets = self._facets + right._facets
        return SimplicialComplex(facets, is_mutable=is_mutable)

    def chain_complex(self, subcomplex=None, augmented=False,
                      verbose=False, check=False, dimensions=None,
                      base_ring=ZZ, cochain=False):
        """
        The chain complex associated to this simplicial complex.

        :param dimensions: if ``None``, compute the chain complex in all
           dimensions.  If a list or tuple of integers, compute the
           chain complex in those dimensions, setting the chain groups
           in all other dimensions to zero.
        :param base_ring: commutative ring
        :type base_ring: optional, default ``ZZ``
        :param subcomplex: a subcomplex of this simplicial complex.
           Compute the chain complex relative to this subcomplex.
        :type subcomplex: optional, default empty
        :param augmented: If ``True``, return the augmented chain complex
           (that is, include a class in dimension `-1` corresponding
           to the empty cell).  This is ignored if ``dimensions`` is
           specified.
        :type augmented: boolean; optional, default ``False``
        :param cochain: If ``True``, return the cochain complex (that is,
           the dual of the chain complex).
        :type cochain: boolean; optional, default ``False``
        :param verbose: If ``True``, print some messages as the chain
           complex is computed.
        :type verbose: boolean; optional, default ``False``
        :param check: If ``True``, make sure that the chain complex
           is actually a chain complex: the differentials are
           composable and their product is zero.
        :type check: boolean; optional, default ``False``

        .. NOTE::

           If subcomplex is nonempty, then the argument ``augmented``
           has no effect: the chain complex relative to a nonempty
           subcomplex is zero in dimension `-1`.

        The rows and columns of the boundary matrices are indexed by
        the lists given by the :meth:`_n_cells_sorted` method, which by
        default are sorted.

        EXAMPLES::

            sage: circle = SimplicialComplex([[0,1], [1,2], [0, 2]])
            sage: circle.chain_complex()                                                # needs sage.modules
            Chain complex with at most 2 nonzero terms over Integer Ring
            sage: circle.chain_complex()._latex_()                                      # needs sage.modules
            '\\Bold{Z}^{3} \\xrightarrow{d_{1}} \\Bold{Z}^{3}'
            sage: circle.chain_complex(base_ring=QQ, augmented=True)                    # needs sage.modules
            Chain complex with at most 3 nonzero terms over Rational Field
        """
        # initialize subcomplex
        if subcomplex is None:
            subcomplex = SimplicialComplex(is_mutable=False)
        else:
            # subcomplex is not empty, so don't augment the chain complex
            augmented = False
            # Use an immutable copy of the subcomplex
            if subcomplex._is_immutable:
                subcomplex = SimplicialComplex(subcomplex._facets, maximality_check=False,
                                               is_mutable=False)
        # now construct the range of dimensions in which to compute
        if dimensions is None:
            dimensions = range(self.dimension() + 1)
            first = 0
        else:
            augmented = False
            first = dimensions[0]
        dimensions = list(dimensions)
        differentials = {}
        # in the chain complex, compute the first dimension by hand,
        # and don't cache it: it may be differ from situation to
        # situation because of boundary effects.
        current = None
        current_dim = None
        if augmented:  # then first == 0
            current = self._n_cells_sorted(0, subcomplex=subcomplex)
            current_dim = 0
            if cochain:
                differentials[-1] = matrix(base_ring, len(current), 1,
                                           [1]*len(current))
            else:
                differentials[0] = matrix(base_ring, 1, len(current),
                                          [1]*len(current))
        elif first == 0 and not augmented:
            current = self._n_cells_sorted(0, subcomplex=subcomplex)
            current_dim = 0
            if not cochain:
                differentials[0] = matrix(base_ring, 0, len(current))
        else:  # first > 0
            current = self._n_cells_sorted(first, subcomplex=subcomplex)
            current_dim = first
            if not cochain:
                differentials[first] = matrix(base_ring, 0, len(current))
        for n in dimensions[1:]:
            if verbose:
                print("  starting dimension %s" % n)
            if (n, subcomplex) in self._complex:
                if cochain:
                    differentials[n-1] = self._complex[(n, subcomplex)].transpose().change_ring(base_ring)
                    mat = differentials[n-1]
                else:
                    differentials[n] = self._complex[(n, subcomplex)].change_ring(base_ring)
                    mat = differentials[n]
                if verbose:
                    print("    boundary matrix (cached): it's %s by %s." % (mat.nrows(), mat.ncols()))
            else:
                # 'current' is the list of faces in dimension n
                #
                # 'old' is a dictionary, with keys the faces in the
                # previous dimension (dim n-1 for the chain complex,
                # n+1 for the cochain complex), values the integers 0,
                # 1, 2, ... (the index of the face).  finding an entry
                # in a dictionary seems to be faster than finding the
                # index of an entry in a list.
                if current_dim == n-1:
                    old = dict(zip(current, range(len(current))))
                else:
                    set_of_faces = self._n_cells_sorted(n-1, subcomplex=subcomplex)
                    old = dict(zip(set_of_faces, range(len(set_of_faces))))
                current = self._n_cells_sorted(n, subcomplex=subcomplex)
                current_dim = n
                # construct matrix.  it is easiest to construct it as
                # a sparse matrix, specifying which entries are
                # nonzero via a dictionary.
                matrix_data = {}
                col = 0
                if len(old) and len(current):
                    for simplex in current:
                        for i in range(n + 1):
                            face_i = simplex.face(i)
                            try:
                                matrix_data[(old[face_i], col)] = (-1)**i
                            except KeyError:
                                pass
                        col += 1
                mat = matrix(ZZ, len(old), len(current), matrix_data)
                if cochain:
                    self._complex[(n, subcomplex)] = mat
                    differentials[n-1] = mat.transpose().change_ring(base_ring)
                else:
                    self._complex[(n, subcomplex)] = mat
                    differentials[n] = mat.change_ring(base_ring)
                if verbose:
                    print("    boundary matrix computed: it's %s by %s." % (mat.nrows(), mat.ncols()))
        # now for the cochain complex, compute the last dimension by
        # hand, and don't cache it.
        if cochain:
            n = dimensions[-1] + 1
            if current_dim != n-1:
                current = self._n_cells_sorted(n-1, subcomplex=subcomplex)
            differentials[n-1] = matrix(base_ring, 0, len(current))
        # finally, return the chain complex
        from sage.homology.chain_complex import ChainComplex

        if cochain:
            return ChainComplex(data=differentials, degree=1,
                                base_ring=base_ring, check=check)
        else:
            return ChainComplex(data=differentials, degree=-1,
                                base_ring=base_ring, check=check)

    def _homology_(self, dim=None, base_ring=ZZ, subcomplex=None,
                   cohomology=False, enlarge=True, algorithm='pari',
                   verbose=False, reduced=True, generators=False):
        """
        The (reduced) homology of this simplicial complex.

        :param dim: If ``None``, then return the homology in every
           dimension.  If ``dim`` is an integer or list, return the
           homology in the given dimensions.  (Actually, if ``dim`` is
           a list, return the homology in the range from ``min(dim)``
           to ``max(dim)``.)

        :type dim: integer or list of integers or ``None``; optional,
                   default ``None``

        :param base_ring: commutative ring. Must be ``ZZ`` or a field.

        :type base_ring: optional, default ``ZZ``

        :param subcomplex: a subcomplex of this simplicial complex.
           Compute homology relative to this subcomplex.

        :type subcomplex: optional, default ``None``

        :param cohomology: If ``True``, compute cohomology rather than
           homology.

        :type cohomology: boolean; optional, default ``False``

        :param enlarge: If ``True``, find a new subcomplex homotopy
           equivalent to, and probably larger than, the given one.

        :type enlarge: boolean; optional, default ``True``

        :param algorithm: The options are ``'auto'``, ``'dhsw'``, or
           ``'pari'``.  (``'no_chomp'`` is a synomym for ``'auto'``,
           maintained for backward compatibility.)  If ``'auto'``,
           use the Dumas, Heckenbach, Saunders, and Welker elimination
           algorithm for large matrices, Pari for small ones.
           If ``'pari'``, then compute elementary divisors
           using Pari.  If ``'dhsw'``, then use the DHSW algorithm to
           compute elementary divisors.  (As of this writing, ``'pari'``
           is the fastest standard option.)

        :type algorithm: string; optional, default ``'pari'``

        :param verbose: If ``True``, print some messages as the homology
           is computed.

        :type verbose: boolean; optional, default ``False``

        :param reduced: If ``True``, return the reduced homology.

        :type reduced: boolean; optional, default ``True``

        :param generators: If ``True``, return the homology groups and
           also generators for them.

        :type reduced: boolean; optional, default ``False``


        Algorithm: if ``generators`` is ``True``, directly compute the
        chain complex, compute its homology along with its generators,
        and then convert the chain complex generators to chains in the
        simplicial complex.

        Otherwise: if ``subcomplex`` is ``None``, replace it with a
        facet -- a contractible subcomplex of the original complex.
        Then as long as ``enlarge`` is ``True``, no matter what
        ``subcomplex`` is, replace it with a subcomplex `L` which is
        homotopy equivalent and as large as possible.  Compute the
        homology of the original complex relative to `L`: if `L` is
        large, then the relative chain complex will be small enough to
        speed up computations considerably.

        EXAMPLES::

            sage: # needs sage.modules
            sage: circle = SimplicialComplex([[0,1], [1,2], [0, 2]])
            sage: circle._homology_()
            {0: 0, 1: Z}
            sage: sphere = SimplicialComplex([[0,1,2,3]])
            sage: sphere.remove_face([0,1,2,3])
            sage: sphere
            Simplicial complex with vertex set (0, 1, 2, 3) and
             facets {(0, 1, 2), (0, 1, 3), (0, 2, 3), (1, 2, 3)}
            sage: sphere._homology_()
            {0: 0, 1: 0, 2: Z}
            sage: sphere._homology_(reduced=False)
            {0: Z, 1: 0, 2: Z}
            sage: sphere._homology_(base_ring=GF(2), reduced=False)
            {0: Vector space of dimension 1 over Finite Field of size 2,
             1: Vector space of dimension 0 over Finite Field of size 2,
             2: Vector space of dimension 1 over Finite Field of size 2}

        We need an immutable complex to compute homology generators::

            sage: # needs sage.modules
            sage: sphere.set_immutable()
<<<<<<< HEAD
            sage: sphere._homology_(generators=True)                                    # needs sage.modules
=======
            sage: sphere._homology_(generators=True)
>>>>>>> 5d9bdcb3
            {0: [], 1: [], 2: [(Z, (0, 1, 2) - (0, 1, 3) + (0, 2, 3) - (1, 2, 3))]}

        Another way to get a two-sphere: take a two-point space and take its
        three-fold join with itself::

            sage: S = SimplicialComplex([[0], [1]])
            sage: (S*S*S)._homology_(dim=2, cohomology=True)                            # needs sage.modules
            Z

        The same computation, done without finding a contractible subcomplex::

            sage: (S*S*S)._homology_(dim=2, cohomology=True, enlarge=False)             # needs sage.modules
            Z

        Relative homology::

            sage: T = SimplicialComplex([[0,1,2]])
            sage: U = SimplicialComplex([[0,1], [1,2], [0,2]])
            sage: T._homology_(subcomplex=U)                                            # needs sage.modules
            {0: 0, 1: 0, 2: Z}

        Generators::

            sage: simplicial_complexes.Torus().homology(generators=True)                # needs sage.modules
            {0: [],
             1: [(Z, (2, 4) - (2, 6) + (4, 6)), (Z, (1, 4) - (1, 6) + (4, 6))],
             2: [(Z, (0, 1, 2) - (0, 1, 5) + (0, 2, 6) - (0, 3, 4) + (0, 3, 5)
                      - (0, 4, 6) - (1, 2, 4) + (1, 3, 4) - (1, 3, 6) + (1, 5, 6)
                      - (2, 3, 5) + (2, 3, 6) + (2, 4, 5) - (4, 5, 6))]}
        """
        from sage.homology.homology_group import HomologyGroup

        if dim is not None:
            if isinstance(dim, (list, tuple, range)):
                low = min(dim) - 1
                high = max(dim) + 2
            else:
                low = dim - 1
                high = dim + 2
            dims = range(low, high)
        else:
            dims = None

        if generators:
            enlarge = False

        if verbose:
            print("starting calculation of the homology of this")
            print("%s-dimensional simplicial complex" % self.dimension())
        if subcomplex is None:
            if enlarge:
                if verbose:
                    print("Constructing contractible subcomplex...")
                L = self._contractible_subcomplex(verbose=verbose)
                if verbose:
                    print("Done finding contractible subcomplex.")
                    vec = [len(self.faces(subcomplex=L)[n-1]) for n in range(self.dimension()+2)]
                    print("The difference between the f-vectors is:")
                    print("  %s" % vec)
            else:
                L = SimplicialComplex([[self.vertices()[0]]])
        else:
            if enlarge:
                if verbose:
                    print("Enlarging subcomplex...")
                L = self._enlarge_subcomplex(subcomplex, verbose=verbose)
                if verbose:
                    print("Done enlarging subcomplex:")
            else:
                L = subcomplex
        L.set_immutable()

        if verbose:
            print("Computing the chain complex...")
        C = self.chain_complex(dimensions=dims, augmented=reduced,
                               cochain=cohomology, base_ring=base_ring,
                               subcomplex=L, verbose=verbose)
        if verbose:
            print(" Done computing the chain complex. ")
            print("Now computing homology...")
        answer = C.homology(base_ring=base_ring, verbose=verbose,
                            algorithm=algorithm, generators=generators)

        if generators:
            # Convert chain complex information to simplicial complex
            # information.
            for i in answer:
                H_with_gens = answer[i]
                if H_with_gens:
                    chains = self.n_chains(i, base_ring=base_ring)
                    new_H = []
                    for (H, gen) in H_with_gens:
                        v = gen.vector(i)
                        new_gen = chains.zero()
                        for (coeff, chaine) in zip(v, chains.gens()):
                            new_gen += coeff * chaine
                        new_H.append((H, new_gen))
                    answer[i] = new_H

        if dim is None:
            dim = range(self.dimension() + 1)
        zero = HomologyGroup(0, base_ring)
        if isinstance(dim, (list, tuple, range)):
            # Fix non-reduced answer.
            if subcomplex is None and not reduced and 0 in dim:
                try:
                    if base_ring.is_field():
                        rank = answer[0].dimension()
                    else:
                        rank = len(answer[0].invariants())
                except KeyError:
                    rank = 0
                answer[0] = HomologyGroup(rank + 1, base_ring)
            return dict([d, answer.get(d, zero)] for d in dim)
        return answer.get(dim, zero)

    # This is cached for speed reasons: it can be very slow to run
    # this function.
    @cached_method
    def algebraic_topological_model(self, base_ring=None):
        r"""
        Algebraic topological model for this simplicial complex with
        coefficients in ``base_ring``.

        The term "algebraic topological model" is defined by Pilarczyk
        and Réal [PR2015]_.

        INPUT:

        - ``base_ring`` - coefficient ring (optional, default
          ``QQ``). Must be a field.

        Denote by `C` the chain complex associated to this simplicial
        complex. The algebraic topological model is a chain complex
        `M` with zero differential, with the same homology as `C`,
        along with chain maps `\pi: C \to M` and `\iota: M \to C`
        satisfying `\iota \pi = 1_M` and `\pi \iota` chain homotopic
        to `1_C`. The chain homotopy `\phi` must satisfy

        - `\phi \phi = 0`,
        - `\pi \phi = 0`,
        - `\phi \iota = 0`.

        Such a chain homotopy is called a *chain contraction*.

        OUTPUT: a pair consisting of

        - chain contraction ``phi`` associated to `C`, `M`, `\pi`, and
          `\iota`
        - the chain complex `M`

        Note that from the chain contraction ``phi``, one can recover the
        chain maps `\pi` and `\iota` via ``phi.pi()`` and
        ``phi.iota()``. Then one can recover `C` and `M` from, for
        example, ``phi.pi().domain()`` and ``phi.pi().codomain()``,
        respectively.

        EXAMPLES::

            sage: # needs sage.modules
            sage: RP2 = simplicial_complexes.RealProjectivePlane()
            sage: phi, M = RP2.algebraic_topological_model(GF(2))
            sage: M.homology()
            {0: Vector space of dimension 1 over Finite Field of size 2,
             1: Vector space of dimension 1 over Finite Field of size 2,
             2: Vector space of dimension 1 over Finite Field of size 2}
            sage: T = simplicial_complexes.Torus()
            sage: phi, M = T.algebraic_topological_model(QQ)
            sage: M.homology()
            {0: Vector space of dimension 1 over Rational Field,
             1: Vector space of dimension 2 over Rational Field,
             2: Vector space of dimension 1 over Rational Field}
        """
        from sage.homology.algebraic_topological_model import algebraic_topological_model
        if base_ring is None:
            base_ring = QQ
        return algebraic_topological_model(self, base_ring)

    def alexander_whitney(self, simplex, dim_left):
        r"""
        Subdivide this simplex into a pair of simplices.

        If this simplex has vertices `v_0`, `v_1`, ..., `v_n`, then
        subdivide it into simplices `(v_0, v_1, ..., v_{dim})` and
        `(v_{dim}, v_{dim + 1}, ..., v_n)`.

        See :meth:`Simplex.alexander_whitney` for more details. This
        method just calls that one.

        INPUT:

        - ``simplex`` -- a simplex in this complex
        - ``dim`` -- integer between 0 and one more than the
          dimension of this simplex

        OUTPUT: a list containing just the triple ``(1, left,
        right)``, where ``left`` and ``right`` are the two simplices
        described above.

        EXAMPLES::

            sage: s = Simplex((0,1,3,4))
            sage: X = SimplicialComplex([s])
            sage: X.alexander_whitney(s, 0)
            [(1, (0,), (0, 1, 3, 4))]
            sage: X.alexander_whitney(s, 2)
            [(1, (0, 1, 3), (3, 4))]
        """
        return simplex.alexander_whitney(dim_left)

    def add_face(self, face):
        """
        Add a face to this simplicial complex.

        :param face: a subset of the vertex set

        This *changes* the simplicial complex, adding a new face and all
        of its subfaces.

        EXAMPLES::

            sage: X = SimplicialComplex([[0,1], [0,2]])
            sage: X.add_face([0,1,2,]); X
            Simplicial complex with vertex set (0, 1, 2) and facets {(0, 1, 2)}
            sage: Y = SimplicialComplex(); Y
            Simplicial complex with vertex set () and facets {()}
            sage: Y.add_face([0,1])
            sage: Y.add_face([1,2,3])
            sage: Y
            Simplicial complex with vertex set (0, 1, 2, 3) and facets {(0, 1), (1, 2, 3)}

        If you add a face which is already present, there is no effect::

            sage: Y.add_face([1,3]); Y
            Simplicial complex with vertex set (0, 1, 2, 3) and facets {(0, 1), (1, 2, 3)}

        TESTS:

        Check that the bug reported at :trac:`14354` has been fixed::

            sage: T = SimplicialComplex([range(1,5)]).n_skeleton(1)
            sage: T.homology()                                                          # needs sage.modules
            {0: 0, 1: Z x Z x Z}
            sage: T.add_face([1,2,3])
            sage: T.homology()                                                          # needs sage.modules
            {0: 0, 1: Z x Z, 2: 0}

        Check that the ``_faces`` cache is treated correctly
        (:trac:`20758`)::

            sage: T = SimplicialComplex([range(1,5)]).n_skeleton(1)
            sage: _ = T.faces()       # populate the _faces attribute
            sage: _ = T.homology()    # add more to _faces                              # needs sage.modules
            sage: T.add_face((1,2,3))
            sage: all(Simplex((1,2,3)) in T._faces[L][2] for L in T._faces)
            True

        Check that the ``__enlarged`` cache is treated correctly
        (:trac:`20758`)::

            sage: T = SimplicialComplex([range(1,5)]).n_skeleton(1)
            sage: T.homology()  # to populate the __enlarged attribute                  # needs sage.modules
            {0: 0, 1: Z x Z x Z}
            sage: T.add_face([1,2,3])
            sage: len(T._SimplicialComplex__enlarged) > 0                               # needs sage.modules
            True

        Check we've fixed the bug reported at :trac:`14578`::

            sage: t0 = SimplicialComplex()
            sage: t0.add_face(('a', 'b'))
            sage: t0.add_face(('c', 'd', 'e'))
            sage: t0.add_face(('e', 'f', 'c'))
            sage: t0.homology()                                                         # needs sage.modules
            {0: Z, 1: 0, 2: 0}

        Check that we've fixed the bug reported at :trac:`22880`::

            sage: X = SimplicialComplex([[0], [1]])
            sage: temp = X.faces(SimplicialComplex(()))
            sage: X.add_face([0,1])
        """
        if self._is_immutable:
            raise ValueError("this simplicial complex is not mutable")

        vertex_to_index = self._translation_to_numeric()

        # Update vertex_to_index by giving each new vertex a larger
        # entry than the existing ones.
        if vertex_to_index:
            idx = max(vertex_to_index.values()) + 1
        else:
            idx = 0
        new_vertices = []
        for v in face:
            if v not in self.vertices():
                new_vertices.append(v)
                vertex_to_index[v] = idx
                idx += 1

        new_face = Simplex(sorted(face, key=vertex_to_index.__getitem__))

        face_is_maximal = True
        for other in self._facets:
            if face_is_maximal:
                face_is_maximal = not new_face.is_face(other)
        if face_is_maximal:
            # remove any old facets which are no longer maximal
            Facets = list(self._facets)
            for old_face in self._facets:
                if old_face.is_face(new_face):
                    Facets.remove(old_face)
            # add new_face to facet list
            Facets.append(new_face)
            self._facets = Facets

            # Update the vertex set
            self._vertex_to_index = vertex_to_index

            # Update self._faces.
            all_new_faces = SimplicialComplex([new_face]).faces()
            for L in self._faces:
                L_complex = self._faces[L]
                for dim in range(new_face.dimension()+1):
                    if dim in L_complex:
                        if L is None:
                            new_faces = all_new_faces[dim]
                        else:
                            new_faces = all_new_faces[dim].difference(L.n_cells(dim))
                        L_complex[dim] = L_complex[dim].union(new_faces)
                    else:
                        L_complex[dim] = all_new_faces[dim]
            # update self._graph if necessary
            if self._graph is not None:
                d = new_face.dimension()+1
                for i in range(d):
                    for j in range(i + 1, d):
                        self._graph.add_edge(new_face[i], new_face[j])
            self._complex = {}
            self.__contractible = None
            self._bbn = {}
            self._bbn_all_computed = set()

    def remove_face(self, face, check=False):
        """
        Remove a face from this simplicial complex.

        :param face: a face of the simplicial complex

        :param check: boolean; optional, default ``False``. If
            ``True``, raise an error if ``face`` is not a
            face of this simplicial complex

        This does not return anything; instead, it *changes* the
        simplicial complex.

        ALGORITHM:

        The facets of the new simplicial complex are
        the facets of the original complex not containing ``face``,
        together with those of ``link(face)*boundary(face)``.

        EXAMPLES::

            sage: S = range(1,5)
            sage: Z = SimplicialComplex([S]); Z
            Simplicial complex with vertex set (1, 2, 3, 4) and facets {(1, 2, 3, 4)}
            sage: Z.remove_face([1,2])
            sage: Z
            Simplicial complex with vertex set (1, 2, 3, 4) and
             facets {(1, 3, 4), (2, 3, 4)}

            sage: S = SimplicialComplex([[0,1,2],[2,3]])
            sage: S
            Simplicial complex with vertex set (0, 1, 2, 3) and
             facets {(2, 3), (0, 1, 2)}
            sage: S.remove_face([0,1,2])
            sage: S
            Simplicial complex with vertex set (0, 1, 2, 3) and
             facets {(0, 1), (0, 2), (1, 2), (2, 3)}

        TESTS:

        Check that the ``_faces`` cache is treated properly: see
        :trac:`20758`::

            sage: T = SimplicialComplex([range(1,5)]).n_skeleton(1)
            sage: _ = T.faces()     # populate the _faces attribute
            sage: _ = T.homology()  # add more to _faces                                # needs sage.modules
            sage: T.add_face((1,2,3))
            sage: T.remove_face((1,2,3))
            sage: len(T._faces)                                                         # needs sage.modules
            2
            sage: T.remove_face((1,2))
            sage: len(T._faces)
            1

        Check that the face to be removed can be given with a
        different vertex ordering::

            sage: S = SimplicialComplex([[1,2], [1,3]])
            sage: S.remove_face([3,1])
            sage: S
            Simplicial complex with vertex set (1, 2, 3) and facets {(3,), (1, 2)}
        """
        if self._is_immutable:
            raise ValueError("this simplicial complex is not mutable")

        getindex = self._translation_to_numeric().__getitem__
        simplex = Simplex(sorted(face, key=getindex))
        facets = self.facets()
        if all(not simplex.is_face(F) for F in facets):
            # face is not in self
            if check:
                raise ValueError('trying to remove a face which is not in the simplicial complex')
            return
        link = self.link(simplex)
        join_facets = []
        for f in simplex.faces():
            for g in link.facets():
                join_facets.append(f.join(g, rename_vertices=False))
        # join_facets is the list of facets in the join bdry(face) * link(face)
        remaining = join_facets + [elem for elem in facets if not simplex.is_face(elem)]

        # Check to see if there are any non-maximal faces
        # build set of facets
        self._facets = []
        for f in remaining:
            face2 = Simplex(f)
            face_is_maximal = True
            faces_to_be_removed = []
            for other in self._facets:
                if other.is_face(face2):
                    faces_to_be_removed.append(other)
                elif face_is_maximal:
                    face_is_maximal = not face2.is_face(other)
            for x in faces_to_be_removed:
                self._facets.remove(x)
            face2 = Simplex(sorted(face2.tuple()))
            if face_is_maximal:
                self._facets.append(face2)
        # if no maximal faces, add the empty face as a facet
        if len(remaining) == 0:
            self._facets.append(Simplex(-1))

        # Recreate the vertex set
        vertices = set(chain.from_iterable(self._facets))
        for v in self.vertices():
            if v not in vertices:
                del self._vertex_to_index[v]

        # Update self._faces.
        # Note: can't iterate over self._faces, because the dictionary
        # size may change during iteration.
        for L in list(self._faces):
            del self._faces[L]
            if L is None or Simplex(face) not in L:
                self.faces(L)
        # Update self._graph if necessary.
        if self._graph is not None:
            # Only if removing a 1 or 2 dim face will the graph be affected
            if len(face) == 1:
                self._graph.delete_vertex(face[0])
                self._graph.add_vertex(face[0])
            elif len(face) == 2:
                self._graph.delete_edge(face[0], face[1])
        self._complex = {}
        self.__contractible = None
        self.__enlarged = {}
        self._bbn = {}
        self._bbn_all_computed = set()

    def remove_faces(self, faces, check=False):
        """
        Remove a collection of faces from this simplicial complex.

        :param faces: a list (or any iterable) of faces of the
            simplicial complex

        :param check: boolean; optional, default ``False``. If
            ``True``, raise an error if any element of ``faces`` is not a
            face of this simplicial complex

        This does not return anything; instead, it *changes* the
        simplicial complex.

        ALGORITHM:

        Run ``self.remove_face(f)`` repeatedly, for ``f`` in ``faces``.

        EXAMPLES::

            sage: S = range(1,5)
            sage: Z = SimplicialComplex([S]); Z
            Simplicial complex with vertex set (1, 2, 3, 4) and facets {(1, 2, 3, 4)}
            sage: Z.remove_faces([[1,2]])
            sage: Z
            Simplicial complex with vertex set (1, 2, 3, 4) and facets {(1, 3, 4), (2, 3, 4)}

            sage: Z = SimplicialComplex([S]); Z
            Simplicial complex with vertex set (1, 2, 3, 4) and facets {(1, 2, 3, 4)}
            sage: Z.remove_faces([[1,2], [2,3]])
            sage: Z
            Simplicial complex with vertex set (1, 2, 3, 4) and facets {(2, 4), (1, 3, 4)}

        TESTS:

        Check the ``check`` argument::

            sage: Z = SimplicialComplex([[1,2,3,4]])
            sage: Z.remove_faces([[1,2], [3,4]])
            sage: Z.remove_faces([[1,2]])
            sage: Z.remove_faces([[1,2]], check=True)
            Traceback (most recent call last):
            ...
            ValueError: trying to remove a face which is not in the simplicial complex
        """
        for f in faces:
            self.remove_face(f, check=check)

    def is_subcomplex(self, other):
        """
        Return ``True`` if this is a subcomplex of ``other``.

        :param other: another simplicial complex

        EXAMPLES::

            sage: S1 = simplicial_complexes.Sphere(1)
            sage: S1.is_subcomplex(S1)
            True
            sage: Empty = SimplicialComplex()
            sage: Empty.is_subcomplex(S1)
            True
            sage: S1.is_subcomplex(Empty)
            False

            sage: sorted(S1.facets())
            [(0, 1), (0, 2), (1, 2)]
            sage: T = S1.product(S1)
            sage: sorted(T.facets())[0] # typical facet in T
            ('L0R0', 'L0R1', 'L1R1')
            sage: S1.is_subcomplex(T)
            False
            sage: T._contractible_subcomplex().is_subcomplex(T)
            True
        """
        return all(f in other for f in self.facets())

    def connected_sum(self, other, is_mutable=True):
        """
        The connected sum of this simplicial complex with another one.

        :param other: another simplicial complex
        :param is_mutable: Determines if the output is mutable
        :type is_mutable: boolean; optional, default ``True``
        :return: the connected sum ``self # other``

        .. WARNING::

           This does not check that ``self`` and ``other`` are manifolds,
           only that their facets all have the same dimension.  Since a
           (more or less) random facet is chosen from each complex and
           then glued together, this method may return random
           results if applied to non-manifolds, depending on which
           facet is chosen.

        Algorithm: a facet is chosen from each surface, and removed.
        The vertices of these two facets are relabeled to
        ``(0,1,...,dim)``.  Of the remaining vertices, the ones from
        the left-hand factor are renamed by prepending an "L", and
        similarly the remaining vertices in the right-hand factor are
        renamed by prepending an "R".

        EXAMPLES::

            sage: S1 = simplicial_complexes.Sphere(1)
            sage: S1.connected_sum(S1.connected_sum(S1)).homology()                     # needs sage.modules
            {0: 0, 1: Z}
            sage: P = simplicial_complexes.RealProjectivePlane(); P
            Minimal triangulation of the real projective plane
            sage: P.connected_sum(P)    # the Klein bottle
            Simplicial complex with 9 vertices and 18 facets

        The notation '+' may be used for connected sum, also::

            sage: P + P    # the Klein bottle
            Simplicial complex with 9 vertices and 18 facets
            sage: (P + P).homology()[1]                                                 # needs sage.modules
            Z x C2
        """
        if not (self.is_pure() and other.is_pure() and
                self.dimension() == other.dimension()):
            raise ValueError("complexes are not pure of the same dimension")
        # first find a top-dimensional simplex to remove from each surface
        keep_left = self._facets[0]
        keep_right = other._facets[0]
        # construct the set of facets:
        left = set(self._facets).difference(set([keep_left]))
        right = set(other._facets).difference(set([keep_right]))
        facet_set = ([[rename_vertex(v, keep=list(keep_left))
                       for v in face] for face in left]
                     + [[rename_vertex(v, keep=list(keep_right), left=False)
                         for v in face] for face in right])
        # return the new surface
        return SimplicialComplex(facet_set, is_mutable=is_mutable)

    __add__ = connected_sum

    def link(self, simplex, is_mutable=True):
        r"""
        The link of a simplex in this simplicial complex.

        The link of a simplex `F` is the simplicial complex formed by
        all simplices `G` which are disjoint from `F` but for which `F
        \cup G` is a simplex.

        :param simplex: a simplex in this simplicial complex.
        :param is_mutable: Determines if the output is mutable
        :type is_mutable: boolean; optional, default ``True``

        EXAMPLES::

            sage: X = SimplicialComplex([[0,1,2], [1,2,3]])
            sage: X.link(Simplex([0]))
            Simplicial complex with vertex set (1, 2) and facets {(1, 2)}
            sage: X.link([1,2])
            Simplicial complex with vertex set (0, 3) and facets {(0,), (3,)}
            sage: Y = SimplicialComplex([[0,1,2,3]])
            sage: Y.link([1])
            Simplicial complex with vertex set (0, 2, 3) and facets {(0, 2, 3)}
        """
        faces = []
        s = Simplex(simplex)
        for f in self._facets:
            if s.is_face(f):
                faces.append(Simplex(f.set().difference(s.set())))
        return SimplicialComplex(faces, is_mutable=is_mutable)

    def star(self, simplex, is_mutable=True):
        """
        Return the star of a simplex in this simplicial complex.

        The star of ``simplex`` is the simplicial complex formed by
        all simplices which contain ``simplex``.

        INPUT:

        - ``simplex`` -- a simplex in this simplicial complex
        - ``is_mutable`` -- (default: ``True``) boolean; determines if the output
          is mutable

        EXAMPLES::

            sage: X = SimplicialComplex([[0,1,2], [1,2,3]])
            sage: X.star(Simplex([0]))
            Simplicial complex with vertex set (0, 1, 2) and facets {(0, 1, 2)}
            sage: X.star(Simplex([1]))
            Simplicial complex with vertex set (0, 1, 2, 3) and facets {(0, 1, 2), (1, 2, 3)}
            sage: X.star(Simplex([1,2]))
            Simplicial complex with vertex set (0, 1, 2, 3) and facets {(0, 1, 2), (1, 2, 3)}
            sage: X.star(Simplex([]))
            Simplicial complex with vertex set (0, 1, 2, 3) and facets {(0, 1, 2), (1, 2, 3)}
        """
        faces = []
        s = Simplex(simplex)
        for f in self._facets:
            if s.is_face(f):
                faces.append(f)
        return SimplicialComplex(faces, is_mutable=is_mutable)

    def is_cohen_macaulay(self, base_ring=QQ, ncpus=0):
        r"""
        Return ``True`` if ``self`` is Cohen-Macaulay.

        A simplicial complex `\Delta` is Cohen-Macaulay over `R` iff
        `\tilde{H}_i(\mathrm{lk}_\Delta(F);R) = 0` for all
        `F \in \Delta` and `i < \dim\mathrm{lk}_\Delta(F)`.
        Here, `\Delta` is ``self`` and `R` is ``base_ring``, and
        `\mathrm{lk}` denotes the link operator on ``self``.

        INPUT:

        - ``base_ring`` -- (default: ``QQ``) the base ring.

        - ``ncpus`` -- (default: 0) number of cpus used for the
          computation. If this is 0, determine the number of cpus
          automatically based on the hardware being used.

        For finite simplicial complexes, this is equivalent to the
        statement that the Stanley-Reisner ring of ``self`` is
        Cohen-Macaulay.

        EXAMPLES:

        Spheres are Cohen-Macaulay::

            sage: S = SimplicialComplex([[1,2],[2,3],[3,1]])
            sage: S.is_cohen_macaulay(ncpus=3)                                          # needs sage.modules
            True

        The following example is taken from Bruns, Herzog - Cohen-Macaulay
        rings, Figure 5.3::

            sage: S = SimplicialComplex([[1,2,3],[1,4,5]])
            sage: S.is_cohen_macaulay(ncpus=3)                                          # needs sage.modules
            False

        The choice of base ring can matter.  The real projective plane `\RR P^2`
        has `H_1(\RR P^2) = \ZZ/2`, hence is CM over `\QQ` but not over `\ZZ`. ::

            sage: X = simplicial_complexes.RealProjectivePlane()
            sage: X.is_cohen_macaulay()                                                 # needs sage.modules
            True
            sage: X.is_cohen_macaulay(ZZ)                                               # needs sage.modules
            False
        """
        from sage.parallel.decorate import parallel

        if not ncpus:
            from sage.parallel.ncpus import ncpus as get_ncpus
            ncpus = get_ncpus()

        facs = [x for x in self.face_iterator()]
        n = len(facs)
        facs_divided = [[] for i in range(ncpus)]
        for i in range(n):
            facs_divided[i % ncpus].append(facs[i])

        def all_homologies_vanish(F):
            S = self.link(F)
            H = S.homology(base_ring=base_ring)
            if base_ring.is_field():
                return all(H[j].dimension() == 0 for j in range(S.dimension()))
            else:
                return not any(H[j].invariants() for j in range(S.dimension()))

        @parallel(ncpus=ncpus)
        def all_homologies_in_list_vanish(Fs):
            return all(all_homologies_vanish(F) for F in Fs)

        return all(answer[1] for answer in all_homologies_in_list_vanish(facs_divided))

    def generated_subcomplex(self, sub_vertex_set, is_mutable=True):
        """
        Return the largest sub-simplicial complex of ``self`` containing
        exactly ``sub_vertex_set`` as vertices.

        :param sub_vertex_set: The sub-vertex set.
        :param is_mutable: Determines if the output is mutable
        :type is_mutable: boolean; optional, default ``True``

        EXAMPLES::

            sage: S = simplicial_complexes.Sphere(2)
            sage: S
            Minimal triangulation of the 2-sphere
            sage: S.generated_subcomplex([0,1,2])
            Simplicial complex with vertex set (0, 1, 2) and facets {(0, 1, 2)}

        """
        if not set(self.vertices()).issuperset(sub_vertex_set):
            raise ValueError("input must be a subset of the vertex set")
        faces = []
        for i in range(self.dimension() + 1):
            for j in self.faces()[i]:
                if j.set().issubset(sub_vertex_set):
                    faces.append(j)
        return SimplicialComplex(faces, maximality_check=True,
                                 is_mutable=is_mutable)

    def is_shelling_order(self, shelling_order, certificate=False):
        r"""
        Return if the order of the facets given by ``shelling_order``
        is a shelling order for ``self``.

        A sequence of facets `(F_i)_{i=1}^N` of a simplicial
        complex of dimension `d` is a *shelling order* if for all
        `i = 2, 3, 4, \ldots`, the complex

        .. MATH::

            X_i = \left( \bigcup_{j=1}^{i-1} F_j \right) \cap F_i

        is pure and of dimension `\dim F_i - 1`.

        INPUT:

        - ``shelling_order`` -- an ordering of the facets of ``self``
        - ``certificate`` -- (default: ``False``) if ``True`` then returns
          the index of the first facet that violate the condition

        .. SEEALSO::

            :meth:`is_shellable`

        EXAMPLES::

            sage: facets = [[1,2,5],[2,3,5],[3,4,5],[1,4,5]]
            sage: X = SimplicialComplex(facets)
            sage: X.is_shelling_order(facets)
            True

            sage: b = [[1,2,5], [3,4,5], [2,3,5], [1,4,5]]
            sage: X.is_shelling_order(b)
            False
            sage: X.is_shelling_order(b, True)
            (False, 1)

        A non-pure example::

            sage: facets = [[1,2,3], [3,4], [4,5], [5,6], [4,6]]
            sage: X = SimplicialComplex(facets)
            sage: X.is_shelling_order(facets)
            True

        REFERENCES:

        - [BW1996]_
        """
        # Quick check by Lemma 2.2 in [BW1996]
        if self.dimension() != len(list(shelling_order[0])) - 1:
            return False

        cur_complex = SimplicialComplex([])
        for i, F in enumerate(shelling_order):
            if i > 0:
                # The shelling condition is precisely that intersection is
                #    a pure complex of one dimension less and stop if this fails
                common = set(F).intersection(set(cur_complex.vertices()))
                intersection = cur_complex.generated_subcomplex(list(common))

                dim = len(list(F)) - 1
                if not intersection.is_pure() or dim - 1 != intersection.dimension():
                    if certificate:
                        return (False, i)
                    return False
            cur_complex.add_face(F)
        return True

    @cached_method
    def is_shellable(self, certificate=False):
        r"""
        Return if ``self`` is shellable.

        A simplicial complex is shellable if there exists a shelling
        order.

        .. NOTE::

            1. This method can check all orderings of the facets by brute
               force, hence can be very slow.

            2. This is shellability in the general (nonpure) sense of
               Bjorner and Wachs [BW1996]_. This method does not check purity.

        .. SEEALSO::

            :meth:`is_shelling_order`

        INPUT:

        - ``certificate`` -- (default: ``False``) if ``True`` then
          returns the shelling order (if it exists)

        EXAMPLES::

            sage: X = SimplicialComplex([[1,2,5], [2,3,5], [3,4,5], [1,4,5]])
            sage: X.is_shellable()
            True
            sage: order = X.is_shellable(True); order
            ((1, 2, 5), (2, 3, 5), (1, 4, 5), (3, 4, 5))
            sage: X.is_shelling_order(order)
            True

            sage: X = SimplicialComplex([[1,2,3], [3,4,5]])
            sage: X.is_shellable()
            False

        Examples from Figure 1 in [BW1996]_::

            sage: X = SimplicialComplex([[1,2,3], [3,4], [4,5], [5,6], [4,6]])
            sage: X.is_shellable()
            True

            sage: X = SimplicialComplex([[1,2,3], [3,4], [4,5,6]])
            sage: X.is_shellable()
            False

        REFERENCES:

        - :wikipedia:`Shelling_(topology)`
        """
        if not certificate:
            return bool(self.is_shellable(certificate=True))

        if self.is_pure():
            if any(x < 0 for x in self.h_vector()):
                return False
        else:  # Non-pure complex
            if any(x < 0 for row in self.h_triangle() for x in row):
                return False

        facets = set(self.facets())
        cur_order = []
        # For consistency when using different Python versions, for example, sort 'faces'.
        it = [iter(sorted(facets, key=str))]
        cur_complex = SimplicialComplex([])
        while facets:
            try:
                F = next(it[-1])
            except StopIteration:
                # Backtrace
                if not cur_order:
                    return False
                it.pop()
                facets.add(cur_order.pop())
                cur_complex = SimplicialComplex(cur_order)
                continue

            # First facet must be top dimensional
            if not cur_order:
                if self.dimension() == F.dimension():
                    cur_complex.add_face(F)
                    cur_order.append(F)
                    facets.remove(F)
                    it.append(iter(set(facets)))
                continue

            # The shelling condition is precisely that intersection is
            #    a pure complex of one dimension less and stop if this fails
            common = set(F).intersection(set(cur_complex.vertices()))
            intersection = cur_complex.generated_subcomplex(list(common))

            if (not intersection.is_pure()
                    or F.dimension() - 1 != intersection.dimension()):
                continue
            cur_complex.add_face(F)
            cur_order.append(F)
            facets.remove(F)
            it.append(iter(set(facets)))  # Iterate over a copy of the current facets

        return tuple(cur_order)

    def restriction_sets(self, order):
        """
        Return the restriction sets of the facets according to ``order``.

        A restriction set of a shelling order is the sequence of
        smallest new faces that are created during the shelling order.

        .. SEEALSO::

            :meth:`is_shelling_order`

        EXAMPLES::

            sage: facets = [[1,2,5], [2,3,5], [3,4,5], [1,4,5]]
            sage: X = SimplicialComplex(facets)
            sage: X.restriction_sets(facets)
            [(), (3,), (4,), (1, 4)]

            sage: b = [[1,2,5], [3,4,5], [2,3,5], [1,4,5]]
            sage: X.restriction_sets(b)
            Traceback (most recent call last):
            ...
            ValueError: not a shelling order
        """
        # It starts with the first empty
        restrictions = [()]

        # Each time we hit a facet, the complement goes to the restriction
        cur_complex = SimplicialComplex([])
        for i, F in enumerate(order):
            if i > 0:
                # The shelling condition is precisely that intersection is
                #    a pure complex of one dimension less and stop if this fails
                common = set(F).intersection(set(cur_complex.vertices()))
                intersection = cur_complex.generated_subcomplex(list(common))

                if not intersection.is_pure() or self.dimension() - 1 > intersection.dimension():
                    raise ValueError("not a shelling order")
                faces = SimplicialComplex([F]).faces()
                for k, v in intersection.faces().items():
                    faces[k] = faces[k].difference(v)
                for k in sorted(faces.keys()):
                    if faces[k]:
                        restrictions.append(faces[k].pop())
                        break
            cur_complex.add_face(F)

        return restrictions

    def _complement(self, simplex):
        """
        Return the complement of a simplex in the vertex set of this
        simplicial complex.

        :param simplex: a simplex (need not be in the simplicial complex)

        OUTPUT: its complement: the simplex formed by the vertices not
        contained in ``simplex``.

        Note that this only depends on the vertex set of the
        simplicial complex, not on its simplices.

        EXAMPLES::

            sage: X = SimplicialComplex([[0,1,2,3,4,5]])
            sage: X._complement([1,2,3])
            (0, 4, 5)
            sage: X._complement([0,1,3,4])
            (2, 5)
            sage: X._complement([0,4,1,3])
            (2, 5)
        """
        return Simplex(set(self.vertices()).difference(simplex))

    def _transpose_simplices(self, *simplices):
        """
        Given tuple ``L`` of simplices, returns new list, where each
        simplex is formed by taking a vertex from each simplex from
        ``L``.

        :param simplices: a bunch of simplices

        If ``simplices`` consists of `(f_0, f_1, f_2, ...)`, then the
        output consists of all possible simplices of the form `(v_0,
        v_1, v_2, ...)`, where `v_i` is a vertex of `f_i`.  If a
        vertex appears more than once in such a simplex, remove all
        but one of its appearances.  If such a simplex contains others
        already produced, then ignore that larger simplex -- the
        output should be a list of minimal simplices constructed in
        this way.

        This is used in computing the minimal nonfaces and hence the
        Stanley-Reisner ring.

        Note that this only depends on the vertex set of the
        simplicial complex, not on its simplices.

        I don't know if there is a standard name for this, but it
        looked sort of like the transpose of a matrix; hence the name
        for this method.

        EXAMPLES::

            sage: X = SimplicialComplex()
            sage: X._transpose_simplices([1,2])
            [(1,), (2,)]
            sage: X._transpose_simplices([1,2], [3,4])
            [(1, 3), (1, 4), (2, 3), (2, 4)]

        In the following example, one can construct the simplices
        ``(1,2)`` and ``(1,3)``, but you can also construct ``(1,1) = (1,)``,
        which is a face of both of the others.  So the answer omits
        ``(1,2)`` and ``(1,3)``::

            sage: X._transpose_simplices([1,2], [1,3])
            [(1,), (2, 3)]
        """
        answer = []
        if len(simplices) == 1:
            answer = [Simplex((v,)) for v in simplices[0]]
        elif len(simplices) > 1:
            face = simplices[0]
            rest = simplices[1:]
            for v in face:
                for partial in self._transpose_simplices(*rest):
                    if v not in partial:
                        L = sorted([v] + list(partial))
                        simplex = Simplex(L)
                    else:
                        simplex = partial
                    add_simplex = True
                    simplices_to_delete = []
                    for already in answer:
                        if add_simplex:
                            if already.is_face(simplex):
                                add_simplex = False
                            if add_simplex and simplex.is_face(already):
                                simplices_to_delete.append(already)
                    if add_simplex:
                        answer.append(simplex)
                    for x in simplices_to_delete:
                        answer.remove(x)
        return answer

    def minimal_nonfaces(self):
        """
        Set consisting of the minimal subsets of the vertex set of
        this simplicial complex which do not form faces.

        Algorithm: Proceeds through the faces of the complex increasing the
        dimension, starting from dimension 0, and add the faces that are not
        contained in the complex and that are not already contained in a
        previously seen minimal non-face.

        This is used in computing the
        :meth:`Stanley-Reisner ring<stanley_reisner_ring>` and the
        :meth:`Alexander dual<alexander_dual>`.

        EXAMPLES::

            sage: X = SimplicialComplex([[1,3],[1,2]])
            sage: X.minimal_nonfaces()
            {(2, 3)}
            sage: Y = SimplicialComplex([[0,1], [1,2], [2,3], [3,0]])
            sage: sorted(Y.minimal_nonfaces())
            [(0, 2), (1, 3)]

        TESTS::

            sage: SC = SimplicialComplex([(0,1,2),(0,2,3),(2,3,4),(1,2,4), \
                                          (1,4,5),(0,3,6),(3,6,7),(4,5,7)])

        This was taking a long time before :trac:`20078`::

            sage: sorted(SC.minimal_nonfaces())
            [(0, 4),
             (0, 5),
             (0, 7),
             (1, 3),
             (1, 6),
             (1, 7),
             (2, 5),
             (2, 6),
             (2, 7),
             (3, 4, 7),
             (3, 5),
             (4, 6),
             (5, 6)]
        """
        face_dict = self.faces()
        vertices = self.vertices()
        dimension = self.dimension()
        set_mnf = set()

        for dim in range(dimension + 1):
            face_sets = frozenset(f.set() for f in face_dict[dim])
            for candidate in combinations(vertices, dim + 1):
                set_candidate = frozenset(candidate)
                if set_candidate not in face_sets:
                    new = not any(set_candidate.issuperset(mnf) for mnf in set_mnf)
                    if new:
                        set_mnf.add(set_candidate)

        for candidate in combinations(vertices, dimension+2):  # Checks for minimal nonfaces in the remaining dimension
            set_candidate = frozenset(candidate)
            new = not any(set_candidate.issuperset(mnf) for mnf in set_mnf)
            if new:
                set_mnf.add(set_candidate)

        min_non_faces = Set([Simplex(mnf) for mnf in set_mnf])

        return min_non_faces

    def _stanley_reisner_base_ring(self, base_ring=ZZ):
        """
        The polynomial algebra of which the Stanley-Reisner ring is a
        quotient.

        :param base_ring: a commutative ring
        :type base_ring: optional, default ``ZZ``
        :return: a polynomial algebra with coefficients in base_ring,
          with one generator for each vertex in the simplicial complex.

        See the documentation for :meth:`stanley_reisner_ring` for a
        warning about the names of the vertices.

        EXAMPLES::

            sage: X = SimplicialComplex([[1,2], [0], [3]])
            sage: X._stanley_reisner_base_ring()
            Multivariate Polynomial Ring in x0, x1, x2, x3 over Integer Ring
            sage: Y = SimplicialComplex([['a', 'b', 'c']])
            sage: Y._stanley_reisner_base_ring(base_ring=QQ)
            Multivariate Polynomial Ring in a, b, c over Rational Field
        """
        verts = self._gen_dict.values()
        try:
            verts = sorted(verts)
        except TypeError:
            verts = sorted(verts, key=str)
        return PolynomialRing(base_ring, verts)

    def stanley_reisner_ring(self, base_ring=ZZ):
        """
        The Stanley-Reisner ring of this simplicial complex.

        :param base_ring: a commutative ring
        :type base_ring: optional, default ``ZZ``
        :return: a quotient of a polynomial algebra with coefficients
           in ``base_ring``, with one generator for each vertex in the
           simplicial complex, by the ideal generated by the products
           of those vertices which do not form faces in it.

        Thus the ideal is generated by the products corresponding to
        the minimal nonfaces of the simplicial complex.

        .. WARNING::

           This may be quite slow!

           Also, this may behave badly if the vertices have the
           'wrong' names. To avoid this, define the simplicial complex
           at the start with the flag ``name_check`` set to ``True``.

           More precisely, this is a quotient of a polynomial ring
           with one generator for each vertex.  If the name of a
           vertex is a non-negative integer, then the corresponding
           polynomial generator is named ``'x'`` followed by that integer
           (e.g., ``'x2'``, ``'x3'``, ``'x5'``, ...).  Otherwise, the
           polynomial generators are given the same names as the vertices.
           Thus if the vertex set is ``(2, 'x2')``, there will be problems.

        EXAMPLES::

            sage: X = SimplicialComplex([[0,1,2], [0,2,3]])
            sage: X.stanley_reisner_ring()
            Quotient of Multivariate Polynomial Ring in x0, x1, x2, x3 over Integer Ring
             by the ideal (x1*x3)
            sage: Y = SimplicialComplex([[0,1,2,3,4]]); Y
            Simplicial complex with vertex set (0, 1, 2, 3, 4) and facets {(0, 1, 2, 3, 4)}
            sage: Y.add_face([0,1,2,3,4])
            sage: Y.stanley_reisner_ring(base_ring=QQ)
            Multivariate Polynomial Ring in x0, x1, x2, x3, x4 over Rational Field
        """
        R = self._stanley_reisner_base_ring(base_ring)
        products = []
        for f in self.minimal_nonfaces():
            prod = 1
            for v in f:
                prod *= R(self._gen_dict[v])
            products.append(prod)
        return R.quotient(products)

    def alexander_dual(self, is_mutable=True):
        """
        The Alexander dual of this simplicial complex: according to
        the Macaulay2 documentation, this is the simplicial complex
        whose faces are the complements of its nonfaces.

        Thus find the minimal nonfaces and take their complements to
        find the facets in the Alexander dual.

        :param is_mutable: Determines if the output is mutable
        :type is_mutable: boolean; optional, default ``True``

        EXAMPLES::

            sage: Y = SimplicialComplex([[i] for i in range(5)]); Y
            Simplicial complex with vertex set (0, 1, 2, 3, 4) and
             facets {(0,), (1,), (2,), (3,), (4,)}
            sage: Y.alexander_dual()
            Simplicial complex with vertex set (0, 1, 2, 3, 4) and 10 facets
            sage: X = SimplicialComplex([[0,1], [1,2], [2,3], [3,0]])
            sage: X.alexander_dual()
            Simplicial complex with vertex set (0, 1, 2, 3) and facets {(0, 2), (1, 3)}
        """
        nonfaces = self.minimal_nonfaces()
        return SimplicialComplex([self._complement(f) for f in nonfaces], is_mutable=is_mutable)

    def barycentric_subdivision(self):
        """
        The barycentric subdivision of this simplicial complex.

        See :wikipedia:`Barycentric_subdivision` for a
        definition.

        EXAMPLES::

            sage: triangle = SimplicialComplex([[0,1], [1,2], [0, 2]])
            sage: hexagon = triangle.barycentric_subdivision(); hexagon
            Simplicial complex with 6 vertices and 6 facets
            sage: hexagon.homology(1) == triangle.homology(1)                           # needs sage.modules
            True

        Barycentric subdivisions can get quite large, since each
        `n`-dimensional facet in the original complex produces
        `(n+1)!` facets in the subdivision::

            sage: S4 = simplicial_complexes.Sphere(4); S4
            Minimal triangulation of the 4-sphere
            sage: S4.barycentric_subdivision()
            Simplicial complex with 62 vertices and 720 facets
        """
        return self.face_poset().order_complex()

    def stellar_subdivision(self, simplex, inplace=False, is_mutable=True):
        """
        Return the stellar subdivision of a simplex in this simplicial complex.

        The stellar subdivision of a face is obtained by adding a new vertex to the
        simplicial complex ``self`` joined to the star of the face and then
        deleting the face ``simplex`` to the result.

        INPUT:

        - ``simplex`` -- a simplex face of ``self``
        - ``inplace`` -- (default: ``False``) boolean; determines if the
          operation is done on ``self`` or on a copy
        - ``is_mutable`` -- (default: ``True``) boolean; determines if the
          output is mutable

        OUTPUT:

        - A simplicial complex obtained by the stellar subdivision of the face
          ``simplex``

        EXAMPLES::

            sage: SC = SimplicialComplex([[0,1,2],[1,2,3]])
            sage: F1 = Simplex([1,2])
            sage: F2 = Simplex([1,3])
            sage: F3 = Simplex([1,2,3])
            sage: SC.stellar_subdivision(F1)
            Simplicial complex with vertex set (0, 1, 2, 3, 4) and
             facets {(0, 1, 4), (0, 2, 4), (1, 3, 4), (2, 3, 4)}
            sage: SC.stellar_subdivision(F2)
            Simplicial complex with vertex set (0, 1, 2, 3, 4) and
             facets {(0, 1, 2), (1, 2, 4), (2, 3, 4)}
            sage: SC.stellar_subdivision(F3)
            Simplicial complex with vertex set (0, 1, 2, 3, 4) and
             facets {(0, 1, 2), (1, 2, 4), (1, 3, 4), (2, 3, 4)}
            sage: SC.stellar_subdivision(F3, inplace=True);SC
            Simplicial complex with vertex set (0, 1, 2, 3, 4) and
             facets {(0, 1, 2), (1, 2, 4), (1, 3, 4), (2, 3, 4)}

        The simplex to subdivide should be a face of self::

            sage: SC = SimplicialComplex([[0,1,2],[1,2,3]])
            sage: F4 = Simplex([3,4])
            sage: SC.stellar_subdivision(F4)
            Traceback (most recent call last):
            ...
            ValueError: the face to subdivide is not a face of self

        One can not modify an immutable simplicial complex::

            sage: SC = SimplicialComplex([[0,1,2],[1,2,3]], is_mutable=False)
            sage: SC.stellar_subdivision(F1, inplace=True)
            Traceback (most recent call last):
            ...
            ValueError: this simplicial complex is not mutable
        """

        if inplace and self._is_immutable:
            raise ValueError("this simplicial complex is not mutable")

        if not Simplex(simplex) in self:
            raise ValueError("the face to subdivide is not a face of self")

        if inplace:
            working_complex = self
        else:
            working_complex = copy(self)

        vertices = working_complex.vertices()
        not_found = True
        vertex_label = 0
        while not_found:
            if vertex_label not in vertices:
                not_found = False
            else:
                vertex_label += 1
        new_vertex = SimplicialComplex([[vertex_label]])
        new_faces = new_vertex.join(working_complex.star(simplex), rename_vertices=False)
        for face in new_faces.facets():
            working_complex.add_face(face)

        working_complex.remove_face(simplex)

        if not is_mutable:
            working_complex.set_immutable()

        if not inplace:
            return working_complex

    def graph(self):
        """
        The 1-skeleton of this simplicial complex, as a graph.

        .. WARNING::

           This may give the wrong answer if the simplicial complex
           was constructed with ``maximality_check`` set to ``False``.

        EXAMPLES::

            sage: S = SimplicialComplex([[0,1,2,3]])
            sage: G = S.graph(); G
            Graph on 4 vertices
            sage: G.edges(sort=True)
            [(0, 1, None), (0, 2, None), (0, 3, None), (1, 2, None), (1, 3, None), (2, 3, None)]
        """
        if self._graph is None:
            from sage.graphs.graph import Graph

            edges = self.n_cells(1)
            vertices = [min(f) for f in self._facets if f.dimension() == 0]
            used_vertices = []  # vertices which are in an edge
            d = {}
            for e in edges:
                try:
                    v = min(e)
                    max_e = max(e)
                except TypeError:
                    v = min(e, key=str)
                    max_e = max(e, key=str)
                if v in d:
                    d[v].append(max_e)
                else:
                    d[v] = [max_e]
                used_vertices.extend(list(e))
            for v in vertices:
                if v not in used_vertices:
                    d[v] = []
            self._graph = Graph(d)
        return self._graph

    def delta_complex(self, sort_simplices=False):
        r"""
        Return ``self`` as a `\Delta`-complex.

        The `\Delta`-complex is essentially identical to the
        simplicial complex: it has same simplices with the same
        boundaries.

        :param sort_simplices: if ``True``, sort the list of simplices in
          each dimension
        :type sort_simplices: boolean; optional, default ``False``

        EXAMPLES::

            sage: T = simplicial_complexes.Torus()
            sage: Td = T.delta_complex()
            sage: Td
            Delta complex with 7 vertices and 43 simplices
            sage: T.homology() == Td.homology()                                         # needs sage.modules
            True
        """
        from .delta_complex import DeltaComplex
        data = {}
        dim = self.dimension()
        n_cells = self._n_cells_sorted(dim)
        if sort_simplices:
            n_cells.sort()
        for n in range(dim, -1, -1):
            bdries = self._n_cells_sorted(n-1)
            if sort_simplices:
                bdries.sort()
            data[n] = []
            for f in n_cells:
                data[n].append([bdries.index(f.face(i)) for i in range(n+1)])
            n_cells = bdries
        return DeltaComplex(data)

    def is_flag_complex(self):
        """
        Return ``True`` if and only if ``self`` is a flag complex.

        A flag complex is a simplicial complex that is the largest simplicial
        complex on its 1-skeleton. Thus a flag complex is the clique complex
        of its graph.

        EXAMPLES::

            sage: h = Graph({0: [1,2,3,4], 1: [2,3,4], 2: [3]})
            sage: x = h.clique_complex(); x
            Simplicial complex with vertex set (0, 1, 2, 3, 4)
            and facets {(0, 1, 4), (0, 1, 2, 3)}
            sage: x.is_flag_complex()
            True

            sage: X = simplicial_complexes.ChessboardComplex(3,3)
            sage: X.is_flag_complex()
            True
        """
        return self == self.graph().clique_complex()

    def n_skeleton(self, n):
        """
        The `n`-skeleton of this simplicial complex.

        The `n`-skeleton of a simplicial complex is obtained by discarding
        all of the simplices in dimensions larger than `n`.

        :param n: non-negative integer

        EXAMPLES::

            sage: X = SimplicialComplex([[0,1], [1,2,3], [0,2,3]])
            sage: X.n_skeleton(1)
            Simplicial complex with vertex set (0, 1, 2, 3) and
             facets {(0, 1), (0, 2), (0, 3), (1, 2), (1, 3), (2, 3)}
            sage: X.set_immutable()
            sage: X.n_skeleton(2)
            Simplicial complex with vertex set (0, 1, 2, 3) and
             facets {(0, 1), (0, 2, 3), (1, 2, 3)}
            sage: X.n_skeleton(4)
            Simplicial complex with vertex set (0, 1, 2, 3) and
             facets {(0, 1), (0, 2, 3), (1, 2, 3)}
        """
        if n >= self.dimension():
            return self
        # make sure it's a list (it will be a tuple if immutable)
        facets = [f for f in self._facets if f.dimension() < n]
        facets.extend(self.faces()[n])
        return SimplicialComplex(facets, is_immutable=self._is_immutable)

    def _contractible_subcomplex(self, verbose=False):
        """
        Find a contractible subcomplex `L` of this simplicial complex,
        preferably one which is as large as possible.

        :param verbose: If ``True``, print some messages as the simplicial
           complex is computed.
        :type verbose: boolean; optional, default ``False``

        Motivation: if `K` is the original complex and if `L` is
        contractible, then the relative homology `H_*(K,L)` is
        isomorphic to the reduced homology of `K`.  If `L` is large,
        then the relative chain complex will be a good deal smaller
        than the augmented chain complex for `K`, and this leads to a
        speed improvement for computing the homology of `K`.

        This just passes an immutable subcomplex consisting of a facet to the
        method ``_enlarge_subcomplex``.

        .. NOTE::

           Thus when the simplicial complex is empty, so is the
           resulting 'contractible subcomplex', which is therefore not
           technically contractible.  In this case, that doesn't
           matter because the homology is computed correctly anyway.

        EXAMPLES::

            sage: sphere = SimplicialComplex([[0,1,2,3]])
            sage: sphere.remove_face([0,1,2,3])
            sage: sphere
            Simplicial complex with vertex set (0, 1, 2, 3) and
             facets {(0, 1, 2), (0, 1, 3), (0, 2, 3), (1, 2, 3)}
            sage: L = sphere._contractible_subcomplex(); L
            Simplicial complex with vertex set (0, 1, 2, 3) and
             facets {(0, 1, 2), (0, 1, 3), (0, 2, 3)}
            sage: L.homology()                                                          # needs sage.modules
            {0: 0, 1: 0, 2: 0}
        """
        facets = [sorted(self._facets, key=str)[0]]
        return self._enlarge_subcomplex(SimplicialComplex(facets, is_mutable=False), verbose=verbose)

    def _enlarge_subcomplex(self, subcomplex, verbose=False):
        """
        Given a subcomplex `S` of this simplicial complex `K`, find a
        subcomplex `L`, as large as possible, containing `S` which is
        homotopy equivalent to `S` (so that `H_{*}(K,S)` is isomorphic
        to `H_{*}(K,L)`).  This way, the chain complex for computing
        `H_{*}(K,L)` will be smaller than that for computing
        `H_{*}(K,S)`, so the computations should be faster.

        :param subcomplex: a subcomplex of this simplicial complex
        :param verbose: If ``True``, print some messages as the simplicial
           complex is computed.
        :type verbose: boolean; optional, default ``False``
        :return: a complex `L` containing ``subcomplex`` and contained
           in ``self``, homotopy equivalent to ``subcomplex``.

        Algorithm: start with the subcomplex `S` and loop through the
        facets of `K` which are not in `S`.  For each one, see whether
        its intersection with `S` is contractible, and if so, add it.
        This is recursive: testing for contractibility calls this
        routine again, via ``_contractible_subcomplex``.

        EXAMPLES::

            sage: T = simplicial_complexes.Torus(); T
            Minimal triangulation of the torus

        Inside the torus, define a subcomplex consisting of a loop::

            sage: S = SimplicialComplex([[0,1], [1,2], [0,2]], is_mutable=False)
            sage: S.homology()                                                          # needs sage.modules
            {0: 0, 1: Z}
            sage: L = T._enlarge_subcomplex(S)
            sage: L
            Simplicial complex with vertex set (0, 1, 2, 3, 4, 5, 6) and 8 facets
            sage: sorted(L.facets())
            [(0, 1), (0, 1, 5), (0, 2), (0, 2, 6), (0, 3, 4), (0, 3, 5), (0, 4, 6), (1, 2)]
            sage: L.homology()[1]                                                       # needs sage.modules
            Z
        """
        # Make the subcomplex immutable if not
        if subcomplex is not None and not subcomplex._is_immutable:
            subcomplex = SimplicialComplex(subcomplex._facets,
                                           maximality_check=False,
                                           is_mutable=False)

        if subcomplex in self.__enlarged:
            return self.__enlarged[subcomplex]
        faces = [x for x in list(self._facets) if x not in subcomplex._facets]
        # For consistency when using different Python versions, for example, sort 'faces'.
        faces = sorted(faces, key=str)
        done = False
        new_facets = sorted(subcomplex._facets, key=str)
        while not done:
            done = True
            remove_these = []
            if verbose:
                print(f"  looping through {len(faces)} facets")
            for f in faces:
                f_set = f.set()
                int_facets = set(a.set().intersection(f_set) for a in new_facets)
                intersection = SimplicialComplex(int_facets)
                if not intersection._facets[0].is_empty():
                    if (len(intersection._facets) == 1 or
                            intersection == intersection._contractible_subcomplex()):
                        new_facets.append(f)
                        remove_these.append(f)
                        done = False
            if verbose and not done:
                print("    added %s facets" % len(remove_these))
            for f in remove_these:
                faces.remove(f)
        if verbose:
            print("  now constructing a simplicial complex with %s vertices and %s facets" % (len(self.vertices()), len(new_facets)))
        L = SimplicialComplex(new_facets, maximality_check=False,
                              is_immutable=self._is_immutable)
        self.__enlarged[subcomplex] = L
        # Use the same sorting on the vertices in L as in the ambient complex.
        L._vertex_to_index = self._vertex_to_index
        return L

    def _cubical_(self):
        r"""
        Cubical complex constructed from ``self``.

        ALGORITHM:

        The algorithm comes from a paper by Shtan'ko and Shtogrin, as
        reported by Bukhshtaber and Panov.  Let `I^m` denote the unit
        `m`-cube, viewed as a cubical complex.  Let `[m] = \{1, 2,
        ..., m\}`; then each face of `I^m` has the following form, for
        subsets `I \subset J \subset [m]`:

        .. MATH::

            F_{I \subset J} = \{ (y_1,...,y_m) \in I^m \,:\, y_i =0 \text{
            for } i \in I, y_j = 1 \text{ for } j \not \in J\}.

        If `K` is a simplicial complex on vertex set `[m]` and if `I
        \subset [m]`, write `I \in K` if `I` is a simplex of `K`.
        Then we associate to `K` the cubical subcomplex of `I^m` with
        faces

        .. MATH::

            \{F_{I \subset J} \,:\, J \in K, I \neq \emptyset \}

        The geometric realization of this cubical complex is
        homeomorphic to the geometric realization of the original
        simplicial complex.

        REFERENCES:

        - [BP2000]_
        - [SS1992]_

        EXAMPLES::

            sage: T = simplicial_complexes.Torus()
            sage: T.homology()                                                          # needs sage.modules
            {0: 0, 1: Z x Z, 2: Z}
            sage: Tc = T._cubical_()
            sage: Tc
            Cubical complex with 42 vertices and 168 cubes
            sage: Tc.homology()                                                         # needs sage.modules
            {0: 0, 1: Z x Z, 2: Z}
        """
        from .cubical_complex import CubicalComplex
        V = self.vertices()
        embed = len(V)
        # dictionary to translate vertices to the numbers 1, ..., embed
        vd = dict(zip(V, range(1, embed + 1)))
        cubes = []
        for JJ in self.facets():
            J = [vd[i] for i in JJ]
            for i in J:
                # loop over indices from 1 to embed.  if equal to i,
                # set to 0. if not in J, set to 1.  Otherwise, range
                # from 0 to 1
                cube = []
                for n in range(1, embed+1):
                    if n == i:
                        cube.append([0])
                    elif n not in J:
                        cube.append([1])
                    else:
                        cube.append([0, 1])
                cubes.append(cube)
        return CubicalComplex(cubes)

    def connected_component(self, simplex=None):
        """
        Return the connected component of this simplicial complex
        containing ``simplex``. If ``simplex`` is omitted, then return
        the connected component containing the zeroth vertex in the
        vertex list. (If the simplicial complex is empty, raise an
        error.)

        EXAMPLES::

            sage: S1 = simplicial_complexes.Sphere(1)
            sage: S1 == S1.connected_component()
            True
            sage: X = S1.disjoint_union(S1)
            sage: X == X.connected_component()
            False
            sage: CL0 = X.connected_component(Simplex(['L0']))
            sage: CR0 = X.connected_component(Simplex(['R0']))
            sage: CL0 == CR0
            False

            sage: S0 = simplicial_complexes.Sphere(0)
            sage: S0.vertices()
            (0, 1)
            sage: S0.connected_component()
            Simplicial complex with vertex set (0,) and facets {(0,)}
            sage: S0.connected_component(Simplex((1,)))
            Simplicial complex with vertex set (1,) and facets {(1,)}

            sage: SimplicialComplex([[]]).connected_component()
            Traceback (most recent call last):
            ...
            ValueError: the empty simplicial complex has no connected components
        """
        if self.dimension() == -1:
            raise ValueError("the empty simplicial complex has no connected components")
        if simplex is None:
            v = self.vertices()[0]
        else:
            v = simplex[0]
        vertices = self.graph().connected_component_containing_vertex(v, sort=False)
        facets = [f for f in self.facets() if f.is_face(Simplex(vertices))]
        return SimplicialComplex(facets)

    def fundamental_group(self, base_point=None, simplify=True):
        r"""
        Return the fundamental group of this simplicial complex.

        INPUT:

        - ``base_point`` (optional, default None) -- if this complex is
          not path-connected, then specify a vertex; the fundamental
          group is computed with that vertex as a base point. If the
          complex is path-connected, then you may specify a vertex or
          leave this as its default setting of ``None``. (If this
          complex is path-connected, then this argument is ignored.)

        - ``simplify`` (bool, optional True) -- if False, then return a
          presentation of the group in terms of generators and
          relations. If True, the default, simplify as much as GAP is
          able to.

        Algorithm: we compute the edge-path group -- see
        :wikipedia:`Fundamental_group`. Choose a spanning tree for the
        1-skeleton, and then the group's generators are given by the
        edges in the 1-skeleton; there are two types of relations:
        `e=1` if `e` is in the spanning tree, and for every 2-simplex,
        if its edges are `e_0`, `e_1`, and `e_2`, then we impose the
        relation `e_0 e_1^{-1} e_2 = 1`.

        EXAMPLES::

            sage: S1 = simplicial_complexes.Sphere(1)
            sage: S1.fundamental_group()                                                # needs sage.groups
            Finitely presented group < e |  >

        If we pass the argument ``simplify=False``, we get generators and
        relations in a form which is not usually very helpful. Here is the
        cyclic group of order 2, for instance::

            sage: RP2 = simplicial_complexes.RealProjectiveSpace(2)
            sage: C2 = RP2.fundamental_group(simplify=False); C2                        # needs sage.groups
            Finitely presented group < e0, e1, e2, e3, e4, e5, e6, e7, e8, e9 | e0, e3,
            e4, e7, e9, e5*e2^-1*e0, e7*e2^-1*e1, e8*e3^-1*e1, e8*e6^-1*e4, e9*e6^-1*e5 >
            sage: C2.simplified()                                                       # needs sage.groups
            Finitely presented group < e1 | e1^2 >

        This is the same answer given if the argument ``simplify`` is True
        (the default)::

            sage: RP2.fundamental_group()                                               # needs sage.groups
            Finitely presented group < e1 | e1^2 >

        You must specify a base point to compute the fundamental group
        of a non-connected complex::

            sage: # needs sage.groups
            sage: K = S1.disjoint_union(RP2)
            sage: K.fundamental_group()
            Traceback (most recent call last):
            ...
            ValueError: this complex is not connected, so you must specify a base point
            sage: K.fundamental_group(base_point='L0')
            Finitely presented group < e |  >
            sage: K.fundamental_group(base_point='R0').order()
            2

        Some other examples::

            sage: S1.wedge(S1).fundamental_group()                                      # needs sage.groups
            Finitely presented group < e0, e1 | >
            sage: simplicial_complexes.Torus().fundamental_group()                      # needs sage.groups
            Finitely presented group < e1, e4 | e4^-1*e1^-1*e4*e1 >

            sage: # needs sage.groups
            sage: G = simplicial_complexes.MooreSpace(5).fundamental_group()
            sage: G.ngens()
            1
            sage: x = G.gen(0)
            sage: [(x**n).is_one() for n in range(1,6)]
            [False, False, False, False, True]
        """
        if not self.is_connected():
            if base_point is None:
                raise ValueError("this complex is not connected, so you must specify a base point")
            return self.connected_component(Simplex([base_point])).fundamental_group(simplify=simplify)

        from sage.groups.free_group import FreeGroup
        from sage.libs.gap.libgap import libgap as gap
        G = self.graph()
        # If the vertices and edges of G are not sortable, e.g., a mix
        # of str and int, Sage+Python 3 may raise a TypeError when
        # trying to find the spanning tree. So create a graph
        # isomorphic to G but with sortable vertices. Use a copy of G,
        # because self.graph() is cached, and relabeling its vertices
        # would relabel the cached version.
        int_to_v = dict(enumerate(G.vertex_iterator()))
        v_to_int = {v: i for i, v in int_to_v.items()}
        G2 = G.copy(immutable=False)
        G2.relabel(v_to_int)
        spanning_tree = G2.min_spanning_tree()
        gens = [(int_to_v[e[0]], int_to_v[e[1]])
                for e in G2.edges(sort=True)
                if e not in spanning_tree]
        if len(gens) == 0:
            return gap.TrivialGroup()

        # Edges in the graph may be sorted differently than in the
        # simplicial complex, so convert the edges to frozensets so we
        # don't have to worry about it. Convert spanning_tree to a set
        # to make lookup faster.
        spanning_tree = set(frozenset((int_to_v[e[0]], int_to_v[e[1]]))
                            for e in spanning_tree)
        gens_dict = {frozenset(g): i for i, g in enumerate(gens)}
        FG = FreeGroup(len(gens), 'e')
        rels = []
        for f in self._n_cells_sorted(2):
            bdry = [tuple(e) for e in f.faces()]
            z = dict()
            for i in range(3):
                x = frozenset(bdry[i])
                if (x in spanning_tree):
                    z[i] = FG.one()
                else:
                    z[i] = FG.gen(gens_dict[x])
            rels.append(z[0]*z[1].inverse()*z[2])
        if simplify:
            return FG.quotient(rels).simplified()
        else:
            return FG.quotient(rels)

    def is_isomorphic(self, other, certificate=False):
        r"""
        Check whether two simplicial complexes are isomorphic.

        INPUT:

        - ``certificate`` -- if ``True``, then output is ``(a, b)``, where ``a``
          is a boolean and ``b`` is either a map or ``None``

        This is done by creating two graphs and checking whether they
        are isomorphic.

        EXAMPLES::

            sage: Z1 = SimplicialComplex([[0,1],[1,2],[2,3,4],[4,5]])
            sage: Z2 = SimplicialComplex([['a','b'],['b','c'],['c','d','e'],['e','f']])
            sage: Z3 = SimplicialComplex([[1,2,3]])
            sage: Z1.is_isomorphic(Z2)
            True
            sage: Z1.is_isomorphic(Z2, certificate=True)
            (True, {0: 'a', 1: 'b', 2: 'c', 3: 'd', 4: 'e', 5: 'f'})
            sage: Z3.is_isomorphic(Z2)
            False

        We check that :trac:`20751` is fixed::

            sage: C1 = SimplicialComplex([[1,2,3], [2,4], [3,5], [5,6]])
            sage: C2 = SimplicialComplex([['a','b','c'], ['b','d'], ['c','e'], ['e','f']])
            sage: C1.is_isomorphic(C2, certificate=True)
            (True, {1: 'a', 2: 'b', 3: 'c', 4: 'd', 5: 'e', 6: 'f'})
        """
        # Check easy invariants agree
        if (sorted(x.dimension() for x in self._facets)
            != sorted(x.dimension() for x in other._facets)
                or len(self.vertices()) != len(other.vertices())):
            return False

        from sage.graphs.graph import Graph

        g1 = Graph()
        g2 = Graph()
        # With Python 3, "is_isomorphic" for graphs works best if the
        # vertices and edges are sortable. So we translate them all to
        # ints and then if a certificate is needed, we translate
        # back at the end.
        self_to_int = {v: i for i, v in enumerate(list(self.vertices()) + list(self._facets))}
        other_to_int = {v: i for i, v in enumerate(list(other.vertices()) + list(other._facets))}
        g1.add_edges((self_to_int[v], self_to_int[f], "generic edge") for f in self._facets for v in f)
        g2.add_edges((other_to_int[v], other_to_int[f], "generic edge") for f in other._facets for v in f)
        fake = -1
        g1.add_edges((fake, self_to_int[v], "special_edge")
                     for v in self.vertices())
        g2.add_edges((fake, other_to_int[v], "special_edge")
                     for v in other.vertices())
        if not certificate:
            return g1.is_isomorphic(g2, edge_labels=True)
        isisom, tr = g1.is_isomorphic(g2, edge_labels=True, certificate=True)

        if isisom:
            for f in self.facets():
                tr.pop(self_to_int[f])
            tr.pop(fake)

        int_to_self = {idx: x for x, idx in self_to_int.items()}
        int_to_other = {idx: x for x, idx in other_to_int.items()}
        return isisom, {int_to_self[i]: int_to_other[tr[i]] for i in tr}

    def automorphism_group(self):
        r"""
        Return the automorphism group of the simplicial complex.

        This is done by creating a bipartite graph, whose vertices are
        vertices and facets of the simplicial complex, and computing
        its automorphism group.

        .. WARNING::

            Since :trac:`14319` the domain of the automorphism group is equal to
            the graph's vertex set, and the ``translation`` argument has become
            useless.

        EXAMPLES::

            sage: S = simplicial_complexes.Simplex(3)
            sage: S.automorphism_group().is_isomorphic(SymmetricGroup(4))               # needs sage.groups
            True

            sage: P = simplicial_complexes.RealProjectivePlane()
            sage: P.automorphism_group().is_isomorphic(AlternatingGroup(5))             # needs sage.groups
            True

            sage: Z = SimplicialComplex([['1','2'],['2','3','a']])
            sage: Z.automorphism_group().is_isomorphic(CyclicPermutationGroup(2))       # needs sage.groups
            True
            sage: group = Z.automorphism_group()                                        # needs sage.groups
            sage: sorted(group.domain())                                                # needs sage.groups
            ['1', '2', '3', 'a']

        Check that :trac:`17032` is fixed::

            sage: s = SimplicialComplex([[(0,1),(2,3)]])
            sage: s.automorphism_group().cardinality()                                  # needs sage.groups
            2
        """
        from sage.groups.perm_gps.permgroup import PermutationGroup
        from sage.graphs.graph import Graph

        G = Graph()
        G.add_vertices(self.vertices())
        G.add_edges((f.tuple(), v) for f in self.facets() for v in f)
        group = G.automorphism_group(partition=[list(self.vertices()),
                                                [f.tuple()
                                                 for f in self.facets()]])

        gens = [[tuple(c) for c in g.cycle_tuples()
                 if c[0] in self.vertices()]
                for g in group.gens()]

        return PermutationGroup(gens=gens, domain=self.vertices())

    def fixed_complex(self, G):
        r"""
        Return the fixed simplicial complex `Fix(G)` for a subgroup `G`.

        INPUT:

        - ``G`` -- a subgroup of the automorphism group of the simplicial
          complex or a list of elements of the automorphism group

        OUTPUT:

        - a simplicial complex `Fix(G)`

        Vertices in `Fix(G)` are the orbits of `G` (acting on vertices
        of ``self``) that form a simplex in ``self``. More generally,
        simplices in `Fix(G)` correspond to simplices in ``self`` that
        are union of such orbits.

        A basic example::

            sage: S4 = simplicial_complexes.Sphere(4)
            sage: S3 = simplicial_complexes.Sphere(3)
            sage: fix = S4.fixed_complex([S4.automorphism_group()([(0,1)])]); fix       # needs sage.groups
            Simplicial complex with vertex set (0, 2, 3, 4, 5) and 5 facets
            sage: fix.is_isomorphic(S3)                                                 # needs sage.groups
            True

        Another simple example::

            sage: T = SimplicialComplex([[1,2,3],[2,3,4]])
            sage: G = T.automorphism_group()                                            # needs sage.groups
            sage: T.fixed_complex([G([(1,4)])])                                         # needs sage.groups
            Simplicial complex with vertex set (2, 3) and facets {(2, 3)}

        A more sophisticated example::

            sage: RP2 = simplicial_complexes.ProjectivePlane()
            sage: CP2 = simplicial_complexes.ComplexProjectivePlane()
            sage: G = CP2.automorphism_group()                                          # needs sage.groups
            sage: H = G.subgroup([G([(2,3),(5,6),(8,9)])])                              # needs sage.groups
            sage: CP2.fixed_complex(H).is_isomorphic(RP2)                               # needs sage.groups
            True
        """
        from sage.categories.groups import Groups
        if G in Groups():
            gens = G.gens()
        else:
            gens = G
            G = self.automorphism_group().subgroup(gens)

        invariant_f = [tuple(u) for u in self.face_iterator()
                       if all(sorted(sigma(j) for j in u) == sorted(u)
                              for sigma in gens)]
        new_verts = [min(o) for o in G.orbits() if o in invariant_f]
        return SimplicialComplex([[s for s in f if s in new_verts]
                                  for f in invariant_f])

    def _Hom_(self, other, category=None):
        """
        Return the set of simplicial maps between simplicial complexes
        ``self`` and ``other``.

        EXAMPLES::

            sage: S = simplicial_complexes.Sphere(1)
            sage: T = simplicial_complexes.Sphere(2)
            sage: H = Hom(S,T)  # indirect doctest
            sage: H
            Set of Morphisms from Minimal triangulation of the 1-sphere
             to Minimal triangulation of the 2-sphere
             in Category of finite simplicial complexes
            sage: f = {0:0,1:1,2:3}
            sage: x = H(f)
            sage: x
            Simplicial complex morphism:
              From: Minimal triangulation of the 1-sphere
              To: Minimal triangulation of the 2-sphere
            Defn: 0 |--> 0
                  1 |--> 1
                  2 |--> 3

            sage: S._Hom_(T, Objects())
            Traceback (most recent call last):
            ...
            TypeError: Category of objects is not a subcategory of SimplicialComplexes()
            sage: type(Hom(S, T, Objects()))
            <class 'sage.categories.homset.Homset_with_category_with_equality_by_id'>
        """
        if not category.is_subcategory(SimplicialComplexes()):
            raise TypeError("{} is not a subcategory of SimplicialComplexes()".format(category))
        from sage.topology.simplicial_complex_homset import SimplicialComplexHomset
        return SimplicialComplexHomset(self, other)

    # @cached_method    when we switch to immutable SimplicialComplex
    def _is_numeric(self):
        """
        Test whether all vertices are labeled by integers

        OUTPUT:

        Boolean. Whether all vertices are labeled by (not necessarily
        consecutive) integers.

        EXAMPLES::

            sage: s = SimplicialComplex()
            sage: s._is_numeric()
            True
            sage: s.add_face(['a', 'b', 123])
            sage: s._is_numeric()
            False
        """
        return all(isinstance(v, (int, Integer))
                   for v in self.vertices())

    # @cached_method    when we switch to immutable SimplicialComplex
    def _translation_to_numeric(self):
        """
        Return a dictionary enumerating the vertices

        See also :meth:`_translation_from_numeric`, which returns the
        inverse map.

        OUTPUT:

        A dictionary. The keys are the vertices, and the associated
        values are integers from 0 to number of vertices - 1.

        EXAMPLES::

            sage: s = SimplicialComplex()
            sage: s._translation_to_numeric()
            {}
            sage: s.add_face(['a', 'b', 123])
            sage: s._translation_to_numeric()   # random output
            {'a': 1, 123: 0, 'b': 2}
            sage: set(s._translation_to_numeric().keys()) == set(['a', 'b', 123])
            True
            sage: sorted(s._translation_to_numeric().values())
            [0, 1, 2]
        """
        return self._vertex_to_index

    # @cached_method    when we switch to immutable SimplicialComplex
    def _translation_from_numeric(self):
        """
        Return a dictionary mapping vertex indices to vertices

        See also :meth:`_translation_to_numeric`, which returns the
        inverse map.

        OUTPUT:

        A dictionary. The keys are integers from 0 to the number of
        vertices - 1. The associated values are the vertices.

        EXAMPLES::

            sage: s = SimplicialComplex()
            sage: s._translation_from_numeric()
            {}
            sage: s.add_face(['a', 'b', 123])
            sage: s._translation_from_numeric()   # random output
            {0: 123, 1: 'a', 2: 'b'}
            sage: sorted(s._translation_from_numeric().keys())
            [0, 1, 2]
            sage: set(s._translation_from_numeric().values()) == set(['a', 'b', 123])
            True
        """
        d = self._vertex_to_index
        return {idx: v for v, idx in d.items()}

    def _chomp_repr_(self):
        r"""
        String representation of ``self`` suitable for use by the CHomP
        program.  This lists each facet on its own line, and makes
        sure vertices are listed as numbers.

        This function is deprecated.

        EXAMPLES::

            sage: S = SimplicialComplex([(0,1,2), (2,3,5)])
            sage: print(S._chomp_repr_())
            doctest:...: DeprecationWarning: the CHomP interface is deprecated; hence so is this function
            See https://github.com/sagemath/sage/issues/33777 for details.
            (2, 3, 5)
            (0, 1, 2)

        A simplicial complex whose vertices are tuples, not integers::

            sage: S = SimplicialComplex([[(0,1), (1,2), (3,4)]])
            sage: S._chomp_repr_()
            '(0, 1, 2)\n'
        """
        deprecation(33777, "the CHomP interface is deprecated; hence so is this function")
        s = ""
        numeric = self._is_numeric()
        if not numeric:
            d = self._translation_to_numeric()
        for f in self.facets():
            if numeric:
                s += str(f)
            else:
                s += '(' + ', '.join(str(d[a]) for a in f) + ')'
            s += '\n'
        return s

    # this function overrides the standard one for GenericCellComplex,
    # because it lists the maximal faces, not the total number of faces.
    def _repr_(self):
        """
        Print representation.

        If there are only a few vertices or faces, they are listed. If
        there are lots, the number is given.

        Facets are sorted in increasing order of dimension, and within
        each dimension, they are sorted using the underlying tuple.

        EXAMPLES::

            sage: X = SimplicialComplex([[0,1], [1,2]])
            sage: X._repr_()
            'Simplicial complex with vertex set (0, 1, 2) and facets {(0, 1), (1, 2)}'
            sage: SimplicialComplex([[i for i in range(16)]])
            Simplicial complex with 16 vertices and 1 facets
        """
        vertex_limit = 45
        facet_limit = 55
        vertices = self.vertices()
        try:
            vertices = sorted(vertices)
        except TypeError:
            vertices = sorted(vertices, key=str)
        try:
            facets = sorted(self._facets, key=lambda f: (f.dimension(), f.tuple()))
        except TypeError:
            # Sorting failed.
            facets = self._facets

        vertex_string = "with vertex set {}".format(tuple(vertices))
        if len(vertex_string) > vertex_limit:
            vertex_string = "with %s vertices" % len(vertices)
        facet_string = 'facets {' + repr(facets)[1:-1] + '}'
        if len(facet_string) > facet_limit:
            facet_string = "%s facets" % len(facets)
        return "Simplicial complex " + vertex_string + " and " + facet_string

    def set_immutable(self):
        """
        Make this simplicial complex immutable.

        EXAMPLES::

            sage: S = SimplicialComplex([[1,4], [2,4]])
            sage: S.is_mutable()
            True
            sage: S.set_immutable()
            sage: S.is_mutable()
            False
        """
        self._is_immutable = True
        self._facets = tuple(self._facets)

    def is_mutable(self):
        """
        Return ``True`` if mutable.

        EXAMPLES::

            sage: S = SimplicialComplex([[1,4], [2,4]])
            sage: S.is_mutable()
            True
            sage: S.set_immutable()
            sage: S.is_mutable()
            False
            sage: S2 = SimplicialComplex([[1,4], [2,4]], is_mutable=False)
            sage: S2.is_mutable()
            False
            sage: S3 = SimplicialComplex([[1,4], [2,4]], is_mutable=False)
            sage: S3.is_mutable()
            False
        """
        return not self._is_immutable

    def is_immutable(self):
        """
        Return ``True`` if immutable.

        EXAMPLES::

            sage: S = SimplicialComplex([[1,4], [2,4]])
            sage: S.is_immutable()
            False
            sage: S.set_immutable()
            sage: S.is_immutable()
            True
        """
        return self._is_immutable

    def cone_vertices(self):
        r"""
        Return the list of cone vertices of ``self``.

        A vertex is a cone vertex if and only if it appears in every facet.

        EXAMPLES::

            sage: SimplicialComplex([[1,2,3]]).cone_vertices()
            [1, 2, 3]
            sage: SimplicialComplex([[1,2,3], [1,3,4], [1,5,6]]).cone_vertices()
            [1]
            sage: SimplicialComplex([[1,2,3], [1,3,4], [2,5,6]]).cone_vertices()
            []
        """
        F = self.facets()
        C = set(self.vertices())
        for f in F:
            C = C.intersection(list(f))
            if not C:
                break
        return sorted(C)

    def decone(self):
        r"""
        Return the subcomplex of ``self`` induced by the non-cone vertices.

        EXAMPLES::

            sage: SimplicialComplex([[1,2,3]]).decone()
            Simplicial complex with vertex set () and facets {()}
            sage: SimplicialComplex([[1,2,3], [1,3,4], [1,5,6]]).decone()
            Simplicial complex with vertex set (2, 3, 4, 5, 6)
             and facets {(2, 3), (3, 4), (5, 6)}
            sage: X = SimplicialComplex([[1,2,3], [1,3,4], [2,5,6]])
            sage: X.decone() == X
            True
        """
        V = set(self.vertices()).difference(self.cone_vertices())
        return self.generated_subcomplex(V)

    def is_balanced(self, check_purity=False, certificate=False):
        r"""
        Determine whether ``self`` is balanced.

        A simplicial complex `X` of dimension `d-1` is balanced if and
        only if its vertices can be colored with `d` colors such that
        every face contains at most one vertex of each color.  An
        equivalent condition is that the 1-skeleton of `X` is
        `d`-colorable.  In some contexts, it is also required that `X`
        be pure (i.e., that all maximal faces of `X` have the same
        dimension).

        INPUT:

        - ``check_purity`` -- (default: ``False``) if this is ``True``,
          require that ``self`` be pure as well as balanced

        - ``certificate`` -- (default: ``False``) if this is ``True`` and
          ``self`` is balanced, then return a `d`-coloring of the 1-skeleton.

        EXAMPLES:

        A 1-dim simplicial complex is balanced iff it is bipartite::

            sage: X = SimplicialComplex([[1,2], [1,4], [3,4], [2,5]])
            sage: X.is_balanced()
            True
            sage: sorted(X.is_balanced(certificate=True))
            [[1, 3, 5], [2, 4]]
            sage: X = SimplicialComplex([[1,2], [1,4], [3,4], [2,4]])
            sage: X.is_balanced()
            False

        Any barycentric division is balanced::

            sage: X = SimplicialComplex([[1,2,3], [1,2,4], [2,3,4]])
            sage: X.is_balanced()
            False
            sage: X.barycentric_subdivision().is_balanced()
            True

        A non-pure balanced complex::

            sage: X = SimplicialComplex([[1,2,3], [3,4]])
            sage: X.is_balanced(check_purity=True)
            False
            sage: sorted(X.is_balanced(certificate=True))
            [[1, 4], [2], [3]]
        """
        d = 1 + self.dimension()
        if check_purity and not self.is_pure():
            return False
        Skel = self.graph()
        if certificate:
            C = Skel.coloring()
            C = C if len(C) == d else False
            return C
        else:
            return Skel.chromatic_number() == d

    def is_partitionable(self, certificate=False,
                         *, solver=None, integrality_tolerance=1e-3):
        r"""
        Determine whether ``self`` is partitionable.

        A partitioning of a simplicial complex `X` is a decomposition
        of its face poset into disjoint Boolean intervals `[R,F]`,
        where `F` ranges over all facets of `X`.

        The method sets up an integer program with:

        - a variable `y_i` for each pair `(R,F)`, where `F` is a facet of `X`
          and `R` is a subface of `F`

        - a constraint `y_i+y_j \leq 1` for each pair `(R_i,F_i)`, `(R_j,F_j)`
          whose Boolean intervals intersect nontrivially (equivalent to
          `(R_i\subseteq F_j and R_j\subseteq F_i))`

        - objective function equal to the sum of all `y_i`

        INPUT:

        - ``certificate`` -- (default: ``False``)  If ``True``,
          and ``self`` is partitionable, then return a list of pairs `(R,F)`
          that form a partitioning.

        - ``solver`` -- (default: ``None``) Specify a Mixed Integer Linear Programming
          (MILP) solver to be used. If set to ``None``, the default one is used. For
          more information on MILP solvers and which default solver is used, see
          the method
          :meth:`solve <sage.numerical.mip.MixedIntegerLinearProgram.solve>`
          of the class
          :class:`MixedIntegerLinearProgram <sage.numerical.mip.MixedIntegerLinearProgram>`.

        - ``integrality_tolerance`` -- parameter for use with MILP solvers over an
          inexact base ring; see :meth:`MixedIntegerLinearProgram.get_values`.

        EXAMPLES:

        Simplices are trivially partitionable::

            sage: X = SimplicialComplex([[1,2,3,4]])
            sage: X.is_partitionable()                                                  # needs sage.numerical.mip
            True
            sage: X.is_partitionable(certificate=True)                                  # needs sage.numerical.mip
            [((), (1, 2, 3, 4), 4)]

        Shellable complexes are partitionable::

            sage: # needs sage.numerical.mip
            sage: X = SimplicialComplex([[1,3,5], [1,3,6], [1,4,5], [1,4,6],
            ....:                        [2,3,5], [2,3,6], [2,4,5]])
            sage: X.is_partitionable()
            True
            sage: P = X.is_partitionable(certificate=True)
            sage: def n_intervals_containing(f):
            ....:     return len([RF for RF in P
            ....:                    if RF[0].is_face(f) and f.is_face(RF[1])])
            sage: all(n_intervals_containing(f) == 1
            ....:     for k in X.faces().keys() for f in X.faces()[k])
            True

        A non-shellable, non-Cohen-Macaulay, partitionable example, constructed by Björner::

            sage: X = SimplicialComplex([[1,2,3], [1,2,4], [1,3,4], [2,3,4], [1,5,6]])
            sage: X.is_partitionable()                                                  # needs sage.numerical.mip
            True

        The bowtie complex is not partitionable::

            sage: X = SimplicialComplex([[1,2,3], [1,4,5]])
            sage: X.is_partitionable()                                                  # needs sage.numerical.mip
            False
        """
        from sage.numerical.mip import MixedIntegerLinearProgram
        RFPairs = [(Simplex(r), f, f.dimension() - len(r) + 1)
                   for f in self.facets() for r in Set(f).subsets()]
        n = len(RFPairs)
        IP = MixedIntegerLinearProgram(solver=solver)
        y = IP.new_variable(binary=True)
        for i0, pair0 in enumerate(RFPairs):
            for i1, pair1 in enumerate(RFPairs):
                if (i0 < i1 and pair0[0].is_face(pair1[1]) and
                        pair1[0].is_face(pair0[1])):
                    IP.add_constraint(y[i0] + y[i1] <= 1)
        IP.set_objective(sum(2**RFPairs[i][2] * y[i] for i in range(n)))
        sol = round(IP.solve())
        if sol < sum(self.f_vector()):
            return False
        elif not certificate:
            return True
        else:
            x = IP.get_values(y, convert=bool, tolerance=integrality_tolerance)
            return [RFPairs[i] for i in range(n) if x[i]]

    def intersection(self, other):
        r"""
        Calculate the intersection of two simplicial complexes.

        EXAMPLES::

            sage: X = SimplicialComplex([[1,2,3], [1,2,4]])
            sage: Y = SimplicialComplex([[1,2,3], [1,4,5]])
            sage: Z = SimplicialComplex([[1,2,3], [1,4], [2,4]])
            sage: sorted(X.intersection(Y).facets())
            [(1, 2, 3), (1, 4)]
            sage: X.intersection(X) == X
            True
            sage: X.intersection(Z) == X
            False
            sage: X.intersection(Z) == Z
            True
        """
        F = []
        for k in range(1 + min(self.dimension(), other.dimension())):
            F = F + [s for s in self.faces()[k] if s in other.faces()[k]]
        return SimplicialComplex(F)

    def bigraded_betti_numbers(self, base_ring=ZZ):
        r"""
        Return a dictionary of the bigraded Betti numbers of ``self``,
        with keys `(-a, 2b)`.

        .. SEEALSO::

            See :meth:`bigraded_betti_number` for more information.

        EXAMPLES::

            sage: X = SimplicialComplex([[0,1],[1,2],[1,3],[2,3]])
            sage: Y = SimplicialComplex([[1,2,3],[1,2,4],[3,5],[4,5]])
            sage: sorted(X.bigraded_betti_numbers().items(), reverse=True)              # needs sage.modules
            [((0, 0), 1), ((-1, 6), 1), ((-1, 4), 2), ((-2, 8), 1), ((-2, 6), 1)]
            sage: sorted(Y.bigraded_betti_numbers(base_ring=QQ).items(), reverse=True)  # needs sage.modules
            [((0, 0), 1), ((-1, 4), 3), ((-2, 8), 2), ((-2, 6), 1), ((-3, 10), 1)]
        """
        if base_ring in self._bbn_all_computed:
            return self._bbn[base_ring]

        from sage.homology.homology_group import HomologyGroup
        L = self.vertices()
        n = len(L)
        B = {}
        H0 = HomologyGroup(0, base_ring)

        B[(0, 0)] = ZZ.one()

        for j in range(n+1):
            for x in combinations(L, j):
                S = self.generated_subcomplex(x)
                H = S.homology(base_ring=base_ring)
                for k in range(j):
                    if j-k-1 in H and H[j-k-1] != H0:
                        ind = (-k, 2*j)
                        if ind not in B:
                            B[ind] = ZZ.zero()
                        B[ind] += len(H[j-k-1].gens())

        self._bbn[base_ring] = B
        self._bbn_all_computed.add(base_ring)

        return B

    def bigraded_betti_number(self, a, b, base_ring=ZZ):
        r"""
        Return the bigraded Betti number indexed in the form `(-a, 2b)`.

        Bigraded Betti number with indices `(-a, 2b)` is defined as a sum of ranks
        of `(b-a-1)`-th (co)homologies of full subcomplexes with exactly `b` vertices.

        EXAMPLES::

            sage: # needs sage.modules
            sage: X = SimplicialComplex([[0,1],[1,2],[2,0],[1,3]])
            sage: X.bigraded_betti_number(-1, 4, base_ring=QQ)
            2
            sage: X.bigraded_betti_number(-1, 8)
            0
            sage: X.bigraded_betti_number(-2, 5)
            0
            sage: X.bigraded_betti_number(0, 0)
            1
            sage: sorted(X.bigraded_betti_numbers().items(), reverse=True)
            [((0, 0), 1), ((-1, 6), 1), ((-1, 4), 2), ((-2, 8), 1), ((-2, 6), 1)]
            sage: X.bigraded_betti_number(-1, 4, base_ring=QQ)
            2
            sage: X.bigraded_betti_number(-1, 8)
            0
        """
        if b % 2:
            return ZZ.zero()
        if a == 0 and b == 0:
            return ZZ.one()
        if base_ring in self._bbn:
            if base_ring in self._bbn_all_computed:
                return self._bbn[base_ring].get((a, b), ZZ.zero())
            elif (a, b) in self._bbn[base_ring]:
                return self._bbn[base_ring][a, b]

        from sage.homology.homology_group import HomologyGroup

        b //= 2
        L = self.vertices()
        H0 = HomologyGroup(0, base_ring)

        B = 0

        for x in combinations(L, b):
            S = self.generated_subcomplex(x)
            H = S.homology(base_ring=base_ring)
            if b+a-1 in H and H[b+a-1] != H0:
                B += len(H[b+a-1].gens())

        B = ZZ(B)

        if base_ring in self._bbn:
            self._bbn[base_ring][(a, 2*b)] = B
        else:
            self._bbn[base_ring] = {(a, 2*b): B}

        return B

    def is_golod(self) -> bool:
        r"""
        Return whether ``self`` is Golod.

        A simplicial complex is Golod if multiplication and all higher
        Massey operations in the associated Tor-algebra are trivial. This
        is done by checking the bigraded Betti numbers.

        EXAMPLES::

            sage: # needs sage.modules
            sage: X = SimplicialComplex([[0,1],[1,2],[2,3],[3,0]])
            sage: Y = SimplicialComplex([[0,1,2],[0,2],[0,4]])
            sage: X.is_golod()
            False
            sage: Y.is_golod()
            True
        """
        H = list(a+b for (a, b) in self.bigraded_betti_numbers())
        if 0 in H:
            H.remove(0)

        return not any(i+j in H for ii, i in enumerate(H) for j in H[ii:])

    def is_minimally_non_golod(self) -> bool:
        r"""
        Return whether ``self`` is minimally non-Golod.

        If a simplicial complex itself is not Golod, but deleting each vertex
        gives us a full subcomplex that is Golod, then we say that a simplicial
        complex is minimally non-Golod.

        .. SEEALSO::

            See :meth:`is_golod` for more information.

        EXAMPLES::

            sage: # needs sage.modules
            sage: X = SimplicialComplex([[0,1],[1,2],[2,3],[3,0]])
            sage: Y = SimplicialComplex([[1,2,3],[1,2,4],[3,5],[4,5]])
            sage: X.is_golod()
            False
            sage: X.is_minimally_non_golod()
            True
            sage: Y.is_golod()
            False
            sage: Y.is_minimally_non_golod()
            False
        """
        def test(v):
            X = copy(self)
            X.remove_face([v])
            return X.is_golod()

        return not self.is_golod() and all(test(v) for v in self.vertices())

# Miscellaneous utility functions.

# The following two functions can be used to generate the facets for
# the corresponding examples in sage.homology.examples. These take a
# few seconds to run, so the actual examples have the facets
# hard-coded. Thus the following functions are not currently used in
# the Sage library.

def facets_for_RP4():
    """
    Return the list of facets for a minimal triangulation of 4-dimensional
    real projective space.

    We use vertices numbered 1 through 16, define two facets, and define
    a certain subgroup `G` of the symmetric group `S_{16}`. Then the set
    of all facets is the `G`-orbit of the two given facets.

    See the description in Example 3.12 in Datta [Dat2007]_.

    EXAMPLES::

        sage: from sage.topology.simplicial_complex import facets_for_RP4
        sage: A = facets_for_RP4()   # long time (1 or 2 seconds)
        sage: SimplicialComplex(A) == simplicial_complexes.RealProjectiveSpace(4) # long time
        True
    """
    # Define the group:
    from sage.groups.perm_gps.permgroup import PermutationGroup
    g1 = '(2,7)(4,10)(5,6)(11,12)'
    g2 = '(1, 2, 3, 4, 5, 10)(6, 8, 9)(11, 12, 13, 14, 15, 16)'
    G = PermutationGroup([g1, g2])
    # Define the two simplices:
    t1 = (1, 2, 4, 5, 11)
    t2 = (1, 2, 4, 11, 13)
    # Apply the group elements to the simplices:
    facets = []
    for g in G:
        d = g.dict()
        for t in [t1, t2]:
            new = tuple([d[j] for j in t])
            if new not in facets:
                facets.append(new)
    return facets


def facets_for_K3():
    """
    Return the facets for a minimal triangulation of the K3 surface.

    This is a pure simplicial complex of dimension 4 with 16
    vertices and 288 facets. The facets are obtained by constructing a
    few facets and a permutation group `G`, and then computing the
    `G`-orbit of those facets.

    See Casella and Kühnel in [CK2001]_ and Spreer and Kühnel [SK2011]_;
    the construction here uses the labeling from Spreer and Kühnel.

    EXAMPLES::

        sage: from sage.topology.simplicial_complex import facets_for_K3
        sage: A = facets_for_K3()   # long time (a few seconds)
        sage: SimplicialComplex(A) == simplicial_complexes.K3Surface()  # long time
        True
    """
    from sage.groups.perm_gps.permgroup import PermutationGroup
    G = PermutationGroup([[(1, 3, 8, 4, 9, 16, 15, 2, 14, 12, 6, 7, 13, 5, 10)],
                          [(1, 11, 16), (2, 10, 14), (3, 12, 13),
                           (4, 9, 15), (5, 7, 8)]])
    return ([tuple([g(i) for i in (1, 2, 3, 8, 12)]) for g in G]
            + [tuple([g(i) for i in (1, 2, 5, 8, 14)]) for g in G])<|MERGE_RESOLUTION|>--- conflicted
+++ resolved
@@ -1,8 +1,4 @@
 # sage.doctest: needs sage.graphs
-<<<<<<< HEAD
-# sage.doctest: needs sage.graphs
-=======
->>>>>>> 5d9bdcb3
 r"""
 Finite simplicial complexes
 
@@ -2343,11 +2339,7 @@
 
             sage: # needs sage.modules
             sage: sphere.set_immutable()
-<<<<<<< HEAD
-            sage: sphere._homology_(generators=True)                                    # needs sage.modules
-=======
             sage: sphere._homology_(generators=True)
->>>>>>> 5d9bdcb3
             {0: [], 1: [], 2: [(Z, (0, 1, 2) - (0, 1, 3) + (0, 2, 3) - (1, 2, 3))]}
 
         Another way to get a two-sphere: take a two-point space and take its
