# sage_setup: distribution = sagemath-flint
<<<<<<< HEAD
# distutils: extra_compile_args = -D_XPG6
"""
FLINT fmpz_poly class wrapper

AUTHORS:

- Robert Bradshaw (2007-09-15) Initial version.
- William Stein (2007-10-02) update for new flint; add arithmetic and creation
  of coefficients of arbitrary size.
"""

#*****************************************************************************
#       Copyright (C) 2007 Robert Bradshaw <robertwb@math.washington.edu>
#
# This program is free software: you can redistribute it and/or modify
# it under the terms of the GNU General Public License as published by
# the Free Software Foundation, either version 2 of the License, or
# (at your option) any later version.
#                  http://www.gnu.org/licenses/
#*****************************************************************************

from cpython.sequence cimport *

from cysignals.memory cimport sig_free

from sage.arith.long cimport pyobject_to_long
from sage.cpython.string cimport char_to_str, str_to_bytes
from sage.libs.flint.fmpz cimport *
from sage.structure.sage_object cimport SageObject
from sage.rings.integer cimport Integer

cdef class Fmpz_poly(SageObject):

    def __cinit__(self):
        fmpz_poly_init(self.poly)

    def __init__(self, v):
        """
        Construct a new fmpz_poly from a sequence, constant coefficient,
        or string (in the same format as it prints).

        EXAMPLES::

            sage: from sage.libs.flint.fmpz_poly import Fmpz_poly
            sage: Fmpz_poly([1,2,3])
            3  1 2 3
            sage: Fmpz_poly(5)
            1  5
            sage: Fmpz_poly(str(Fmpz_poly([3,5,7])))
            3  3 5 7
        """
        cdef Py_ssize_t i
        cdef long c
        cdef Integer w
        if isinstance(v, str):
            if not fmpz_poly_set_str(self.poly, str_to_bytes(v)):
                return
            else:
                raise ValueError("Unable to create Fmpz_poly from that string.")
        if not PySequence_Check(v):
            v = [v]
        try:
            fmpz_poly_set_coeff_si(self.poly, 0, 1)
            fmpz_poly_set_coeff_si(self.poly, 0, 0)
            for i from 0 <= i < len(v):
                #fmpz_poly_set_coeff_si(self.poly, i, v[i])
                w = Integer(v[i])
                fmpz_poly_set_coeff_mpz(self.poly, i, w.value)
        except OverflowError:
            raise ValueError("No fmpz_poly_set_coeff_mpz() method.")

    def __dealloc__(self):
        fmpz_poly_clear(self.poly)

    def __setitem__(self, i, value):
        """
        Set the `i`-th item of self, which is the coefficient of the `x^i` term.

        EXAMPLES::

            sage: from sage.libs.flint.fmpz_poly import Fmpz_poly
            sage: f = Fmpz_poly(range(10))
            sage: f[7] = 100; f
            10  0 1 2 3 4 5 6 100 8 9
            sage: f[2] = 10**100000
            sage: f[2] == 10**100000
            True
        """
        if isinstance(value, Integer) :
            fmpz_poly_set_coeff_mpz(self.poly, i, (<Integer>value).value)
        else :
            fmpz_poly_set_coeff_si(self.poly, i, value)

    def __getitem__(self, i):
        """
        Return the `i`-th item of self, which is the coefficient of the `x^i` term.

        EXAMPLES::

            sage: from sage.libs.flint.fmpz_poly import Fmpz_poly
            sage: f = Fmpz_poly(range(100))
            sage: f[13]
            13
            sage: f[200]
            0
        """
        cdef Integer res = Integer.__new__(Integer)
        fmpz_poly_get_coeff_mpz(res.value, self.poly, i)
        return res

    def __repr__(self):
        """
        Print self according to the native FLINT format.

        EXAMPLES::

            sage: from sage.libs.flint.fmpz_poly import Fmpz_poly
            sage: f = Fmpz_poly([0,1]); f^7
            8  0 0 0 0 0 0 0 1
        """
        cdef char* ss = fmpz_poly_get_str(self.poly)
        cdef object s = char_to_str(ss)
        sig_free(ss)
        return s

    def degree(self):
        """
        The degree of self.

        EXAMPLES::

            sage: from sage.libs.flint.fmpz_poly import Fmpz_poly
            sage: f = Fmpz_poly([1,2,3]); f
            3  1 2 3
            sage: f.degree()
            2
            sage: Fmpz_poly(range(1000)).degree()
            999
            sage: Fmpz_poly([2,0]).degree()
            0
        """
        return fmpz_poly_degree(self.poly)

    def list(self):
        """
        Return self as a list of coefficients, lowest terms first.

        EXAMPLES::

            sage: from sage.libs.flint.fmpz_poly import Fmpz_poly
            sage: f = Fmpz_poly([2,1,0,-1])
            sage: f.list()
            [2, 1, 0, -1]
        """
        return [self[i] for i in range(self.degree() + 1)]

    def __add__(left, right):
        """
        Add together two Flint polynomials.

        EXAMPLES::

            sage: from sage.libs.flint.fmpz_poly import Fmpz_poly
            sage: Fmpz_poly([1,2,3]) + Fmpz_poly(range(6))
            6  1 3 5 3 4 5
        """
        if not isinstance(left, Fmpz_poly) or not isinstance(right, Fmpz_poly):
            raise TypeError
        cdef Fmpz_poly res = <Fmpz_poly>Fmpz_poly.__new__(Fmpz_poly)
        fmpz_poly_add(res.poly, (<Fmpz_poly>left).poly, (<Fmpz_poly>right).poly)
        return res

    def __sub__(left, right):
        """
        Subtract two Flint polynomials.

        EXAMPLES::

            sage: from sage.libs.flint.fmpz_poly import Fmpz_poly
            sage: Fmpz_poly([10,2,3]) - Fmpz_poly([4,-2,1])
            3  6 4 2
        """
        if not isinstance(left, Fmpz_poly) or not isinstance(right, Fmpz_poly):
            raise TypeError
        cdef Fmpz_poly res = <Fmpz_poly>Fmpz_poly.__new__(Fmpz_poly)
        fmpz_poly_sub(res.poly, (<Fmpz_poly>left).poly, (<Fmpz_poly>right).poly)
        return res

    def __neg__(self):
        """
        Return the negative of self.

        EXAMPLES::

            sage: from sage.libs.flint.fmpz_poly import Fmpz_poly
            sage: -Fmpz_poly([2,10,2,3,18,-5])
            6  -2 -10 -2 -3 -18 5
        """
        cdef Fmpz_poly res = <Fmpz_poly>Fmpz_poly.__new__(Fmpz_poly)
        fmpz_poly_neg(res.poly, self.poly)
        return res

    def __mul__(left, right):
        """
        Return the product of left and right.

        EXAMPLES::

            sage: from sage.libs.flint.fmpz_poly import Fmpz_poly
            sage: f = Fmpz_poly([0,1]); g = Fmpz_poly([2,3,4])
            sage: f*g
            4  0 2 3 4
            sage: f = Fmpz_poly([1,0,-1]); g = Fmpz_poly([2,3,4])
            sage: f*g
            5  2 3 2 -3 -4

            Scalar multiplication
            sage: f * 3
            3  3 0 -3
            sage: f * 5r
            3  5 0 -5
        """
        cdef Fmpz_poly res = <Fmpz_poly>Fmpz_poly.__new__(Fmpz_poly)
        if not isinstance(left, Fmpz_poly) or not isinstance(right, Fmpz_poly):
            if isinstance(left, int):
                fmpz_poly_scalar_mul_si(res.poly, (<Fmpz_poly>right).poly, left)
            elif isinstance(left, Integer):
                fmpz_poly_scalar_mul_mpz(res.poly, (<Fmpz_poly>right).poly, (<Integer>left).value)
            elif isinstance(right, int):
                fmpz_poly_scalar_mul_si(res.poly, (<Fmpz_poly>left).poly, right)
            elif isinstance(right, Integer):
                fmpz_poly_scalar_mul_mpz(res.poly, (<Fmpz_poly>left).poly, (<Integer>right).value)
            else:
                raise TypeError
        else:
            fmpz_poly_mul(res.poly, (<Fmpz_poly>left).poly, (<Fmpz_poly>right).poly)
        return res

    def __pow__(self, n, dummy):
        """
        Return self raised to the power of n.

        EXAMPLES::
=======
>>>>>>> abbea0f6

r"""
Deprecated module

TESTS::

    sage: from sage.libs.flint.fmpz_poly import Fmpz_poly
    sage: Fmpz_poly([1, 1])
    doctest:warning
    ...
    DeprecationWarning:
    Importing Fmpz_poly from here is deprecated; please use "from sage.libs.flint.fmpz_poly_sage import Fmpz_poly" instead.
    See https://github.com/sagemath/sage/issues/36449 for details.
    2  1 1
"""

from sage.misc.lazy_import import LazyImport

Fmpz_poly = LazyImport('sage.libs.flint.fmpz_poly_sage', 'Fmpz_poly',  deprecation=36449)<|MERGE_RESOLUTION|>--- conflicted
+++ resolved
@@ -1,250 +1,4 @@
 # sage_setup: distribution = sagemath-flint
-<<<<<<< HEAD
-# distutils: extra_compile_args = -D_XPG6
-"""
-FLINT fmpz_poly class wrapper
-
-AUTHORS:
-
-- Robert Bradshaw (2007-09-15) Initial version.
-- William Stein (2007-10-02) update for new flint; add arithmetic and creation
-  of coefficients of arbitrary size.
-"""
-
-#*****************************************************************************
-#       Copyright (C) 2007 Robert Bradshaw <robertwb@math.washington.edu>
-#
-# This program is free software: you can redistribute it and/or modify
-# it under the terms of the GNU General Public License as published by
-# the Free Software Foundation, either version 2 of the License, or
-# (at your option) any later version.
-#                  http://www.gnu.org/licenses/
-#*****************************************************************************
-
-from cpython.sequence cimport *
-
-from cysignals.memory cimport sig_free
-
-from sage.arith.long cimport pyobject_to_long
-from sage.cpython.string cimport char_to_str, str_to_bytes
-from sage.libs.flint.fmpz cimport *
-from sage.structure.sage_object cimport SageObject
-from sage.rings.integer cimport Integer
-
-cdef class Fmpz_poly(SageObject):
-
-    def __cinit__(self):
-        fmpz_poly_init(self.poly)
-
-    def __init__(self, v):
-        """
-        Construct a new fmpz_poly from a sequence, constant coefficient,
-        or string (in the same format as it prints).
-
-        EXAMPLES::
-
-            sage: from sage.libs.flint.fmpz_poly import Fmpz_poly
-            sage: Fmpz_poly([1,2,3])
-            3  1 2 3
-            sage: Fmpz_poly(5)
-            1  5
-            sage: Fmpz_poly(str(Fmpz_poly([3,5,7])))
-            3  3 5 7
-        """
-        cdef Py_ssize_t i
-        cdef long c
-        cdef Integer w
-        if isinstance(v, str):
-            if not fmpz_poly_set_str(self.poly, str_to_bytes(v)):
-                return
-            else:
-                raise ValueError("Unable to create Fmpz_poly from that string.")
-        if not PySequence_Check(v):
-            v = [v]
-        try:
-            fmpz_poly_set_coeff_si(self.poly, 0, 1)
-            fmpz_poly_set_coeff_si(self.poly, 0, 0)
-            for i from 0 <= i < len(v):
-                #fmpz_poly_set_coeff_si(self.poly, i, v[i])
-                w = Integer(v[i])
-                fmpz_poly_set_coeff_mpz(self.poly, i, w.value)
-        except OverflowError:
-            raise ValueError("No fmpz_poly_set_coeff_mpz() method.")
-
-    def __dealloc__(self):
-        fmpz_poly_clear(self.poly)
-
-    def __setitem__(self, i, value):
-        """
-        Set the `i`-th item of self, which is the coefficient of the `x^i` term.
-
-        EXAMPLES::
-
-            sage: from sage.libs.flint.fmpz_poly import Fmpz_poly
-            sage: f = Fmpz_poly(range(10))
-            sage: f[7] = 100; f
-            10  0 1 2 3 4 5 6 100 8 9
-            sage: f[2] = 10**100000
-            sage: f[2] == 10**100000
-            True
-        """
-        if isinstance(value, Integer) :
-            fmpz_poly_set_coeff_mpz(self.poly, i, (<Integer>value).value)
-        else :
-            fmpz_poly_set_coeff_si(self.poly, i, value)
-
-    def __getitem__(self, i):
-        """
-        Return the `i`-th item of self, which is the coefficient of the `x^i` term.
-
-        EXAMPLES::
-
-            sage: from sage.libs.flint.fmpz_poly import Fmpz_poly
-            sage: f = Fmpz_poly(range(100))
-            sage: f[13]
-            13
-            sage: f[200]
-            0
-        """
-        cdef Integer res = Integer.__new__(Integer)
-        fmpz_poly_get_coeff_mpz(res.value, self.poly, i)
-        return res
-
-    def __repr__(self):
-        """
-        Print self according to the native FLINT format.
-
-        EXAMPLES::
-
-            sage: from sage.libs.flint.fmpz_poly import Fmpz_poly
-            sage: f = Fmpz_poly([0,1]); f^7
-            8  0 0 0 0 0 0 0 1
-        """
-        cdef char* ss = fmpz_poly_get_str(self.poly)
-        cdef object s = char_to_str(ss)
-        sig_free(ss)
-        return s
-
-    def degree(self):
-        """
-        The degree of self.
-
-        EXAMPLES::
-
-            sage: from sage.libs.flint.fmpz_poly import Fmpz_poly
-            sage: f = Fmpz_poly([1,2,3]); f
-            3  1 2 3
-            sage: f.degree()
-            2
-            sage: Fmpz_poly(range(1000)).degree()
-            999
-            sage: Fmpz_poly([2,0]).degree()
-            0
-        """
-        return fmpz_poly_degree(self.poly)
-
-    def list(self):
-        """
-        Return self as a list of coefficients, lowest terms first.
-
-        EXAMPLES::
-
-            sage: from sage.libs.flint.fmpz_poly import Fmpz_poly
-            sage: f = Fmpz_poly([2,1,0,-1])
-            sage: f.list()
-            [2, 1, 0, -1]
-        """
-        return [self[i] for i in range(self.degree() + 1)]
-
-    def __add__(left, right):
-        """
-        Add together two Flint polynomials.
-
-        EXAMPLES::
-
-            sage: from sage.libs.flint.fmpz_poly import Fmpz_poly
-            sage: Fmpz_poly([1,2,3]) + Fmpz_poly(range(6))
-            6  1 3 5 3 4 5
-        """
-        if not isinstance(left, Fmpz_poly) or not isinstance(right, Fmpz_poly):
-            raise TypeError
-        cdef Fmpz_poly res = <Fmpz_poly>Fmpz_poly.__new__(Fmpz_poly)
-        fmpz_poly_add(res.poly, (<Fmpz_poly>left).poly, (<Fmpz_poly>right).poly)
-        return res
-
-    def __sub__(left, right):
-        """
-        Subtract two Flint polynomials.
-
-        EXAMPLES::
-
-            sage: from sage.libs.flint.fmpz_poly import Fmpz_poly
-            sage: Fmpz_poly([10,2,3]) - Fmpz_poly([4,-2,1])
-            3  6 4 2
-        """
-        if not isinstance(left, Fmpz_poly) or not isinstance(right, Fmpz_poly):
-            raise TypeError
-        cdef Fmpz_poly res = <Fmpz_poly>Fmpz_poly.__new__(Fmpz_poly)
-        fmpz_poly_sub(res.poly, (<Fmpz_poly>left).poly, (<Fmpz_poly>right).poly)
-        return res
-
-    def __neg__(self):
-        """
-        Return the negative of self.
-
-        EXAMPLES::
-
-            sage: from sage.libs.flint.fmpz_poly import Fmpz_poly
-            sage: -Fmpz_poly([2,10,2,3,18,-5])
-            6  -2 -10 -2 -3 -18 5
-        """
-        cdef Fmpz_poly res = <Fmpz_poly>Fmpz_poly.__new__(Fmpz_poly)
-        fmpz_poly_neg(res.poly, self.poly)
-        return res
-
-    def __mul__(left, right):
-        """
-        Return the product of left and right.
-
-        EXAMPLES::
-
-            sage: from sage.libs.flint.fmpz_poly import Fmpz_poly
-            sage: f = Fmpz_poly([0,1]); g = Fmpz_poly([2,3,4])
-            sage: f*g
-            4  0 2 3 4
-            sage: f = Fmpz_poly([1,0,-1]); g = Fmpz_poly([2,3,4])
-            sage: f*g
-            5  2 3 2 -3 -4
-
-            Scalar multiplication
-            sage: f * 3
-            3  3 0 -3
-            sage: f * 5r
-            3  5 0 -5
-        """
-        cdef Fmpz_poly res = <Fmpz_poly>Fmpz_poly.__new__(Fmpz_poly)
-        if not isinstance(left, Fmpz_poly) or not isinstance(right, Fmpz_poly):
-            if isinstance(left, int):
-                fmpz_poly_scalar_mul_si(res.poly, (<Fmpz_poly>right).poly, left)
-            elif isinstance(left, Integer):
-                fmpz_poly_scalar_mul_mpz(res.poly, (<Fmpz_poly>right).poly, (<Integer>left).value)
-            elif isinstance(right, int):
-                fmpz_poly_scalar_mul_si(res.poly, (<Fmpz_poly>left).poly, right)
-            elif isinstance(right, Integer):
-                fmpz_poly_scalar_mul_mpz(res.poly, (<Fmpz_poly>left).poly, (<Integer>right).value)
-            else:
-                raise TypeError
-        else:
-            fmpz_poly_mul(res.poly, (<Fmpz_poly>left).poly, (<Fmpz_poly>right).poly)
-        return res
-
-    def __pow__(self, n, dummy):
-        """
-        Return self raised to the power of n.
-
-        EXAMPLES::
-=======
->>>>>>> abbea0f6
 
 r"""
 Deprecated module
