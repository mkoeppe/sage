# sage_setup: distribution = sagemath-flint
<<<<<<< HEAD
def n_factor_to_list(unsigned long n, int proved):
    """
    A wrapper around ``n_factor``.
=======
>>>>>>> abbea0f6

r"""
Deprecated modules.

Functions were moved in ulong_extras_sage.pyx

TESTS::

    sage: from sage.libs.flint.ulong_extras import n_factor_to_list
    sage: n_factor_to_list(60, 20)
    doctest:warning
    ...
    DeprecationWarning:
    Importing n_factor_to_list from here is deprecated; please use "from sage.libs.flint.ulong_extras_sage import n_factor_to_list" instead.
    See https://github.com/sagemath/sage/issues/36449 for details.
    [(2, 2), (3, 1), (5, 1)]
"""

from sage.misc.lazy_import import LazyImport

n_factor_to_list = LazyImport('sage.libs.flint.ulong_extras_sage', 'n_factor_to_list', deprecation=36449)<|MERGE_RESOLUTION|>--- conflicted
+++ resolved
@@ -1,10 +1,4 @@
 # sage_setup: distribution = sagemath-flint
-<<<<<<< HEAD
-def n_factor_to_list(unsigned long n, int proved):
-    """
-    A wrapper around ``n_factor``.
-=======
->>>>>>> abbea0f6
 
 r"""
 Deprecated modules.
