# sage_setup: distribution = sagemath-flint
<<<<<<< HEAD
# distutils: extra_compile_args = -D_XPG6
=======

r"""
Deprecated module.

Functions were moved in arith_sage.pyx

TESTS::

    sage: from sage.libs.flint.arith import bell_number, bernoulli_number, euler_number, stirling_number_1, stirling_number_2, number_of_partitions, dedekind_sum, harmonic_number
    sage: bell_number(4)
    doctest:warning
    ...
    DeprecationWarning:
    Importing bell_number from here is deprecated; please use "from sage.libs.flint.arith_sage import bell_number" instead.
    See https://github.com/sagemath/sage/issues/36449 for details.
    15
    sage: bernoulli_number(4)
    doctest:warning
    ...
    DeprecationWarning:
    Importing bernoulli_number from here is deprecated; please use "from sage.libs.flint.arith_sage import bernoulli_number" instead.
    See https://github.com/sagemath/sage/issues/36449 for details.
    -1/30
    sage: euler_number(4)
    doctest:warning
    ...
    DeprecationWarning:
    Importing euler_number from here is deprecated; please use "from sage.libs.flint.arith_sage import euler_number" instead.
    See https://github.com/sagemath/sage/issues/36449 for details.
    5
    sage: stirling_number_1(2, 4)
    doctest:warning
    ...
    DeprecationWarning:
    Importing stirling_number_1 from here is deprecated; please use "from sage.libs.flint.arith_sage import stirling_number_1" instead.
    See https://github.com/sagemath/sage/issues/36449 for details.
    0
    sage: stirling_number_2(2, 4)
    doctest:warning
    ...
    DeprecationWarning:
    Importing stirling_number_2 from here is deprecated; please use "from sage.libs.flint.arith_sage import stirling_number_2" instead.
    See https://github.com/sagemath/sage/issues/36449 for details.
    0
    sage: number_of_partitions(4)
    doctest:warning
    ...
    DeprecationWarning:
    Importing number_of_partitions from here is deprecated; please use "from sage.libs.flint.arith_sage import number_of_partitions" instead.
    See https://github.com/sagemath/sage/issues/36449 for details.
    5
    sage: dedekind_sum(4, 5)
    doctest:warning
    ...
    DeprecationWarning:
    Importing dedekind_sum from here is deprecated; please use "from sage.libs.flint.arith_sage import dedekind_sum" instead.
    See https://github.com/sagemath/sage/issues/36449 for details.
    -1/5
    sage: harmonic_number(4)
    doctest:warning
    ...
    DeprecationWarning:
    Importing harmonic_number from here is deprecated; please use "from sage.libs.flint.arith_sage import harmonic_number" instead.
    See https://github.com/sagemath/sage/issues/36449 for details.
    25/12
>>>>>>> abbea0f6
"""

from sage.misc.lazy_import import LazyImport

bell_number = LazyImport('sage.libs.flint.arith_sage', 'bell_number', deprecation=36449)
bernoulli_number = LazyImport('sage.libs.flint.arith_sage', 'bernoulli_number', deprecation=36449)
euler_number = LazyImport('sage.libs.flint.arith_sage', 'euler_number', deprecation=36449)
stirling_number_1 = LazyImport('sage.libs.flint.arith_sage', 'stirling_number_1', deprecation=36449)
stirling_number_2 = LazyImport('sage.libs.flint.arith_sage', 'stirling_number_2', deprecation=36449)
number_of_partitions = LazyImport('sage.libs.flint.arith_sage', 'number_of_partitions', deprecation=36449)
dedekind_sum = LazyImport('sage.libs.flint.arith_sage', 'dedekind_sum', deprecation=36449)
harmonic_number = LazyImport('sage.libs.flint.arith_sage', 'harmonic_number', deprecation=36449)<|MERGE_RESOLUTION|>--- conflicted
+++ resolved
@@ -1,7 +1,4 @@
 # sage_setup: distribution = sagemath-flint
-<<<<<<< HEAD
-# distutils: extra_compile_args = -D_XPG6
-=======
 
 r"""
 Deprecated module.
@@ -67,7 +64,6 @@
     Importing harmonic_number from here is deprecated; please use "from sage.libs.flint.arith_sage import harmonic_number" instead.
     See https://github.com/sagemath/sage/issues/36449 for details.
     25/12
->>>>>>> abbea0f6
 """
 
 from sage.misc.lazy_import import LazyImport
