cdef extern from "flint/flint.h":
<<<<<<< HEAD
    ctypedef void* flint_rand_t

    cdef long FLINT_BITS
    cdef long FLINT_D_BITS

=======
>>>>>>> 22584a34
    cdef unsigned long FLINT_BIT_COUNT(unsigned long)
    void flint_free(void * ptr)

cdef extern from "flint/fmpz.h":
    void _fmpz_cleanup()
    void _fmpz_cleanup_mpz_content()<|MERGE_RESOLUTION|>--- conflicted
+++ resolved
@@ -1,12 +1,4 @@
 cdef extern from "flint/flint.h":
-<<<<<<< HEAD
-    ctypedef void* flint_rand_t
-
-    cdef long FLINT_BITS
-    cdef long FLINT_D_BITS
-
-=======
->>>>>>> 22584a34
     cdef unsigned long FLINT_BIT_COUNT(unsigned long)
     void flint_free(void * ptr)
 
