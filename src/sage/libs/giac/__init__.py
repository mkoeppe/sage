<<<<<<< HEAD
# sage_setup: distribution = sagemath-giac
=======
# sage.doctest: needs sage.libs.giac
>>>>>>> 1b3f398d
"""
Wrappers for Giac functions

We provide a python function to compute and convert to sage a Groebner
basis using the ``giacpy_sage`` module.

AUTHORS:

- Martin Albrecht (2015-07-01): initial version
- Han Frederic (2015-07-01): initial version

EXAMPLES::

    sage: from sage.libs.giac import groebner_basis as gb_giac # random
    sage: P = PolynomialRing(QQ, 6, 'x')
    sage: I = sage.rings.ideal.Cyclic(P)
    sage: B = gb_giac(I.gens()) # random
    sage: B
    Polynomial Sequence with 45 Polynomials in 6 Variables
"""

# *****************************************************************************
#       Copyright (C) 2013 Frederic Han <frederic.han@imj-prg.fr>
#
# This program is free software: you can redistribute it and/or modify
# it under the terms of the GNU General Public License as published by
# the Free Software Foundation, either version 2 of the License, or
# (at your option) any later version.
#                  https://www.gnu.org/licenses/
# *****************************************************************************

from sage.structure.proof.all import polynomial as proof_polynomial
from sage.rings.polynomial.multi_polynomial_sequence import PolynomialSequence
from .giac import giacsettings, libgiac

#  Remarks for doctests:
#     1) The first time that the c++ library giac is loaded a message appears.
#        This message is version and arch dependent.
#     2) When proba_epsilon is too bad (>1e-6?) setting it to a better value
#        will give an additional message like the following one:
#       Restoring proba epsilon to 1e-6 from 1e-12
#       (it looks like  in internal giac changes this also to not work with a too bad probability)


class GiacSettingsDefaultContext:
    """
    Context preserve libgiac settings.
    """

    def __enter__(self):
        """
        EXAMPLES::

           sage: from sage.libs.giac import GiacSettingsDefaultContext
           sage: from sage.libs.giac.giac import giacsettings
           sage: giacsettings.proba_epsilon = 1e-16
           sage: with GiacSettingsDefaultContext(): giacsettings.proba_epsilon = 1e-12
           sage: giacsettings.proba_epsilon < 1e-14
           True
        """
        self.proba_epsilon = giacsettings.proba_epsilon
        self.threads = giacsettings.threads
        # Change the debug level at the end to not have messages at each modification
        self.debuginfolevel = libgiac('debug_infolevel()')

    def __exit__(self, typ, value, tb):
        """
        EXAMPLES::

           sage: from sage.libs.giac import GiacSettingsDefaultContext
           sage: from sage.libs.giac.giac import giacsettings
           sage: giacsettings.proba_epsilon = 1e-16
           sage: with GiacSettingsDefaultContext(): giacsettings.proba_epsilon = 1e-30
           sage: giacsettings.proba_epsilon < 1e-20
           False
        """
        # Restore the debug level first to not have messages at each modification
        libgiac('debug_infolevel')(self.debuginfolevel)
        # NB: giacsettings.epsilon has a different meaning that giacsettings.proba_epsilon.
        giacsettings.proba_epsilon = self.proba_epsilon
        giacsettings.threads = self.threads


def local_giacsettings(func):
    """
    Decorator to preserve Giac's proba_epsilon and threads settings.

    EXAMPLES::

        sage: def testf(a,b):
        ....:    giacsettings.proba_epsilon = a/100
        ....:    giacsettings.threads = b+2
        ....:    return (giacsettings.proba_epsilon, giacsettings.threads)

        sage: from sage.libs.giac.giac import giacsettings
        sage: from sage.libs.giac import local_giacsettings
        sage: gporig, gtorig = (giacsettings.proba_epsilon,giacsettings.threads)
        sage: gp, gt = local_giacsettings(testf)(giacsettings.proba_epsilon,giacsettings.threads)
        sage: gporig == giacsettings.proba_epsilon
        True
        sage: gtorig == giacsettings.threads
        True
        sage: gp<gporig, gt-gtorig
        (True, 2)
    """
    from sage.misc.decorators import sage_wraps

    @sage_wraps(func)
    def wrapper(*args, **kwds):
        """
        Execute function in ``GiacSettingsDefaultContext``.
        """
        with GiacSettingsDefaultContext():
            return func(*args, **kwds)

    return wrapper


@local_giacsettings
def groebner_basis(gens, proba_epsilon=None, threads=None, prot=False,
                   elim_variables=None, *args, **kwds):
    r"""
    Compute a Groebner Basis of an ideal using ``giacpy_sage``. The result is
    automatically converted to sage.

    Supported term orders of the underlying polynomial ring are ``lex``,
    ``deglex``, ``degrevlex`` and block orders with 2 ``degrevlex`` blocks.

    INPUT:

    - ``gens`` -- an ideal (or a list) of polynomials over a prime field
      of characteristic 0 or `p<2^31`

    - ``proba_epsilon`` -- (default: ``None``) majoration of the probability
      of a wrong answer when probabilistic algorithms are allowed

        * if ``proba_epsilon`` is None, the value of
          ``sage.structure.proof.all.polynomial()`` is taken. If it is
          false then the global ``giacpy_sage.giacsettings.proba_epsilon`` is
          used.

        * if ``proba_epsilon`` is 0, probabilistic algorithms are
          disabled.

    - ``threads`` -- (default: ``None``) maximal number of threads allowed
      for giac. If ``None``, the global ``giacpy_sage.giacsettings.threads`` is
      considered.

    - ``prot`` -- boolean (default: ``False``); if ``True`` print detailed information

    - ``elim_variables`` -- (default: ``None``) a list of variables to eliminate
      from the ideal

        * if ``elim_variables`` is None, a Groebner basis with respect to the
          term ordering of the parent polynomial ring of the polynomials
          ``gens`` is computed.

        * if ``elim_variables`` is a list of variables, a Groebner basis of the
          elimination ideal with respect to a ``degrevlex`` term order is
          computed, regardless of the term order of the polynomial ring.

    OUTPUT: polynomial sequence of the reduced Groebner basis

    EXAMPLES::

        sage: from sage.libs.giac import groebner_basis as gb_giac
        sage: P = PolynomialRing(GF(previous_prime(2**31)), 6, 'x')
        sage: I = sage.rings.ideal.Cyclic(P)
        sage: B = gb_giac(I.gens())
        ...
        sage: B
        Polynomial Sequence with 45 Polynomials in 6 Variables
        sage: B.is_groebner()
        True

    Elimination ideals can be computed by passing ``elim_variables``::

        sage: P = PolynomialRing(GF(previous_prime(2**31)), 5, 'x')
        sage: I = sage.rings.ideal.Cyclic(P)
        sage: B = gb_giac(I.gens(), elim_variables=[P.gen(0), P.gen(2)])
        ...
        sage: B.is_groebner()
        True
        sage: B.ideal() == I.elimination_ideal([P.gen(0), P.gen(2)])
        True

    Computations over QQ can benefit from

    * a probabilistic lifting::

        sage: P = PolynomialRing(QQ,5, 'x')
        sage: I = ideal([P.random_element(3,7) for j in range(5)])
        sage: B1 = gb_giac(I.gens(),1e-16) # long time (1s)
        ...
        sage: sage.structure.proof.all.polynomial(True)
        sage: B2 = gb_giac(I.gens()) # long time (4s)
        ...
        sage: B1 == B2 # long time
        True
        sage: B1.is_groebner() # not tested, too long time (50s)
        True

    * multi threaded operations::

        sage: P = PolynomialRing(QQ, 8, 'x')
        sage: I = sage.rings.ideal.Cyclic(P)
        sage: time B = gb_giac(I.gens(),1e-6,threads=2) # doctest: +SKIP
        ...
        Time: CPU 168.98 s, Wall: 94.13 s

    You can get detailed information by setting ``prot=True``

    ::

        sage: I = sage.rings.ideal.Katsura(P)
        sage: gb_giac(I,prot=True)  # random, long time (3s)
        9381383 begin computing basis modulo 535718473
        9381501 begin new iteration zmod, number of pairs: 8, base size: 8
        ...end, basis size 74 prime number 1
        G=Vector [0,1,2,3,4,5,6,7,8,9,10,11,12,13,14,15,16,17,18,...
        ...creating reconstruction #0
        ...
        ++++++++basis size 74
        checking pairs for i=0, j=
        checking pairs for i=1, j=2,6,12,17,19,24,29,34,39,42,43,48,56,61,64,69,
        ...
        checking pairs for i=72, j=73,
        checking pairs for i=73, j=
        Number of critical pairs to check 373
        +++++++++++++++++++++++++++++++++++++++++++++++++++++++++++++++++...
        Successful... check of 373 critical pairs
        12380865 end final check
        Polynomial Sequence with 74 Polynomials in 8 Variables


    TESTS::

        sage: from sage.libs.giac.giac import libgiac
        sage: libgiac("x2:=22; x4:='whywouldyoudothis'")
        22,whywouldyoudothis
        sage: gb_giac(I)
        Traceback (most recent call last):
        ...
        ValueError: Variables names ['x2', 'x4'] conflict in giac. Change them or purge them from in giac with libgiac.purge('x2')
        sage: libgiac.purge('x2'),libgiac.purge('x4')
        (22, whywouldyoudothis)
        sage: gb_giac(I) # long time (3s)
        ...Polynomial Sequence with 74 Polynomials in 8 Variables

        sage: I = ideal(P(0),P(0))
        sage: I.groebner_basis() == gb_giac(I)
        True

    Test the supported term orderings::

        sage: from sage.rings.ideal import Cyclic
        sage: P = PolynomialRing(QQ, 'x', 4, order='lex')
        sage: B = gb_giac(Cyclic(P))
        ...
        sage: B.is_groebner(), B.ideal() == Cyclic(P)
        (True, True)
        sage: P = P.change_ring(order='deglex')
        sage: B = gb_giac(Cyclic(P))
        ...
        sage: B.is_groebner(), B.ideal() == Cyclic(P)
        (True, True)
        sage: P = P.change_ring(order='degrevlex(2),degrevlex(2)')
        sage: B = gb_giac(Cyclic(P))
        ...
        sage: B.is_groebner(), B.ideal() == Cyclic(P)
        (True, True)
    """
    try:
        iter(gens)
    except TypeError:
        gens = gens.gens()

    # get the ring from gens
    P = next(iter(gens)).parent()
    K = P.base_ring()
    p = K.characteristic()

    # check if the ideal is zero. (giac 1.2.0.19 segfault)
    from sage.rings.ideal import Ideal
    if (Ideal(gens)).is_zero():
        return PolynomialSequence([P(0)], P, immutable=True)

    # check for name confusions
    blackgiacconstants = ['i', 'e'] # NB e^k is expanded to exp(k)
    blacklist = blackgiacconstants + [str(j) for j in libgiac.VARS()]
    problematicnames = sorted(set(P.gens_dict()).intersection(blacklist))

    if problematicnames:
        raise ValueError("Variables names %s conflict in giac. Change them or purge them from in giac with libgiac.purge(\'%s\')"
                         % (problematicnames, problematicnames[0]))

    if K.is_prime_field() and p == 0:
        F = libgiac(gens)
    elif K.is_prime_field() and p < 2**31:
        F = (libgiac(gens) % p)
    else:
        raise NotImplementedError("Only prime fields of cardinal < 2^31 are implemented in Giac for Groebner bases.")

    # proof or probabilistic reconstruction
    if proba_epsilon is None:
        if proof_polynomial():
            giacsettings.proba_epsilon = 0
        else:
            giacsettings.proba_epsilon = 1e-15
    else:
        giacsettings.proba_epsilon = proba_epsilon

    # prot
    if prot:
        libgiac('debug_infolevel(2)')

    # threads
    if threads is not None:
        giacsettings.threads = threads

    if elim_variables is None:
        var_names = P.variable_names()
        order_name = P.term_order().name()
        if order_name == "degrevlex":
            giac_order = "revlex"
        elif order_name == "lex":
            giac_order = "plex"
        elif order_name == "deglex":
            giac_order = "tdeg"
        else:
            blocks = P.term_order().blocks()
            if (len(blocks) == 2 and
                    all(order.name() == "degrevlex" for order in blocks)):
                giac_order = "revlex"
                var_names = var_names[:len(blocks[0])]
            else:
                raise NotImplementedError(
                        "%s is not a supported term order in "
                        "Giac Groebner bases." % P.term_order())

        # compute de groebner basis with giac
        gb_giac = F.gbasis(list(var_names), giac_order)

    else:
        gb_giac = F.eliminate(list(elim_variables), 'gbasis')

    return PolynomialSequence(gb_giac, P, immutable=True)<|MERGE_RESOLUTION|>--- conflicted
+++ resolved
@@ -1,8 +1,5 @@
-<<<<<<< HEAD
 # sage_setup: distribution = sagemath-giac
-=======
 # sage.doctest: needs sage.libs.giac
->>>>>>> 1b3f398d
 """
 Wrappers for Giac functions
 
