# sage_setup: distribution = sagemath-giac
# -*- coding: utf-8 -*-
"""
Wrappers for Giac functions

We provide a python function to compute and convert to sage a Groebner
basis using the ``giacpy_sage`` module.

AUTHORS:

- Martin Albrecht (2015-07-01): initial version
- Han Frederic (2015-07-01): initial version

EXAMPLES::

    sage: from sage.libs.giac import groebner_basis as gb_giac # random
    sage: P = PolynomialRing(QQ, 6, 'x')
    sage: I = sage.rings.ideal.Cyclic(P)
    sage: B = gb_giac(I.gens()) # random
    sage: B
    Polynomial Sequence with 45 Polynomials in 6 Variables
"""

# *****************************************************************************
#       Copyright (C) 2013 Frederic Han <frederic.han@imj-prg.fr>
#
# This program is free software: you can redistribute it and/or modify
# it under the terms of the GNU General Public License as published by
# the Free Software Foundation, either version 2 of the License, or
# (at your option) any later version.
#                  https://www.gnu.org/licenses/
# *****************************************************************************

from sage.structure.proof.all import polynomial as proof_polynomial
from sage.rings.polynomial.multi_polynomial_sequence import PolynomialSequence
from .giac import giacsettings, libgiac

#  Remarks for doctests:
#     1) The first time that the c++ library giac is loaded a message appears.
#        This message is version and arch dependant.
#     2) When proba_epsilon is too bad (>1e-6?) setting it to a better value
#        will give an additional message like the following one:
#       Restoring proba epsilon to 1e-6 from 1e-12
#       (it looks like  in internal giac changes this also to not work with a too bad probability)


class GiacSettingsDefaultContext:
    """
    Context preserve libgiac settings.
    """

    def __enter__(self):
        """
        EXAMPLES::

           sage: from sage.libs.giac import GiacSettingsDefaultContext
           sage: from sage.libs.giac.giac import giacsettings
           sage: giacsettings.proba_epsilon = 1e-16
           sage: with GiacSettingsDefaultContext(): giacsettings.proba_epsilon = 1e-12
           sage: giacsettings.proba_epsilon < 1e-14
           True

        """
        self.proba_epsilon = giacsettings.proba_epsilon
        self.threads = giacsettings.threads
        # Change the debug level at the end to not have messages at each modification
        self.debuginfolevel = libgiac('debug_infolevel()')

    def __exit__(self, typ, value, tb):
        """
        EXAMPLES::

           sage: from sage.libs.giac import GiacSettingsDefaultContext
           sage: from sage.libs.giac.giac import giacsettings
           sage: giacsettings.proba_epsilon = 1e-16
           sage: with GiacSettingsDefaultContext(): giacsettings.proba_epsilon = 1e-30
           sage: giacsettings.proba_epsilon < 1e-20
           False

        """
        # Restore the debug level first to not have messages at each modification
        libgiac('debug_infolevel')(self.debuginfolevel)
        # NB: giacsettings.epsilon has a different meaning that giacsettings.proba_epsilon.
        giacsettings.proba_epsilon = self.proba_epsilon
        giacsettings.threads = self.threads


def local_giacsettings(func):
    """
    Decorator to preserve Giac's proba_epsilon and threads settings.

    EXAMPLES::

        sage: def testf(a,b):
        ....:    giacsettings.proba_epsilon = a/100
        ....:    giacsettings.threads = b+2
        ....:    return (giacsettings.proba_epsilon, giacsettings.threads)

        sage: from sage.libs.giac.giac import giacsettings
        sage: from sage.libs.giac import local_giacsettings
        sage: gporig, gtorig = (giacsettings.proba_epsilon,giacsettings.threads)
        sage: gp, gt = local_giacsettings(testf)(giacsettings.proba_epsilon,giacsettings.threads)
        sage: gporig == giacsettings.proba_epsilon
        True
        sage: gtorig == giacsettings.threads
        True
        sage: gp<gporig, gt-gtorig
        (True, 2)

    """
    from sage.misc.decorators import sage_wraps

    @sage_wraps(func)
    def wrapper(*args, **kwds):
        """
        Execute function in ``GiacSettingsDefaultContext``.
        """
        with GiacSettingsDefaultContext():
            return func(*args, **kwds)

    return wrapper


@local_giacsettings
def groebner_basis(gens, proba_epsilon=None, threads=None, prot=False,
                   elim_variables=None, *args, **kwds):
    """
    Compute a Groebner Basis of an ideal using ``giacpy_sage``. The result is
    automatically converted to sage.

    Supported term orders of the underlying polynomial ring are ``lex``,
    ``deglex``, ``degrevlex`` and block orders with 2 ``degrevlex`` blocks.

    INPUT:

    - ``gens`` - an ideal (or a list) of polynomials over a prime field
      of characteristic 0 or p<2^31

    - ``proba_epsilon`` - (default: None) majoration of the probability
       of a wrong answer when probabilistic algorithms are allowed.

        * if ``proba_epsilon`` is None, the value of
          ``sage.structure.proof.all.polynomial()`` is taken. If it is
          false then the global ``giacpy_sage.giacsettings.proba_epsilon`` is
          used.

        * if ``proba_epsilon`` is 0, probabilistic algorithms are
          disabled.

    - ``threads`` - (default: None) Maximal number of threads allowed
      for giac. If None, the global ``giacpy_sage.giacsettings.threads`` is
      considered.

    - ``prot`` - (default: False) if True print detailled informations

    - ``elim_variables`` - (default: None) a list of variables to eliminate
      from the ideal.

        * if ``elim_variables`` is None, a Groebner basis with respect to the
          term ordering of the parent polynomial ring of the polynomials
          ``gens`` is computed.

        * if ``elim_variables`` is a list of variables, a Groebner basis of the
          elimination ideal with respect to a ``degrevlex`` term order is
          computed, regardless of the term order of the polynomial ring.

    OUTPUT:

    Polynomial sequence of the reduced Groebner basis.

    EXAMPLES::

        sage: from sage.libs.giac import groebner_basis as gb_giac
<<<<<<< HEAD
        sage: P = PolynomialRing(GF(previous_prime(2**31)), 6, 'x')                     # needs sage.rings.finite_rings
        sage: I = sage.rings.ideal.Cyclic(P)                                            # needs sage.rings.finite_rings
        sage: B = gb_giac(I.gens());B                                                   # needs sage.rings.finite_rings
        <BLANKLINE>
        // Groebner basis computation time ...
=======
        sage: P = PolynomialRing(GF(previous_prime(2**31)), 6, 'x')
        sage: I = sage.rings.ideal.Cyclic(P)
        sage: B = gb_giac(I.gens())
        ...
        sage: B
>>>>>>> ffa0785a
        Polynomial Sequence with 45 Polynomials in 6 Variables
        sage: B.is_groebner()                                                           # needs sage.rings.finite_rings
        True

    Elimination ideals can be computed by passing ``elim_variables``::

<<<<<<< HEAD
        sage: P = PolynomialRing(GF(previous_prime(2**31)), 5, 'x')                     # needs sage.rings.finite_rings
        sage: I = sage.rings.ideal.Cyclic(P)                                            # needs sage.rings.finite_rings
        sage: B = gb_giac(I.gens(), elim_variables=[P.gen(0), P.gen(2)])                # needs sage.rings.finite_rings
        <BLANKLINE>
        // Groebner basis computation time ...
        sage: B.is_groebner()                                                           # needs sage.rings.finite_rings
=======
        sage: P = PolynomialRing(GF(previous_prime(2**31)), 5, 'x')
        sage: I = sage.rings.ideal.Cyclic(P)
        sage: B = gb_giac(I.gens(), elim_variables=[P.gen(0), P.gen(2)])
        ...
        sage: B.is_groebner()
>>>>>>> ffa0785a
        True
        sage: B.ideal() == I.elimination_ideal([P.gen(0), P.gen(2)])                    # needs sage.rings.finite_rings
        True

    Computations over QQ can benefit from

    * a probabilistic lifting::

        sage: P = PolynomialRing(QQ,5, 'x')
        sage: I = ideal([P.random_element(3,7) for j in range(5)])
        sage: B1 = gb_giac(I.gens(),1e-16) # long time (1s)
        ...
        sage: sage.structure.proof.all.polynomial(True)
        sage: B2 = gb_giac(I.gens()) # long time (4s)
        ...
        sage: B1 == B2 # long time
        True
        sage: B1.is_groebner() # not tested, too long time (50s)
        True

    * multi threaded operations::

        sage: P = PolynomialRing(QQ, 8, 'x')
        sage: I = sage.rings.ideal.Cyclic(P)
        sage: time B = gb_giac(I.gens(),1e-6,threads=2) # doctest: +SKIP
        ...
        Time: CPU 168.98 s, Wall: 94.13 s

    You can get detailled information by setting ``prot=True``

    ::

        sage: I = sage.rings.ideal.Katsura(P)
        sage: gb_giac(I,prot=True)  # random, long time (3s)
        9381383 begin computing basis modulo 535718473
        9381501 begin new iteration zmod, number of pairs: 8, base size: 8
        ...end, basis size 74 prime number 1
        G=Vector [0,1,2,3,4,5,6,7,8,9,10,11,12,13,14,15,16,17,18,...
        ...creating reconstruction #0
        ...
        ++++++++basis size 74
        checking pairs for i=0, j=
        checking pairs for i=1, j=2,6,12,17,19,24,29,34,39,42,43,48,56,61,64,69,
        ...
        checking pairs for i=72, j=73,
        checking pairs for i=73, j=
        Number of critical pairs to check 373
        +++++++++++++++++++++++++++++++++++++++++++++++++++++++++++++++++...
        Successful... check of 373 critical pairs
        12380865 end final check
        Polynomial Sequence with 74 Polynomials in 8 Variables


    TESTS::

        sage: from sage.libs.giac.giac import libgiac
        sage: libgiac("x2:=22; x4:='whywouldyoudothis'")
        22,whywouldyoudothis
        sage: gb_giac(I)
        Traceback (most recent call last):
        ...
        ValueError: Variables names ['x2', 'x4'] conflict in giac. Change them or purge them from in giac with libgiac.purge('x2')
        sage: libgiac.purge('x2'),libgiac.purge('x4')
        (22, whywouldyoudothis)
        sage: gb_giac(I) # long time (3s)
        ...Polynomial Sequence with 74 Polynomials in 8 Variables

        sage: I = ideal(P(0),P(0))
        sage: I.groebner_basis() == gb_giac(I)
        True

    Test the supported term orderings::

        sage: from sage.rings.ideal import Cyclic
        sage: P = PolynomialRing(QQ, 'x', 4, order='lex')
        sage: B = gb_giac(Cyclic(P))
        ...
        sage: B.is_groebner(), B.ideal() == Cyclic(P)
        (True, True)
        sage: P = P.change_ring(order='deglex')
        sage: B = gb_giac(Cyclic(P))
        ...
        sage: B.is_groebner(), B.ideal() == Cyclic(P)
        (True, True)
        sage: P = P.change_ring(order='degrevlex(2),degrevlex(2)')
        sage: B = gb_giac(Cyclic(P))
        ...
        sage: B.is_groebner(), B.ideal() == Cyclic(P)
        (True, True)

    """
    try:
        iter(gens)
    except TypeError:
        gens = gens.gens()

    # get the ring from gens
    P = next(iter(gens)).parent()
    K = P.base_ring()
    p = K.characteristic()

    # check if the ideal is zero. (giac 1.2.0.19 segfault)
    from sage.rings.ideal import Ideal
    if (Ideal(gens)).is_zero():
        return PolynomialSequence([P(0)], P, immutable=True)

    # check for name confusions
    blackgiacconstants = ['i', 'e'] # NB e^k is expanded to exp(k)
    blacklist = blackgiacconstants + [str(j) for j in libgiac.VARS()]
    problematicnames = sorted(set(P.gens_dict()).intersection(blacklist))

    if problematicnames:
        raise ValueError("Variables names %s conflict in giac. Change them or purge them from in giac with libgiac.purge(\'%s\')"
                         % (problematicnames, problematicnames[0]))

    if K.is_prime_field() and p == 0:
        F = libgiac(gens)
    elif K.is_prime_field() and p < 2**31:
        F = (libgiac(gens) % p)
    else:
        raise NotImplementedError("Only prime fields of cardinal < 2^31 are implemented in Giac for Groebner bases.")

    # proof or probabilistic reconstruction
    if proba_epsilon is None:
        if proof_polynomial():
            giacsettings.proba_epsilon = 0
        else:
            giacsettings.proba_epsilon = 1e-15
    else:
        giacsettings.proba_epsilon = proba_epsilon

    # prot
    if prot:
        libgiac('debug_infolevel(2)')

    # threads
    if threads is not None:
        giacsettings.threads = threads

    if elim_variables is None:
        var_names = P.variable_names()
        order_name = P.term_order().name()
        if order_name == "degrevlex":
            giac_order = "revlex"
        elif order_name == "lex":
            giac_order = "plex"
        elif order_name == "deglex":
            giac_order = "tdeg"
        else:
            blocks = P.term_order().blocks()
            if (len(blocks) == 2 and
                    all(order.name() == "degrevlex" for order in blocks)):
                giac_order = "revlex"
                var_names = var_names[:len(blocks[0])]
            else:
                raise NotImplementedError(
                        "%s is not a supported term order in "
                        "Giac Groebner bases." % P.term_order())

        # compute de groebner basis with giac
        gb_giac = F.gbasis(list(var_names), giac_order)

    else:
        gb_giac = F.eliminate(list(elim_variables), 'gbasis')

    return PolynomialSequence(gb_giac, P, immutable=True)<|MERGE_RESOLUTION|>--- conflicted
+++ resolved
@@ -171,41 +171,27 @@
     EXAMPLES::
 
         sage: from sage.libs.giac import groebner_basis as gb_giac
-<<<<<<< HEAD
-        sage: P = PolynomialRing(GF(previous_prime(2**31)), 6, 'x')                     # needs sage.rings.finite_rings
-        sage: I = sage.rings.ideal.Cyclic(P)                                            # needs sage.rings.finite_rings
-        sage: B = gb_giac(I.gens());B                                                   # needs sage.rings.finite_rings
-        <BLANKLINE>
-        // Groebner basis computation time ...
-=======
+
+        sage: # needs sage.rings.finite_rings
         sage: P = PolynomialRing(GF(previous_prime(2**31)), 6, 'x')
         sage: I = sage.rings.ideal.Cyclic(P)
         sage: B = gb_giac(I.gens())
         ...
         sage: B
->>>>>>> ffa0785a
         Polynomial Sequence with 45 Polynomials in 6 Variables
-        sage: B.is_groebner()                                                           # needs sage.rings.finite_rings
+        sage: B.is_groebner()
         True
 
     Elimination ideals can be computed by passing ``elim_variables``::
 
-<<<<<<< HEAD
-        sage: P = PolynomialRing(GF(previous_prime(2**31)), 5, 'x')                     # needs sage.rings.finite_rings
-        sage: I = sage.rings.ideal.Cyclic(P)                                            # needs sage.rings.finite_rings
-        sage: B = gb_giac(I.gens(), elim_variables=[P.gen(0), P.gen(2)])                # needs sage.rings.finite_rings
-        <BLANKLINE>
-        // Groebner basis computation time ...
-        sage: B.is_groebner()                                                           # needs sage.rings.finite_rings
-=======
+        sage: # needs sage.rings.finite_rings
         sage: P = PolynomialRing(GF(previous_prime(2**31)), 5, 'x')
         sage: I = sage.rings.ideal.Cyclic(P)
         sage: B = gb_giac(I.gens(), elim_variables=[P.gen(0), P.gen(2)])
         ...
         sage: B.is_groebner()
->>>>>>> ffa0785a
-        True
-        sage: B.ideal() == I.elimination_ideal([P.gen(0), P.gen(2)])                    # needs sage.rings.finite_rings
+        True
+        sage: B.ideal() == I.elimination_ideal([P.gen(0), P.gen(2)])
         True
 
     Computations over QQ can benefit from
