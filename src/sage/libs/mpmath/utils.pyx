--- conflicted
+++ resolved
@@ -150,306 +150,4 @@
         mpz_tdiv_q_2exp(res.value, res.value, trail)
         exp += trail
     bc = mpz_sizeinbase(res.value, 2)
-<<<<<<< HEAD
-    return (sign, res, int(exp), bc)
-=======
-    return (sign, res, int(exp), bc)
-
-cdef mpfr_from_mpfval(mpfr_t res, tuple x):
-    """
-    Set value of an MPFR number (in place) to that of a given mpmath mpf
-    data tuple.
-    """
-    cdef int sign
-    cdef Integer man
-    cdef long exp
-    cdef long bc
-    sign, man, exp, bc = x
-    if man:
-        mpfr_set_z(res, man.value, MPFR_RNDZ)
-        if sign:
-            mpfr_neg(res, res, MPFR_RNDZ)
-        mpfr_mul_2si(res, res, exp, MPFR_RNDZ)
-        return
-    from mpmath.libmp import finf, fninf
-    if exp == 0:
-        mpfr_set_ui(res, 0, MPFR_RNDZ)
-    elif x == finf:
-        mpfr_set_inf(res, 1)
-    elif x == fninf:
-        mpfr_set_inf(res, -1)
-    else:
-        mpfr_set_nan(res)
-
-cdef mpfr_to_mpfval(mpfr_t value):
-    """
-    Given an MPFR value, return an mpmath mpf data tuple representing
-    the same number.
-    """
-    if mpfr_nan_p(value):
-        from mpmath.libmp import fnan
-        return fnan
-    if mpfr_inf_p(value):
-        from mpmath.libmp import finf, fninf
-        if mpfr_sgn(value) > 0:
-            return finf
-        else:
-            return fninf
-    if mpfr_sgn(value) == 0:
-        from mpmath.libmp import fzero
-        return fzero
-    sign = 0
-    cdef Integer man = PY_NEW(Integer)
-    exp = mpfr_get_z_exp(man.value, value)
-    if mpz_sgn(man.value) < 0:
-        mpz_neg(man.value, man.value)
-        sign = 1
-    cdef unsigned long trailing
-    trailing = mpz_scan1(man.value, 0)
-    if trailing:
-        mpz_tdiv_q_2exp(man.value, man.value, trailing)
-        exp += trailing
-    bc = mpz_sizeinbase(man.value, 2)
-    return (sign, man, int(exp), bc)
-
-
-def mpmath_to_sage(x, prec):
-    """
-    Convert any mpmath number (mpf or mpc) to a Sage RealNumber or
-    ComplexNumber of the given precision.
-
-    EXAMPLES::
-
-        sage: import sage.libs.mpmath.all as a
-        sage: a.mpmath_to_sage(a.mpf('2.5'), 53)
-        2.50000000000000
-        sage: a.mpmath_to_sage(a.mpc('2.5','-3.5'), 53)
-        2.50000000000000 - 3.50000000000000*I
-        sage: a.mpmath_to_sage(a.mpf('inf'), 53)
-        +infinity
-        sage: a.mpmath_to_sage(a.mpf('-inf'), 53)
-        -infinity
-        sage: a.mpmath_to_sage(a.mpf('nan'), 53)
-        NaN
-        sage: a.mpmath_to_sage(a.mpf('0'), 53)
-        0.000000000000000
-
-    A real example::
-
-        sage: RealField(100)(pi)
-        3.1415926535897932384626433833
-        sage: t = RealField(100)(pi)._mpmath_(); t
-        mpf('3.1415926535897932')
-        sage: a.mpmath_to_sage(t, 100)
-        3.1415926535897932384626433833
-
-    We can ask for more precision, but the result is undefined::
-
-        sage: a.mpmath_to_sage(t, 140) # random
-        3.1415926535897932384626433832793333156440
-        sage: ComplexField(140)(pi)
-        3.1415926535897932384626433832795028841972
-
-    A complex example::
-
-        sage: ComplexField(100)([0, pi])
-        3.1415926535897932384626433833*I
-        sage: t = ComplexField(100)([0, pi])._mpmath_(); t
-        mpc(real='0.0', imag='3.1415926535897932')
-        sage: sage.libs.mpmath.all.mpmath_to_sage(t, 100)
-        3.1415926535897932384626433833*I
-
-    Again, we can ask for more precision, but the result is undefined::
-
-        sage: sage.libs.mpmath.all.mpmath_to_sage(t, 140) # random
-        3.1415926535897932384626433832793333156440*I
-        sage: ComplexField(140)([0, pi])
-        3.1415926535897932384626433832795028841972*I
-    """
-    cdef RealNumber y
-    cdef ComplexNumber z
-    if hasattr(x, "_mpf_"):
-        y = RealField(prec)()
-        mpfr_from_mpfval(y.value, x._mpf_)
-        return y
-    elif hasattr(x, "_mpc_"):
-        from sage.rings.complex_mpfr import ComplexField
-        z = ComplexField(prec)(0)
-        re, im = x._mpc_
-        mpfr_from_mpfval(z.__re, re)
-        mpfr_from_mpfval(z.__im, im)
-        return z
-    else:
-        raise TypeError("cannot convert %r to Sage", x)
-
-
-def sage_to_mpmath(x, prec):
-    """
-    Convert any Sage number that can be coerced into a RealNumber
-    or ComplexNumber of the given precision into an mpmath mpf or mpc.
-    Integers are currently converted to int.
-
-    Lists, tuples and dicts passed as input are converted
-    recursively.
-
-    EXAMPLES::
-
-        sage: import sage.libs.mpmath.all as a
-        sage: a.mp.dps = 15
-        sage: print(a.sage_to_mpmath(2/3, 53))
-        0.666666666666667
-        sage: print(a.sage_to_mpmath(2./3, 53))
-        0.666666666666667
-        sage: print(a.sage_to_mpmath(3+4*I, 53))
-        (3.0 + 4.0j)
-        sage: print(a.sage_to_mpmath(1+pi, 53))
-        4.14159265358979
-        sage: a.sage_to_mpmath(infinity, 53)
-        mpf('+inf')
-        sage: a.sage_to_mpmath(-infinity, 53)
-        mpf('-inf')
-        sage: a.sage_to_mpmath(NaN, 53)
-        mpf('nan')
-        sage: a.sage_to_mpmath(0, 53)
-        0
-        sage: a.sage_to_mpmath([0.5, 1.5], 53)
-        [mpf('0.5'), mpf('1.5')]
-        sage: a.sage_to_mpmath((0.5, 1.5), 53)
-        (mpf('0.5'), mpf('1.5'))
-        sage: a.sage_to_mpmath({'n':0.5}, 53)
-        {'n': mpf('0.5')}
-    """
-    cdef RealNumber y
-    if isinstance(x, Element):
-        if isinstance(x, Integer):
-            return int(<Integer>x)
-        try:
-            if isinstance(x, RealNumber):
-                return x._mpmath_()
-            else:
-                x = RealField(prec)(x)
-                return x._mpmath_()
-        except TypeError:
-            if isinstance(x, ComplexNumber):
-                return x._mpmath_()
-            else:
-                from sage.rings.complex_mpfr import ComplexField
-                x = ComplexField(prec)(x)
-                return x._mpmath_()
-    if isinstance(x, (tuple, list)):
-        return type(x)([sage_to_mpmath(v, prec) for v in x])
-    if isinstance(x, dict):
-        return dict([(k, sage_to_mpmath(v, prec)) for (k, v) in x.items()])
-    return x
-
-
-def call(func, *args, **kwargs):
-    """
-    Call an mpmath function with Sage objects as inputs and
-    convert the result back to a Sage real or complex number.
-
-    By default, a RealNumber or ComplexNumber with the current
-    working precision of mpmath (mpmath.mp.prec) will be returned.
-
-    If prec=n is passed among the keyword arguments, the temporary
-    working precision will be set to n and the result will also
-    have this precision.
-
-    If parent=P is passed, P.prec() will be used as working
-    precision and the result will be coerced to P (or the
-    corresponding complex field if necessary).
-
-    Arguments should be Sage objects that can be coerced into RealField
-    or ComplexField elements. Arguments may also be tuples, lists or
-    dicts (which are converted recursively), or any type that mpmath
-    understands natively (e.g. Python floats, strings for options).
-
-    EXAMPLES::
-
-        sage: import sage.libs.mpmath.all as a
-        sage: a.mp.prec = 53
-        sage: a.call(a.erf, 3+4*I)
-        -120.186991395079 - 27.7503372936239*I
-        sage: a.call(a.polylog, 2, 1/3+4/5*I)
-        0.153548951541433 + 0.875114412499637*I
-        sage: a.call(a.barnesg, 3+4*I)
-        -0.000676375932234244 - 0.0000442236140124728*I
-        sage: a.call(a.barnesg, -4)
-        0.000000000000000
-        sage: a.call(a.hyper, [2,3], [4,5], 1/3)
-        1.10703578162508
-        sage: a.call(a.hyper, [2,3], [4,(2,3)], 1/3)
-        1.95762943509305
-        sage: a.call(a.quad, a.erf, [0,1])
-        0.486064958112256
-        sage: a.call(a.gammainc, 3+4*I, 2/3, 1-pi*I, prec=100)
-        -274.18871130777160922270612331 + 101.59521032382593402947725236*I
-        sage: x = (3+4*I).n(100)
-        sage: y = (2/3).n(100)
-        sage: z = (1-pi*I).n(100)
-        sage: a.call(a.gammainc, x, y, z, prec=100)
-        -274.18871130777160922270612331 + 101.59521032382593402947725236*I
-        sage: a.call(a.erf, infinity)
-        1.00000000000000
-        sage: a.call(a.erf, -infinity)
-        -1.00000000000000
-        sage: a.call(a.gamma, infinity)
-        +infinity
-        sage: a.call(a.polylog, 2, 1/2, parent=RR)
-        0.582240526465012
-        sage: a.call(a.polylog, 2, 2, parent=RR)
-        2.46740110027234 - 2.17758609030360*I
-        sage: a.call(a.polylog, 2, 1/2, parent=RealField(100))
-        0.58224052646501250590265632016
-        sage: a.call(a.polylog, 2, 2, parent=RealField(100))
-        2.4674011002723396547086227500 - 2.1775860903036021305006888982*I
-        sage: a.call(a.polylog, 2, 1/2, parent=CC)
-        0.582240526465012
-        sage: type(_)
-        <class 'sage.rings.complex_mpfr.ComplexNumber'>
-        sage: a.call(a.polylog, 2, 1/2, parent=RDF)
-        0.5822405264650125
-        sage: type(_)
-        <class 'sage.rings.real_double...RealDoubleElement...'>
-
-    Check that :issue:`11885` is fixed::
-
-        sage: a.call(a.ei, 1.0r, parent=float)
-        1.8951178163559366
-
-    Check that :issue:`14984` is fixed::
-
-        sage: a.call(a.log, -1.0r, parent=float)
-        3.141592653589793j
-    """
-    from mpmath import mp
-    orig = mp.prec
-    prec = kwargs.pop('prec', orig)
-    parent = kwargs.pop('parent', None)
-    if parent is not None:
-        try:
-            prec = parent.prec()
-        except AttributeError:
-            pass
-    prec2 = prec + 20
-    args = sage_to_mpmath(args, prec2)
-    kwargs = sage_to_mpmath(kwargs, prec2)
-    try:
-        mp.prec = prec
-        y = func(*args, **kwargs)
-    finally:
-        mp.prec = orig
-    y = mpmath_to_sage(y, prec)
-    if parent is None:
-        return y
-    try:
-        return parent(y)
-    except TypeError as error:
-        try:
-            return parent.complex_field()(y)
-        except AttributeError:
-            if parent is float:
-                return complex(y)
-            else:
-                raise TypeError(error)
->>>>>>> 7726cd9e
+    return (sign, res, int(exp), bc)