"""
libGAP element wrapper

This document describes the individual wrappers for various GAP
elements. For general information about libGAP, you should read the
:mod:`~sage.libs.gap.libgap` module documentation.
"""

###############################################################################
#       Copyright (C) 2012, Volker Braun <vbraun.name@gmail.com>
#
#   Distributed under the terms of the GNU General Public License (GPL)
#   as published by the Free Software Foundation; either version 2 of
#   the License, or (at your option) any later version.
#                   http://www.gnu.org/licenses/
###############################################################################

from cpython.object cimport *

from sage.structure.sage_object cimport SageObject
from sage.structure.parent import Parent
from sage.rings.all import ZZ

decode_type_number = {
    libGAP_T_INT: 'T_INT (integer)',
    libGAP_T_INTPOS: 'T_INTPOS (positive integer)',
    libGAP_T_INTNEG: 'T_INTNEG (negative integer)',
    libGAP_T_RAT: 'T_RAT (rational number)',
    libGAP_T_CYC: 'T_CYC (universal cylotomic)',
    libGAP_T_FFE: 'T_FFE (finite field element)',
    libGAP_T_PERM2: 'T_PERM2',
    libGAP_T_PERM4: 'T_PERM4',
    libGAP_T_BOOL: 'T_BOOL',
    libGAP_T_CHAR: 'T_CHAR',
    libGAP_T_FUNCTION: 'T_FUNCTION',
    libGAP_T_PLIST: 'T_PLIST',
    libGAP_T_PLIST_CYC: 'T_PLIST_CYC',
    libGAP_T_BLIST: 'T_BLIST',
    libGAP_T_STRING: 'T_STRING',
    libGAP_T_MACFLOAT: 'T_MACFLOAT (hardware floating point number)',
    libGAP_T_COMOBJ: 'T_COMOBJ (component object)',
    libGAP_T_POSOBJ: 'T_POSOBJ (positional object)',
    libGAP_T_DATOBJ: 'T_DATOBJ (data object)',
    libGAP_T_WPOBJ:  'T_WPOBJ (weak pointer object)',
    }

############################################################################
### helper functions to construct lists and records ########################
############################################################################

cdef libGAP_Obj make_gap_list(sage_list):
    """
    Convert Sage lists into Gap lists

    INPUT:

    - ``a`` -- list of :class:`GapElement`.

    OUTPUT:

    The list of the elements in ``a`` as a Gap ``Obj``.
    """
    # FIXME slow -- to make fast directly use ADD_LIST in Gap's C code.
    from sage.libs.gap.libgap import libgap
    cdef GapElement l = libgap.eval('[]')
    for x in sage_list:
        l.Add(x)
    return l.value


cdef libGAP_Obj make_gap_record(sage_dict):
    """
    Convert Sage lists into Gap lists

    INPUT:

    - ``a`` -- list of :class:`GapElement`.

    OUTPUT:

    The list of the elements in ``a`` as a Gap ``Obj``.

    TESTS::

        sage: libgap({'a': 1, 'b':123})   # indirect doctest
        rec( a := 1, b := 123 )
    """
    from sage.libs.gap.libgap import libgap
    data = [ (str(key), libgap(value)) for key, value in sage_dict.iteritems() ]

    libgap_enter()
    cdef libGAP_Obj rec = libGAP_NEW_PREC(len(data))
    cdef GapElement val
    cdef libGAP_UInt rnam
    for d in data:
        key, val = d
        rnam = libGAP_RNamName(key)
        libGAP_AssPRec(rec, rnam, val.value)
    libgap_exit()
    return rec


cdef libGAP_Obj make_gap_integer(sage_int):
    """
    Convert Sage integer into Gap integer

    INPUT:

    - ``sage_int`` -- a Sage integer.

    OUTPUT

    The integer as a GAP ``Obj``.

    TESTS::

        sage: libgap(1)   # indirect doctest
        1
    """
    libgap_enter()
    cdef libGAP_Obj result = libGAP_INTOBJ_INT(<int>sage_int)
    libgap_exit()
    return result


cdef libGAP_Obj make_gap_string(sage_string):
    """
    Convert a Sage string to a Gap string

    INPUT:

    - ``sage_string`` -- a Sage integer.

    OUTPUT

    The string as a GAP ``Obj``.

    TESTS::

        sage: libgap('string')   # indirect doctest
        "string"
    """
    libgap_enter()
    cdef libGAP_Obj result
    libGAP_C_NEW_STRING(result, len(sage_string), <char*>sage_string)
    libgap_exit()
    return result


############################################################################
### generic construction of GapElements ####################################
############################################################################

cdef GapElement make_any_gap_element(parent, libGAP_Obj obj):
    """
    Return the libGAP element wrapper of ``obj``

    The most suitable subclass of GapElement is determined
    automatically. Use this function to wrap GAP objects unless you
    know exactly which type it is (then you can use the specialized
    ``make_GapElement_...``)

    TESTS::

        sage: T_CHAR = libgap.eval("'c'");  T_CHAR
        "c"
        sage: type(T_CHAR)
        <type 'sage.libs.gap.element.GapElement_String'>

        sage: t = libgap.eval("UnorderedTuples(['a', 'b', 'c'], 2)"); t
        [ "aa", "ab", "ac", "bb", "bc", "cc" ]
        sage: t[1]
        "ab"
        sage: t[1].sage()
        'ab'
        sage: t.sage()
        ['aa', 'ab', 'ac', 'bb', 'bc', 'cc']
    """
    if obj is NULL:
        return make_GapElement(parent, obj)
    cdef int num = libGAP_TNUM_OBJ(obj)
    if num == libGAP_T_INT or num == libGAP_T_INTPOS or num == libGAP_T_INTNEG:
        return make_GapElement_Integer(parent, obj)
    elif num == libGAP_T_CYC:
        return make_GapElement_Cyclotomic(parent, obj)
    elif num == libGAP_T_FFE:
        return make_GapElement_FiniteField(parent, obj)
    elif num == libGAP_T_RAT:
        return make_GapElement_Rational(parent, obj)
    elif num == libGAP_T_BOOL:
        return make_GapElement_Boolean(parent, obj)
    elif num == libGAP_T_FUNCTION:
        return make_GapElement_Function(parent, obj)
    elif num == libGAP_T_PERM2 or num == libGAP_T_PERM4:
        return make_GapElement_Permutation(parent, obj)
    elif num >= libGAP_FIRST_RECORD_TNUM and num <= libGAP_LAST_RECORD_TNUM:
        return make_GapElement_Record(parent, obj)
    elif num >= libGAP_FIRST_LIST_TNUM and num <= libGAP_LAST_LIST_TNUM and libGAP_LEN_PLIST(obj) == 0:
        # Empty lists are lists and not strings in Python
        return make_GapElement_List(parent, obj)
    elif libGAP_IsStringConv(obj):
        # GAP strings are lists, too. Make sure this comes before non-empty make_GapElement_List
        return make_GapElement_String(parent, obj)
    elif num >= libGAP_FIRST_LIST_TNUM and num <= libGAP_LAST_LIST_TNUM:
        return make_GapElement_List(parent, obj)
    elif num == libGAP_T_CHAR:
<<<<<<< HEAD
        return make_GapElement_String(parent, obj).String()
=======
        ch = make_GapElement(parent, obj).IntChar().sage()
        return make_GapElement_String(parent, make_gap_string(chr(ch)))
>>>>>>> 6fe1fc53
    result = make_GapElement(parent, obj)
    if num == libGAP_T_POSOBJ:
        if result.IsZmodnZObj():
            return make_GapElement_IntegerMod(parent, obj)
    if num == libGAP_T_COMOBJ:
        if result.IsRing():
            return make_GapElement_Ring(parent, obj)
    return result




############################################################################
### GapElement #############################################################
############################################################################

cdef GapElement make_GapElement(parent, libGAP_Obj obj):
    r"""
    Turn a Gap C object (of type ``Obj``) into a Cython ``GapElement``.

    INPUT:

    - ``parent`` -- the parent of the new :class:`GapElement`

    - ``obj`` -- a GAP object.

    OUTPUT:

    A :class:`GapElement_Function` instance, or one of its derived
    classes if it is a better fit for the GAP object.

    EXAMPLES::

        sage: libgap(0)
        0
        sage: type(_)
        <type 'sage.libs.gap.element.GapElement_Integer'>

        sage: libgap.eval('')
        NULL

        sage: libgap(None)
        Traceback (most recent call last):
        ...
        AttributeError: 'NoneType' object has no attribute '_gap_init_'
    """
    cdef GapElement r = GapElement.__new__(GapElement)
    r._initialize(parent, obj)
    return r


cdef class GapElement(RingElement):
    r"""
    Wrapper for all Gap objects.

    .. NOTE::

        In order to create ``GapElements`` you should use the
        ``libgap`` instance (the parent of all Gap elements) to
        convert things into ``GapElement``. You must not create
        ``GapElement`` instances manually.

    EXAMPLES::

        sage: libgap(0)
        0

    If Gap finds an error while evaluating, a corresponding assertion is raised::

        sage: libgap.eval('1/0')
        Traceback (most recent call last):
        ...
        ValueError: libGAP: Error, Rational operations: <divisor> must not be zero

    Also, a ``ValueError`` is raised if the input is not a simple expression::

        sage: libgap.eval('1; 2; 3')
        Traceback (most recent call last):
        ...
        ValueError: can only evaluate a single statement
    """

    def __cinit__(self):
        """
        The Cython constructor.

        EXAMPLES::

            sage: libgap.eval('1')
            1
        """
        self.value = NULL
        self._compare_by_id = False


    def __init__(self):
        """
        The ``GapElement`` constructor

        Users must use the ``libgap`` instance to construct instances
        of :class:`GapElement`. Cython programmers must use
        :funct:`make_GapElement` factory function.

        TESTS::

            sage: from sage.libs.gap.element import GapElement
            sage: GapElement()
            Traceback (most recent call last):
            ...
            TypeError: this class cannot be instantiated from Python
        """
        raise TypeError('this class cannot be instantiated from Python')


    cdef _initialize(self, parent, libGAP_Obj obj):
        r"""
        Initialize the GapElement.

        This Cython method is called from :func:`make_GapElement` to
        initialize the newly-constructed object. You must never call
        it manually.

        TESTS::

            sage: n_before = libgap.count_GAP_objects()
            sage: a = libgap.eval('123')
            sage: b = libgap.eval('456')
            sage: c = libgap.eval('CyclicGroup(3)')
            sage: d = libgap.eval('"a string"')
            sage: libgap.collect()
            sage: del c
            sage: libgap.collect()
            sage: n_after = libgap.count_GAP_objects()
            sage: n_after - n_before
            3
        """
        assert self.value is NULL
        self._parent = parent
        self.value = obj
        if obj is NULL:
            return
        reference_obj(obj)


    def __dealloc__(self):
        r"""
        The Cython destructor

        TESTS::

            sage: pre_refcount = libgap.count_GAP_objects()
            sage: def f():
            ...       local_variable = libgap.eval('"This is a new string"')
            sage: f()
            sage: f()
            sage: f()
            sage: post_refcount = libgap.count_GAP_objects()
            sage: post_refcount - pre_refcount
            0
        """
        if self.value is NULL:
            return
        dereference_obj(self.value)


    cpdef _type_number(self):
        """
        Return the GAP internal type number.

        This is only useful for libgap development purposes.

        OUTPUT:

        Integer.

        EXAMPLES::

            sage: x = libgap(1)
            sage: x._type_number()
            (0L, 'T_INT (integer)')
        """
        n = libGAP_TNUM_OBJ(self.value)
        global decode_type_number
        name = decode_type_number.get(n, 'unknown')
        return (n, name)


    def trait_names(self):
        """
        Return all Gap function names.

        OUTPUT:

        A list of strings.

        EXAMPLES::

            sage: x = libgap(1)
            sage: len(x.trait_names()) > 1000
            True
        """
        import gap_functions
        return gap_functions.common_gap_functions


    def __getattr__(self, name):
        r"""
        Return functionoid implementing the function ``name``.

        EXAMPLES::

            sage: lst = libgap([])
            sage: lst.Add(1)    # this is the syntactic sugar
            sage: lst
            [ 1 ]

        The above is equivalent to the following calls::

            sage: lst = libgap.eval('[]')
            sage: libgap.eval('Add') (lst, 1)
            sage: lst
            [ 1 ]

        TESTS::

            sage: lst.Adddddd(1)
            Traceback (most recent call last):
            ...
            AttributeError: name "Adddddd" is not defined in GAP.

            sage: libgap.eval('some_name := 1')
            1
            sage: lst.some_name
            Traceback (most recent call last):
            ...
            AttributeError: name "some_name" does not define a GAP function.
        """
        # print '__getattr__', name
        if name in ('__dict__', '_getAttributeNames', '__custom_name', 'keys'):
            raise AttributeError('Python special name, not a GAP function.')
        try:
            proxy = make_GapElement_MethodProxy\
                (self.parent(), gap_eval(name), self)
        except ValueError:
            raise AttributeError('name "'+str(name)+'" is not defined in GAP.')
        if not proxy.is_function():
            raise AttributeError('name "'+str(name)+'" does not define a GAP function.')
        return proxy


    def _repr_(self):
        r"""
        Return a string representation of ``self``.

        EXAMPLES::

            sage: libgap(0)
            0
            sage: libgap.eval('')
            NULL
            sage: libgap(0)
            0
            sage: libgap(0)._repr_()
            '0'
        """
        if  self.value == NULL:
            return 'NULL'
        try:
            libgap_enter()
            libgap_start_interaction('')
            libGAP_ViewObjHandler(self.value)
            s = libgap_get_output()
            return s.strip()
        finally:
            libgap_finish_interaction()
            libgap_exit()


    cpdef _set_compare_by_id(self):
        """
        Set comparison to compare by ``id``

        By default, GAP is used to compare libGAP objects. However,
        this is not defined for all GAP objects. To have libGAP play
        nice with ``UniqueRepresentation``, comparison must always
        work. This method allows one to override the comparison to
        sort by the (unique) Python ``id``.

        Obviously it is a bad idea to change the comparison of objects
        after you have inserted them into a set/dict. You also must
        not mix libGAP objects with different sort methods in the same
        container.

        EXAMPLES::

            sage: F1 = libgap.FreeGroup(['a'])
            sage: F2 = libgap.FreeGroup(['a'])
            sage: F1 < F2
            Traceback (most recent call last):
            ...
            ValueError: libGAP: cannot compare less than: Error, no method found!
            Error, no 1st choice method found for `<' on 2 arguments

            sage: F1._set_compare_by_id()
            sage: F1 != F2
            Traceback (most recent call last):
            ...
            ValueError: comparison style must be the same for both operands

            sage: F1._set_compare_by_id()
            sage: F2._set_compare_by_id()
            sage: F1 != F2
            True
        """
        self._compare_by_id = True


    cpdef _assert_compare_by_id(self):
        """
        Ensure that comparison is by ``id``

        See :meth:`_set_compare_by_id`.

        OUTPUT:

        This method returns nothing. A ``ValueError`` is raised if
        :meth:`_set_compare_by_id` has not been called on this libgap
        object.

        EXAMPLES::

            sage: x = libgap.FreeGroup(1)
            sage: x._assert_compare_by_id()
            Traceback (most recent call last):
            ...
            ValueError: requires a libGAP objects whose comparison is by "id"

            sage: x._set_compare_by_id()
            sage: x._assert_compare_by_id()
        """
        if not self._compare_by_id:
            raise ValueError('requires a libGAP objects whose comparison is by "id"')


    def __richcmp__(left, right, int op):
        """
        Boilerplate for Cython class comparison.

        EXAMPLES::

            sage: a = libgap(123)
            sage: a == a
            True
        """
        return (<Element>left)._richcmp(right, op)

    def __hash__(self):
        """
        Make hashable.

        EXAMPLES::

            sage: hash(libgap(123))   # random output
            163512108404620371
        """
        return hash(str(self))

    cdef _richcmp_c_impl(self, Element other, int op):
        """
        Compare ``self`` with ``other``.

        Uses the GAP comparison by default, or the Python ``id`` if
        :meth:`_set_compare_by_id` was called.

        OUTPUT:

        Boolean, depending on the comparison of ``self`` and
        ``other``.  Raises a ``ValueError`` if GAP does not support
        comparison of ``self`` and ``other``, unless
        :meth:`_set_compare_by_id` was called on both ``self`` and
        ``other``.

        EXAMPLES::

            sage: a = libgap(123)
            sage: b = libgap('string')
            sage: a._richcmp_(b, 0)
            1
            sage: (a < b) or (a > b)
            True
            sage: a._richcmp_(libgap(123), 2)
            True

        GAP does not have a comparison function for two ``FreeGroup``
        objects. LibGAP signals this by raising a ``ValueError`` ::

            sage: F1 = libgap.FreeGroup(['a'])
            sage: F2 = libgap.FreeGroup(['a'])
            sage: F1 < F2
            Traceback (most recent call last):
            ...
            ValueError: libGAP: cannot compare less than: Error, no method found!
            Error, no 1st choice method found for `<' on 2 arguments

            sage: F1._set_compare_by_id()
            sage: F1 < F2
            Traceback (most recent call last):
            ...
            ValueError: comparison style must be the same for both operands

            sage: F1._set_compare_by_id()
            sage: F2._set_compare_by_id()
            sage: F1 < F2 or F1 > F2
            True
        """
        if self._compare_by_id != (<GapElement>other)._compare_by_id:
            raise ValueError('comparison style must be the same for both operands')
        if op==Py_LT:
            return self._compare_less(other)
        elif op==Py_LE:
            return self._compare_equal(other) or self._compare_less(other)
        elif op == Py_EQ:
            return self._compare_equal(other)
        elif op == Py_GT:
            return not self._compare_less(other)
        elif op == Py_GE:
            return self._compare_equal(other) or not self._compare_less(other)
        elif op == Py_NE:
            return not self._compare_equal(other)
        else:
            assert False  # unreachable

    cdef bint _compare_equal(self, Element other) except -2:
        """
        Compare ``self`` with ``other``.

        Helper for :meth:`_richcmp_c_impl`

        EXAMPLES::

            sage: libgap(1) == libgap(1)   # indirect doctest
            True
        """
        if self._compare_by_id:
            return id(self) == id(other)
        cdef GapElement c_other = <GapElement>other
        cdef bint result
        libgap_enter()
        try:
            sig_on()
            result = libGAP_EQ(self.value, c_other.value)
            sig_off()
        except RuntimeError as msg:
            raise ValueError('libGAP: cannot compare equality: '+str(msg))
        finally:
            libgap_exit()
        return result

    cdef bint _compare_less(self, Element other) except -2:
        """
        Compare ``self`` with ``other``.

        Helper for :meth:`_richcmp_c_impl`

        EXAMPLES::

            sage: libgap(1) < libgap(2)   # indirect doctest
            True
        """
        if self._compare_by_id:
            return id(self) < id(other)
        cdef bint result
        cdef GapElement c_other = <GapElement>other
        libgap_enter()
        try:
            sig_on()
            result = libGAP_LT(self.value, c_other.value)
            sig_off()
        except RuntimeError as msg:
            raise ValueError('libGAP: cannot compare less than: '+str(msg))
        finally:
            libgap_exit()
        return result

    cpdef ModuleElement _add_(self, ModuleElement right):
        r"""
        Add two GapElement objects.

        EXAMPLES::

            sage: g1 = libgap(1)
            sage: g2 = libgap(2)
            sage: g1._add_(g2)
            3
            sage: g1 + g2    # indirect doctest
            3

            sage: libgap(1) + libgap.CyclicGroup(2)
            Traceback (most recent call last):
            ...
            ValueError: libGAP: Error, no method found!
            Error, no 1st choice method found for `+' on 2 arguments
        """
        cdef libGAP_Obj result
        try:
            libgap_enter()
            sig_on()
            result = libGAP_SUM(self.value, (<GapElement>right).value)
            sig_off()
        except RuntimeError as msg:
            libGAP_ClearError()
            raise ValueError('libGAP: '+str(msg))
        finally:
            libgap_exit()
        return make_any_gap_element(self.parent(), result)


    cpdef ModuleElement _sub_(self, ModuleElement right):
        r"""
        Subtract two GapElement objects.

        EXAMPLES::

            sage: g1 = libgap(1)
            sage: g2 = libgap(2)
            sage: g1._sub_(g2)
            -1
            sage: g1 - g2    # indirect doctest
            -1

            sage: libgap(1) - libgap.CyclicGroup(2)
            Traceback (most recent call last):
            ...
            ValueError: libGAP: Error, no method found!
            Error, no 1st choice method found for `-' on 2 arguments
        """
        cdef libGAP_Obj result
        try:
            libgap_enter()
            sig_on()
            result = libGAP_DIFF(self.value, (<GapElement>right).value)
            sig_off()
        except RuntimeError as msg:
            libGAP_ClearError()
            raise ValueError, 'libGAP: '+str(msg)
        finally:
            libgap_exit()
        return make_any_gap_element(self.parent(), result)


    cpdef RingElement _mul_(self, RingElement right):
        r"""
        Multiply two GapElement objects.

        EXAMPLES::

            sage: g1 = libgap(3)
            sage: g2 = libgap(5)
            sage: g1._mul_(g2)
            15
            sage: g1 * g2    # indirect doctest
            15

            sage: libgap(1) * libgap.CyclicGroup(2)
            Traceback (most recent call last):
            ...
            ValueError: libGAP: Error, no method found!
            Error, no 1st choice method found for `*' on 2 arguments
        """
        cdef libGAP_Obj result
        try:
            libgap_enter()
            sig_on()
            result = libGAP_PROD(self.value, (<GapElement>right).value)
            sig_off()
        except RuntimeError as msg:
            libGAP_ClearError()
            raise ValueError, 'libGAP: '+str(msg)
        finally:
            libgap_exit()
        return make_any_gap_element(self.parent(), result)


    cpdef RingElement _div_(self, RingElement right):
        r"""
        Divide two GapElement objects.

        EXAMPLES::

            sage: g1 = libgap(3)
            sage: g2 = libgap(5)
            sage: g1._div_(g2)
            3/5
            sage: g1 / g2    # indirect doctest
            3/5

            sage: libgap(1) / libgap.CyclicGroup(2)
            Traceback (most recent call last):
            ...
            ValueError: libGAP: Error, no method found!
            Error, no 1st choice method found for `/' on 2 arguments

            sage: libgap(1) / libgap(0)
            Traceback (most recent call last):
            ...
            ValueError: libGAP: Error, Rational operations: <divisor> must not be zero
        """
        cdef libGAP_Obj result
        try:
            libgap_enter()
            sig_on()
            result = libGAP_QUO(self.value, (<GapElement>right).value)
            sig_off()
        except RuntimeError as msg:
            libGAP_ClearError()
            raise ValueError, 'libGAP: '+str(msg)
        finally:
            libgap_exit()
        return make_any_gap_element(self.parent(), result)


    def __mod__(GapElement self, GapElement right):
        r"""
        Modulus of two GapElement objects.

        EXAMPLES::

            sage: g1 = libgap(5)
            sage: g2 = libgap(2)
            sage: g1 % g2
            1

            sage: libgap(1) % libgap.CyclicGroup(2)
            Traceback (most recent call last):
            ...
            ValueError: libGAP: Error, no method found!
            Error, no 1st choice method found for `mod' on 2 arguments
        """
        cdef libGAP_Obj result
        try:
            libgap_enter()
            sig_on()
            result = libGAP_MOD(self.value, right.value)
            sig_off()
        except RuntimeError as msg:
            libGAP_ClearError()
            raise ValueError, 'libGAP: '+str(msg)
        finally:
            libgap_exit()
        return make_any_gap_element(self.parent(), result)


    def __pow__(GapElement self, right, dummy):
        r"""
        Exponentiation of two GapElement objects.

        EXAMPLES::

            sage: g1 = libgap(5)
            sage: g2 = libgap(2)
            sage: g1 ^ g2
            25

            sage: libgap.CyclicGroup(2) ^ 2
            Traceback (most recent call last):
            ...
            ValueError: libGAP: Error, no method found!
            Error, no 1st choice method found for `^' on 2 arguments

            sage: libgap(3) ^ Infinity
            Traceback (most recent call last):
            ...
            ValueError: libGAP: Error, Variable: 'Infinity' must have a value
        """
        if not PY_TYPE_CHECK(right, GapElement):
            libgap = self.parent()
            right = libgap(right)
        cdef libGAP_Obj result
        try:
            libgap_enter()
            sig_on()
            result = libGAP_POW(self.value, (<GapElement>right).value)
            sig_off()
        except RuntimeError as msg:
            libGAP_ClearError()
            raise ValueError, 'libGAP: '+str(msg)
        finally:
            libgap_exit()
        return make_any_gap_element(self.parent(), result)


    def is_function(self):
        """
        Return whether the wrapped GAP object is a function.

        OUTPUT:

        Boolean.

        EXAMPLES::

            sage: a = libgap.eval("NormalSubgroups")
            sage: a.is_function()
            True
            sage: a = libgap(2/3)
            sage: a.is_function()
            False
        """
        return libGAP_IS_FUNC(self.value)


    def is_list(self):
        r"""
        Return whether the wrapped GAP object is a GAP List.

        OUTPUT:

        Boolean.

        EXAMPLES::

            sage: libgap.eval('[1, 2,,,, 5]').is_list()
            True
            sage: libgap.eval('3/2').is_list()
            False
        """
        return libGAP_IS_PLIST(self.value)


    def is_record(self):
        r"""
        Return whether the wrapped GAP object is a GAP record.

        OUTPUT:

        Boolean.

        EXAMPLES::

            sage: libgap.eval('[1, 2,,,, 5]').is_record()
            False
            sage: libgap.eval('rec(a:=1, b:=3)').is_record()
            True
        """
        return libGAP_IS_REC(self.value)


    cpdef is_bool(self):
        r"""
        Return whether the wrapped GAP object is a GAP boolean.

        OUTPUT:

        Boolean.

        EXAMPLES::

            sage: libgap(True).is_bool()
            True
        """
        libgap = self.parent()
        cdef GapElement r_sage = libgap.IsBool(self)
        cdef libGAP_Obj r_gap = r_sage.value
        return r_gap == libGAP_True


    def is_string(self):
        r"""
        Return whether the wrapped GAP object is a GAP string.

        OUTPUT:

        Boolean.

        EXAMPLES::

            sage: libgap('this is a string').is_string()
            True
        """
        return libGAP_IS_STRING(self.value)


    def is_permutation(self):
        r"""
        Return whether the wrapped GAP object is a GAP permutation.

        OUTPUT:

        Boolean.

        EXAMPLES::

            sage: perm = libgap.PermList( libgap([1,5,2,3,4]) );  perm
            (2,5,4,3)
            sage: perm.is_permutation()
            True
            sage: libgap('this is a string').is_permutation()
            False
        """
        return (libGAP_TNUM_OBJ(self.value) == libGAP_T_PERM2 or
                libGAP_TNUM_OBJ(self.value) == libGAP_T_PERM4)


    def sage(self):
        r"""
        Return the Sage equivalent of the :class:`GapElement`

        EXAMPLES::

            sage: libgap(1).sage()
            1
            sage: type(_)
            <type 'sage.rings.integer.Integer'>

            sage: libgap(3/7).sage()
            3/7
            sage: type(_)
            <type 'sage.rings.rational.Rational'>

            sage: libgap.eval('5 + 7*E(3)').sage()
            7*zeta3 + 5

            sage: libgap(True).sage()
            True
            sage: libgap(False).sage()
            False
            sage: type(_)
            <type 'bool'>

            sage: libgap('this is a string').sage()
            'this is a string'
            sage: type(_)
            <type 'str'>
        """
        if self.value is NULL:
            return None
        libgap = self.parent()
        raise NotImplementedError('cannot construct equivalent Sage object')


    def matrix(self, ring=None):
        """
        Return the list as a matrix.

        GAP does not have a special matrix data type, they are just
        lists of lists. This function converts a GAP list of lists to
        a Sage matrix.

        OUTPUT:

        A Sage matrix.

        EXAMPLES::

            sage: m = libgap.eval('[[Z(2^2), Z(2)^0],[0*Z(2), Z(2^2)^2]]');  m
            [ [ Z(2^2), Z(2)^0 ],
              [ 0*Z(2), Z(2^2)^2 ] ]
            sage: m.IsMatrix()
            true
            sage: matrix(m)
            [    a     1]
            [    0 a + 1]
            sage: matrix(GF(4,'B'), m)
            [    B     1]
            [    0 B + 1]

        GAP is also starting to introduce a specialized matrix
        type. Currently, you need to use ``Unpack`` to convert it back
        to a list-of-lists::

            sage: M = libgap.eval('SL(2,GF(5))').GeneratorsOfGroup()[1]
            sage: type(M)       # not a GAP list
            <type 'sage.libs.gap.element.GapElement'>
            sage: M.IsMatrix()
            true
            sage: M.matrix()
            [4 1]
            [4 0]
        """
        if not self.IsMatrix():
            raise ValueError('not a GAP matrix')
        entries = self.Flat()
        n = self.Length().sage()
        m = len(entries) // n
        if len(entries) % n != 0:
            raise ValueError('not a rectangular list of lists')
        from sage.matrix.constructor import matrix
        if ring is None:
            ring = entries.DefaultRing().sage()
        return matrix(ring, n, m, [ x.sage(ring=ring) for x in entries ])

    _matrix_ = matrix

    def vector(self, ring=None):
        """
        Return the list as a vector.

        GAP does not have a special vetor data type, they are just
        lists. This function converts a GAP list to a Sage vector.

        OUTPUT:

        A Sage vector.

        EXAMPLES::

            sage: m = libgap.eval('[0*Z(2), Z(2^2), Z(2)^0, Z(2^2)^2]');  m
            [ 0*Z(2), Z(2^2), Z(2)^0, Z(2^2)^2 ]
            sage: vector(m)
            (0, a, 1, a + 1)
            sage: vector(GF(4,'B'), m)
            (0, B, 1, B + 1)
        """
        if not self.IsVector():
            raise ValueError('not a GAP vector')
        from sage.modules.all import vector
        entries = self.Flat()
        n = self.Length().sage()
        if ring is None:
            ring = entries.DefaultRing().sage()
        return vector(ring, n, self.sage(ring=ring))

    _vector_ = vector



############################################################################
### GapElement_Integer #####################################################
############################################################################

cdef GapElement_Integer make_GapElement_Integer(parent, libGAP_Obj obj):
    r"""
    Turn a Gap integer object into a GapElement_Integer Sage object

    EXAMPLES::

        sage: libgap(123)
        123
        sage: type(_)
        <type 'sage.libs.gap.element.GapElement_Integer'>
    """
    cdef GapElement_Integer r = GapElement_Integer.__new__(GapElement_Integer)
    r._initialize(parent, obj)
    return r


cdef class GapElement_Integer(GapElement):
    r"""
    Derived class of GapElement for GAP rational numbers.

    EXAMPLES::

        sage: i = libgap(123)
        sage: type(i)
        <type 'sage.libs.gap.element.GapElement_Integer'>
    """

    def is_C_int(self):
        r"""
        Return whether the wrapped GAP object is a immediate GAP integer.

        An immediate integer is one that is stored as a C integer, and
        is subject to the usual size limits. Larger integers are
        stored in GAP as GMP integers.

        OUTPUT:

        Boolean.

        EXAMPLES::

            sage: n = libgap(1)
            sage: type(n)
            <type 'sage.libs.gap.element.GapElement_Integer'>
            sage: n.is_C_int()
            True
            sage: n.IsInt()
            true

            sage: N = libgap(2^130)
            sage: type(N)
            <type 'sage.libs.gap.element.GapElement_Integer'>
            sage: N.is_C_int()
            False
            sage: N.IsInt()
            true
        """
        return libGAP_IS_INTOBJ(self.value)


    def sage(self, ring=None):
        r"""
        Return the Sage equivalent of the :class:`GapElement_Integer`

        - ``ring`` -- Integer ring or ``None`` (default). If not
          specified, a the default Sage integer ring is used.

        OUTPUT:

        A Sage integer

        EXAMPLES::

            sage: libgap([ 1, 3, 4 ]).sage()
            [1, 3, 4]
            sage: all( x in ZZ for x in _ )
            True

            sage: libgap(132).sage(ring=IntegerModRing(13))
            2
            sage: parent(_)
            Ring of integers modulo 13

        TESTS::

            sage: large = libgap.eval('2^130');  large
            1361129467683753853853498429727072845824
            sage: large.sage()
            1361129467683753853853498429727072845824

            sage: huge = libgap.eval('10^9999');  huge     # gap abbreviates very long ints
            <integer 100...000 (10000 digits)>
            sage: huge.sage().ndigits()
            10000
        """
        if ring is None:
            ring = ZZ
        if self.is_C_int():
            return ring(libGAP_INT_INTOBJ(self.value))
        else:
            string = self.String().sage()
            return ring(string)


############################################################################
### GapElement_IntegerMod #####################################################
############################################################################

cdef GapElement_IntegerMod make_GapElement_IntegerMod(parent, libGAP_Obj obj):
    r"""
    Turn a Gap integer object into a :class:`GapElement_IntegerMod` Sage object

    EXAMPLES::

        sage: n = IntegerModRing(123)(13)
        sage: libgap(n)
        ZmodnZObj( 13, 123 )
        sage: type(_)
        <type 'sage.libs.gap.element.GapElement_IntegerMod'>
    """
    cdef GapElement_IntegerMod r = GapElement_IntegerMod.__new__(GapElement_IntegerMod)
    r._initialize(parent, obj)
    return r

cdef class GapElement_IntegerMod(GapElement):
    r"""
    Derived class of GapElement for GAP integers modulo an integer.

    EXAMPLES::

        sage: n = IntegerModRing(123)(13)
        sage: i = libgap(n)
        sage: type(i)
        <type 'sage.libs.gap.element.GapElement_IntegerMod'>
    """

    cpdef GapElement_Integer lift(self):
        """
        Return an integer lift.

        OUTPUT:

        A :class:`GapElement_Integer` that equals ``self`` in the
        integer mod ring.

        EXAMPLES::

            sage: n = libgap.eval('One(ZmodnZ(123)) * 13')
            sage: n.lift()
            13
            sage: type(_)
            <type 'sage.libs.gap.element.GapElement_Integer'>
        """
        return self.Int()


    def sage(self, ring=None):
        r"""
        Return the Sage equivalent of the :class:`GapElement_IntegerMod`

        INPUT:

        - ``ring`` -- Sage integer mod ring or ``None`` (default). If
          not specified, a suitable integer mod ringa is used
          automatically.

        OUTPUT:

        A Sage integer modulo another integer.

        EXAMPLES::

            sage: n = libgap.eval('One(ZmodnZ(123)) * 13')
            sage: n.sage()
            13
            sage: parent(_)
            Ring of integers modulo 123
        """
        if ring is None:
            # ring = self.DefaultRing().sage()
            characteristic = self.Characteristic().sage()
            ring = ZZ.quotient_ring(characteristic)
        return self.lift().sage(ring=ring)


############################################################################
### GapElement_FiniteField #####################################################
############################################################################

cdef GapElement_FiniteField make_GapElement_FiniteField(parent, libGAP_Obj obj):
    r"""
    Turn a GAP finite field object into a :class:`GapElement_FiniteField` Sage object

    EXAMPLES::

        sage: libgap.eval('Z(5)^2')
        Z(5)^2
        sage: type(_)
        <type 'sage.libs.gap.element.GapElement_FiniteField'>
    """
    cdef GapElement_FiniteField r = GapElement_FiniteField.__new__(GapElement_FiniteField)
    r._initialize(parent, obj)
    return r


cdef class GapElement_FiniteField(GapElement):
    r"""
    Derived class of GapElement for GAP finite field elements.

    EXAMPLES::

        sage: libgap.eval('Z(5)^2')
        Z(5)^2
        sage: type(_)
        <type 'sage.libs.gap.element.GapElement_FiniteField'>
    """

    cpdef GapElement_Integer lift(self):
        """
        Return an integer lift.

        OUTPUT:

        The smallest positive :class:`GapElement_Integer` that equals
        ``self`` in the prime finite field.

        EXAMPLES::

            sage: n = libgap.eval('Z(5)^2')
            sage: n.lift()
            4
            sage: type(_)
            <type 'sage.libs.gap.element.GapElement_Integer'>

            sage: n = libgap.eval('Z(25)')
            sage: n.lift()
            Traceback (most recent call last):
            TypeError: not in prime subfield
        """
        degree = self.DegreeFFE().sage()
        if degree == 1:
            return self.IntFFE()
        else:
            raise TypeError('not in prime subfield')


    def sage(self, ring=None, var='a'):
        r"""
        Return the Sage equivalent of the :class:`GapElement_FiniteField`.

        INPUT:

        - ``ring`` -- a Sage finite field or ``None`` (default). The
          field to return ``self`` in. If not specified, a suitable
          finite field will be constructed.

        OUTPUT:

        An Sage finite field element. The isomorphism is chosen such
        that the Gap ``PrimitiveRoot()`` maps to the Sage
        :meth:`~sage.rings.finite_rings.finite_field_prime_modn.multiplicative_generator`.

        EXAMPLES::

            sage: n = libgap.eval('Z(25)^2')
            sage: n.sage()
            a + 3
            sage: parent(_)
            Finite Field in a of size 5^2

            sage: n.sage(ring=GF(5))
            Traceback (most recent call last):
            ...
            ValueError: the given finite field has incompatible size
        """
        deg = self.DegreeFFE().sage()
        char = self.Characteristic().sage()
        if ring is None:
            from sage.rings.finite_rings.constructor import GF
            ring = GF(char**deg, name=var)

        if self.IsOne():
            return ring.one()
        if deg == 1 and char == ring.characteristic():
            return ring(self.lift().sage())
        else:
            field = self.DefaultField()
            if field.Size().sage() != ring.cardinality():
                raise ValueError('the given finite field has incompatible size')
            root = self.DefaultField().PrimitiveRoot()
            exp = self.LogFFE(root)
            return ring.multiplicative_generator() ** exp.sage()


############################################################################
### GapElement_Cyclotomic #####################################################
############################################################################

cdef GapElement_Cyclotomic make_GapElement_Cyclotomic(parent, libGAP_Obj obj):
    r"""
    Turn a Gap cyclotomic object into a :class:`GapElement_Cyclotomic` Sage
    object.

    EXAMPLES::

        sage: libgap.eval('E(3)')
        E(3)
        sage: type(_)
        <type 'sage.libs.gap.element.GapElement_Cyclotomic'>
    """
    cdef GapElement_Cyclotomic r = GapElement_Cyclotomic.__new__(GapElement_Cyclotomic)
    r._initialize(parent, obj)
    return r


cdef class GapElement_Cyclotomic(GapElement):
    r"""
    Derived class of GapElement for GAP universal cyclotomics.

    EXAMPLES::

        sage: libgap.eval('E(3)')
        E(3)
        sage: type(_)
        <type 'sage.libs.gap.element.GapElement_Cyclotomic'>
    """

    def sage(self, ring=None):
        r"""
        Return the Sage equivalent of the :class:`GapElement_Cyclotomic`.

        INPUT:

        - ``ring`` -- a Sage cyclotomic field or ``None``
          (default). If not specified, a suitable minimal cyclotomic
          field will be constructed.

        OUTPUT:

        A Sage cyclotomic field element.

        EXAMPLES::

            sage: n = libgap.eval('E(3)')
            sage: n.sage()
            zeta3
            sage: parent(_)
            Cyclotomic Field of order 3 and degree 2

            sage: n.sage(ring=CyclotomicField(6))
            zeta6 - 1

            sage: libgap.E(3).sage(ring=CyclotomicField(3))
            zeta3
            sage: libgap.E(3).sage(ring=CyclotomicField(6))
            zeta6 - 1

        TESTS:

        Check that :trac:`15204` is fixed::

            sage: libgap.E(3).sage(ring=UniversalCyclotomicField())
            E(3)
            sage: libgap.E(3).sage(ring=CC)
            -0.500000000000000 + 0.866025403784439*I
        """
        if ring is None:
            conductor = self.Conductor()
            from sage.rings.number_field.number_field import CyclotomicField
            ring = CyclotomicField(conductor.sage())
        else:
            try:
                conductor = ring._n()
            except AttributeError:
                from sage.rings.number_field.number_field import CyclotomicField
                conductor = self.Conductor()
                cf = CyclotomicField(conductor.sage())
                return ring(cf(self.CoeffsCyc(conductor).sage()))
        coeff = self.CoeffsCyc(conductor).sage()
        return ring(coeff)


############################################################################
### GapElement_Rational ####################################################
############################################################################

cdef GapElement_Rational make_GapElement_Rational(parent, libGAP_Obj obj):
    r"""
    Turn a Gap Rational number (of type ``Obj``) into a Cython ``GapElement_Rational``.

    EXAMPLES::

        sage: libgap(123/456)
        41/152
        sage: type(_)
        <type 'sage.libs.gap.element.GapElement_Rational'>
    """
    cdef GapElement_Rational r = GapElement_Rational.__new__(GapElement_Rational)
    r._initialize(parent, obj)
    return r


cdef class GapElement_Rational(GapElement):
    r"""
    Derived class of GapElement for GAP rational numbers.

    EXAMPLES::

        sage: r = libgap(123/456)
        sage: type(r)
        <type 'sage.libs.gap.element.GapElement_Rational'>
    """

    def sage(self, ring=None):
        r"""
        Return the Sage equivalent of the :class:`GapElement`.

        INPUT:

        - ``ring`` -- the Sage rational ring or ``None`` (default). If
          not specified, the rational ring is used automatically.

        OUTPUT:

        A Sage rational number.

        EXAMPLES::

            sage: r = libgap(123/456);  r
            41/152
            sage: type(_)
            <type 'sage.libs.gap.element.GapElement_Rational'>
            sage: r.sage()
            41/152
            sage: type(_)
            <type 'sage.rings.rational.Rational'>
        """
        if ring is None:
            ring = ZZ
        libgap = self.parent()
        return libgap.NumeratorRat(self).sage(ring=ring) / libgap.DenominatorRat(self).sage(ring=ring)


############################################################################
### GapElement_Ring #####################################################
############################################################################

cdef GapElement_Ring make_GapElement_Ring(parent, libGAP_Obj obj):
    r"""
    Turn a Gap integer object into a :class:`GapElement_Ring` Sage
    object.

    EXAMPLES::

        sage: libgap(GF(5))
        GF(5)
        sage: type(_)
        <type 'sage.libs.gap.element.GapElement_Ring'>
    """
    cdef GapElement_Ring r = GapElement_Ring.__new__(GapElement_Ring)
    r._initialize(parent, obj)
    return r


cdef class GapElement_Ring(GapElement):
    r"""
    Derived class of GapElement for GAP rings (parents of ring elements).

    EXAMPLES::

        sage: i = libgap(ZZ)
        sage: type(i)
        <type 'sage.libs.gap.element.GapElement_Ring'>
    """

    def ring_integer(self):
        """
        Construct the Sage integers.

        EXAMPLES::

            sage: libgap.eval('Integers').ring_integer()
            Integer Ring
        """
        return ZZ


    def ring_rational(self):
        """
        Construct the Sage rationals.

        EXAMPLES::

            sage: libgap.eval('Rationals').ring_rational()
            Rational Field
        """
        return ZZ.fraction_field()


    def ring_integer_mod(self):
        """
        Construct a Sage integer mod ring.

        EXAMPLES::

            sage: libgap.eval('ZmodnZ(15)').ring_integer_mod()
            Ring of integers modulo 15
        """
        characteristic = self.Characteristic().sage()
        return ZZ.quotient_ring(characteristic)


    def ring_finite_field(self, var='a'):
        """
        Construct an integer ring.

        EXAMPLES::

            sage: libgap.GF(3,2).ring_finite_field(var='A')
            Finite Field in A of size 3^2
        """
        size = self.Size().sage()
        from sage.rings.finite_rings.constructor import GF
        return GF(size, name=var)


    def ring_cyclotomic(self):
        """
        Construct an integer ring.

        EXAMPLES::

            sage: libgap.CyclotomicField(6).ring_cyclotomic()
            Cyclotomic Field of order 3 and degree 2
        """
        conductor = self.Conductor()
        from sage.rings.number_field.number_field import CyclotomicField
        return CyclotomicField(conductor.sage())


    def sage(self, **kwds):
        r"""
        Return the Sage equivalent of the :class:`GapElement_Ring`.

        INPUT:

        - ``**kwds`` -- keywords that are passed on to the ``ring_``
          method.

        OUTPUT:

        A Sage ring.

        EXAMPLES::

            sage: libgap.eval('Integers').sage()
            Integer Ring

            sage: libgap.eval('Rationals').sage()
            Rational Field

            sage: libgap.eval('ZmodnZ(15)').sage()
            Ring of integers modulo 15

            sage: libgap.GF(3,2).sage(var='A')
            Finite Field in A of size 3^2

            sage: libgap.CyclotomicField(6).sage()
            Cyclotomic Field of order 3 and degree 2
        """
        if self.IsField():
            if self.IsRationals():
                return self.ring_rational(**kwds)
            if self.IsCyclotomicField():
                return self.ring_cyclotomic(**kwds)
            if self.IsFinite():
                return self.ring_finite_field(**kwds)
        else:
            if self.IsIntegers():
                return self.ring_integer(**kwds)
            if self.IsFinite():
                return self.ring_integer_mod(**kwds)
        raise NotImplementedError('cannot convert GAP ring to Sage')


############################################################################
### GapElement_Boolean #####################################################
############################################################################

cdef GapElement_Boolean make_GapElement_Boolean(parent, libGAP_Obj obj):
    r"""
    Turn a Gap Boolean number (of type ``Obj``) into a Cython ``GapElement_Boolean``.

    EXAMPLES::

        sage: libgap(True)
        true
        sage: type(_)
        <type 'sage.libs.gap.element.GapElement_Boolean'>
    """
    cdef GapElement_Boolean r = GapElement_Boolean.__new__(GapElement_Boolean)
    r._initialize(parent, obj)
    return r


cdef class GapElement_Boolean(GapElement):
    r"""
    Derived class of GapElement for GAP boolean values.

    EXAMPLES::

        sage: b = libgap(True)
        sage: type(b)
        <type 'sage.libs.gap.element.GapElement_Boolean'>
    """

    def sage(self):
        r"""
        Return the Sage equivalent of the :class:`GapElement`

        OUTPUT:

        A Python boolean if the values is either true or false. GAP
        booleans can have the third value ``Fail``, in which case a
        ``ValueError`` is raised.

        EXAMPLES::

            sage: b = libgap.eval('true');  b
            true
            sage: type(_)
            <type 'sage.libs.gap.element.GapElement_Boolean'>
            sage: b.sage()
            True
            sage: type(_)
            <type 'bool'>

            sage: libgap.eval('fail')
            fail
            sage: _.sage()
            Traceback (most recent call last):
            ...
            ValueError: the GAP boolean value "fail" cannot be represented in Sage
        """
        if self.value == libGAP_True:   return True
        if self.value == libGAP_False:  return False
        raise ValueError('the GAP boolean value "fail" cannot be represented in Sage')


    def __nonzero__(self):
        """
        Check that the boolean is "true".

        This is syntactic sugar for using libgap. See the examples below.

        OUTPUT:

        Boolean.

        EXAMPLES::

            sage: gap_bool = [libgap.eval('true'), libgap.eval('false'), libgap.eval('fail')]
            sage: for x in gap_bool:
            ...       if x:     # this calls __nonzero__
            ...           print x, type(x)
            true <type 'sage.libs.gap.element.GapElement_Boolean'>

            sage: for x in gap_bool:
            ...       if not x:     # this calls __nonzero__
            ...           print x, type(x)
            false <type 'sage.libs.gap.element.GapElement_Boolean'>
            fail <type 'sage.libs.gap.element.GapElement_Boolean'>
       """
        return self.value == libGAP_True


############################################################################
### GapElement_String ####################################################
############################################################################

cdef GapElement_String make_GapElement_String(parent, libGAP_Obj obj):
    r"""
    Turn a Gap String (of type ``Obj``) into a Cython ``GapElement_String``.

    EXAMPLES::

        sage: libgap('this is a string')
        "this is a string"
        sage: type(_)
        <type 'sage.libs.gap.element.GapElement_String'>
    """
    cdef GapElement_String r = GapElement_String.__new__(GapElement_String)
    r._initialize(parent, obj)
    return r


cdef class GapElement_String(GapElement):
    r"""
    Derived class of GapElement for GAP strings.

    EXAMPLES::

        sage: s = libgap('string')
        sage: type(s)
        <type 'sage.libs.gap.element.GapElement_String'>
    """

    def sage(self):
        r"""
        Return the Sage equivalent of the :class:`GapElement`

        OUTPUT:

        A Python list.

        EXAMPLES::

            sage: s = libgap.eval(' "string" '); s
            "string"
            sage: type(_)
            <type 'sage.libs.gap.element.GapElement_String'>
            sage: s.sage()
            'string'
            sage: type(_)
            <type 'str'>
        """
        libgap_enter()
        s = libGAP_CSTR_STRING(self.value)
        libgap_exit()
        return s



############################################################################
### GapElement_Function ####################################################
############################################################################

cdef GapElement_Function make_GapElement_Function(parent, libGAP_Obj obj):
    r"""
    Turn a Gap C function object (of type ``Obj``) into a Cython ``GapElement_Function``.

    INPUT:

    - ``parent`` -- the parent of the new :class:`GapElement`

    - ``obj`` -- a GAP function object.

    OUTPUT:

    A :class:`GapElement_Function` instance.

    EXAMPLES::

        sage: libgap.CycleLength
        <Gap function "CycleLength">
        sage: type(_)
        <type 'sage.libs.gap.element.GapElement_Function'>
    """
    cdef GapElement_Function r = GapElement_Function.__new__(GapElement_Function)
    r._initialize(parent, obj)
    return r


cdef class GapElement_Function(GapElement):
    r"""
    Derived class of GapElement for GAP functions.

    EXAMPLES::

        sage: f = libgap.Cycles
        sage: type(f)
        <type 'sage.libs.gap.element.GapElement_Function'>
    """


    def __repr__(self):
        r"""
        Return a string representation

        OUTPUT:

        String.

        EXAMPLES::

            sage: libgap.Orbits
            <Gap function "Orbits">
        """
        libgap = self.parent()
        name = libgap.NameFunction(self)
        s = '<Gap function "'+name.sage()+'">'
        return s


    def __call__(self, *args):
        """
        Call syntax for functions.

        INPUT:

        - ``*args`` -- arguments. Will be converted to `GapElement` if
          they are not already of this type.

        OUTPUT:

        A :class:`GapElement` encapsulating the functions return
        value, or ``None`` if it does not return anything.

        EXAMPLES::

            sage: a = libgap.NormalSubgroups
            sage: b = libgap.SymmetricGroup(4)
            sage: libgap.collect()
            sage: a
            <Gap function "NormalSubgroups">
            sage: b
            Sym( [ 1 .. 4 ] )
            sage: a(b)
            [ Group(()),
              Group([ (1,4)(2,3), (1,3)(2,4) ]),
              Group([ (2,4,3), (1,4)(2,3), (1,3)(2,4) ]),
              Sym( [ 1 .. 4 ] ) ]

            sage: libgap.eval("a := NormalSubgroups")
            <Gap function "NormalSubgroups">
            sage: libgap.eval("b := SymmetricGroup(4)")
            Sym( [ 1 .. 4 ] )
            sage: libgap.collect()
            sage: libgap.eval('a') (libgap.eval('b'))
            [ Group(()),
              Group([ (1,4)(2,3), (1,3)(2,4) ]),
              Group([ (2,4,3), (1,4)(2,3), (1,3)(2,4) ]),
              Sym( [ 1 .. 4 ] ) ]
            sage: a = libgap.eval('a')
            sage: b = libgap.eval('b')
            sage: libgap.collect()
            sage: a(b)
            [ Group(()),
              Group([ (1,4)(2,3), (1,3)(2,4) ]),
              Group([ (2,4,3), (1,4)(2,3), (1,3)(2,4) ]),
              Sym( [ 1 .. 4 ] ) ]

        Not every ``GapElement`` is callable::

            sage: f = libgap(3)
            sage: f()
            Traceback (most recent call last):
            ...
            TypeError: 'sage.libs.gap.element.GapElement_Integer' object is not callable

        We illustrate appending to a list which returns None::

            sage: a = libgap([]); a
            [  ]
            sage: a.Add(5); a
            [ 5 ]
            sage: a.Add(10); a
            [ 5, 10 ]

        TESTS::

            sage: s = libgap.Sum
            sage: s(libgap([1,2]))
            3
            sage: s(libgap(1), libgap(2))
            Traceback (most recent call last):
            ...
            ValueError: libGAP: Error, no method found!
            Error, no 1st choice method found for `SumOp' on 2 arguments

            sage: for i in range(0,100):
            ...       rnd = [ randint(-10,10) for i in range(0,randint(0,7)) ]
            ...       # compute the sum in GAP
            ...       _ = libgap.Sum(rnd)
            ...       try:
            ...           libgap.Sum(*rnd)
            ...           print 'This should have triggered a ValueError'
            ...           print 'because Sum needs a list as argument'
            ...       except ValueError:
            ...           pass

            sage: libgap_exec = libgap.eval("Exec")
            sage: libgap_exec('echo hello from the shell > /dev/null')
        """
        cdef libGAP_Obj result = NULL
        cdef libGAP_Obj arg_list
        cdef int i, n = len(args)

        if n > 0:
            libgap = self.parent()
            a = [x if isinstance(x,GapElement) else libgap(x) for x in args]

        try:
            libgap_enter()
            sig_on()
            if n == 0:
                result = libGAP_CALL_0ARGS(self.value)
            elif n == 1:
                result = libGAP_CALL_1ARGS(self.value,
                                           (<GapElement>a[0]).value)
            elif n == 2:
                result = libGAP_CALL_2ARGS(self.value,
                                           (<GapElement>a[0]).value,
                                           (<GapElement>a[1]).value)
            elif n == 3:
                result = libGAP_CALL_3ARGS(self.value,
                                           (<GapElement>a[0]).value,
                                           (<GapElement>a[1]).value,
                                           (<GapElement>a[2]).value)
            elif n == 4:
                result = libGAP_CALL_4ARGS(self.value,
                                           (<GapElement>a[0]).value,
                                           (<GapElement>a[1]).value,
                                           (<GapElement>a[2]).value,
                                           (<GapElement>a[3]).value)
            elif n == 5:
                result = libGAP_CALL_5ARGS(self.value,
                                           (<GapElement>a[0]).value,
                                           (<GapElement>a[1]).value,
                                           (<GapElement>a[2]).value,
                                           (<GapElement>a[3]).value,
                                           (<GapElement>a[4]).value)
            elif n == 6:
                result = libGAP_CALL_6ARGS(self.value,
                                           (<GapElement>a[0]).value,
                                           (<GapElement>a[1]).value,
                                           (<GapElement>a[2]).value,
                                           (<GapElement>a[3]).value,
                                           (<GapElement>a[4]).value,
                                           (<GapElement>a[5]).value)
            elif n >= 7:
                libgap_exit()
                arg_list = make_gap_list(args)
                libgap_enter()
                result = libGAP_CALL_XARGS(self.value, arg_list)
            sig_off()
        except RuntimeError as msg:
            raise ValueError('libGAP: '+str(msg))
        finally:
            libgap_exit()

        if result == NULL:
            # We called a procedure that does not return anything
            return None

        return make_any_gap_element(self.parent(), result)


    def _sage_doc_(self):
        r"""
        Return the help string

        EXAMPLES::

            sage: f = libgap.CyclicGroup
            sage: 'constructs  the  cyclic  group' in f._sage_doc_()
            True

        You would get the full help by typing ``f?`` in the command line.
        """
        libgap = self.parent()
        from sage.interfaces.gap import gap
        return gap.help(libgap.NameFunction(self).sage(), pager=False)




############################################################################
### GapElement_MethodProxy #################################################
############################################################################

cdef GapElement_MethodProxy make_GapElement_MethodProxy(parent, libGAP_Obj function, GapElement base_object):
    r"""
    Turn a Gap C rec object (of type ``Obj``) into a Cython ``GapElement_Record``.

    This class implement syntactic sugar so that you can write
    ``gapelement.f()`` instead of ``libgap.f(gapelement)`` for any GAP
    function ``f``.

    INPUT:

    - ``parent`` -- the parent of the new :class:`GapElement`

    - ``obj`` -- a GAP function object.

    - ``base_object`` -- The first argument to be inserted into the function.

    OUTPUT:

    A :class:`GapElement_MethodProxy` instance.

    EXAMPLES::

        sage: lst = libgap([])
        sage: type( lst.Add )
        <type 'sage.libs.gap.element.GapElement_MethodProxy'>
    """
    cdef GapElement_MethodProxy r = GapElement_MethodProxy.__new__(GapElement_MethodProxy)
    r._initialize(parent, function)
    r.first_argument = base_object
    return r


cdef class GapElement_MethodProxy(GapElement_Function):
    r"""
    Helper class returned by ``GapElement.__getattr__``.

    Derived class of GapElement for GAP functions. Like its parent,
    you can call instances to implement function call syntax. The only
    difference is that a fixed first argument is prepended to the
    argument list.

    EXAMPLES::

        sage: lst = libgap([])
        sage: lst.Add
        <Gap function "Add">
        sage: type(_)
        <type 'sage.libs.gap.element.GapElement_MethodProxy'>
        sage: lst.Add(1)
        sage: lst
        [ 1 ]
    """

    def __call__(self, *args):
        """
        Call syntax for methods.

        This method is analogous to
        :meth:`GapElement_Function.__call__`, except that it inserts a
        fixed :class:`GapElement` in the first slot of the function.

        INPUT:

        - ``*args`` -- arguments. Will be converted to `GapElement` if
          they are not already of this type.

        OUTPUT:

        A :class:`GapElement` encapsulating the functions return
        value, or ``None`` if it does not return anything.

        EXAMPLES::

            sage: lst = libgap.eval('[1,,3]')
            sage: lst.Add.__call__(4)
            sage: lst.Add(5)
            sage: lst
            [ 1,, 3, 4, 5 ]
        """
        if len(args) > 0:
            return GapElement_Function.__call__(self, * ([self.first_argument] + list(args)))
        else:
            return GapElement_Function.__call__(self, self.first_argument)



############################################################################
### GapElement_List ########################################################
############################################################################

cdef GapElement_List make_GapElement_List(parent, libGAP_Obj obj):
    r"""
    Turn a Gap C List object (of type ``Obj``) into a Cython ``GapElement_List``.

    EXAMPLES::

        sage: libgap([0, 2, 3])
        [ 0, 2, 3 ]
        sage: type(_)
        <type 'sage.libs.gap.element.GapElement_List'>
    """
    cdef GapElement_List r = GapElement_List.__new__(GapElement_List)
    r._initialize(parent, obj)
    return r


cdef class GapElement_List(GapElement):
    r"""
    Derived class of GapElement for GAP Lists.

    .. NOTE::

        Lists are indexed by `0..len(l)-1`, as expected from
        Python. This differs from the GAP convention where lists start
        at `1`.

    EXAMPLES::

        sage: lst = libgap.SymmetricGroup(3).List(); lst
        [ (), (1,3), (1,2,3), (2,3), (1,3,2), (1,2) ]
        sage: type(lst)
        <type 'sage.libs.gap.element.GapElement_List'>
        sage: len(lst)
        6
        sage: lst[3]
        (2,3)

    We can easily convert a Gap ``List`` object into a Python ``list``::

        sage: list(lst)
        [(), (1,3), (1,2,3), (2,3), (1,3,2), (1,2)]
        sage: type(_)
        <type 'list'>

    Range checking is performed::

        sage: lst[10]
        Traceback (most recent call last):
        ...
        IndexError: index out of range.
    """

    def __len__(self):
        r"""
        Return the length of the list.

        OUTPUT:

        Integer.

        EXAMPLES::

            sage: lst = libgap.eval('[1,,,4]')   # a sparse list
            sage: len(lst)
            4
        """
        return libGAP_LEN_PLIST(self.value)


    def __getitem__(self, i):
        r"""
        Return the ``i``-th element of the list.

        As usual in Python, indexing starts at `0` and not at `1` (as
        in GAP).

        INPUT:

        - ``i`` -- integer.

        OUTPUT:

        The ``i``-th element as a :class:`GapElement`.

        EXAMPLES::

            sage: lst = libgap.eval('["first",,,"last"]')   # a sparse list
            sage: lst[0]
            "first"
        """
        if i<0 or i>=len(self):
            raise IndexError('index out of range.')
        return make_any_gap_element(self.parent(),
                                    libGAP_ELM_PLIST(self.value, i+1))


    def sage(self, **kwds):
        r"""
        Return the Sage equivalent of the :class:`GapElement`

        OUTPUT:

        A Python list.

        EXAMPLES::

            sage: libgap([ 1, 3, 4 ]).sage()
            [1, 3, 4]
            sage: all( x in ZZ for x in _ )
            True
        """
        return [ x.sage(**kwds) for x in self ]



############################################################################
### GapElement_Permutation #################################################
############################################################################


cdef GapElement_Permutation make_GapElement_Permutation(parent, libGAP_Obj obj):
    r"""
    Turn a Gap C permutation object (of type ``Obj``) into a Cython ``GapElement_Permutation``.

    EXAMPLES::

        sage: libgap.eval('(1,3,2)(4,5,8)')
        (1,3,2)(4,5,8)
        sage: type(_)
        <type 'sage.libs.gap.element.GapElement_Permutation'>
    """
    cdef GapElement_Permutation r = GapElement_Permutation.__new__(GapElement_Permutation)
    r._initialize(parent, obj)
    return r


cdef class GapElement_Permutation(GapElement):
    r"""
    Derived class of GapElement for GAP permutations.

    .. NOTE::

        Permutations in GAP act on the numbers starting with 1.

    EXAMPLES::

        sage: perm = libgap.eval('(1,5,2)(4,3,8)')
        sage: type(perm)
        <type 'sage.libs.gap.element.GapElement_Permutation'>
    """

    def sage(self):
        r"""
        Return the Sage equivalent of the :class:`GapElement`

        EXAMPLES::

            sage: perm_gap = libgap.eval('(1,5,2)(4,3,8)');  perm_gap
            (1,5,2)(3,8,4)
            sage: perm_gap.sage()
            (1,5,2)(3,8,4)
            sage: type(_)
            <type 'sage.groups.perm_gps.permgroup_element.PermutationGroupElement'>
        """
        from sage.groups.perm_gps.permgroup_element import PermutationGroupElement
        libgap = self.parent()
        return PermutationGroupElement(libgap.ListPerm(self).sage())



############################################################################
### GapElement_Record ######################################################
############################################################################

cdef GapElement_Record make_GapElement_Record(parent, libGAP_Obj obj):
    r"""
    Turn a Gap C rec object (of type ``Obj``) into a Cython ``GapElement_Record``.

    EXAMPLES::

        sage: libgap.eval('rec(a:=0, b:=2, c:=3)')
        rec( a := 0, b := 2, c := 3 )
        sage: type(_)
        <type 'sage.libs.gap.element.GapElement_Record'>
    """
    cdef GapElement_Record r = GapElement_Record.__new__(GapElement_Record)
    r._initialize(parent, obj)
    return r


cdef class GapElement_Record(GapElement):
    r"""
    Derived class of GapElement for GAP records.

    EXAMPLES::

        sage: rec = libgap.eval('rec(a:=123, b:=456)')
        sage: type(rec)
        <type 'sage.libs.gap.element.GapElement_Record'>
        sage: len(rec)
        2
        sage: rec['a']
        123

    We can easily convert a Gap ``rec`` object into a Python ``dict``::

        sage: dict(rec)
        {'a': 123, 'b': 456}
        sage: type(_)
        <type 'dict'>

    Range checking is performed::

        sage: rec['no_such_element']
        Traceback (most recent call last):
        ...
        IndexError: libGAP: Error, Record: '<rec>.no_such_element' must have an assigned value
    """

    def __len__(self):
        r"""
        Return the length of the record.

        OUTPUT:

        Integer. The number of entries in the record.

        EXAMPLES::

            sage: rec = libgap.eval('rec(a:=123, b:=456, S3:=SymmetricGroup(3))')
            sage: len(rec)
            3
        """
        return libGAP_LEN_PREC(self.value)


    def __iter__(self):
        r"""
        Iterate over the elements of the record.

        OUTPUT:

        A :class:`GapElement_RecordIterator`.

        EXAMPLES::

            sage: rec = libgap.eval('rec(a:=123, b:=456)')
            sage: iter = rec.__iter__()
            sage: type(iter)
            <type 'sage.libs.gap.element.GapElement_RecordIterator'>
            sage: list(rec)
            [('a', 123), ('b', 456)]
        """
        return GapElement_RecordIterator(self)


    cpdef libGAP_UInt record_name_to_index(self, bytes py_name):
        r"""
        Convert string to GAP record index.

        INPUT:

        - ``py_name`` -- a python string.

        OUTPUT:

        A ``UInt``, which is a GAP hash of the string. If this is the
        first time the string is encountered, a new integer is
        returned(!)

        EXAMPLE::

            sage: rec = libgap.eval('rec(first:=123, second:=456)')
            sage: rec.record_name_to_index('first')   # random output
            1812L
            sage: rec.record_name_to_index('no_such_name') # random output
            3776L
        """
        cdef char* c_name = py_name
        try:
            libgap_enter()
            return libGAP_RNamName(c_name)
        finally:
            libgap_exit()

    def __getitem__(self, name):
        r"""
        Return the ``name``-th element of the GAP record.

        INPUT:

        - ``name`` -- string.

        OUTPUT:

        The record element labelled by ``name`` as a :class:`GapElement`.

        EXAMPLES::

            sage: rec = libgap.eval('rec(first:=123, second:=456)')
            sage: rec['first']
            123
        """
        cdef libGAP_UInt i = self.record_name_to_index(name)
        cdef libGAP_Obj result
        try:
            sig_on()
            result = libGAP_ELM_REC(self.value, i)
            sig_off()
        except RuntimeError as msg:
            raise IndexError('libGAP: '+str(msg))
        return make_any_gap_element(self.parent(), result)


    def sage(self):
        r"""
        Return the Sage equivalent of the :class:`GapElement`

        EXAMPLES::

            sage: libgap.eval('rec(a:=1, b:=2)').sage()
            {'a': 1, 'b': 2}
            sage: all( isinstance(key,str) and val in ZZ for key,val in _.items() )
            True

            sage: rec = libgap.eval('rec(a:=123, b:=456, Sym3:=SymmetricGroup(3))')
            sage: rec.sage()
            {'a': 123,
             'Sym3': NotImplementedError('cannot construct equivalent Sage object',),
             'b': 456}
        """
        result = dict()
        for key, val in self:
            try:
                val = val.sage()
            except Exception as ex:
                val = ex
            result[key] = val
        return result


cdef class GapElement_RecordIterator(object):
    r"""
    Iterator for :class:`GapElement_Record`

    Since Cython does not support generators yet, we implement the
    older iterator specification with this auxiliary class.

    INPUT:

    - ``rec`` -- the :class:`GapElement_Record` to iterate over.

    EXAMPLES::

        sage: rec = libgap.eval('rec(a:=123, b:=456)')
        sage: list(rec)
        [('a', 123), ('b', 456)]
        sage: dict(rec)
        {'a': 123, 'b': 456}
    """

    def __cinit__(self, rec):
        r"""
        The Cython constructor.

        INPUT:

        - ``rec`` -- the :class:`GapElement_Record` to iterate over.

        EXAMPLES::

            sage: libgap.eval('rec(a:=123, b:=456)')
            rec( a := 123, b := 456 )
        """
        self.rec = rec
        self.i = 1


    def __next__(self):
        r"""
        The next elemnt in the record.

        OUTPUT:

        A tuple ``(key, value)`` where ``key`` is a string and
        ``value`` is the corresponding :class:`GapElement`.

        EXAMPLES::

            sage: rec = libgap.eval('rec(a:=123, b:=456)')
            sage: iter = rec.__iter__()
            sage: iter.__next__()
            ('a', 123)
            sage: iter.next()
            ('b', 456)
        """
        cdef libGAP_UInt i = self.i
        if i>len(self.rec):
            raise StopIteration
        # note the abs: negative values mean the rec keys are not sorted
        libgap_enter()
        key_index = abs(libGAP_GET_RNAM_PREC(self.rec.value, i))
        key = libGAP_NAME_RNAM(key_index)
        cdef libGAP_Obj result = libGAP_GET_ELM_PREC(self.rec.value,i)
        libgap_exit()
        val = make_any_gap_element(self.rec.parent(), result)
        self.i += 1
        return (key, val)<|MERGE_RESOLUTION|>--- conflicted
+++ resolved
@@ -204,12 +204,8 @@
     elif num >= libGAP_FIRST_LIST_TNUM and num <= libGAP_LAST_LIST_TNUM:
         return make_GapElement_List(parent, obj)
     elif num == libGAP_T_CHAR:
-<<<<<<< HEAD
-        return make_GapElement_String(parent, obj).String()
-=======
         ch = make_GapElement(parent, obj).IntChar().sage()
         return make_GapElement_String(parent, make_gap_string(chr(ch)))
->>>>>>> 6fe1fc53
     result = make_GapElement(parent, obj)
     if num == libGAP_T_POSOBJ:
         if result.IsZmodnZObj():
