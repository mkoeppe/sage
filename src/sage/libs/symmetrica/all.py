--- conflicted
+++ resolved
@@ -1,8 +1,5 @@
 # sage_setup: distribution = sagemath-combinat
-<<<<<<< HEAD
-=======
 
->>>>>>> abbea0f6
 # from symmetrica import *
 
 from sage.libs.symmetrica.symmetrica import start
