"""
Logarithmic functions

AUTHORS:

- Yoora Yi Tenen (2012-11-16): Add documentation for :meth:`log()` (:trac:`12113`)

- Tomas Kalvoda (2015-04-01): Add :meth:`exp_polar()` (:trac:`18085`)

"""

from sage.misc.functional import log as log
from sage.misc.lazy_import import lazy_import
from sage.rings.integer import Integer
from sage.rings.integer_ring import ZZ
from sage.rings.rational_field import QQ
from sage.rings.real_double import RDF
from sage.structure.element import Expression, parent as s_parent
from sage.symbolic.function import GinacFunction, BuiltinFunction
from sage.symbolic.symbols import register_symbol

lazy_import('sage.functions.gamma', 'psi1')
lazy_import('sage.functions.other', 'imag')
lazy_import('sage.functions.transcendental', ['hurwitz_zeta', 'zeta'])

lazy_import('sage.symbolic.constants', 'e', as_='const_e')
lazy_import('sage.symbolic.constants', 'pi', as_='const_pi')
lazy_import('sage.rings.complex_double', 'CDF')

lazy_import('sage.libs.flint.arith', 'harmonic_number', as_='_flint_harmonic_number')

<<<<<<< HEAD
lazy_import('sage.libs.mpmath.sage_utils', 'call', as_='_mpmath_call')
lazy_import('sage.libs.mpmath.all', 'harmonic', as_='_mpmath_harmonic')
lazy_import('sage.libs.mpmath.all', 'lambertw', as_='_mpmath_lambertw')
=======
lazy_import('sage.libs.mpmath.utils', 'call', as_='_mpmath_utils_call')
lazy_import('mpmath', 'harmonic', as_='_mpmath_harmonic')
lazy_import('mpmath', 'lambertw', as_='_mpmath_lambertw')
>>>>>>> 6695becb

lazy_import('sympy', 'polylog', as_='_sympy_polylog')
lazy_import('sympy', 'sympify', as_='_sympify')

lazy_import('scipy.special', 'lambertw', as_='_scipy_lambertw')


class Function_exp(GinacFunction):
    r"""
    The exponential function, `\exp(x) = e^x`.

    EXAMPLES::

<<<<<<< HEAD
        sage: exp(-1)                                                                   # needs sage.symbolic
=======
        sage: # needs sage.symbolic
        sage: exp(-1)
>>>>>>> 6695becb
        e^(-1)
        sage: exp(2)                                                                    # needs sage.symbolic
        e^2
        sage: exp(2).n(100)                                                             # needs sage.symbolic
        7.3890560989306502272304274606
        sage: exp(x^2 + log(x))                                                         # needs sage.symbolic
        e^(x^2 + log(x))
        sage: exp(x^2 + log(x)).simplify()                                              # needs sage.symbolic
        x*e^(x^2)
        sage: exp(2.5)                                                                  # needs sage.symbolic
        12.1824939607035
        sage: exp(I*pi/12)
        (1/4*I + 1/4)*sqrt(6) - (1/4*I - 1/4)*sqrt(2)

        sage: exp(float(2.5))
        12.182493960703473
        sage: exp(RDF('2.5'))                                                           # needs sage.symbolic
        12.182493960703473
<<<<<<< HEAD
        sage: exp(I*pi/12)                                                              # needs sage.symbolic
        (1/4*I + 1/4)*sqrt(6) - (1/4*I - 1/4)*sqrt(2)
=======
>>>>>>> 6695becb

    To prevent automatic evaluation, use the ``hold`` parameter::

        sage: exp(I*pi, hold=True)                                                      # needs sage.symbolic
        e^(I*pi)
        sage: exp(0, hold=True)                                                         # needs sage.symbolic
        e^0

    To then evaluate again, we currently must use Maxima via
    :meth:`sage.symbolic.expression.Expression.simplify`::

        sage: exp(0, hold=True).simplify()                                              # needs sage.symbolic
        1

    ::

        sage: # needs sage.symbolic
        sage: exp(pi*I/2)
        I
        sage: exp(pi*I)
        -1
        sage: exp(8*pi*I)
        1
        sage: exp(7*pi*I/2)
        -I

    For the sake of simplification, the argument is reduced modulo the
    period of the complex exponential function, `2\pi i`::

        sage: k = var('k', domain='integer')                                            # needs sage.symbolic
        sage: exp(2*k*pi*I)                                                             # needs sage.symbolic
        1
        sage: exp(log(2) + 2*k*pi*I)                                                    # needs sage.symbolic
        2

    The precision for the result is deduced from the precision of
    the input. Convert the input to a higher precision explicitly
    if a result with higher precision is desired::

        sage: t = exp(RealField(100)(2)); t                                             # needs sage.rings.real_mpfr
        7.3890560989306502272304274606
        sage: t.prec()                                                                  # needs sage.rings.real_mpfr
        100
        sage: exp(2).n(100)                                                             # needs sage.symbolic
        7.3890560989306502272304274606

    TESTS::

        sage: # needs sage.symbolic
        sage: latex(exp(x))
        e^{x}
        sage: latex(exp(sqrt(x)))
        e^{\sqrt{x}}
        sage: latex(exp)
        \exp
        sage: latex(exp(sqrt(x))^x)
        \left(e^{\sqrt{x}}\right)^{x}
        sage: latex(exp(sqrt(x)^x))
        e^{\left(\sqrt{x}^{x}\right)}
        sage: exp(x)._sympy_()                                                          # needs sympy
        exp(x)

    Test conjugates::

        sage: conjugate(exp(x))                                                         # needs sage.symbolic
        e^conjugate(x)

    Test simplifications when taking powers of exp (:trac:`7264`)::

        sage: # needs sage.symbolic
        sage: var('a,b,c,II')
        (a, b, c, II)
        sage: model_exp = exp(II)**a*(b)
        sage: sol1_l = {b: 5.0, a: 1.1}
        sage: model_exp.subs(sol1_l)
        5.00000000000000*e^(1.10000000000000*II)

    ::

        sage: # needs sage.symbolic
        sage: exp(3)^II*exp(x)
        e^(3*II + x)
        sage: exp(x)*exp(x)
        e^(2*x)
        sage: exp(x)*exp(a)
        e^(a + x)
        sage: exp(x)*exp(a)^2
        e^(2*a + x)

    Another instance of the same problem (:trac:`7394`)::

        sage: 2*sqrt(e)                                                                 # needs sage.symbolic
        2*e^(1/2)

    Check that :trac:`19918` is fixed::

        sage: exp(-x^2).subs(x=oo)                                                      # needs sage.symbolic
        0
        sage: exp(-x).subs(x=-oo)                                                       # needs sage.symbolic
        +Infinity
    """
    def __init__(self):
        """
        TESTS::

            sage: loads(dumps(exp))
            exp
            sage: maxima(exp(x))._sage_()                                               # needs sage.symbolic
            e^x
        """
        GinacFunction.__init__(self, "exp", latex_name=r"\exp",
                               conversions=dict(maxima='exp', fricas='exp'))


exp = Function_exp()


class Function_log1(GinacFunction):
    r"""
    The natural logarithm of ``x``.

    See :meth:`log()` for extensive documentation.

    EXAMPLES::

        sage: ln(e^2)                                                                   # needs sage.symbolic
        2
        sage: ln(2)                                                                     # needs sage.symbolic
        log(2)
        sage: ln(10)                                                                    # needs sage.symbolic
        log(10)

    TESTS::

        sage: # needs sage.symbolic
        sage: latex(x.log())
        \log\left(x\right)
        sage: latex(log(1/4))
        \log\left(\frac{1}{4}\right)
        sage: log(x)._sympy_()                                                          # needs sympy
        log(x)
        sage: loads(dumps(ln(x)+1))
        log(x) + 1

    ``conjugate(log(x))==log(conjugate(x))`` unless on the branch cut which
    runs along the negative real axis.::

        sage: # needs sage.symbolic
        sage: conjugate(log(x))
        conjugate(log(x))
        sage: var('y', domain='positive')
        y
        sage: conjugate(log(y))
        log(y)
        sage: conjugate(log(y + I))
        conjugate(log(y + I))
        sage: conjugate(log(-1))
        -I*pi
        sage: log(conjugate(-1))
        I*pi

    Check if float arguments are handled properly.::

        sage: from sage.functions.log import function_log as log
        sage: log(float(5))
        1.6094379124341003
        sage: log(float(0))                                                             # needs sage.symbolic
        -inf
        sage: log(float(-1))                                                            # needs sage.symbolic
        3.141592653589793j
        sage: log(x).subs(x=float(-1))                                                  # needs sage.symbolic
        3.141592653589793j

    :trac:`22142`::

        sage: log(QQbar(sqrt(2)))                                                       # needs sage.rings.number_field sage.symbolic
        log(1.414213562373095?)
        sage: log(QQbar(sqrt(2))*1.)                                                    # needs sage.rings.number_field sage.symbolic
        0.346573590279973
        sage: polylog(QQbar(sqrt(2)),3)                                                 # needs sage.rings.number_field sage.symbolic
        polylog(1.414213562373095?, 3)
    """
    def __init__(self):
        """
        TESTS::

            sage: loads(dumps(ln))
            log
            sage: maxima(ln(x))._sage_()                                                # needs sage.symbolic
            log(x)
        """
        GinacFunction.__init__(self, 'log', latex_name=r'\log',
                               conversions=dict(maxima='log', fricas='log',
                                                mathematica='Log', giac='ln'))


ln = function_log = Function_log1()


class Function_log2(GinacFunction):
    """
    Return the logarithm of x to the given base.

    See :meth:`log() <sage.functions.log.log>` for extensive documentation.

    EXAMPLES::

        sage: from sage.functions.log import logb
        sage: logb(1000, 10)                                                            # needs sage.symbolic
        3

    TESTS::

        sage: logb(7, 2)                                                                # needs sage.symbolic
        log(7)/log(2)
        sage: logb(int(7), 2)                                                           # needs sage.symbolic
        log(7)/log(2)
    """
    def __init__(self):
        """
        TESTS::

            sage: from sage.functions.log import logb
            sage: loads(dumps(logb))
            log
        """
        GinacFunction.__init__(self, 'log', ginac_name='logb', nargs=2,
                               latex_name=r'\log',
                               conversions=dict(maxima='log'))


logb = Function_log2()


class Function_polylog(GinacFunction):
    def __init__(self):
        r"""
        The polylog function
        `\text{Li}_s(z) = \sum_{k=1}^{\infty} z^k / k^s`.

        The first argument is `s` (usually an integer called the weight)
        and the second argument is `z`: ``polylog(s, z)``.

        This definition is valid for arbitrary complex numbers `s` and `z`
        with `|z| < 1`. It can be extended to `|z| \ge 1` by the process of
        analytic continuation, with a branch cut along the positive real axis
        from `1` to `+\infty`. A ``NaN`` value may be returned for floating
        point arguments that are on the branch cut.

        EXAMPLES::

            sage: # needs sage.symbolic
            sage: polylog(2.7, 0)
            0.000000000000000
            sage: polylog(2, 1)
            1/6*pi^2
            sage: polylog(2, -1)
            -1/12*pi^2
            sage: polylog(3, -1)
            -3/4*zeta(3)
            sage: polylog(2, I)
            I*catalan - 1/48*pi^2
            sage: polylog(4, 1/2)
            polylog(4, 1/2)
            sage: polylog(4, 0.5)
            0.517479061673899

<<<<<<< HEAD
            sage: polylog(1, x)                                                         # needs sage.symbolic
            -log(-x + 1)
            sage: polylog(2, x^2 + 1)                                                   # needs sage.symbolic
            dilog(x^2 + 1)

            sage: f = polylog(4, 1); f                                                  # needs sage.symbolic
=======
            sage: # needs sage.symbolic
            sage: polylog(1, x)
            -log(-x + 1)
            sage: polylog(2, x^2 + 1)
            dilog(x^2 + 1)
            sage: f = polylog(4, 1); f
>>>>>>> 6695becb
            1/90*pi^4
            sage: f.n()                                                                 # needs sage.symbolic
            1.08232323371114
<<<<<<< HEAD

            sage: polylog(4, 2).n()                                                     # needs sage.symbolic
            2.42786280675470 - 0.174371300025453*I
            sage: complex(polylog(4, 2))                                                # needs sage.symbolic
            (2.4278628067547032-0.17437130002545306j)
            sage: float(polylog(4, 0.5))                                                # needs sage.symbolic
            0.5174790616738993

            sage: z = var('z')                                                          # needs sage.symbolic
            sage: polylog(2, z).series(z==0, 5)                                         # needs sage.symbolic
=======
            sage: polylog(4, 2).n()
            2.42786280675470 - 0.174371300025453*I
            sage: complex(polylog(4, 2))
            (2.4278628067547032-0.17437130002545306j)
            sage: float(polylog(4, 0.5))
            0.5174790616738993
            sage: z = var('z')
            sage: polylog(2, z).series(z==0, 5)
>>>>>>> 6695becb
            1*z + 1/4*z^2 + 1/9*z^3 + 1/16*z^4 + Order(z^5)

            sage: loads(dumps(polylog))
            polylog

            sage: latex(polylog(5, x))                                                  # needs sage.symbolic
            {\rm Li}_{5}(x)
            sage: polylog(x, x)._sympy_()                                               # needs sympy sage.symbolic
            polylog(x, x)

        TESTS:

        Check if :trac:`8459` is fixed::

            sage: t = maxima(polylog(5,x)).sage(); t                                    # needs sage.symbolic
            polylog(5, x)
            sage: t.operator() == polylog                                               # needs sage.symbolic
            True
            sage: t.subs(x=.5).n()                                                      # needs sage.symbolic
            0.50840057924226...

        Check if :trac:`18386` is fixed::

            sage: polylog(2.0, 1)                                                       # needs sage.symbolic
            1.64493406684823
            sage: polylog(2, 1.0)                                                       # needs sage.symbolic
            1.64493406684823
            sage: polylog(2.0, 1.0)                                                     # needs sage.symbolic
            1.64493406684823

            sage: # needs sage.libs.flint
            sage: polylog(2, RealBallField(100)(1/3))
            [0.36621322997706348761674629766... +/- ...]
            sage: polylog(2, ComplexBallField(100)(4/3))
            [2.27001825336107090380391448586 +/- ...] + [-0.90377988538400159956755721265 +/- ...]*I
            sage: polylog(2, CBF(1/3))
            [0.366213229977063 +/- ...]
            sage: parent(_)
            Complex ball field with 53 bits of precision
            sage: polylog(2, CBF(1))
            [1.644934066848226 +/- ...]
            sage: parent(_)
            Complex ball field with 53 bits of precision

            sage: polylog(1, -1)                # known bug                             # needs sage.symbolic
            -log(2)

        Check for :trac:`21907`::

            sage: bool(x*polylog(x,x)==0)                                               # needs sage.symbolic
            False
        """
        GinacFunction.__init__(self, "polylog", nargs=2,
                conversions=dict(mathematica='PolyLog',
                                 magma='Polylog',
                                 matlab='polylog',
                                 sympy='polylog'))

    def _maxima_init_evaled_(self, *args):
        """
        EXAMPLES:

        These are indirect doctests for this function::

            sage: polylog(2, x)._maxima_()                                              # needs sage.symbolic
            li[2](_SAGE_VAR_x)
            sage: polylog(4, x)._maxima_()                                              # needs sage.symbolic
            polylog(4,_SAGE_VAR_x)
        """
        args_maxima = []
        for a in args:
            if isinstance(a, str):
                args_maxima.append(a)
            elif hasattr(a, '_maxima_init_'):
                args_maxima.append(a._maxima_init_())
            else:
                args_maxima.append(str(a))

        n, x = args_maxima
        if int(n) in [1, 2, 3]:
            return 'li[%s](%s)' % (n, x)
        else:
            return 'polylog(%s, %s)' % (n, x)

    def _method_arguments(self, k, z):
        r"""
        TESTS::

            sage: b = RBF(1/2, .0001)                                                   # needs sage.libs.flint
            sage: polylog(2, b)                                                         # needs sage.libs.flint
            [0.582 +/- ...]
        """
        return [z, k]


polylog = Function_polylog()


class Function_dilog(GinacFunction):
    def __init__(self):
        r"""
        The dilogarithm function
        `\text{Li}_2(z) = \sum_{k=1}^{\infty} z^k / k^2`.

        This is simply an alias for ``polylog(2, z)``.

        EXAMPLES::

            sage: # needs sage.symbolic
            sage: dilog(1)
            1/6*pi^2
            sage: dilog(1/2)
            1/12*pi^2 - 1/2*log(2)^2
            sage: dilog(x^2+1)
            dilog(x^2 + 1)
            sage: dilog(-1)
            -1/12*pi^2
            sage: dilog(-1.0)
            -0.822467033424113
            sage: dilog(-1.1)
            -0.890838090262283
            sage: dilog(1/2)
            1/12*pi^2 - 1/2*log(2)^2
            sage: dilog(.5)
            0.582240526465012
            sage: dilog(1/2).n()
            0.582240526465012
            sage: var('z')
            z
            sage: dilog(z).diff(z, 2)
            log(-z + 1)/z^2 - 1/((z - 1)*z)
            sage: dilog(z).series(z==1/2, 3)
            (1/12*pi^2 - 1/2*log(2)^2) + (-2*log(1/2))*(z - 1/2)
             + (2*log(1/2) + 2)*(z - 1/2)^2 + Order(1/8*(2*z - 1)^3)

            sage: latex(dilog(z))                                                       # needs sage.symbolic
            {\rm Li}_2\left(z\right)

        Dilog has a branch point at `1`. Sage's floating point libraries
        may handle this differently from the symbolic package::

            sage: # needs sage.symbolic
            sage: dilog(1)
            1/6*pi^2
            sage: dilog(1.)
            1.64493406684823
            sage: dilog(1).n()
            1.64493406684823
            sage: float(dilog(1))
            1.6449340668482262

    TESTS:

        ``conjugate(dilog(x))==dilog(conjugate(x))`` unless on the branch cuts
        which run along the positive real axis beginning at 1.::

            sage: # needs sage.symbolic
            sage: conjugate(dilog(x))
            conjugate(dilog(x))
            sage: var('y', domain='positive')
            y
            sage: conjugate(dilog(y))
            conjugate(dilog(y))
            sage: conjugate(dilog(1/19))
            dilog(1/19)
            sage: conjugate(dilog(1/2*I))
            dilog(-1/2*I)
            sage: dilog(conjugate(1/2*I))
            dilog(-1/2*I)
            sage: conjugate(dilog(2))
            conjugate(dilog(2))

        Check that return type matches argument type where possible
        (:trac:`18386`)::

            sage: dilog(0.5)                                                            # needs sage.symbolic
            0.582240526465012
            sage: dilog(-1.0)                                                           # needs sage.symbolic
            -0.822467033424113
<<<<<<< HEAD
            sage: y = dilog(RealField(13)(0.5))                                         # needs sage.rings.real_mpfr
            sage: parent(y)                                                             # needs sage.symbolic
=======

            sage: # needs sage.rings.real_mpfr sage.symbolic
            sage: y = dilog(RealField(13)(0.5))
            sage: parent(y)
>>>>>>> 6695becb
            Real Field with 13 bits of precision
            sage: dilog(RealField(13)(1.1))                                             # needs sage.rings.real_mpfr
            1.96 - 0.300*I
            sage: parent(_)                                                             # needs sage.rings.real_mpfr
            Complex Field with 13 bits of precision
        """
        GinacFunction.__init__(self, 'dilog',
                conversions=dict(maxima='li[2]',
                                 magma='Dilog',
                                 fricas='(x+->dilog(1-x))'))

    def _sympy_(self, z):
        r"""
        Special case for sympy, where there is no dilog function.

        EXAMPLES::

            sage: w = dilog(x)._sympy_(); w                                             # needs sympy sage.symbolic
            polylog(2, x)
            sage: w.diff()                                                              # needs sympy sage.symbolic
            polylog(1, x)/x
            sage: w._sage_()                                                            # needs sympy sage.symbolic
            dilog(x)
        """
        return _sympy_polylog(2, _sympify(z, evaluate=False))


dilog = Function_dilog()


class Function_lambert_w(BuiltinFunction):
    r"""
    The integral branches of the Lambert W function `W_n(z)`.

    This function satisfies the equation

    .. MATH::

        z = W_n(z) e^{W_n(z)}

    INPUT:

    - ``n`` -- an integer. `n=0` corresponds to the principal branch.

    - ``z`` -- a complex number

    If called with a single argument, that argument is ``z`` and the branch ``n`` is
    assumed to be 0 (the principal branch).

    ALGORITHM:

    Numerical evaluation is handled using the mpmath and SciPy libraries.

    REFERENCES:

    - :wikipedia:`Lambert_W_function`

    EXAMPLES:

    Evaluation of the principal branch::

        sage: lambert_w(1.0)                                                            # needs scipy
        0.567143290409784
        sage: lambert_w(-1).n()                                                         # needs mpmath
        -0.318131505204764 + 1.33723570143069*I
<<<<<<< HEAD
        sage: lambert_w(-1.5 + 5*I)                                                     # needs mpmath sage.su
=======
        sage: lambert_w(-1.5 + 5*I)                                                     # needs mpmath sage.symbolic
>>>>>>> 6695becb
        1.17418016254171 + 1.10651494102011*I

    Evaluation of other branches::

        sage: lambert_w(2, 1.0)                                                         # needs scipy
        -2.40158510486800 + 10.7762995161151*I

    Solutions to certain exponential equations are returned in terms of lambert_w::

        sage: S = solve(e^(5*x)+x==0, x, to_poly_solve=True)                            # needs sage.symbolic
        sage: z = S[0].rhs(); z                                                         # needs sage.symbolic
        -1/5*lambert_w(5)
        sage: N(z)                                                                      # needs sage.symbolic
        -0.265344933048440

    Check the defining equation numerically at `z=5`::

        sage: N(lambert_w(5)*exp(lambert_w(5)) - 5)                                     # needs mpmath
        0.000000000000000

    There are several special values of the principal branch which
    are automatically simplified::

        sage: lambert_w(0)                                                              # needs mpmath
        0
        sage: lambert_w(e)                                                              # needs sage.symbolic
        1
        sage: lambert_w(-1/e)                                                           # needs sage.symbolic
        -1

    Integration (of the principal branch) is evaluated using Maxima::

        sage: integrate(lambert_w(x), x)                                                # needs sage.symbolic
        (lambert_w(x)^2 - lambert_w(x) + 1)*x/lambert_w(x)
        sage: integrate(lambert_w(x), x, 0, 1)                                          # needs sage.symbolic
        (lambert_w(1)^2 - lambert_w(1) + 1)/lambert_w(1) - 1
        sage: integrate(lambert_w(x), x, 0, 1.0)                                        # needs sage.symbolic
        0.3303661247616807

    Warning: The integral of a non-principal branch is not implemented,
    neither is numerical integration using GSL. The :meth:`numerical_integral`
    function does work if you pass a lambda function::

        sage: numerical_integral(lambda x: lambert_w(x), 0, 1)                          # needs sage.modules
        (0.33036612476168054, 3.667800782666048e-15)
    """

    def __init__(self):
        r"""
        See the docstring for :meth:`Function_lambert_w`.

        EXAMPLES::

            sage: lambert_w(0, 1.0)                                                     # needs scipy
            0.567143290409784
            sage: lambert_w(x, x)._sympy_()                                             # needs sympy sage.symbolic
            LambertW(x, x)

        TESTS:

        Check that :trac:`25987` is fixed::

            sage: lambert_w(x)._fricas_()                                       # optional - fricas, needs sage.symbolic
            lambertW(x)

            sage: fricas(lambert_w(x)).eval(x=-1/e)                             # optional - fricas, needs sage.symbolic
            - 1

        The two-argument form of Lambert's function is not supported
        by FriCAS, so we return a generic operator::

            sage: var("n")                                                              # needs sage.symbolic
            n
            sage: lambert_w(n, x)._fricas_()                                    # optional - fricas, needs sage.symbolic
            generalizedLambertW(n,x)
        """
        BuiltinFunction.__init__(self, "lambert_w", nargs=2,
                                 conversions={'mathematica': 'ProductLog',
                                              'maple': 'LambertW',
                                              'matlab': 'lambertw',
                                              'maxima': 'generalized_lambert_w',
                                              'fricas': "((n,z)+->(if n=0 then lambertW(z) else operator('generalizedLambertW)(n,z)))",
                                              'sympy': 'LambertW'})

    def __call__(self, *args, **kwds):
        r"""
        Custom call method allows the user to pass one argument or two. If
        one argument is passed, we assume it is ``z`` and that ``n=0``.

        EXAMPLES::

            sage: lambert_w(1)                                                          # needs sage.symbolic
            lambert_w(1)
            sage: lambert_w(1, 2)                                                       # needs sage.symbolic
            lambert_w(1, 2)
        """
        if len(args) == 2:
            return BuiltinFunction.__call__(self, *args, **kwds)
        elif len(args) == 1:
            return BuiltinFunction.__call__(self, 0, args[0], **kwds)
        else:
            raise TypeError("lambert_w takes either one or two arguments.")

    def _method_arguments(self, n, z):
        r"""
        TESTS::

            sage: # needs sage.libs.flint
            sage: b = RBF(1, 0.001)
            sage: lambert_w(b)
            [0.567 +/- 6.44e-4]
            sage: lambert_w(CBF(b))
            [0.567 +/- 6.44e-4]
            sage: lambert_w(2r, CBF(b))
            [-2.40 +/- 2.79e-3] + [10.78 +/- 4.91e-3]*I
            sage: lambert_w(2, CBF(b))
            [-2.40 +/- 2.79e-3] + [10.78 +/- 4.91e-3]*I
        """
        if n == 0:
            return [z]
        else:
            return [z, n]

    def _eval_(self, n, z):
        """
        EXAMPLES::

            sage: lambert_w(6.0)                                                        # needs scipy
            1.43240477589830
            sage: lambert_w(1)                                                          # needs sage.symbolic
            lambert_w(1)
            sage: lambert_w(x + 1)                                                      # needs sage.symbolic
            lambert_w(x + 1)

        There are three special values which are automatically simplified::

            sage: lambert_w(0)                                                          # needs mpmath
            0
            sage: lambert_w(e)                                                          # needs sage.symbolic
            1
            sage: lambert_w(-1/e)                                                       # needs sage.symbolic
            -1
            sage: lambert_w(SR(0))                                                      # needs sage.symbolic
            0

        The special values only hold on the principal branch::

            sage: lambert_w(1, e)                                                       # needs sage.symbolic
            lambert_w(1, e)
            sage: lambert_w(1, e.n())                                                   # needs sage.symbolic
            -0.532092121986380 + 4.59715801330257*I

        TESTS:

        When automatic simplification occurs, the parent of the output
        value should be either the same as the parent of the input, or
        a Sage type::

            sage: parent(lambert_w(int(0)))                                             # needs mpmath
            <... 'int'>
            sage: parent(lambert_w(Integer(0)))                                         # needs mpmath
            Integer Ring
            sage: parent(lambert_w(e))                                                  # needs sage.symbolic
            Symbolic Ring
        """
        if not isinstance(z, Expression):
            if n == 0 and z == 0:
                return s_parent(z)(0)
        elif n == 0:
            if z.is_trivial_zero():
                return s_parent(z)(Integer(0))
            elif (z - const_e).is_trivial_zero():
                return s_parent(z)(Integer(1))
            elif (z + 1 / const_e).is_trivial_zero():
                return s_parent(z)(Integer(-1))

    def _evalf_(self, n, z, parent=None, algorithm=None):
        """
        EXAMPLES::

            sage: N(lambert_w(1))                                                       # needs sage.symbolic
            0.567143290409784
            sage: lambert_w(RealField(100)(1))                                          # needs sage.rings.real_mpfr
            0.56714329040978387299996866221

        SciPy is used to evaluate for float, RDF, and CDF inputs::

            sage: # needs scipy
            sage: lambert_w(RDF(1))
            0.5671432904097838
            sage: lambert_w(float(1))
            0.5671432904097838
            sage: lambert_w(CDF(1))
            0.5671432904097838
            sage: lambert_w(complex(1))
            (0.5671432904097838+0j)
            sage: lambert_w(RDF(-1))  # abs tol 2e-16
            -0.31813150520476413 + 1.3372357014306895*I
            sage: lambert_w(float(-1))  # abs tol 2e-16
            (-0.31813150520476413+1.3372357014306895j)
        """
        R = parent or s_parent(z)
        if R is float or R is RDF:
            res = _scipy_lambertw(z, n)
            # SciPy always returns a complex value, make it real if possible
            if not res.imag:
                return R(res.real)
            elif R is float:
                return complex(res)
            else:
                return CDF(res)
        elif R is complex or R is CDF:
            return R(_scipy_lambertw(z, n))
        else:
<<<<<<< HEAD
            return _mpmath_call(_mpmath_lambertw, z, n, parent=R)
=======
            return _mpmath_utils_call(_mpmath_lambertw, z, n, parent=R)
>>>>>>> 6695becb

    def _derivative_(self, n, z, diff_param=None):
        r"""
        The derivative of `W_n(x)` is `W_n(x)/(x \cdot W_n(x) + x)`.

        EXAMPLES::

            sage: x = var('x')                                                          # needs sage.symbolic
            sage: derivative(lambert_w(x), x)                                           # needs sage.symbolic
            lambert_w(x)/(x*lambert_w(x) + x)

            sage: derivative(lambert_w(2, exp(x)), x)                                   # needs sage.symbolic
            e^x*lambert_w(2, e^x)/(e^x*lambert_w(2, e^x) + e^x)

        TESTS:

        Differentiation in the first parameter raises an error :trac:`14788`::

            sage: n = var('n')                                                          # needs sage.symbolic
            sage: lambert_w(n, x).diff(n)                                               # needs sage.symbolic
            Traceback (most recent call last):
            ...
            ValueError: cannot differentiate lambert_w in the first parameter
        """
        if diff_param == 0:
            raise ValueError("cannot differentiate lambert_w in the first parameter")

        return lambert_w(n, z) / (z * lambert_w(n, z) + z)

    def _maxima_init_evaled_(self, n, z):
        """
        EXAMPLES:

        These are indirect doctests for this function.::

            sage: lambert_w(0, x)._maxima_()                                            # needs sage.symbolic
            lambert_w(_SAGE_VAR_x)
            sage: lambert_w(1, x)._maxima_()                                            # needs sage.symbolic
            generalized_lambert_w(1,_SAGE_VAR_x)

        TESTS::

            sage: lambert_w(x)._maxima_()._sage_()                                      # needs sage.symbolic
            lambert_w(x)
            sage: lambert_w(2, x)._maxima_()._sage_()                                   # needs sage.symbolic
            lambert_w(2, x)
        """
        if isinstance(z, str):
            maxima_z = z
        elif hasattr(z, '_maxima_init_'):
            maxima_z = z._maxima_init_()
        else:
            maxima_z = str(z)
        if n == 0:
            return "lambert_w(%s)" % maxima_z
        else:
            return "generalized_lambert_w(%s,%s)" % (n, maxima_z)

    def _print_(self, n, z):
        """
        Custom _print_ method to avoid printing the branch number if
        it is zero.

        EXAMPLES::

            sage: lambert_w(1)                                                          # needs sage.symbolic
            lambert_w(1)
            sage: lambert_w(0, x)                                                       # needs sage.symbolic
            lambert_w(x)
        """
        if n == 0:
            return "lambert_w(%s)" % z
        else:
            return "lambert_w(%s, %s)" % (n, z)

    def _print_latex_(self, n, z):
        r"""
        Custom _print_latex_ method to avoid printing the branch
        number if it is zero.

        EXAMPLES::

            sage: # needs sage.symbolic
            sage: latex(lambert_w(1))
            \operatorname{W}({1})
            sage: latex(lambert_w(0, x))
            \operatorname{W}({x})
            sage: latex(lambert_w(1, x))
            \operatorname{W_{1}}({x})
            sage: latex(lambert_w(1, x + exp(x)))
            \operatorname{W_{1}}({x + e^{x}})
        """
        if n == 0:
            return r"\operatorname{W}({%s})" % z._latex_()
        else:
            return r"\operatorname{W_{%s}}({%s})" % (n, z._latex_())


lambert_w = Function_lambert_w()


class Function_exp_polar(BuiltinFunction):
    def __init__(self):
        r"""
        Representation of a complex number in a polar form.

        INPUT:

        - ``z`` -- a complex number `z = a + ib`.

        OUTPUT:

        A complex number with modulus `\exp(a)` and argument `b`.

        If `-\pi < b \leq \pi` then `\operatorname{exp\_polar}(z)=\exp(z)`.
        For other values of `b` the function is left unevaluated.

        EXAMPLES:

        The following expressions are evaluated using the exponential
        function::

            sage: exp_polar(pi*I/2)                                                     # needs sage.symbolic
            I
            sage: x = var('x', domain='real')                                           # needs sage.symbolic
            sage: exp_polar(-1/2*I*pi + x)                                              # needs sage.symbolic
            e^(-1/2*I*pi + x)

        The function is left unevaluated when the imaginary part of the
        input `z` does not satisfy `-\pi < \Im(z) \leq \pi`::

            sage: exp_polar(2*pi*I)                                                     # needs sage.symbolic
            exp_polar(2*I*pi)
            sage: exp_polar(-4*pi*I)                                                    # needs sage.symbolic
            exp_polar(-4*I*pi)

        This fixes :trac:`18085`::

            sage: integrate(1/sqrt(1+x^3), x, algorithm='sympy')                        # needs sage.symbolic
            1/3*x*gamma(1/3)*hypergeometric((1/3, 1/2), (4/3,), -x^3)/gamma(4/3)


        .. SEEALSO::

            `Examples in Sympy documentation <http://docs.sympy.org/latest/modules/functions/special.html?highlight=exp_polar>`_,
            `Sympy source code of exp_polar <http://docs.sympy.org/0.7.4/_modules/sympy/functions/elementary/exponential.html>`_

        REFERENCES:

            :wikipedia:`Complex_number#Polar_form`
        """
        BuiltinFunction.__init__(self, "exp_polar",
                                latex_name=r"\operatorname{exp\_polar}",
                                conversions=dict(sympy='exp_polar'))

    def _evalf_(self, z, parent=None, algorithm=None):
        r"""
        EXAMPLES:

        If the imaginary part of `z` obeys `-\pi < z \leq \pi`, then
        `\operatorname{exp\_polar}(z)` is evaluated as `\exp(z)`::

            sage: exp_polar(1.0 + 2.0*I)                                                # needs sage.symbolic
            -1.13120438375681 + 2.47172667200482*I

        If the imaginary part of `z` is outside of that interval the
        expression is left unevaluated::

            sage: exp_polar(-5.0 + 8.0*I)                                               # needs sage.symbolic
            exp_polar(-5.00000000000000 + 8.00000000000000*I)

        An attempt to numerically evaluate such an expression raises an error::

            sage: exp_polar(-5.0 + 8.0*I).n()                                           # needs sage.symbolic
            Traceback (most recent call last):
            ...
            ValueError: invalid attempt to numerically evaluate exp_polar()

        """
        if (not isinstance(z, Expression) and
                bool(-const_pi < imag(z) <= const_pi)):
            return exp(z)
        else:
            raise ValueError("invalid attempt to numerically evaluate exp_polar()")

    def _eval_(self, z):
        """
        EXAMPLES::

            sage: exp_polar(3*I*pi)                                                     # needs sage.symbolic
            exp_polar(3*I*pi)
            sage: x = var('x', domain='real')                                           # needs sage.symbolic
            sage: exp_polar(4*I*pi + x)                                                 # needs sage.symbolic
            exp_polar(4*I*pi + x)

        TESTS:

        Check that :trac:`24441` is fixed::

            sage: exp_polar(arcsec(jacobi_sn(1.1*I*x, x)))  # should be fast            # needs sage.symbolic
            exp_polar(arcsec(jacobi_sn(1.10000000000000*I*x, x)))
        """
        try:
            im = z.imag_part()
            if not im.variables() and (-const_pi < im <= const_pi):
                return exp(z)
        except AttributeError:
            pass


exp_polar = Function_exp_polar()


class Function_harmonic_number_generalized(BuiltinFunction):
    r"""
    Harmonic and generalized harmonic number functions,
    defined by:

    .. MATH::

        H_{n}=H_{n,1}=\sum_{k=1}^n\frac{1}{k}

        H_{n,m}=\sum_{k=1}^n\frac{1}{k^m}

    They are also well-defined for complex argument, through:

    .. MATH::

        H_{s}=\int_0^1\frac{1-x^s}{1-x}

        H_{s,m}=\zeta(m)-\zeta(m,s-1)

    If called with a single argument, that argument is ``s`` and ``m`` is
    assumed to be 1 (the normal harmonic numbers `H_s`).

    ALGORITHM:

    Numerical evaluation is handled using the mpmath and FLINT libraries.

    REFERENCES:

    - :wikipedia:`Harmonic_number`

    EXAMPLES:

    Evaluation of integer, rational, or complex argument::

        sage: harmonic_number(5)                                                        # needs mpmath
        137/60

        sage: # needs sage.symbolic
        sage: harmonic_number(3, 3)
        251/216
        sage: harmonic_number(5/2)
        -2*log(2) + 46/15
        sage: harmonic_number(3., 3)
        zeta(3) - 0.0400198661225573
        sage: harmonic_number(3., 3.)
        1.16203703703704
        sage: harmonic_number(3, 3).n(200)
        1.16203703703703703703703...
        sage: harmonic_number(1 + I, 5)
        harmonic_number(I + 1, 5)
        sage: harmonic_number(5, 1. + I)
        1.57436810798989 - 1.06194728851357*I

    Solutions to certain sums are returned in terms of harmonic numbers::

        sage: k = var('k')                                                              # needs sage.symbolic
        sage: sum(1/k^7,k,1,x)                                                          # needs sage.symbolic
        harmonic_number(x, 7)

    Check the defining integral at a random integer::

        sage: n = randint(10,100)
        sage: bool(SR(integrate((1-x^n)/(1-x),x,0,1)) == harmonic_number(n))            # needs sage.symbolic
        True

    There are several special values which are automatically simplified::

        sage: harmonic_number(0)                                                        # needs mpmath
        0
        sage: harmonic_number(1)                                                        # needs mpmath
        1
        sage: harmonic_number(x, 1)                                                     # needs sage.symbolic
        harmonic_number(x)
    """

    def __init__(self):
        r"""
        EXAMPLES::

            sage: loads(dumps(harmonic_number(x, 5)))                                   # needs sage.symbolic
            harmonic_number(x, 5)
            sage: harmonic_number(x, x)._sympy_()                                       # needs sympy sage.symbolic
            harmonic(x, x)
        """
        BuiltinFunction.__init__(self, "harmonic_number", nargs=2,
                conversions={'sympy': 'harmonic'})

    def __call__(self, z, m=1, **kwds):
        r"""
        Custom call method allows the user to pass one argument or two. If
        one argument is passed, we assume it is ``z`` and that `m=1`.

        EXAMPLES::

            sage: harmonic_number(x)                                                    # needs sage.symbolic
            harmonic_number(x)
            sage: harmonic_number(x, 1)                                                 # needs sage.symbolic
            harmonic_number(x)
            sage: harmonic_number(x, 2)                                                 # needs sage.symbolic
            harmonic_number(x, 2)
        """
        return BuiltinFunction.__call__(self, z, m, **kwds)

    def _eval_(self, z, m):
        """
        EXAMPLES::

<<<<<<< HEAD
            sage: harmonic_number(x, 0)                                                 # needs sage.symbolic
            x
            sage: harmonic_number(x, 1)                                                 # needs sage.symbolic
            harmonic_number(x)
            sage: harmonic_number(5)                                                    # needs mpmath
            137/60
            sage: harmonic_number(3, 3)                                                 # needs sage.symbolic
            251/216
            sage: harmonic_number(3, 3).n()  # this goes from rational to float         # needs sage.symbolic
            1.16203703703704
            sage: harmonic_number(3, 3.)  # the following uses zeta functions           # needs sage.symbolic
            1.16203703703704
            sage: harmonic_number(3., 3)                                                # needs sage.symbolic
            zeta(3) - 0.0400198661225573
            sage: harmonic_number(0.1, 5)                                               # needs sage.symbolic
            zeta(5) - 0.650300133161038
            sage: harmonic_number(0.1, 5).n()                                           # needs sage.symbolic
            0.386627621982332
            sage: harmonic_number(3, 5/2)                                               # needs sage.symbolic
=======
            sage: harmonic_number(5)                                                    # needs mpmath
            137/60

            sage: # needs sage.symbolic
            sage: harmonic_number(x, 0)
            x
            sage: harmonic_number(x, 1)
            harmonic_number(x)
            sage: harmonic_number(3, 3)
            251/216
            sage: harmonic_number(3, 3).n()  # this goes from rational to float
            1.16203703703704
            sage: harmonic_number(3, 3.)  # the following uses zeta functions
            1.16203703703704
            sage: harmonic_number(3., 3)
            zeta(3) - 0.0400198661225573
            sage: harmonic_number(0.1, 5)
            zeta(5) - 0.650300133161038
            sage: harmonic_number(0.1, 5).n()
            0.386627621982332
            sage: harmonic_number(3, 5/2)
>>>>>>> 6695becb
            1/27*sqrt(3) + 1/8*sqrt(2) + 1

        TESTS::

            sage: harmonic_number(int(3), int(3))                                       # needs sage.symbolic
            1.162037037037037
        """
        if m == 0:
            return z
        elif m == 1:
            return harmonic_m1._eval_(z)

        if z in ZZ and z >= 0:
            return sum(ZZ(k) ** (-m) for k in range(1, z + 1))

    def _evalf_(self, z, m, parent=None, algorithm=None):
        """
        EXAMPLES::

            sage: # needs sage.symbolic
            sage: harmonic_number(3., 3)
            zeta(3) - 0.0400198661225573
            sage: harmonic_number(3., 3.)
            1.16203703703704
            sage: harmonic_number(3, 3).n(200)
            1.16203703703703703703703...
            sage: harmonic_number(5, I).n()
            2.36889632899995 - 3.51181956521611*I
        """
        if m == 0:
            if parent is None:
                return z
            return parent(z)
        elif m == 1:
            return harmonic_m1._evalf_(z, parent, algorithm)

        return zeta(m) - hurwitz_zeta(m, z + 1)

    def _maxima_init_evaled_(self, n, z):
        """
        EXAMPLES::

            sage: maxima_calculus(harmonic_number(x, 2))                                # needs sage.symbolic
            gen_harmonic_number(2,_SAGE_VAR_x)
            sage: maxima_calculus(harmonic_number(3, harmonic_number(x,3), hold=True))  # needs sage.symbolic
            1/3^gen_harmonic_number(3,_SAGE_VAR_x)+1/2^gen_harmonic_number(3,_SAGE_VAR_x)+1
        """
        if isinstance(n, str):
            maxima_n = n
        elif hasattr(n, '_maxima_init_'):
            maxima_n = n._maxima_init_()
        else:
            maxima_n = str(n)
        if isinstance(z, str):
            maxima_z = z
        elif hasattr(z, '_maxima_init_'):
            maxima_z = z._maxima_init_()
        else:
            maxima_z = str(z)
        return "gen_harmonic_number(%s,%s)" % (maxima_z, maxima_n)  # swap arguments

    def _derivative_(self, n, m, diff_param=None):
        """
        The derivative of `H_{n,m}`.

        EXAMPLES::

            sage: # needs sage.symbolic
            sage: k,m,n = var('k,m,n')
            sage: sum(1/k, k, 1, x).diff(x)
            1/6*pi^2 - harmonic_number(x, 2)
            sage: harmonic_number(x, 1).diff(x)
            1/6*pi^2 - harmonic_number(x, 2)
            sage: harmonic_number(n, m).diff(n)
            -m*(harmonic_number(n, m + 1) - zeta(m + 1))
            sage: harmonic_number(n, m).diff(m)
            Traceback (most recent call last):
            ...
            ValueError: cannot differentiate harmonic_number in the second parameter
        """
        if diff_param == 1:
            raise ValueError("cannot differentiate harmonic_number in the second parameter")
        if m == 1:
            return harmonic_m1(n).diff()
        else:
            return m * (zeta(m + 1) - harmonic_number(n, m + 1))

    def _print_(self, z, m):
        """
        EXAMPLES::

            sage: harmonic_number(x)                                                    # needs sage.symbolic
            harmonic_number(x)
            sage: harmonic_number(x, 2)                                                 # needs sage.symbolic
            harmonic_number(x, 2)
        """
        if m == 1:
            return "harmonic_number(%s)" % z
        else:
            return "harmonic_number(%s, %s)" % (z, m)

    def _print_latex_(self, z, m):
        """
        EXAMPLES::

            sage: latex(harmonic_number(x))                                             # needs sage.symbolic
            H_{x}
            sage: latex(harmonic_number(x, 2))                                          # needs sage.symbolic
            H_{{x},{2}}
        """
        if m == 1:
            return r"H_{%s}" % z
        else:
            return r"H_{{%s},{%s}}" % (z, m)


harmonic_number = Function_harmonic_number_generalized()


class _Function_swap_harmonic(BuiltinFunction):
    r"""
    Harmonic number function with swapped arguments. For internal use only.

    EXAMPLES::

        sage: # needs sage.symbolic
        sage: maxima(harmonic_number(x, 2))  # maxima expect interface
        gen_harmonic_number(2,_SAGE_VAR_x)
        sage: from sage.calculus.calculus import symbolic_expression_from_maxima_string as sefms
        sage: sefms('gen_harmonic_number(3,x)')
        harmonic_number(x, 3)
        sage: from sage.interfaces.maxima_lib import maxima_lib, max_to_sr
        sage: c = maxima_lib(harmonic_number(x,2)); c
        gen_harmonic_number(2,_SAGE_VAR_x)
        sage: max_to_sr(c.ecl())
        harmonic_number(x, 2)
    """
    def __init__(self):
        BuiltinFunction.__init__(self, "_swap_harmonic", nargs=2)

    def _eval_(self, a, b, **kwds):
        return harmonic_number(b, a, **kwds)


_swap_harmonic = _Function_swap_harmonic()


register_symbol(_swap_harmonic, {'maxima': 'gen_harmonic_number'})
register_symbol(_swap_harmonic, {'maple': 'harmonic'})


class Function_harmonic_number(BuiltinFunction):
    r"""
    Harmonic number function, defined by:

    .. MATH::

        H_{n}=H_{n,1}=\sum_{k=1}^n\frac1k

        H_{s}=\int_0^1\frac{1-x^s}{1-x}

    See the docstring for :meth:`Function_harmonic_number_generalized`.

    This class exists as callback for ``harmonic_number`` returned by Maxima.
    """

    def __init__(self):
        r"""
        EXAMPLES::

            sage: k = var('k')                                                          # needs sage.symbolic
            sage: loads(dumps(sum(1/k, k, 1, x)))                                       # needs sage.symbolic
            harmonic_number(x)
            sage: harmonic_number(x)._sympy_()                                          # needs sympy sage.symbolic
            harmonic(x)
        """
        BuiltinFunction.__init__(self, "harmonic_number", nargs=1,
                                 conversions={'mathematica': 'HarmonicNumber',
                                              'maple': 'harmonic',
                                              'maxima': 'harmonic_number',
                                              'sympy': 'harmonic'})

    def _eval_(self, z, **kwds):
        """
        EXAMPLES::

            sage: harmonic_number(0)                                                    # needs mpmath
            0
            sage: harmonic_number(1)                                                    # needs mpmath
            1
            sage: harmonic_number(20)                                                   # needs mpmath
            55835135/15519504
            sage: harmonic_number(5/2)                                                  # needs sage.symbolic
            -2*log(2) + 46/15
            sage: harmonic_number(2*x)                                                  # needs sage.symbolic
            harmonic_number(2*x)
        """
        if z in ZZ:
            if z == 0:
                return Integer(0)
            elif z == 1:
                return Integer(1)
            elif z > 1:
                return _flint_harmonic_number(z)
        elif z in QQ:
            return psi1(z + 1) - psi1(1)

    def _evalf_(self, z, parent=None, algorithm='mpmath'):
        """
        EXAMPLES::

            sage: # needs mpmath
            sage: harmonic_number(20).n()  # this goes from rational to float
            3.59773965714368
            sage: harmonic_number(20).n(200)
            3.59773965714368191148376906...
            sage: harmonic_number(20.)  # this computes the integral with mpmath
            3.59773965714368
            sage: harmonic_number(1.0*I)                                                # needs sage.symbolic
            0.671865985524010 + 1.07667404746858*I
        """
<<<<<<< HEAD
        return _mpmath_call(_mpmath_harmonic, z, parent=parent)
=======
        return _mpmath_utils_call(_mpmath_harmonic, z, parent=parent)
>>>>>>> 6695becb

    def _derivative_(self, z, diff_param=None):
        """
        The derivative of `H_x`.

        EXAMPLES::

            sage: k = var('k')                                                          # needs sage.symbolic
            sage: sum(1/k, k, 1, x).diff(x)                                             # needs sage.symbolic
            1/6*pi^2 - harmonic_number(x, 2)
        """
        return zeta(2) - harmonic_number(z, 2)

    def _print_latex_(self, z):
        """
        EXAMPLES::

            sage: k = var('k')                                                          # needs sage.symbolic
            sage: latex(sum(1/k, k, 1, x))                                              # needs sage.symbolic
            H_{x}
        """
        return r"H_{%s}" % z


harmonic_m1 = Function_harmonic_number()<|MERGE_RESOLUTION|>--- conflicted
+++ resolved
@@ -29,15 +29,9 @@
 
 lazy_import('sage.libs.flint.arith', 'harmonic_number', as_='_flint_harmonic_number')
 
-<<<<<<< HEAD
 lazy_import('sage.libs.mpmath.sage_utils', 'call', as_='_mpmath_call')
 lazy_import('sage.libs.mpmath.all', 'harmonic', as_='_mpmath_harmonic')
 lazy_import('sage.libs.mpmath.all', 'lambertw', as_='_mpmath_lambertw')
-=======
-lazy_import('sage.libs.mpmath.utils', 'call', as_='_mpmath_utils_call')
-lazy_import('mpmath', 'harmonic', as_='_mpmath_harmonic')
-lazy_import('mpmath', 'lambertw', as_='_mpmath_lambertw')
->>>>>>> 6695becb
 
 lazy_import('sympy', 'polylog', as_='_sympy_polylog')
 lazy_import('sympy', 'sympify', as_='_sympify')
@@ -51,35 +45,26 @@
 
     EXAMPLES::
 
-<<<<<<< HEAD
-        sage: exp(-1)                                                                   # needs sage.symbolic
-=======
         sage: # needs sage.symbolic
         sage: exp(-1)
->>>>>>> 6695becb
         e^(-1)
-        sage: exp(2)                                                                    # needs sage.symbolic
+        sage: exp(2)
         e^2
-        sage: exp(2).n(100)                                                             # needs sage.symbolic
+        sage: exp(2).n(100)
         7.3890560989306502272304274606
-        sage: exp(x^2 + log(x))                                                         # needs sage.symbolic
+        sage: exp(x^2 + log(x))
         e^(x^2 + log(x))
-        sage: exp(x^2 + log(x)).simplify()                                              # needs sage.symbolic
+        sage: exp(x^2 + log(x)).simplify()
         x*e^(x^2)
-        sage: exp(2.5)                                                                  # needs sage.symbolic
+        sage: exp(2.5)
         12.1824939607035
         sage: exp(I*pi/12)
         (1/4*I + 1/4)*sqrt(6) - (1/4*I - 1/4)*sqrt(2)
 
         sage: exp(float(2.5))
         12.182493960703473
-        sage: exp(RDF('2.5'))                                                           # needs sage.symbolic
+        sage: exp(RDF('2.5'))
         12.182493960703473
-<<<<<<< HEAD
-        sage: exp(I*pi/12)                                                              # needs sage.symbolic
-        (1/4*I + 1/4)*sqrt(6) - (1/4*I - 1/4)*sqrt(2)
-=======
->>>>>>> 6695becb
 
     To prevent automatic evaluation, use the ``hold`` parameter::
 
@@ -347,36 +332,15 @@
             sage: polylog(4, 0.5)
             0.517479061673899
 
-<<<<<<< HEAD
-            sage: polylog(1, x)                                                         # needs sage.symbolic
-            -log(-x + 1)
-            sage: polylog(2, x^2 + 1)                                                   # needs sage.symbolic
-            dilog(x^2 + 1)
-
-            sage: f = polylog(4, 1); f                                                  # needs sage.symbolic
-=======
             sage: # needs sage.symbolic
             sage: polylog(1, x)
             -log(-x + 1)
             sage: polylog(2, x^2 + 1)
             dilog(x^2 + 1)
             sage: f = polylog(4, 1); f
->>>>>>> 6695becb
             1/90*pi^4
-            sage: f.n()                                                                 # needs sage.symbolic
+            sage: f.n()
             1.08232323371114
-<<<<<<< HEAD
-
-            sage: polylog(4, 2).n()                                                     # needs sage.symbolic
-            2.42786280675470 - 0.174371300025453*I
-            sage: complex(polylog(4, 2))                                                # needs sage.symbolic
-            (2.4278628067547032-0.17437130002545306j)
-            sage: float(polylog(4, 0.5))                                                # needs sage.symbolic
-            0.5174790616738993
-
-            sage: z = var('z')                                                          # needs sage.symbolic
-            sage: polylog(2, z).series(z==0, 5)                                         # needs sage.symbolic
-=======
             sage: polylog(4, 2).n()
             2.42786280675470 - 0.174371300025453*I
             sage: complex(polylog(4, 2))
@@ -385,7 +349,6 @@
             0.5174790616738993
             sage: z = var('z')
             sage: polylog(2, z).series(z==0, 5)
->>>>>>> 6695becb
             1*z + 1/4*z^2 + 1/9*z^3 + 1/16*z^4 + Order(z^5)
 
             sage: loads(dumps(polylog))
@@ -565,19 +528,14 @@
             0.582240526465012
             sage: dilog(-1.0)                                                           # needs sage.symbolic
             -0.822467033424113
-<<<<<<< HEAD
-            sage: y = dilog(RealField(13)(0.5))                                         # needs sage.rings.real_mpfr
-            sage: parent(y)                                                             # needs sage.symbolic
-=======
 
             sage: # needs sage.rings.real_mpfr sage.symbolic
             sage: y = dilog(RealField(13)(0.5))
             sage: parent(y)
->>>>>>> 6695becb
             Real Field with 13 bits of precision
-            sage: dilog(RealField(13)(1.1))                                             # needs sage.rings.real_mpfr
+            sage: dilog(RealField(13)(1.1))
             1.96 - 0.300*I
-            sage: parent(_)                                                             # needs sage.rings.real_mpfr
+            sage: parent(_)
             Complex Field with 13 bits of precision
         """
         GinacFunction.__init__(self, 'dilog',
@@ -639,11 +597,7 @@
         0.567143290409784
         sage: lambert_w(-1).n()                                                         # needs mpmath
         -0.318131505204764 + 1.33723570143069*I
-<<<<<<< HEAD
-        sage: lambert_w(-1.5 + 5*I)                                                     # needs mpmath sage.su
-=======
         sage: lambert_w(-1.5 + 5*I)                                                     # needs mpmath sage.symbolic
->>>>>>> 6695becb
         1.17418016254171 + 1.10651494102011*I
 
     Evaluation of other branches::
@@ -858,11 +812,7 @@
         elif R is complex or R is CDF:
             return R(_scipy_lambertw(z, n))
         else:
-<<<<<<< HEAD
             return _mpmath_call(_mpmath_lambertw, z, n, parent=R)
-=======
-            return _mpmath_utils_call(_mpmath_lambertw, z, n, parent=R)
->>>>>>> 6695becb
 
     def _derivative_(self, n, z, diff_param=None):
         r"""
@@ -1183,27 +1133,6 @@
         """
         EXAMPLES::
 
-<<<<<<< HEAD
-            sage: harmonic_number(x, 0)                                                 # needs sage.symbolic
-            x
-            sage: harmonic_number(x, 1)                                                 # needs sage.symbolic
-            harmonic_number(x)
-            sage: harmonic_number(5)                                                    # needs mpmath
-            137/60
-            sage: harmonic_number(3, 3)                                                 # needs sage.symbolic
-            251/216
-            sage: harmonic_number(3, 3).n()  # this goes from rational to float         # needs sage.symbolic
-            1.16203703703704
-            sage: harmonic_number(3, 3.)  # the following uses zeta functions           # needs sage.symbolic
-            1.16203703703704
-            sage: harmonic_number(3., 3)                                                # needs sage.symbolic
-            zeta(3) - 0.0400198661225573
-            sage: harmonic_number(0.1, 5)                                               # needs sage.symbolic
-            zeta(5) - 0.650300133161038
-            sage: harmonic_number(0.1, 5).n()                                           # needs sage.symbolic
-            0.386627621982332
-            sage: harmonic_number(3, 5/2)                                               # needs sage.symbolic
-=======
             sage: harmonic_number(5)                                                    # needs mpmath
             137/60
 
@@ -1225,7 +1154,6 @@
             sage: harmonic_number(0.1, 5).n()
             0.386627621982332
             sage: harmonic_number(3, 5/2)
->>>>>>> 6695becb
             1/27*sqrt(3) + 1/8*sqrt(2) + 1
 
         TESTS::
@@ -1447,11 +1375,7 @@
             sage: harmonic_number(1.0*I)                                                # needs sage.symbolic
             0.671865985524010 + 1.07667404746858*I
         """
-<<<<<<< HEAD
         return _mpmath_call(_mpmath_harmonic, z, parent=parent)
-=======
-        return _mpmath_utils_call(_mpmath_harmonic, z, parent=parent)
->>>>>>> 6695becb
 
     def _derivative_(self, z, diff_param=None):
         """
