from piecewise import piecewise, Piecewise

from trig import ( sin, cos, sec, csc, cot, tan,
                   asin, acos, atan,
                   acot, acsc, asec,
                   arcsin, arccos, arctan,
                   arccot, arccsc, arcsec,
                   arctan2, atan2)

from hyperbolic import ( tanh, sinh, cosh, coth, sech, csch,
                         asinh, acosh, atanh, acoth, asech, acsch,
                         arcsinh, arccosh, arctanh, arccoth, arcsech, arccsch )

reciprocal_trig_functions = {'sec': cos, 'csc': sin, 'cot': tan, 'sech': cosh, 'csch': sinh, 'coth': tanh}



from other import ( ceil, floor, gamma, psi, factorial, beta, binomial,
                    abs_symbolic, erf, sqrt, log_gamma,
                    gamma_inc, incomplete_gamma,
                    arg, real_part, real,
                    imag_part, imag, imaginary, conjugate)

from log import (exp, exp_polar, log, ln, polylog, dilog, lambert_w)


from transcendental import (zeta, zetaderiv, zeta_symmetric, hurwitz_zeta,
                            dickman_rho, stieltjes)

<<<<<<< HEAD
from sage.functions.bessel import (bessel_I, bessel_J, bessel_K, bessel_Y,
                                   Bessel, struve_H, struve_L)
=======
from bessel import (Bessel, bessel_I, bessel_J, bessel_K, bessel_Y,
                    hankel1, hankel2,
                    spherical_bessel_J, spherical_bessel_Y,
                    spherical_hankel1, spherical_hankel2,
)
>>>>>>> e4fbb38d

from special import (hypergeometric_U,
                     spherical_harmonic,
                     error_fcn, elliptic_e,
                     elliptic_f, elliptic_ec, elliptic_eu,
                     elliptic_kc, elliptic_pi, elliptic_j)

from jacobi import (jacobi, inverse_jacobi, jacobi_nd, jacobi_ns, jacobi_nc,
                    jacobi_dn, jacobi_ds, jacobi_dc, jacobi_sn, jacobi_sd,
                    jacobi_sc, jacobi_cn, jacobi_cd, jacobi_cs, jacobi_am,
                    inverse_jacobi_nd, inverse_jacobi_ns, inverse_jacobi_nc,
                    inverse_jacobi_dn, inverse_jacobi_ds, inverse_jacobi_dc,
                    inverse_jacobi_sn, inverse_jacobi_sd, inverse_jacobi_sc,
                    inverse_jacobi_cn, inverse_jacobi_cd, inverse_jacobi_cs)

from orthogonal_polys import (chebyshev_T,
                              chebyshev_U,
                              gen_laguerre,
                              gen_legendre_P,
                              gen_legendre_Q,
                              hermite,
                              jacobi_P,
                              laguerre,
                              legendre_P,
                              legendre_Q,
                              ultraspherical,
                              gegenbauer)

from spike_function import spike_function

from prime_pi import legendre_phi, partial_sieve_function, prime_pi

from wigner import (wigner_3j, clebsch_gordan, racah, wigner_6j,
                    wigner_9j, gaunt)

from generalized import (dirac_delta, heaviside, unit_step, sgn, sign,
                         kronecker_delta)

from min_max import max_symbolic, min_symbolic

from airy import airy_ai, airy_ai_prime, airy_bi, airy_bi_prime

from exp_integral import (exp_integral_e, exp_integral_e1, log_integral, li, Li,
                          log_integral_offset,
                          sin_integral, cos_integral, Si, Ci,
                          sinh_integral, cosh_integral, Shi, Chi,
                          exponential_integral_1, Ei)

from hypergeometric import hypergeometric<|MERGE_RESOLUTION|>--- conflicted
+++ resolved
@@ -27,16 +27,10 @@
 from transcendental import (zeta, zetaderiv, zeta_symmetric, hurwitz_zeta,
                             dickman_rho, stieltjes)
 
-<<<<<<< HEAD
 from sage.functions.bessel import (bessel_I, bessel_J, bessel_K, bessel_Y,
-                                   Bessel, struve_H, struve_L)
-=======
-from bessel import (Bessel, bessel_I, bessel_J, bessel_K, bessel_Y,
-                    hankel1, hankel2,
-                    spherical_bessel_J, spherical_bessel_Y,
-                    spherical_hankel1, spherical_hankel2,
-)
->>>>>>> e4fbb38d
+                                   Bessel, struve_H, struve_L,
+                                   spherical_bessel_J, spherical_bessel_Y,
+                                   spherical_hankel1, spherical_hankel2)
 
 from special import (hypergeometric_U,
                      spherical_harmonic,
