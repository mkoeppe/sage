r"""
Orthogonal polynomials

Chebyshev polynomials
---------------------

The Chebyshev polynomial of the first kind arises as a solution
to the differential equation

.. MATH::

    (1-x^2)\,y'' - x\,y' + n^2\,y = 0

and those of the second kind as a solution to

.. MATH::

    (1-x^2)\,y'' - 3x\,y' + n(n+2)\,y = 0.

The Chebyshev polynomials of the first kind are defined by the
recurrence relation

.. MATH::

    T_0(x) = 1, \qquad T_1(x) = x, \qquad T_{n+1}(x) = 2xT_n(x) - T_{n-1}(x).

The Chebyshev polynomials of the second kind are defined by the
recurrence relation

.. MATH::

    U_0(x) = 1, \qquad U_1(x) = 2x, \qquad U_{n+1}(x) = 2xU_n(x) - U_{n-1}(x).

For integers `m,n`, they satisfy the orthogonality relations

.. MATH::

    \int_{-1}^1 T_n(x)T_m(x)\,\frac{dx}{\sqrt{1-x^2}} =
    \left\{ \begin{array}{cl} 0 & \text{if } n\neq m, \\ \pi & \text{if } n=m=0, \\ \pi/2 & \text{if } n = m \neq 0, \end{array} \right.

and

.. MATH::

    \int_{-1}^1 U_n(x)U_m(x)\sqrt{1-x^2}\,dx =\frac{\pi}{2}\delta_{m,n}.

They are named after Pafnuty Chebyshev (1821-1894, alternative
transliterations: Tchebyshef or Tschebyscheff).

Hermite polynomials
-------------------

The *Hermite polynomials* are defined either by

.. MATH::

    H_n(x) = (-1)^n e^{x^2/2} \frac{d^n}{dx^n} e^{-x^2/2}

(the "probabilists' Hermite polynomials"), or by

.. MATH::

    H_n(x) = (-1)^n e^{x^2}\frac{d^n}{dx^n}e^{-x^2}

(the "physicists' Hermite polynomials"). Sage (via Maxima) implements
the latter flavor. These satisfy the orthogonality relation

.. MATH::

    \int_{-\infty}^{\infty} H_n(x) H_m(x) \, e^{-x^2} \, dx
    = \sqrt{\pi} n! 2^n \delta_{nm}.

They are named in honor of Charles Hermite (1822-1901), but were first
introduced by Laplace in 1810 and also studied by Chebyshev in 1859.

Legendre polynomials
--------------------

Each *Legendre polynomial* `P_n(x)` is an `n`-th degree polynomial.
It may be expressed using Rodrigues' formula:

.. MATH::

    P_n(x) = (2^n n!)^{-1} {\frac{d^n}{dx^n} } \left[ (x^2 -1)^n \right].

These are solutions to Legendre's differential equation:

.. MATH::

    \frac{d}{dx} \left[ (1-x^2) {\frac{d}{dx}} P(x) \right] + n(n+1)P(x) = 0

and satisfy the orthogonality relation

.. MATH::

    \int_{-1}^{1} P_m(x) P_n(x)\,dx = {\frac{2}{2n + 1}} \delta_{mn}.

The *Legendre function of the second kind* `Q_n(x)` is another
(linearly independent) solution to the Legendre differential equation.
It is not an "orthogonal polynomial" however.

The associated Legendre functions of the first kind `P_\ell^m(x)` can
be given in terms of the "usual" Legendre polynomials by

.. MATH::

    \begin{aligned}
    P_{\ell}^m(x) &= (-1)^m(1-x^2)^{m/2}\frac{d^m}{dx^m}P_\ell(x) \\
    & = \frac{(-1)^m}{2^\ell \ell!} (1-x^2)^{m/2}\frac{d^{\ell+m}}{dx^{\ell+m}}(x^2-1)^{\ell}.
    \end{aligned}

Assuming `0 \le m \le \ell`, they satisfy the orthogonality relation:

.. MATH::

    \int_{-1}^{1} P_k^{(m)} P_{\ell}^{(m)} dx
    = \frac{2(\ell+m)!}{(2\ell+1)(\ell-m)!}\ \delta _{k,\ell},

where `\delta _{k,\ell}` is the Kronecker delta.

The associated Legendre functions of the second kind
`Q_\ell^m(x)` can be given in terms of the "usual"
Legendre polynomials by

.. MATH::

    Q_{\ell}^m(x) = (-1)^m (1-x^2)^{m/2} \frac{d^m}{dx^m} Q_{\ell}(x).

They are named after Adrien-Marie Legendre (1752-1833).

Laguerre polynomials
--------------------

*Laguerre polynomials* may be defined by the Rodrigues formula

.. MATH::

    L_n(x) = \frac{e^x}{n!} \frac{d^n}{dx^n} \left( e^{-x} x^n \right).

They are solutions of Laguerre's equation:

.. MATH::

    x\,y'' + (1 - x)\,y' + n\,y = 0

and satisfy the orthogonality relation

.. MATH::

    \int_0^{\infty} L_m(x) L_n(x) e^{-x} \, dx = \delta_{mn}.

The generalized Laguerre polynomials may be defined by the Rodrigues formula:

.. MATH::

   L_n^{(\alpha)}(x) = \frac{x^{-\alpha} e^x}{n!} \frac{d^n}{dx^n}
   \left(e^{-x} x^{n+\alpha}\right).

(These are also sometimes called the associated Laguerre
polynomials.) The simple Laguerre polynomials are recovered from
the generalized polynomials by setting `\alpha = 0`.

They are named after Edmond Laguerre (1834-1886).

Jacobi polynomials
------------------

*Jacobi polynomials* are a class of orthogonal polynomials. They
are obtained from hypergeometric series in cases where the series
is in fact finite:

.. MATH::

    P_n^{(\alpha,\beta)}(z) = \frac{(\alpha+1)_n}{n!}
    \,_2F_1\left(-n,1+\alpha+\beta+n; \alpha+1; \frac{1-z}{2}\right),

where `()_n` is Pochhammer's symbol (for the rising factorial),
(Abramowitz and Stegun p561.) and thus have the explicit expression

.. MATH::

    P_n^{(\alpha,\beta)} (z) = \frac{\Gamma(\alpha+n+1)}{n!\Gamma(\alpha+\beta+n+1)}
    \sum_{m=0}^n \binom{n}{m} \frac{\Gamma(\alpha+\beta+n+m+1)}{\Gamma(\alpha+m+1)}
    \left(\frac{z-1}{2}\right)^m.

They are named after Carl Gustav Jaboc Jacobi (1804-1851).

Gegenbauer polynomials
----------------------

*Ultraspherical* or *Gegenbauer polynomials* are given in terms of
the Jacobi polynomials `P_n^{(\alpha,\beta)}(x)` with
`\alpha = \beta = a - 1/2` by

.. MATH::

    C_n^{(a)}(x) = \frac{\Gamma(a+1/2)}{\Gamma(2a)}
    \frac{\Gamma(n+2a)}{\Gamma(n+a+1/2)} P_n^{(a-1/2,a-1/2)}(x).

They satisfy the orthogonality relation

.. MATH::

    \int_{-1}^1(1-x^2)^{a-1/2}C_m^{(a)}(x)C_n^{(a)}(x)\, dx
    = \delta_{mn}2^{1-2a}\pi \frac{\Gamma(n+2a)}{(n+a)\Gamma^2(a)\Gamma(n+1)},

for `a > -1/2`. They are obtained from hypergeometric series
in cases where the series is in fact finite:

.. MATH::

    C_n^{(a)}(z) = \frac{(2a)^{\underline{n}}}{n!}
    \,_2F_1\left(-n,2a+n; a+\frac{1}{2}; \frac{1-z}{2}\right)

where `\underline{n}` is the falling factorial. (See
Abramowitz and Stegun p561.)

They are named for Leopold Gegenbauer (1849-1903).

Krawtchouk polynomials
----------------------

The *Krawtchouk polynomials* are discrete orthogonal polynomials that
are given by the hypergeometric series

.. MATH::

    K_j(x; n, p) = (-1)^j \binom{n}{j} p^j
    \,_{2}F_1\left(-j,-x; -n; p^{-1}\right).

Since they are discrete orthogonal polynomials, they satisfy an orthogonality
relation defined on a discrete (in this case finite) set of points:

.. MATH::

    \sum_{m=0}^n K_i(m; n, p) K_j(m; n, p) \, \binom{n}{m} p^m q^{n-m}
    = \binom{n}{j} (pq)^j \delta_{ij},

where `q = 1 - p`. They can also be described by the recurrence relation

.. MATH::

    j K_j(x; n, p) = (x - (n-j+1) p - (j-1) q) K_{j-1}(x; n, p)
    - p q (n - j + 2) K_{j-2}(x; n, p),

where `K_0(x; n, p) = 1` and `K_1(x; n, p) = x - n p`.

They are named for Mykhailo Krawtchouk (1892-1942).


Meixner polynomials
-------------------

The *Meixner polynomials* are discrete orthogonal polynomials that
are given by the hypergeometric series

.. MATH::

    M_n(x; n, p) = (-1)^j \binom{n}{j} p^j
    \,_{2}F_1\left(-j,-x; -n; p^{-1}\right).

They satisfy an orthogonality relation:

.. MATH::

    \sum_{k=0}^{\infty} \tilde{M}_n(k; b, c) \tilde{M}_m(k; b, c) \, \frac{(b)_k}{k!} c^k
    = \frac{c^{-n} n!}{(b)_n (1-c)^b} \delta_{mn},

where `\tilde{M}_n(x; b, c) = M_n(x; b, c) / (b)_x`, for `b > 0 ` and
`0 < c < 1`. They can also be described by the recurrence relation

.. MATH::

   \begin{aligned}
    c (n-1+b) M_n(x; b, c) & = ((c-1) x + n-1 + c (n-1+b)) (b+n-1) M_{n-1}(x; b, c)
    \\ & \qquad - (b+n-1) (b+n-2) (n-1) M_{n-2}(x; b, c),
    \end{aligned}

where `M_0(x; b, c) = 0` and `M_1(x; b, c) = (1 - c^{-1}) x + b`.

They are named for Josef Meixner (1908-1994).

Hahn polynomials
----------------

The *Hahn polynomials* are discrete orthogonal polynomials that
are given by the hypergeometric series

.. MATH::

    Q_k(x; a, b, n) = \,_{3}F_2\left(-k,k+a+b+1,-x; a+1,-n; 1\right).

They satisfy an orthogonality relation:

.. MATH::

    \sum_{k=0}^{n-1} Q_i(k; a, b, n) Q_j(k; a, b, n) \, \rho(k)
    = \frac{\delta_{ij}}{\pi_i},

where

.. MATH::

    \begin{aligned}
    \rho(k) &= \binom{a+k}{k} \binom{b+n-k}{n-k},
    \\
    \pi_i &= \delta_{ij} \frac{(-1)^i i! (b+1)_i (i+a+b+1)_{n+1}}{n! (2i+a+b+1) (-n)_i (a+1)_i}.
    \end{aligned}

They can also be described by the recurrence relation

.. MATH::

    A Q_k(x; a,b,n) = (-x + A + C) Q_{k-1}(x; a,b,n) - C Q_{k-2}(x; a,b,n),

where `Q_0(x; a,b,n) = 1` and `Q_1(x; a,b,n) = 1 - \frac{a+b+2}{(a+1)n} x` and

.. MATH::

    A = \frac{(k+a+b) (k+a) (n-k+1)}{(2k+a+b-1) (2k+a+b)},
    \qquad
    C = \frac{(k-1) (k+b-1) (k+a+b+n)}{(2k+a+b-2) (2k+a+b-1)}.

They are named for Wolfgang Hahn (1911-1998), although they were first
introduced by Chebyshev in 1875.


Pochhammer symbol
-----------------

For completeness, the *Pochhammer symbol*, introduced by Leo August
Pochhammer, `(x)_n`, is used in the theory of special
functions to represent the "rising factorial" or "upper factorial"

.. MATH::

    (x)_n = x(x+1)(x+2) \cdots (x+n-1) = \frac{(x+n-1)!}{(x-1)!}.

On the other hand, the *falling factorial* or *lower factorial* is

.. MATH::

    x^{\underline{n}} = \frac{x!}{(x-n)!},

in the notation of Ronald L. Graham, Donald E. Knuth and Oren Patashnik
in their book Concrete Mathematics.

.. TODO::

    Implement Zernike polynomials.
    :wikipedia:`Zernike_polynomials`

REFERENCES:

- [AS1964]_
- :wikipedia:`Chebyshev_polynomials`
- :wikipedia:`Legendre_polynomials`
- :wikipedia:`Hermite_polynomials`
- http://mathworld.wolfram.com/GegenbauerPolynomial.html
- :wikipedia:`Jacobi_polynomials`
- :wikipedia:`Laguerre_polynomia`
- :wikipedia:`Associated_Legendre_polynomials`
- :wikipedia:`Kravchuk_polynomials`
- :wikipedia:`Meixner_polynomials`
- :wikipedia:`Hahn_polynomials`
- Roelof Koekeok and René F. Swarttouw, :arxiv:`math/9602214`
- [Koe1999]_

AUTHORS:

- David Joyner (2006-06)
- Stefan Reiterer (2010-)
- Ralf Stephan (2015-)

The original module wrapped some of the orthogonal/special functions
in the Maxima package "orthopoly" and was written by Barton
Willis of the University of Nebraska at Kearney.
"""
# ****************************************************************************
#       Copyright (C) 2006 William Stein <wstein@gmail.com>
#                     2006 David Joyner <wdj@usna.edu>
#                     2010 Stefan Reiterer <maldun.finsterschreck@gmail.com>
#
#  Distributed under the terms of the GNU General Public License (GPL)
#
#    This code is distributed in the hope that it will be useful,
#    but WITHOUT ANY WARRANTY; without even the implied warranty of
#    MERCHANTABILITY or FITNESS FOR A PARTICULAR PURPOSE.  See the GNU
#    General Public License for more details.
#
#  The full text of the GPL is available at:
#
#                  https://www.gnu.org/licenses/
# ****************************************************************************

import warnings

import sage.rings.abc

from sage.arith.misc import rising_factorial
from sage.misc.lazy_import import lazy_import
from sage.rings.integer_ring import ZZ
from sage.rings.rational_field import QQ
from sage.symbolic.function import BuiltinFunction, GinacFunction
from sage.structure.element import Expression, parent

lazy_import('sage.functions.other', ['factorial', 'binomial'])

lazy_import('sage.misc.latex', 'latex')
lazy_import('sage.rings.cc', 'CC')
lazy_import('sage.rings.polynomial.polynomial_ring_constructor', 'PolynomialRing')
lazy_import('sage.rings.real_mpfr', 'RR')

lazy_import('sage.symbolic.ring', 'SR')
lazy_import('sage.calculus.calculus', 'maxima', as_='_maxima')

<<<<<<< HEAD
lazy_import('sage.libs.mpmath.sage_utils', 'call', as_='_mpmath_call')
=======
lazy_import('sage.libs.mpmath.utils', 'call', as_='_mpmath_utils_call')
>>>>>>> 370fce78
lazy_import('sage.libs.mpmath.all', 'chebyt', as_='_mpmath_chebyt')
lazy_import('sage.libs.mpmath.all', 'chebyu', as_='_mpmath_chebyu')
lazy_import('sage.libs.mpmath.all', 'laguerre', as_='_mpmath_laguerre')
lazy_import('sage.libs.mpmath.all', 'legenp', as_='_mpmath_legenp')
lazy_import('sage.libs.mpmath.all', 'legenq', as_='_mpmath_legenq')

lazy_import('scipy.special', 'eval_chebyu', as_='_scipy_chebyu')


class OrthogonalFunction(BuiltinFunction):
    """
    Base class for orthogonal polynomials.

    This class is an abstract base class for all orthogonal polynomials since
    they share similar properties. The evaluation as a polynomial
    is either done via maxima, or with pynac.

    Convention: The first argument is always the order of the polynomial,
    the others are other values or parameters where the polynomial is
    evaluated.
    """
    def __init__(self, name, nargs=2, latex_name=None, conversions=None):
        """
        :class:`OrthogonalFunction` class needs the same input parameter as
        its parent class.

        EXAMPLES::

            sage: from sage.functions.orthogonal_polys import OrthogonalFunction
            sage: new = OrthogonalFunction('testo_P')
            sage: new
            testo_P
        """
        self._maxima_name = None
        if conversions:
            try:
                self._maxima_name = conversions['maxima']
            except KeyError:
                pass
        super(OrthogonalFunction, self).__init__(name=name, nargs=nargs,
                                                 latex_name=latex_name,
                                                 conversions=conversions)

    def eval_formula(self, *args):
        """
        Evaluate this polynomial using an explicit formula.

        EXAMPLES::

            sage: from sage.functions.orthogonal_polys import OrthogonalFunction
            sage: P = OrthogonalFunction('testo_P')
            sage: P.eval_formula(1, 2.0)
            Traceback (most recent call last):
            ...
            NotImplementedError: no explicit calculation of values implemented
        """
        raise NotImplementedError("no explicit calculation of values implemented")

    def _eval_special_values_(self, *args):
        """
        Evaluate the polynomial explicitly for special values.

        EXAMPLES::

            sage: var('n')                                                              # needs sage.symbolic
            n
            sage: chebyshev_T(n, -1)                                                    # needs sage.symbolic
            (-1)^n
        """
        raise ValueError("no special values known")

    def _eval_(self, n, *args):
        """
        The :meth:`_eval_()` method decides which evaluation suits best
        for the given input, and returns a proper value.

        EXAMPLES::

            sage: var('n,x')                                                            # needs sage.symbolic
            (n, x)
            sage: chebyshev_T(5, x)                                                     # needs sage.symbolic
            16*x^5 - 20*x^3 + 5*x
        """
        return None

    def __call__(self, *args, **kwds):
        """
        This overides the call method from SageObject to avoid problems with coercions,
        since the _eval_ method is able to handle more data types than symbolic functions
        would normally allow.
        Thus we have the distinction between algebraic objects (if n is an integer),
        and else as symbolic function.

        EXAMPLES::

            sage: # needs sage.symbolic
            sage: chebyshev_T(5, x)
            16*x^5 - 20*x^3 + 5*x
            sage: chebyshev_T(5, x, algorithm='pari')                                   # needs sage.libs.pari
            16*x^5 - 20*x^3 + 5*x
            sage: chebyshev_T(5, x, algorithm='maxima')
            16*x^5 - 20*x^3 + 5*x
            sage: chebyshev_T(5, x, algorithm='recursive')
            16*x^5 - 20*x^3 + 5*x
        """
        algorithm = kwds.get('algorithm', None)
        if algorithm == 'pari':
            return self.eval_pari(*args, **kwds)
        elif algorithm == 'recursive':
            return self.eval_recursive(*args, **kwds)
        elif algorithm == 'maxima':
            kwds['hold'] = True
            return _maxima(self._eval_(*args, **kwds))._sage_()

        return super(OrthogonalFunction, self).__call__(*args, **kwds)


class ChebyshevFunction(OrthogonalFunction):
    """
    Abstract base class for Chebyshev polynomials of the first and second kind.

    EXAMPLES::

        sage: chebyshev_T(3, x)                                                         # needs sage.symbolic
        4*x^3 - 3*x
    """
    def __call__(self, n, *args, **kwds):
        """
        This overides the call method from :class:`SageObject` to avoid problems with coercions,
        since the ``_eval_`` method is able to handle more data types than symbolic functions
        would normally allow.
        Thus we have the distinction between algebraic objects (if n is an integer),
        and else as symbolic function.

        EXAMPLES::

            sage: x = polygen(QQ, 'x')
            sage: K.<a> = NumberField(x^3 - x - 1)                                      # needs sage.rings.number_field
            sage: chebyshev_T(5, a)                                                     # needs sage.rings.number_field
            16*a^2 + a - 4
            sage: chebyshev_T(5, MatrixSpace(ZZ, 2)([1, 2, -4, 7]))                     # needs sage.modules
            [-40799  44162]
            [-88324  91687]
            sage: R.<x> = QQ[]
            sage: parent(chebyshev_T(5, x))
            Univariate Polynomial Ring in x over Rational Field
            sage: chebyshev_T(5, 2, hold=True)                                          # needs sage.symbolic
            chebyshev_T(5, 2)
            sage: chebyshev_T(1, 2, 3)
            Traceback (most recent call last):
            ...
            TypeError: Symbolic function chebyshev_T takes exactly 2 arguments (3 given)
        """
        # If n is an integer: consider the polynomial as an algebraic (not symbolic) object
        if n in ZZ and not kwds.get('hold', False):
            try:
                return self._eval_(n, *args)
            except Exception:
                pass

        return super(ChebyshevFunction, self).__call__(n, *args, **kwds)

    def _eval_(self, n, x):
        """
        The :meth:`_eval_()` method decides which evaluation suits best
        for the given input, and returns a proper value.

        EXAMPLES::

            sage: var('n,x')                                                            # needs sage.symbolic
            (n, x)
            sage: chebyshev_T(5, x)                                                     # needs sage.symbolic
            16*x^5 - 20*x^3 + 5*x
            sage: chebyshev_T(64, x)                                                    # needs sage.symbolic
            2*(2*(2*(2*(2*(2*x^2 - 1)^2 - 1)^2 - 1)^2 - 1)^2 - 1)^2 - 1
            sage: chebyshev_T(n, -1)                                                    # needs sage.symbolic
            (-1)^n
            sage: chebyshev_T(-7, x)                                                    # needs sage.symbolic
            64*x^7 - 112*x^5 + 56*x^3 - 7*x
            sage: chebyshev_T(3/2, x)                                                   # needs sage.symbolic
            chebyshev_T(3/2, x)
            sage: R.<t> = QQ[]
            sage: chebyshev_T(2, t)
            2*t^2 - 1
            sage: chebyshev_U(2, t)
            4*t^2 - 1
            sage: parent(chebyshev_T(4, RIF(5)))
            Real Interval Field with 53 bits of precision
            sage: RR2 = RealField(5)                                                    # needs sage.rings.real_mpfr
            sage: chebyshev_T(100000, RR2(2))                                           # needs sage.rings.real_mpfr
            8.9e57180
            sage: chebyshev_T(5, Qp(3)(2))                                              # needs sage.rings.padics
            2 + 3^2 + 3^3 + 3^4 + 3^5 + O(3^20)
            sage: chebyshev_T(100001/2, 2)                                              # needs sage.symbolic
            ...chebyshev_T(100001/2, 2)
            sage: chebyshev_U._eval_(1.5, Mod(8,9)) is None                             # needs mpmath
            True
        """
        # n is an integer => evaluate algebraically (as polynomial)
        if n in ZZ:
            n = ZZ(n)
            # Expanded symbolic expression only for small values of n
            if isinstance(x, Expression) and n.abs() < 32:
                return self.eval_formula(n, x)
            return self.eval_algebraic(n, x)

        if isinstance(x, Expression) or isinstance(n, Expression):
            # Check for known identities
            try:
                return self._eval_special_values_(n, x)
            except ValueError:
                # Don't evaluate => keep symbolic
                return None

        # n is not an integer and neither n nor x is symbolic.
        # We assume n and x are real/complex and evaluate numerically
        import sage.libs.mpmath.all as mpmath
        try:
            return self._evalf_(n, x)
        except mpmath.NoConvergence:
            warnings.warn("mpmath failed, keeping expression unevaluated",
                          RuntimeWarning)
            return None
        except Exception:
            # Numerical evaluation failed => keep symbolic
            return None


class Func_chebyshev_T(ChebyshevFunction):
    """
    Chebyshev polynomials of the first kind.

    REFERENCE:

    - [AS1964]_ 22.5.31 page 778 and 6.1.22 page 256.

    EXAMPLES::

       sage: chebyshev_T(5, x)                                                          # needs sage.symbolic
       16*x^5 - 20*x^3 + 5*x
       sage: var('k')                                                                   # needs sage.symbolic
       k
       sage: test = chebyshev_T(k, x); test                                             # needs sage.symbolic
       chebyshev_T(k, x)
    """
    def __init__(self):
        """
        Init method for the chebyshev polynomials of the first kind.

        EXAMPLES::

            sage: var('n, x')                                                           # needs sage.symbolic
            (n, x)
            sage: from sage.functions.orthogonal_polys import Func_chebyshev_T
            sage: chebyshev_T2 = Func_chebyshev_T()
            sage: chebyshev_T2(1, x)                                                    # needs sage.symbolic
            x
            sage: chebyshev_T(x, x)._sympy_()                                           # needs sympy sage.symbolic
            chebyshevt(x, x)
            sage: maxima(chebyshev_T(1, x, hold=True))                                  # needs sage.symbolic
            _SAGE_VAR_x
            sage: maxima(chebyshev_T(n, chebyshev_T(n, x)))                             # needs sage.symbolic
            chebyshev_t(_SAGE_VAR_n,chebyshev_t(_SAGE_VAR_n,_SAGE_VAR_x))
        """
        ChebyshevFunction.__init__(self, 'chebyshev_T', nargs=2,
                                   conversions=dict(maxima='chebyshev_t',
                                                    mathematica='ChebyshevT',
                                                    sympy='chebyshevt',
                                                    giac='tchebyshev1'))

    def _latex_(self):
        r"""
        TESTS::

            sage: latex(chebyshev_T)
            T_n
        """
        return r"T_n"

    def _print_latex_(self, n, z):
        r"""
        TESTS::

            sage: latex(chebyshev_T(3, x, hold=True))                                   # needs sage.symbolic
            T_{3}\left(x\right)
        """
        return r"T_{{{}}}\left({}\right)".format(latex(n), latex(z))

    def _eval_special_values_(self, n, x):
        """
        Values known for special values of x.
        For details see [AS1964]_ 22.4 (p. 777)

        EXAMPLES::

            sage: # needs sage.symbolic
            sage: var('n')
            n
            sage: chebyshev_T(n, 1)
            1
            sage: chebyshev_T(n, 0)
            1/2*(-1)^(1/2*n)*((-1)^n + 1)
            sage: chebyshev_T(n, -1)
            (-1)^n
            sage: chebyshev_T._eval_special_values_(3/2, x)
            Traceback (most recent call last):
            ...
            ValueError: no special value found
            sage: chebyshev_T._eval_special_values_(n, 0.1)
            Traceback (most recent call last):
            ...
            ValueError: no special value found
        """
        if x == 1:
            return x

        if x == -1:
            return x**n

        if x == 0:
            return (1+(-1)**n)*(-1)**(n/2)/2

        raise ValueError("no special value found")

    def _evalf_(self, n, x, **kwds):
        """
        Evaluates :class:`chebyshev_T` numerically with mpmath.

        EXAMPLES::

            sage: chebyshev_T._evalf_(10, 3)                                            # needs sage.rings.real_mpfr
            2.26195370000000e7
            sage: chebyshev_T._evalf_(10, 3, parent=RealField(75))                      # needs sage.rings.real_mpfr
            2.261953700000000000000e7
            sage: chebyshev_T._evalf_(10, I)                                            # needs sage.symbolic
            -3363.00000000000
            sage: chebyshev_T._evalf_(5, 0.3)                                           # needs sage.rings.real_mpfr
            0.998880000000000
            sage: chebyshev_T(1/2, 0)                                                   # needs sage.rings.real_mpfr
            0.707106781186548
            sage: chebyshev_T(1/2, 3/2)                                                 # needs sage.rings.real_mpfr
            1.11803398874989
            sage: chebyshev_T._evalf_(1.5, Mod(8,9))                                    # needs sage.rings.real_mpfr
            Traceback (most recent call last):
            ...
            TypeError: cannot evaluate chebyshev_T with parent Ring of integers modulo 9

        This simply evaluates using :class:`RealField` or :class:`ComplexField`::

            sage: chebyshev_T(1234.5, RDF(2.1))                                         # needs sage.rings.real_mpfr
            5.48174256255782e735
            sage: chebyshev_T(1234.5, I)                                                # needs sage.symbolic
            -1.21629397684152e472 - 1.21629397684152e472*I

        For large values of ``n``, mpmath fails (but the algebraic formula
        still works)::

            sage: chebyshev_T._evalf_(10^6, 0.1)                                        # needs sage.rings.real_mpfr
            Traceback (most recent call last):
            ...
            NoConvergence: Hypergeometric series converges too slowly.
            Try increasing maxterms.
            sage: chebyshev_T(10^6, 0.1)
            0.636384327171504
        """
        try:
            real_parent = kwds['parent']
        except KeyError:
            real_parent = parent(x)

            if not isinstance(real_parent, (sage.rings.abc.RealField, sage.rings.abc.ComplexField)):
                # parent is not a real or complex field: figure out a good parent
                if x in RR:
                    x = RR(x)
                    real_parent = RR
                elif x in CC:
                    x = CC(x)
                    real_parent = CC

        if not isinstance(real_parent, (sage.rings.abc.RealField, sage.rings.abc.ComplexField)):
            raise TypeError("cannot evaluate chebyshev_T with parent {}".format(real_parent))

<<<<<<< HEAD
        return _mpmath_call(_mpmath_chebyt, n, x, parent=real_parent)
=======
        return _mpmath_utils_call(_mpmath_chebyt, n, x, parent=real_parent)
>>>>>>> 370fce78

    def eval_formula(self, n, x):
        """
        Evaluate ``chebyshev_T`` using an explicit formula.
        See [AS1964]_ 227 (p. 782) for details for the recursions.
        See also [Koe1999]_ for fast evaluation techniques.

        INPUT:

        - ``n`` -- an integer

        - ``x`` -- a value to evaluate the polynomial at (this can be
          any ring element)

        EXAMPLES::

            sage: chebyshev_T.eval_formula(-1, x)                                       # needs sage.symbolic
            x
            sage: chebyshev_T.eval_formula(0, x)                                        # needs sage.symbolic
            1
            sage: chebyshev_T.eval_formula(1, x)                                        # needs sage.symbolic
            x
            sage: chebyshev_T.eval_formula(2, 0.1) == chebyshev_T._evalf_(2, 0.1)       # needs sage.rings.complex_double
            True
            sage: chebyshev_T.eval_formula(10, x)                                       # needs sage.symbolic
            512*x^10 - 1280*x^8 + 1120*x^6 - 400*x^4 + 50*x^2 - 1
            sage: chebyshev_T.eval_algebraic(10, x).expand()                            # needs sage.symbolic
            512*x^10 - 1280*x^8 + 1120*x^6 - 400*x^4 + 50*x^2 - 1
        """
        if n < 0:
            return self.eval_formula(-n, x)
        elif n == 0:
            return parent(x).one()

        res = parent(x).zero()
        for j in range(n // 2 + 1):
            f = factorial(n-1-j) / factorial(j) / factorial(n-2*j)
            res += (-1)**j * (2*x)**(n-2*j) * f
        res *= n/2
        return res

    def eval_algebraic(self, n, x):
        """
        Evaluate :class:`chebyshev_T` as polynomial, using a recursive
        formula.

        INPUT:

        - ``n`` -- an integer

        - ``x`` -- a value to evaluate the polynomial at (this can be
          any ring element)

        EXAMPLES::

            sage: chebyshev_T.eval_algebraic(5, x)                                      # needs sage.symbolic
            2*(2*(2*x^2 - 1)*x - x)*(2*x^2 - 1) - x
            sage: chebyshev_T(-7, x) - chebyshev_T(7, x)                                # needs sage.symbolic
            0
            sage: R.<t> = ZZ[]
            sage: chebyshev_T.eval_algebraic(-1, t)
            t
            sage: chebyshev_T.eval_algebraic(0, t)
            1
            sage: chebyshev_T.eval_algebraic(1, t)
            t
            sage: chebyshev_T(7^100, 1/2)
            1/2
            sage: chebyshev_T(7^100, Mod(2,3))
            2
            sage: n = 97; x = RIF(pi/2/n)                                               # needs sage.symbolic
            sage: chebyshev_T(n, cos(x)).contains_zero()                                # needs sage.symbolic
            True

            sage: # needs sage.rings.padics
            sage: R.<t> = Zp(2, 8, 'capped-abs')[]
            sage: chebyshev_T(10^6 + 1, t)
            (2^7 + O(2^8))*t^5 + O(2^8)*t^4 + (2^6 + O(2^8))*t^3 + O(2^8)*t^2
             + (1 + 2^6 + O(2^8))*t + O(2^8)
        """
        if n == 0:
            return parent(x).one()
        if n < 0:
            return self._eval_recursive_(-n, x)[0]
        return self._eval_recursive_(n, x)[0]

    def _eval_recursive_(self, n, x, both=False):
        """
        If ``both=True``, compute ``(T(n,x), T(n-1,x))`` using a
        recursive formula.
        If ``both=False``, return instead a tuple ``(T(n,x), False)``.

        EXAMPLES::

            sage: chebyshev_T._eval_recursive_(5, x)                                    # needs sage.symbolic
            (2*(2*(2*x^2 - 1)*x - x)*(2*x^2 - 1) - x, False)
            sage: chebyshev_T._eval_recursive_(5, x, True)                              # needs sage.symbolic
            (2*(2*(2*x^2 - 1)*x - x)*(2*x^2 - 1) - x, 2*(2*x^2 - 1)^2 - 1)
        """
        if n == 1:
            return x, parent(x).one()

        assert n >= 2
        a, b = self._eval_recursive_((n+1)//2, x, both or n % 2)
        if n % 2 == 0:
            return 2*a*a - 1, both and 2*a*b - x
        else:
            return 2*a*b - x, both and 2*b*b - 1

    def _eval_numpy_(self, n, x):
        """
        Evaluate ``self`` using numpy.

        EXAMPLES::

            sage: # needs numpy
            sage: import numpy
            sage: z = numpy.array([1,2])
            sage: z2 = numpy.array([[1,2],[1,2]])
            sage: z3 = numpy.array([1,2,3.])
            sage: chebyshev_T(1,z)
            array([1., 2.])
            sage: chebyshev_T(1,z2)
            array([[1., 2.],
                   [1., 2.]])
            sage: chebyshev_T(1,z3)
            array([1., 2., 3.])
            sage: chebyshev_T(z,0.1)
            array([ 0.1 , -0.98])
        """
        from scipy.special import eval_chebyt
        return eval_chebyt(n, x)

    def _derivative_(self, n, x, diff_param):
        """
        Return the derivative of :class:`chebyshev_T` in form of the Chebyshev
        polynomial of the second kind :class:`chebyshev_U`.

        EXAMPLES::

            sage: # needs sage.symbolic
            sage: var('k')
            k
            sage: derivative(chebyshev_T(k, x), x)
            k*chebyshev_U(k - 1, x)
            sage: derivative(chebyshev_T(3, x), x)
            12*x^2 - 3
            sage: derivative(chebyshev_T(k, x), k)
            Traceback (most recent call last):
            ...
            NotImplementedError: derivative w.r.t. to the index is not supported yet
        """
        if diff_param == 0:
            raise NotImplementedError("derivative w.r.t. to the index is not supported yet")
        elif diff_param == 1:
            return n*chebyshev_U(n-1, x)
        raise ValueError("illegal differentiation parameter {}".format(diff_param))


chebyshev_T = Func_chebyshev_T()


class Func_chebyshev_U(ChebyshevFunction):
    """
    Class for the Chebyshev polynomial of the second kind.

    REFERENCE:

    - [AS1964]_ 22.8.3 page 783 and 6.1.22 page 256.

    EXAMPLES::

        sage: R.<t> = QQ[]
        sage: chebyshev_U(2, t)
        4*t^2 - 1
        sage: chebyshev_U(3, t)
        8*t^3 - 4*t
    """
    def __init__(self):
        """
        Init method for the chebyshev polynomials of the second kind.

        EXAMPLES::

            sage: var('n, x')                                                           # needs sage.symbolic
            (n, x)
            sage: from sage.functions.orthogonal_polys import Func_chebyshev_U
            sage: chebyshev_U2 = Func_chebyshev_U()
            sage: chebyshev_U2(1, x)                                                    # needs sage.symbolic
            2*x
            sage: chebyshev_U(x, x)._sympy_()                                           # needs sympy sage.symbolic
            chebyshevu(x, x)
            sage: maxima(chebyshev_U(2,x, hold=True))                                   # needs sage.symbolic
            3*(...-...(8*(1-_SAGE_VAR_x))/3)+(4*(1-_SAGE_VAR_x)^2)/3+1)
            sage: maxima(chebyshev_U(n,x, hold=True))                                   # needs sage.symbolic
            chebyshev_u(_SAGE_VAR_n,_SAGE_VAR_x)
        """
        ChebyshevFunction.__init__(self, 'chebyshev_U', nargs=2,
                                   conversions=dict(maxima='chebyshev_u',
                                                    mathematica='ChebyshevU',
                                                    sympy='chebyshevu',
                                                    giac='tchebyshev2'))

    def _latex_(self):
        r"""
        TESTS::

            sage: latex(chebyshev_U)
            U_n
        """
        return r"U_n"

    def _print_latex_(self, n, z):
        r"""
        TESTS::

            sage: latex(chebyshev_U(3, x, hold=True))                                   # needs sage.symbolic
            U_{3}\left(x\right)
        """
        return r"U_{{{}}}\left({}\right)".format(latex(n), latex(z))

    def eval_formula(self, n, x):
        """
        Evaluate ``chebyshev_U`` using an explicit formula.

        See [AS1964]_ 227 (p. 782) for details on the recursions.
        See also [Koe1999]_ for the recursion formulas.

        INPUT:

        - ``n`` -- an integer

        - ``x`` -- a value to evaluate the polynomial at (this can be
          any ring element)

        EXAMPLES::

            sage: # needs sage.symbolic
            sage: chebyshev_U.eval_formula(10, x)
            1024*x^10 - 2304*x^8 + 1792*x^6 - 560*x^4 + 60*x^2 - 1
            sage: chebyshev_U.eval_formula(-2, x)
            -1
            sage: chebyshev_U.eval_formula(-1, x)
            0
            sage: chebyshev_U.eval_formula(0, x)
            1
            sage: chebyshev_U.eval_formula(1, x)
            2*x
            sage: chebyshev_U.eval_formula(2, 0.1) == chebyshev_U._evalf_(2, 0.1)
            True
        """
        if n < -1:
            return -self.eval_formula(-n-2, x)

        res = parent(x).zero()
        for j in range(n // 2 + 1):
            f = binomial(n-j, j)
            res += (-1)**j * (2*x)**(n-2*j) * f
        return res

    def eval_algebraic(self, n, x):
        """
        Evaluate :class:`chebyshev_U` as polynomial, using a recursive
        formula.

        INPUT:

        - ``n`` -- an integer

        - ``x`` -- a value to evaluate the polynomial at (this can be
          any ring element)

        EXAMPLES::

            sage: chebyshev_U.eval_algebraic(5, x)                                      # needs sage.symbolic
            -2*((2*x + 1)*(2*x - 1)*x - 4*(2*x^2 - 1)*x)*(2*x + 1)*(2*x - 1)
            sage: parent(chebyshev_U(3, Mod(8,9)))
            Ring of integers modulo 9
            sage: parent(chebyshev_U(3, Mod(1,9)))
            Ring of integers modulo 9
            sage: chebyshev_U(-3, x) + chebyshev_U(1, x)                                # needs sage.symbolic
            0
            sage: chebyshev_U(-1, Mod(5,8))
            0
            sage: parent(chebyshev_U(-1, Mod(5,8)))
            Ring of integers modulo 8
            sage: R.<t> = ZZ[]
            sage: chebyshev_U.eval_algebraic(-2, t)
            -1
            sage: chebyshev_U.eval_algebraic(-1, t)
            0
            sage: chebyshev_U.eval_algebraic(0, t)
            1
            sage: chebyshev_U.eval_algebraic(1, t)
            2*t
            sage: n = 97; x = RIF(pi/n)                                                 # needs sage.symbolic
            sage: chebyshev_U(n - 1, cos(x)).contains_zero()                            # needs sage.symbolic
            True
            sage: R.<t> = Zp(2, 6, 'capped-abs')[]                                      # needs sage.rings.padics
            sage: chebyshev_U(10^6 + 1, t)                                              # needs sage.rings.padics
            (2 + O(2^6))*t + O(2^6)
        """
        if n == -1:
            return parent(x).zero()
        if n < 0:
            return -self._eval_recursive_(-n-2, x)[0]
        return self._eval_recursive_(n, x)[0]

    def _eval_recursive_(self, n, x, both=False):
        """
        If ``both=True``, compute ``(U(n,x), U(n-1,x))`` using a
        recursive formula.
        If ``both=False``, return instead a tuple ``(U(n,x), False)``.

        EXAMPLES::

            sage: chebyshev_U._eval_recursive_(3, x)                                    # needs sage.symbolic
            (4*((2*x + 1)*(2*x - 1) - 2*x^2)*x, False)
            sage: chebyshev_U._eval_recursive_(3, x, True)                              # needs sage.symbolic
            (4*((2*x + 1)*(2*x - 1) - 2*x^2)*x,
             ((2*x + 1)*(2*x - 1) + 2*x)*((2*x + 1)*(2*x - 1) - 2*x))
        """
        if n == 0:
            return parent(x).one(), 2*x

        assert n >= 1
        a, b = self._eval_recursive_((n-1)//2, x, True)
        if n % 2 == 0:
            return (b+a)*(b-a), both and 2*b*(x*b-a)
        else:
            return 2*a*(b-x*a), both and (b+a)*(b-a)

    def _evalf_(self, n, x, **kwds):
        """
        Evaluate :class:`chebyshev_U` numerically with mpmath.

        EXAMPLES::

            sage: chebyshev_U(5, -4 + 3.*I)
            98280.0000000000 - 11310.0000000000*I
            sage: chebyshev_U(10, 3).n(75)                                              # needs sage.symbolic
            4.661117900000000000000e7
            sage: chebyshev_U._evalf_(1.5, Mod(8,9))                                    # needs sage.rings.real_mpfr
            Traceback (most recent call last):
            ...
            TypeError: cannot evaluate chebyshev_U with parent Ring of integers modulo 9
        """
        try:
            real_parent = kwds['parent']
        except KeyError:
            real_parent = parent(x)

            if not isinstance(real_parent, (sage.rings.abc.RealField, sage.rings.abc.ComplexField)):
                # parent is not a real or complex field: figure out a good parent
                if x in RR:
                    x = RR(x)
                    real_parent = RR
                elif x in CC:
                    x = CC(x)
                    real_parent = CC

        if not isinstance(real_parent, (sage.rings.abc.RealField, sage.rings.abc.ComplexField)):
            raise TypeError("cannot evaluate chebyshev_U with parent {}".format(real_parent))

<<<<<<< HEAD
        return _mpmath_call(_mpmath_chebyu, n, x, parent=real_parent)
=======
        return _mpmath_utils_call(_mpmath_chebyu, n, x, parent=real_parent)
>>>>>>> 370fce78

    def _eval_special_values_(self, n, x):
        """
        Values known for special values of x.
        See [AS1964]_ 22.4 (p.777).

        EXAMPLES::

            sage: # needs sage.symbolic
            sage: var('n')
            n
            sage: chebyshev_U(n, 1)
            n + 1
            sage: chebyshev_U(n, 0)
            1/2*(-1)^(1/2*n)*((-1)^n + 1)
            sage: chebyshev_U(n, -1)
            (-1)^n*(n + 1)
            sage: chebyshev_U._eval_special_values_(n, 2)
            Traceback (most recent call last):
            ...
            ValueError: no special value found
        """
        if x == 1:
            return x*(n+1)

        if x == -1:
            return x**n*(n+1)

        if x == 0:
            return (1+(-1)**n)*(-1)**(n/2)/2

        raise ValueError("no special value found")

    def _eval_numpy_(self, n, x):
        """
        Evaluate ``self`` using numpy.

        EXAMPLES::

            sage: # needs numpy
            sage: import numpy
            sage: z = numpy.array([1,2])
            sage: z2 = numpy.array([[1,2],[1,2]])
            sage: z3 = numpy.array([1,2,3.])
            sage: chebyshev_U(1,z)
            array([2., 4.])
            sage: chebyshev_U(1,z2)
            array([[2., 4.],
                   [2., 4.]])
            sage: chebyshev_U(1,z3)
            array([2., 4., 6.])
            sage: chebyshev_U(z,0.1)
            array([ 0.2 , -0.96])
        """
        return _scipy_chebyu(n, x)

    def _derivative_(self, n, x, diff_param):
        """
        Return the derivative of :class:`chebyshev_U` in form of the Chebyshev
        polynomials of the first and second kind.

        EXAMPLES::

            sage: # needs sage.symbolic
            sage: var('k')
            k
            sage: derivative(chebyshev_U(k,x), x)
            ((k + 1)*chebyshev_T(k + 1, x) - x*chebyshev_U(k, x))/(x^2 - 1)
            sage: derivative(chebyshev_U(3,x), x)
            24*x^2 - 4
            sage: derivative(chebyshev_U(k,x), k)
            Traceback (most recent call last):
            ...
            NotImplementedError: derivative w.r.t. to the index is not supported yet
        """
        if diff_param == 0:
            raise NotImplementedError("derivative w.r.t. to the index is not supported yet")
        elif diff_param == 1:
            return ((n+1)*chebyshev_T(n+1, x) - x*chebyshev_U(n, x)) / (x*x-1)
        raise ValueError("illegal differentiation parameter {}".format(diff_param))


chebyshev_U = Func_chebyshev_U()


class Func_legendre_P(GinacFunction):
    r"""
    EXAMPLES::

        sage: legendre_P(4, 2.0)                                                        # needs sage.symbolic
        55.3750000000000
        sage: legendre_P(1, x)                                                          # needs sage.symbolic
        x
        sage: legendre_P(4, x + 1)                                                      # needs sage.symbolic
        35/8*(x + 1)^4 - 15/4*(x + 1)^2 + 3/8
        sage: legendre_P(1/2, I+1.)
        1.05338240025858 + 0.359890322109665*I
        sage: legendre_P(0, SR(1)).parent()                                             # needs sage.symbolic
        Symbolic Ring

        sage: legendre_P(0, 0)                                                          # needs sage.symbolic
        1
        sage: legendre_P(1, x)                                                          # needs sage.symbolic
        x

        sage: legendre_P(4, 2.)                                                         # needs sage.symbolic
        55.3750000000000
        sage: legendre_P(5.5, 1.00001)                                                  # needs sage.symbolic
        1.00017875754114
        sage: legendre_P(1/2, I + 1).n()                                                # needs sage.symbolic
        1.05338240025858 + 0.359890322109665*I
        sage: legendre_P(1/2, I + 1).n(59)                                              # needs sage.symbolic
        1.0533824002585801 + 0.35989032210966539*I
        sage: legendre_P(42, RR(12345678))                                              # needs sage.symbolic
        2.66314881466753e309
        sage: legendre_P(42, Reals(20)(12345678))
        2.6632e309
        sage: legendre_P(201/2, 0).n()                                                  # needs sage.symbolic
        0.0561386178630179
        sage: legendre_P(201/2, 0).n(100)                                               # needs sage.symbolic
        0.056138617863017877699963095883

        sage: R.<x> = QQ[]
        sage: legendre_P(4, x)                                                          # needs sage.symbolic
        35/8*x^4 - 15/4*x^2 + 3/8
        sage: legendre_P(10000, x).coefficient(x, 1)                                    # needs sage.symbolic
        0
        sage: var('t,x')                                                                # needs sage.symbolic
        (t, x)
        sage: legendre_P(-5, t)                                                         # needs sage.symbolic
        35/8*t^4 - 15/4*t^2 + 3/8
        sage: legendre_P(4, x + 1)                                                      # needs sage.symbolic
        35/8*(x + 1)^4 - 15/4*(x + 1)^2 + 3/8
        sage: legendre_P(4, sqrt(2))                                                    # needs sage.symbolic
        83/8
        sage: legendre_P(4, I*e)                                                        # needs sage.symbolic
        35/8*e^4 + 15/4*e^2 + 3/8

        sage: # needs sage.symbolic
        sage: n = var('n')
        sage: derivative(legendre_P(n,x), x)
        (n*x*legendre_P(n, x) - n*legendre_P(n - 1, x))/(x^2 - 1)
        sage: derivative(legendre_P(3,x), x)
        15/2*x^2 - 3/2
        sage: derivative(legendre_P(n,x), n)
        Traceback (most recent call last):
        ...
        RuntimeError: derivative w.r.t. to the index is not supported yet

    TESTS:

    Verify that :trac:`33962` is fixed::

        sage: [legendre_P(n, 0) for n in range(-10, 10)]                                # needs sage.symbolic
        [0, 35/128, 0, -5/16, 0, 3/8, 0, -1/2, 0, 1,
         1, 0, -1/2, 0, 3/8, 0, -5/16, 0, 35/128, 0]

    Verify that :trac:`33963` is fixed::

        sage: # needs sage.symbolic
        sage: n = var("n")
        sage: assume(n, "integer")
        sage: assume(n, "even")
        sage: legendre_P(n, 0)
        2^(-n + 2)*(-1)^(1/2*n)*gamma(n)/(n*gamma(1/2*n)^2)
        sage: forget()
    """
    def __init__(self):
        r"""
        Init method for the Legendre polynomials of the first kind.

        EXAMPLES::

            sage: loads(dumps(legendre_P))
            legendre_P
        """
        BuiltinFunction.__init__(self, 'legendre_P', nargs=2, latex_name=r"P",
                                 conversions={'maxima': 'legendre_p',
                                              'mathematica': 'LegendreP',
                                              'maple': 'LegendreP',
                                              'giac': 'legendre'})


legendre_P = Func_legendre_P()


class Func_legendre_Q(BuiltinFunction):
    def __init__(self):
        r"""
        EXAMPLES::

            sage: loads(dumps(legendre_Q))
            legendre_Q
            sage: maxima(legendre_Q(20, x, hold=True))._sage_().coefficient(x, 10)      # needs sage.symbolic
            -29113619535/131072*log(-(x + 1)/(x - 1))
        """
        BuiltinFunction.__init__(self, "legendre_Q", nargs=2, latex_name=r"Q",
                conversions={'maxima': 'legendre_q',
                             'mathematica': 'LegendreQ',
                             'maple': 'LegendreQ'})

    def _eval_(self, n, x, *args, **kwds):
        r"""
        Return an evaluation of this Legendre Q expression.

        EXAMPLES::

            sage: legendre_Q(2,x)                                                       # needs sage.symbolic
            1/4*(3*x^2 - 1)*(log(x + 1) - log(-x + 1)) - 3/2*x
            sage: legendre_Q(5, 0)                                                      # needs sage.symbolic
            -8/15
            sage: legendre_Q(2, 2*x)                                                    # needs sage.symbolic
            1/4*(12*x^2 - 1)*(log(2*x + 1) - log(-2*x + 1)) - 3*x
            sage: legendre_Q(1/2, I+1.)
            -0.511424110789061 + 1.34356195297194*I
            sage: legendre_Q(-1, x)                                                     # needs sage.symbolic
            Infinity
        """
        ret = self._eval_special_values_(n, x)
        if ret is not None:
            return ret
        if n in ZZ:
            if n < 0:
                from sage.rings.infinity import unsigned_infinity
                return SR(unsigned_infinity)
            return self.eval_formula(n, x)

    def _eval_special_values_(self, n, x):
        """
        Special values known.

        EXAMPLES::

            sage: # needs sage.symbolic
            sage: var('n')
            n
            sage: legendre_Q(n, 0)
            -1/2*sqrt(pi)*gamma(1/2*n + 1/2)*sin(1/2*pi*n)/gamma(1/2*n + 1)
            sage: legendre_Q(-1., 0.)
            +infinity
            sage: legendre_Q(-1/2, 2)
            elliptic_kc(3/2)
        """
        if n == QQ(-1)/2:
            from sage.functions.special import elliptic_kc
            return elliptic_kc((x+1)/2)

        if x == 1:
            from sage.rings.infinity import unsigned_infinity
            return SR(unsigned_infinity)

        if x == -1:
            from sage.rings.infinity import unsigned_infinity
            return SR(unsigned_infinity)

        if x == 0:
            from .gamma import gamma
            from .other import sqrt
            from .trig import sin
            try:
                gam = gamma((n+1)/2)/gamma(n/2 + 1)
                if gam.is_infinity():
                    return gam
                return -(sqrt(SR.pi()))/2 * sin(SR.pi()/2*n) * gam
            except TypeError:
                pass

    def _evalf_(self, n, x, parent=None, **kwds):
        """
        Float evaluation of Legendre Q(n, x) function.

        EXAMPLES::

            sage: legendre_Q(4, 2.)                                                     # needs mpmath
            0.00116107583162041 - 86.9828465962674*I
            sage: legendre_Q(1/2, I+1.)
            -0.511424110789061 + 1.34356195297194*I
            sage: legendre_Q(1/2, I+1).n(59)                                            # needs sage.symbolic
            -0.51142411078906080 + 1.3435619529719394*I
        """
        ret = self._eval_special_values_(n, x)
        if ret is not None:
            return ret

<<<<<<< HEAD
        return _mpmath_call(_mpmath_legenq, n, 0, x, parent=parent)
=======
        return _mpmath_utils_call(_mpmath_legenq, n, 0, x, parent=parent)
>>>>>>> 370fce78

    def eval_recursive(self, n, arg, **kwds):
        """
        Return expanded Legendre Q(n, arg) function expression.

        EXAMPLES::

            sage: legendre_Q.eval_recursive(2, x)                                       # needs sage.symbolic
            3/4*x^2*(log(x + 1) - log(-x + 1)) - 3/2*x - 1/4*log(x + 1) + 1/4*log(-x + 1)
            sage: legendre_Q.eval_recursive(20, x).expand().coefficient(x, 10)          # needs sage.symbolic
            -29113619535/131072*log(x + 1) + 29113619535/131072*log(-x + 1)
        """
        from sage.functions.log import ln
        if n == 0:
            return (ln(1+arg)-ln(1-arg))/2
        elif n == 1:
            return arg/2*(ln(1+arg)-ln(1-arg))-1

        x, l = PolynomialRing(QQ, 'x,l').gens()
        help1 = l / 2
        help2 = x / 2 * l - 1
        for j in range(1, n):
            help3 = (2 * j + 1) * x * help2 - j * help1
            help3 = help3 / (j + 1)
            help1 = help2
            help2 = help3

        sum1 = sum(help3.monomial_coefficient(mon)*arg**(mon.exponents()[0][0])
                   for mon in help3.monomials() if not l.divides(mon))
        sum2 = sum(help3.monomial_coefficient(mon)*arg**(mon.exponents()[0][0])*(ln(1+arg)-ln(1-arg))
                   for mon in help3.monomials() if l.divides(mon))
        return sum1 + sum2

    def eval_formula(self, n, arg, **kwds):
        """
        Return expanded Legendre ``Q(n, arg)`` function expression.

        REFERENCE:

        - T. M. Dunster, Legendre and Related Functions, https://dlmf.nist.gov/14.7#E2

        EXAMPLES::

            sage: legendre_Q.eval_formula(1, x)                                         # needs sage.symbolic
            1/2*x*(log(x + 1) - log(-x + 1)) - 1
            sage: legendre_Q.eval_formula(2, x).expand().collect(log(1+x)).collect(log(1-x))        # needs sage.symbolic
            1/4*(3*x^2 - 1)*log(x + 1) - 1/4*(3*x^2 - 1)*log(-x + 1) - 3/2*x
            sage: legendre_Q.eval_formula(20, x).coefficient(x, 10)                     # needs sage.symbolic
            -29113619535/131072*log(x + 1) + 29113619535/131072*log(-x + 1)
            sage: legendre_Q(0, 2)                                                      # needs sage.symbolic
            -1/2*I*pi + 1/2*log(3)
            sage: legendre_Q(0, 2.)                                                     # needs mpmath
            0.549306144334055 - 1.57079632679490*I
        """
        from sage.functions.log import ln
        if n == 0:
            return (ln(1+arg)-ln(1-arg))/2
        elif n == 1:
            return arg/2*(ln(1+arg)-ln(1-arg))-1

        arg = SR(arg)
        return legendre_P(n, arg)*(ln(1+arg)-ln(1-arg))/2 - self._Wfunc(n, arg)

    def _Wfunc(self, n, arg):
        """
        Helper function for ``eval_formula()``.

        EXAMPLES::

            sage: legendre_Q._Wfunc(2, x)                                               # needs sage.symbolic
            3/2*x
            sage: legendre_Q._Wfunc(7, x)                                               # needs sage.symbolic
            429/16*x^6 - 275/8*x^4 + 849/80*x^2 - 16/35
        """
        if n == 0:
            return 0
        if n == 1:
            return 1
        x = PolynomialRing(QQ, 'x').gen()
        help1 = 0
        help2 = 1
        for j in range(2, n + 1):
            help3 = (2 * j - 1) * x * help2 - (j - 1) * help1
            help3 = help3 / j
            help1 = help2
            help2 = help3

        return sum(b * arg**a for a, b in enumerate(help3))

    def _derivative_(self, n, x, *args, **kwds):
        """
        Return the derivative of legendre_Q.

        EXAMPLES::

            sage: # needs sage.symbolic
            sage: n = var('n')
            sage: derivative(legendre_Q(n,x), x)
            (n*x*legendre_Q(n, x) - n*legendre_Q(n - 1, x))/(x^2 - 1)
            sage: ex1 = legendre_Q(5, x, hold=True).diff(x).expand().simplify_full()
            sage: ex2 = legendre_Q(5, x).diff(x).expand().simplify_full()
            sage: ex1.subs(x=7).n() == ex2.subs(x=7).n()
            True
            sage: derivative(legendre_Q(n, x), n)
            Traceback (most recent call last):
            ...
            NotImplementedError: Derivative w.r.t. to the index is not supported.
        """
        diff_param = kwds['diff_param']
        if diff_param == 0:
            raise NotImplementedError("Derivative w.r.t. to the index is not supported.")
        else:
            return (n*x*legendre_Q(n, x) - n*legendre_Q(n-1, x))/(x**2 - 1)


legendre_Q = Func_legendre_Q()


class Func_assoc_legendre_P(BuiltinFunction):
    r"""
    Return the Ferrers function `\mathtt{P}_n^m(x)` of first kind for
    `x \in (-1,1)` with general order `m` and general degree `n`.

    Ferrers functions of first kind are one of two linearly independent
    solutions of the associated Legendre differential equation

    .. MATH::

        (1-x^2) \frac{\mathrm{d}^2 w}{\mathrm{d}x^2} -
            2x \frac{\mathrm{d} w}{\mathrm{d}x} +
            \left(n(n+1) - \frac{m^2}{1-x^2}\right) w = 0

    on the interval `x \in (-1, 1)` and are usually denoted by
    `\mathtt{P}_n^m(x)`.

    .. SEEALSO ::

        The other linearly independent solution is called *Ferrers function of
        second kind* and denoted by `\mathtt{Q}_n^m(x)`,
        see :class:`Func_assoc_legendre_Q`.

    .. WARNING::

        Ferrers functions must be carefully distinguished from associated
        Legendre functions which are defined on `\CC \setminus (- \infty, 1]`
        and have not yet been implemented.

    EXAMPLES:

    We give the first Ferrers functions for non-negative integers
    `n` and `m` in the interval `-1<x<1`::

        sage: for n in range(4):                                                        # needs sage.symbolic
        ....:     for m in range(n+1):
        ....:         print(f"P_{n}^{m}({x}) = {gen_legendre_P(n, m, x)}")
        P_0^0(x) = 1
        P_1^0(x) = x
        P_1^1(x) = -sqrt(-x^2 + 1)
        P_2^0(x) = 3/2*x^2 - 1/2
        P_2^1(x) = -3*sqrt(-x^2 + 1)*x
        P_2^2(x) = -3*x^2 + 3
        P_3^0(x) = 5/2*x^3 - 3/2*x
        P_3^1(x) = -3/2*(5*x^2 - 1)*sqrt(-x^2 + 1)
        P_3^2(x) = -15*(x^2 - 1)*x
        P_3^3(x) = -15*(-x^2 + 1)^(3/2)

    These expressions for non-negative integers are computed by the
    Rodrigues-type given in :meth:`eval_gen_poly`. Negative values for `n` are
    obtained by the following identity:

    .. MATH::

        P^{m}_{-n}(x) = P^{m}_{n-1}(x).

    For `n` being a non-negative integer, negative values for `m` are
    obtained by

    .. MATH::

        P^{-|m|}_n(x) = (-1)^{|m|} \frac{(n-|m|)!}{(n+|m|)!} P_n^{|m|}(x),

    where `|m| \leq n`.

    Here are some specific values with negative integers::

        sage: # needs sage.symbolic
        sage: gen_legendre_P(-2, -1, x)
        1/2*sqrt(-x^2 + 1)
        sage: gen_legendre_P(2, -2, x)
        -1/8*x^2 + 1/8
        sage: gen_legendre_P(3, -2, x)
        -1/8*(x^2 - 1)*x
        sage: gen_legendre_P(1, -2, x)
        0

    Here are some other random values with floating numbers::

        sage: # needs sage.symbolic
        sage: m = var('m'); assume(m, 'integer')
        sage: gen_legendre_P(m, m, .2)
        0.960000000000000^(1/2*m)*(-1)^m*factorial(2*m)/(2^m*factorial(m))
        sage: gen_legendre_P(.2, m, 0)
        sqrt(pi)*2^m/(gamma(-1/2*m + 1.10000000000000)*gamma(-1/2*m + 0.400000000000000))
        sage: gen_legendre_P(.2, .2, .2)
        0.757714892929573

    TESTS:

    Some consistency checks::

        sage: gen_legendre_P(1, 1, x)                                                   # needs sage.symbolic
        -sqrt(-x^2 + 1)
        sage: gen_legendre_P.eval_gen_poly(1, 1, x)                                     # needs sage.symbolic
        -sqrt(-x^2 + 1)
        sage: gen_legendre_P(1, 1, 0.5)  # abs tol 1e-14                                # needs mpmath
        -0.866025403784439
        sage: gen_legendre_P.eval_gen_poly(1, 1, 0.5)  # abs tol 1e-14
        -0.866025403784439
        sage: gen_legendre_P._evalf_(1, 1, 0.5)  # abs tol 1e-14                        # needs mpmath
        -0.866025403784439
        sage: gen_legendre_P(2/3, 1, 0.)  # abs tol 1e-14                               # needs mpmath
        -0.773063511309286
        sage: gen_legendre_P._eval_special_values_(2/3, 1, 0.).n()  # abs tol 1e-14     # needs sage.symbolic
        -0.773063511309286

    REFERENCES:

    - [DLMF-Legendre]_

    """
    def __init__(self):
        r"""
        EXAMPLES::

            sage: loads(dumps(gen_legendre_P))
            gen_legendre_P
            sage: maxima(gen_legendre_P(20, 6, x, hold=True))._sage_().expand().coefficient(x,10)   # needs sage.symbolic
            2508866163428625/128

        TESTS::

            sage: fricas(gen_legendre_P(2, 1/2, x))                             # optional - fricas, needs sage.symbolic
                        1
            legendreP(2,-,x)
                        2

            sage: gen_legendre_P(3, 0, x)                                               # needs sage.symbolic
            5/2*x^3 - 3/2*x
            sage: fricas.legendreP(3, x)                                        # optional - fricas, needs sage.symbolic
            5  3   3
            - x  - - x
            2      2
        """
        BuiltinFunction.__init__(self, "gen_legendre_P", nargs=3,
                                 latex_name=r"\mathtt{P}",
                                 conversions={'maxima': 'assoc_legendre_p',
                                              'mathematica': 'LegendreP',
                                              'fricas': 'legendreP',
                                              'maple': 'LegendreP'})

    def _eval_(self, n, m, x, *args, **kwds):
        r"""
        Return an evaluation of this Legendre P(n, m, x) expression.

        EXAMPLES::

            sage: gen_legendre_P(13/2, 2, 0)                                            # needs sage.symbolic
            4*sqrt(pi)/(gamma(13/4)*gamma(-15/4))
            sage: gen_legendre_P(3, 2, x)                                               # needs sage.symbolic
            -15*(x^2 - 1)*x
        """
        ret = self._eval_special_values_(n, m, x)
        if ret is not None:
            return ret
        if n in ZZ and m in ZZ and (x in ZZ or not SR(x).is_numeric()):
            return self._eval_int_ord_deg_(n, m, x)

    def _eval_special_values_(self, n, m, x):
        """
        Special values known.

        EXAMPLES:

        Case `|m| > |n|` for integers::

            sage: gen_legendre_P(2, 3, 4)                                               # needs mpmath
            0

        Case `x = 0`::

            sage: # needs sage.symbolic
            sage: gen_legendre_P(13/2, 2, 0)
            4*sqrt(pi)/(gamma(13/4)*gamma(-15/4))
            sage: m, n = var('m,n')
            sage: gen_legendre_P(n, m, 0)
            sqrt(pi)*2^m/(gamma(-1/2*m + 1/2*n + 1)*gamma(-1/2*m - 1/2*n + 1/2))
            sage: gen_legendre_P(n, 3, 0)
            8*sqrt(pi)/(gamma(1/2*n - 1/2)*gamma(-1/2*n - 1))
            sage: gen_legendre_P(3, m, 0)
            sqrt(pi)*2^m/(gamma(-1/2*m + 5/2)*gamma(-1/2*m - 1))

        Case `m = n` for integers::

            sage: # needs sage.symbolic
            sage: m = var('m')
            sage: assume(m, 'integer')
            sage: gen_legendre_P(m, m, x)
            (-1)^m*(-x^2 + 1)^(1/2*m)*factorial(2*m)/(2^m*factorial(m))
            sage: gen_legendre_P(m, m, .2)
            0.960000000000000^(1/2*m)*(-1)^m*factorial(2*m)/(2^m*factorial(m))
            sage: gen_legendre_P(2, 2, x)
            -3*x^2 + 3

        Case `n = 0`::

            sage: gen_legendre_P(m, 0, x)                                               # needs sage.symbolic
            legendre_P(m, x)
            sage: gen_legendre_P(2, 0, 4) == legendre_P(2, 4)                           # needs sage.symbolic
            True

        """
        if m == 0:
            # https://dlmf.nist.gov/14.7#E1
            return legendre_P(n, x)
        if x == 0:
            from .gamma import gamma
            from .other import sqrt
            # https://dlmf.nist.gov/14.5#E1
            return 2**m*sqrt(SR.pi())/gamma(n/2-m/2+1)/gamma(QQ(1/2)-n/2-m/2)
        if m.is_integer() and n.is_integer():
            if abs(m) > abs(n):
                # https://dlmf.nist.gov/14.7#E10 and https://dlmf.nist.gov/14.9#E3
                # and https://dlmf.nist.gov/14.9#E5
                return ZZ.zero()
            if m == n:
                # http://dlmf.nist.gov/14.5.iv and https://dlmf.nist.gov/14.9#E3
                return (-1)**m*factorial(2*m)/(2**m*factorial(m)) * (1-x**2)**(m/2)

    def _eval_int_ord_deg_(self, n, m, x):
        r"""
        Evaluate the Ferrers function `P(n, m, x)` for `m` and `n` being
        concrete integers.

        TESTS::

            sage: gen_legendre_P._eval_int_ord_deg_(-2, 1, x)                           # needs sage.symbolic
            -sqrt(-x^2 + 1)
            sage: gen_legendre_P._eval_int_ord_deg_(2, -1, x)                           # needs sage.symbolic
            1/2*sqrt(-x^2 + 1)*x
            sage: gen_legendre_P._eval_int_ord_deg_(-2, -1, x)                          # needs sage.symbolic
            1/2*sqrt(-x^2 + 1)

        """
        # use connection formulas to fall back on non-negative n and m:
        if n < 0:
            # https://dlmf.nist.gov/14.9#E5
            return self._eval_int_ord_deg_(-n-1, m, x)
        if m < 0:
            # https://dlmf.nist.gov/14.9#E3
            return (-1)**(-m)*factorial(n+m)/factorial(n-m) * self._eval_int_ord_deg_(n, -m, x)
        # apply Rodrigues formula:
        return self.eval_gen_poly(n, m, x)

    def _evalf_(self, n, m, x, parent=None, **kwds):
        """
        Float evaluation of Ferrers function P(n, m, x).

        EXAMPLES::

            sage: gen_legendre_P(10, 2, 3).n()  # abs tol 1e-14                         # needs sage.symbolic
            -7.19496360000000e8
            sage: gen_legendre_P(5/2, 2, 1. + I)
            14.3165258449040 - 12.7850496155152*I
            sage: gen_legendre_P(5/2, 2, ComplexField(70)(1+I))                         # needs sage.rings.real_mpfr
            14.316525844904028532 - 12.785049615515157033*I
            sage: gen_legendre_P(2/3, 1, 0.)                                            # needs mpmath
            -0.773063511309286

        """
<<<<<<< HEAD
        return _mpmath_call(_mpmath_legenp, n, m, x, parent=parent)
=======
        return _mpmath_utils_call(_mpmath_legenp, n, m, x, parent=parent)
>>>>>>> 370fce78

    def eval_gen_poly(self, n, m, arg, **kwds):
        r"""
        Return the Ferrers function of first kind `\mathtt{P}_n^m(x)` for
        integers `n > -1, m > -1` given by the following Rodrigues-type
        formula:

        .. MATH::

            \mathtt{P}_n^m(x) = (-1)^{m+n} \frac{(1-x^2)^{m/2}}{2^n n!}
                \frac{\mathrm{d}^{m+n}}{\mathrm{d}x^{m+n}} (1-x^2)^n.

        INPUT:

        - ``n`` -- an integer degree
        - ``m`` -- an integer order
        - ``x`` -- either an integer or a non-numerical symbolic expression

        EXAMPLES::

            sage: gen_legendre_P(7, 4, x)                                               # needs sage.symbolic
            3465/2*(13*x^3 - 3*x)*(x^2 - 1)^2
            sage: gen_legendre_P(3, 1, sqrt(x))                                         # needs sage.symbolic
            -3/2*(5*x - 1)*sqrt(-x + 1)

        REFERENCE:

        - [DLMF-Legendre]_, Section 14.7 eq. 10 (https://dlmf.nist.gov/14.7#E10)
        """
        if n < 0 or m < 0:
            return
        R = PolynomialRing(QQ, 'x')
        x = R.gen()
        p = (1-x**2)**ZZ(n)
        for _ in range(m + n):
            p = p.diff(x)
        ex1 = (1-arg**2)**(QQ(m)/2)/2**n/factorial(ZZ(n))
        ex2 = sum(b * arg**a for a, b in enumerate(p))
        return (-1)**(m+n)*ex1*ex2

    from sage.misc.superseded import deprecated_function_alias
    eval_poly = deprecated_function_alias(25034, eval_gen_poly)

    def _derivative_(self, n, m, x, *args, **kwds):
        """
        Return the derivative of ``gen_legendre_P(n,m,x)``.

        EXAMPLES::

            sage: # needs sage.symbolic
            sage: m, n = var('m,n')
            sage: derivative(gen_legendre_P(n,m,x), x)
            -((n + 1)*x*gen_legendre_P(n, m, x)
             + (m - n - 1)*gen_legendre_P(n + 1, m, x))/(x^2 - 1)
            sage: gen_legendre_P(3, 2, x, hold=True).diff(x).expand().simplify_full()
            -45*x^2 + 15
            sage: derivative(gen_legendre_P(n,m,x), n)
            Traceback (most recent call last):
            ...
            NotImplementedError: Derivative w.r.t. to the index is not supported.

        """
        diff_param = kwds['diff_param']
        if diff_param == 0:
            raise NotImplementedError("Derivative w.r.t. to the index is not supported.")
        else:
            # https://dlmf.nist.gov/14.10#E4
            return ((m-n-1)*gen_legendre_P(n+1, m, x) + (n+1)*x*gen_legendre_P(n, m, x))/(1 - x**2)


gen_legendre_P = Func_assoc_legendre_P()


class Func_assoc_legendre_Q(BuiltinFunction):
    def __init__(self):
        r"""
        EXAMPLES::

            sage: loads(dumps(gen_legendre_Q))
            gen_legendre_Q
            sage: maxima(gen_legendre_Q(2, 1, 3, hold=True))._sage_().simplify_full()   # needs sage.symbolic
            1/4*sqrt(2)*(36*pi - 36*I*log(2) + 25*I)
        """
        BuiltinFunction.__init__(self, "gen_legendre_Q", nargs=3, latex_name=r"Q",
                                 conversions={'maxima': 'assoc_legendre_q',
                                              'mathematica': 'LegendreQ',
                                              'maple': 'LegendreQ'})

    def _eval_(self, n, m, x, *args, **kwds):
        r"""
        Return an evaluation of this Legendre Q(n, m, x) expression.

        EXAMPLES::

            sage: gen_legendre_Q(2, 1, 3)                                               # needs sage.symbolic
            -1/4*sqrt(-2)*(-36*I*pi + 36*log(2) - 25)
        """
        ret = self._eval_special_values_(n, m, x)
        if ret is not None:
            return ret
        if (n in ZZ and m in ZZ
                and n >= 0 and m >= 0
                and (x in ZZ or not SR(x).is_numeric())):
            return self.eval_recursive(n, m, x)

    def _eval_special_values_(self, n, m, x):
        """
        Special values known.

        EXAMPLES::

            sage: n, m = var('n m')                                                     # needs sage.symbolic
            sage: gen_legendre_Q(n, m, 0)                                               # needs sage.symbolic
            -sqrt(pi)*2^(m - 1)*gamma(1/2*m + 1/2*n + 1/2)*sin(1/2*pi*m + 1/2*pi*n)/gamma(-1/2*m + 1/2*n + 1)
        """
        if m == 0:
            return legendre_Q(n, x)
        if x.is_zero():
            from .gamma import gamma
            from .other import sqrt
            from .trig import sin
            if m in QQ and n in QQ:
                return -(sqrt(SR.pi()))*sin(SR.pi()/2*(m+n))*gamma(QQ(m+n+1)/2)/gamma(QQ(n-m)/2 + 1)*2**(m-1)
            elif isinstance(n, Expression) or isinstance(m, Expression):
                return -(sqrt(SR.pi()))*sin(SR.pi()/2*(m+n))*gamma((m+n+1)/2)/gamma((n-m)/2 + 1)*2**(m-1)

    def _evalf_(self, n, m, x, parent=None, **kwds):
        """
        Float evaluation of Legendre Q(n, m, x) function.

        EXAMPLES::

            sage: gen_legendre_Q(2, 1, 3.)                                              # needs mpmath
            -39.9859464434253 + 0.0165114736149193*I
            sage: gen_legendre_Q(2, 1, ComplexField(70)(3))                             # needs sage.rings.real_mpfr
            -39.985946443425296223 + 0.016511473614919329585*I
        """
        ret = self._eval_special_values_(n, m, x)
        if ret is not None:
            return ret

<<<<<<< HEAD
        return _mpmath_call(_mpmath_legenq, n, m, x, parent=parent)
=======
        return _mpmath_utils_call(_mpmath_legenq, n, m, x, parent=parent)
>>>>>>> 370fce78

    def eval_recursive(self, n, m, x, **kwds):
        """
        Return the associated Legendre Q(n, m, arg) function for integers `n > -1, m > -1`.

        EXAMPLES::

            sage: # needs sage.symbolic
            sage: gen_legendre_Q(3, 4, x)
            48/(x^2 - 1)^2
            sage: gen_legendre_Q(4, 5, x)
            -384/((x^2 - 1)^2*sqrt(-x^2 + 1))
            sage: gen_legendre_Q(0, 1, x)
            -1/sqrt(-x^2 + 1)
            sage: gen_legendre_Q(0, 2, x)
            -1/2*((x + 1)^2 - (x - 1)^2)/(x^2 - 1)
            sage: gen_legendre_Q(2, 2, x).subs(x=2).expand()
            9/2*I*pi - 9/2*log(3) + 14/3
        """
        from sage.misc.functional import sqrt
        if m == n + 1 or n == 0:
            if m.mod(2).is_zero():
                denom = (1 - x**2)**(m/2)
            else:
                denom = sqrt(1 - x**2)*(1 - x**2)**((m-1)/2)
            if m == n + 1:
                return (-1)**m*(m-1).factorial()*2**n/denom
            else:
                return (-1)**m*(m-1).factorial()*((x+1)**m - (x-1)**m)/(2*denom)
        else:
            return ((n-m+1)*x*gen_legendre_Q(n, m-1, x)-(n+m-1)*gen_legendre_Q(n-1, m-1, x))/sqrt(1-x**2)

    def _derivative_(self, n, m, x, *args, **kwds):
        """
        Return the derivative of ``gen_legendre_Q(n,m,x)``.

        EXAMPLES::

            sage: # needs sage.symbolic
            sage: m, n = var('m,n')
            sage: derivative(gen_legendre_Q(n,m,x), x)
            -((n + 1)*x*gen_legendre_Q(n, m, x)
             + (m - n - 1)*gen_legendre_Q(n + 1, m, x))/(x^2 - 1)
            sage: ex1 = gen_legendre_Q(3, 2, x, hold=True).diff(x).expand().simplify_full()
            sage: ex2 = gen_legendre_Q(3, 2, x).diff(x).expand().simplify_full()
            sage: ex1.subs(x=5).n() == ex2.subs(x=5).n()
            True
            sage: derivative(gen_legendre_Q(n,m,x), n)
            Traceback (most recent call last):
            ...
            NotImplementedError: Derivative w.r.t. to the index is not supported.
        """
        diff_param = kwds['diff_param']
        if diff_param == 0:
            raise NotImplementedError("Derivative w.r.t. to the index is not supported.")
        else:
            return ((n-m+1)*gen_legendre_Q(n+1, m, x) - (n+1)*x*gen_legendre_Q(n, m, x))/(x**2 - 1)


gen_legendre_Q = Func_assoc_legendre_Q()


class Func_hermite(GinacFunction):
    r"""
    Return the Hermite polynomial for integers `n > -1`.

    REFERENCE:

    - [AS1964]_ 22.5.40 and 22.5.41, page 779.

    EXAMPLES::

        sage: x = PolynomialRing(QQ, 'x').gen()
        sage: hermite(2, x)                                                             # needs sage.symbolic
        4*x^2 - 2
        sage: hermite(3, x)                                                             # needs sage.symbolic
        8*x^3 - 12*x
        sage: hermite(3, 2)                                                             # needs sage.symbolic
        40
        sage: S.<y> = PolynomialRing(RR)
        sage: hermite(3, y)                                                             # needs sage.symbolic
        8.00000000000000*y^3 - 12.0000000000000*y
        sage: R.<x,y> = QQ[]
        sage: hermite(3, y^2)                                                           # needs sage.symbolic
        8*y^6 - 12*y^2
        sage: w = var('w')                                                              # needs sage.symbolic
        sage: hermite(3, 2*w)                                                           # needs sage.symbolic
        64*w^3 - 24*w
        sage: hermite(5, 3.1416)                                                        # needs sage.symbolic
        5208.69733891963
        sage: hermite(5, RealField(100)(pi))                                            # needs sage.symbolic
        5208.6167627118104649470287166

    Check that :trac:`17192` is fixed::

        sage: x = PolynomialRing(QQ, 'x').gen()
        sage: hermite(0, x)                                                             # needs sage.symbolic
        1

        sage: hermite(-1, x)                                                            # needs sage.symbolic
        Traceback (most recent call last):
        ...
        RuntimeError: hermite_eval: The index n must be a nonnegative integer

        sage: hermite(-7, x)                                                            # needs sage.symbolic
        Traceback (most recent call last):
        ...
        RuntimeError: hermite_eval: The index n must be a nonnegative integer

        sage: m, x = SR.var('m,x')                                                      # needs sage.symbolic
        sage: hermite(m, x).diff(m)                                                     # needs sage.symbolic
        Traceback (most recent call last):
        ...
        RuntimeError: derivative w.r.t. to the index is not supported yet
    """
    def __init__(self):
        r"""
        Init method for the Hermite polynomials.

        EXAMPLES::

            sage: loads(dumps(hermite))
            hermite
            sage: hermite(x, x)._sympy_()                                               # needs sympy sage.symbolic
            hermite(x, x)

        TESTS::

            sage: fricas(hermite(x, 5))         # optional - fricas                     # needs sage.symbolic
            hermiteH(x,5)

            sage: hermite(5, x)                                                         # needs sage.symbolic
            32*x^5 - 160*x^3 + 120*x
            sage: fricas.hermiteH(5, x)         # optional - fricas                     # needs sage.symbolic
                5        3
            32 x  - 160 x  + 120 x
        """
        GinacFunction.__init__(self, "hermite", nargs=2, latex_name=r"H",
                conversions={'maxima': 'hermite',
                             'mathematica': 'HermiteH',
                             'maple': 'HermiteH',
                             'fricas': 'hermiteH',
                             'sympy': 'hermite'}, preserved_arg=2)


hermite = Func_hermite()


class Func_jacobi_P(OrthogonalFunction):
    r"""
    Return the Jacobi polynomial `P_n^{(a,b)}(x)` for integers
    `n > -1` and a and b symbolic or `a > -1` and `b > -1`.

    The Jacobi polynomials are actually defined for all `a` and `b`.
    However, the Jacobi polynomial weight `(1-x)^a(1+x)^b` is not
    integrable for `a \leq -1` or `b \leq -1`.

    REFERENCE:

    - Table on page 789 in [AS1964]_.

    EXAMPLES::

        sage: x = PolynomialRing(QQ, 'x').gen()
        sage: jacobi_P(2, 0, 0, x)
        3/2*x^2 - 1/2
        sage: jacobi_P(2, 1, 2, 1.2)
        5.01000000000000
    """
    def __init__(self):
        r"""
        Init method for the Jacobi polynomials.

        EXAMPLES::

            sage: n, a, b, x = SR.var('n,a,b,x')                                        # needs sage.symbolic
            sage: loads(dumps(jacobi_P))
            jacobi_P
            sage: jacobi_P(n, a, b, x, hold=True)._sympy_()                             # needs sympy sage.symbolic
            jacobi(n, a, b, x)

        TESTS::

            sage: fricas(jacobi_P(1/2, 4, 1/3, x))                              # optional - fricas, needs sage.symbolic
                    1   1
            jacobiP(-,4,-,x)
                    2   3

            sage: jacobi_P(1, 2, 3, x)                                                  # needs sage.symbolic
            7/2*x - 1/2
            sage: fricas.jacobiP(1, 2, 3, x)                                    # optional - fricas, needs sage.symbolic
            7 x - 1
            -------
               2
        """
        OrthogonalFunction.__init__(self, "jacobi_P", nargs=4, latex_name=r"P",
                conversions={'maxima': 'jacobi_p',
                             'mathematica': 'JacobiP',
                             'maple': 'JacobiP',
                             'fricas': 'jacobiP',
                             'sympy': 'jacobi'})

    def _eval_(self, n, a, b, x):
        """
        EXAMPLES::

            sage: # needs sage.symbolic
            sage: n, a, b, x = SR.var('n,a,b,x')
            sage: jacobi_P(1, n, n, n)
            (n + 1)*n
            sage: jacobi_P(2, n, n, n)
            1/4*(2*n - 1)*(n + 2)*(n + 1)^2
            sage: jacobi_P(1, n, n, x)
            (n + 1)*x
            sage: jacobi_P(3, 2, 1, x)
            21/2*x^3 + 7/2*x^2 - 7/2*x - 1/2
            sage: jacobi_P(1, a, b, x)
            1/2*a*x + 1/2*b*x + 1/2*a - 1/2*b + x

        TESTS:

        Check that :trac:`17192` is fixed::

            sage: x = PolynomialRing(QQ, 'x').gen()
            sage: jacobi_P(0, 0, 0, x)
            1
            sage: jacobi_P(-1, 0, 0, x)
            1
            sage: jacobi_P(-1, 1, 1, x)
            Traceback (most recent call last):
            ...
            ValueError: n must be greater than -1, got n = -1

            sage: jacobi_P(-7, 0, 0, x)
            231/16*x^6 - 315/16*x^4 + 105/16*x^2 - 5/16
            sage: jacobi_P(-7, 0, 2, x)
            Traceback (most recent call last):
            ...
            ValueError: n must be greater than -1, got n = -7
        """
        if SR(a).is_trivial_zero() and SR(b).is_trivial_zero():
            return legendre_P(n, x)
        if SR(n).is_numeric() and not (n > -1):
            raise ValueError("n must be greater than -1, got n = {0}".format(n))
        if n not in ZZ:
            return
        from .gamma import gamma
        s = sum(binomial(n, m) * gamma(a+b+n+m+1) / gamma(a+m+1) * ((x-1)/2)**m for m in range(n+1))
        r = gamma(a+n+1) / factorial(n) / gamma(n+a+b+1) * s
        return r.to_gamma().gamma_normalize().normalize()

    def _evalf_(self, n, a, b, x, **kwds):
        """
        EXAMPLES::

            sage: jacobi_P(2, 1, 2, 1.2)
            5.01000000000000
            sage: jacobi_P(2, 1, 2, 1.2, hold=True).n(20)                               # needs sage.symbolic
            5.0100
            sage: jacobi_P(2, 1, 2, pi + I, hold=True).n(100)                           # needs sage.symbolic
            41.103034125334442891187112674 + 31.486722862692829003857755524*I
        """
        from sage.rings.complex_arb import ComplexBallField as CBF
        the_parent = kwds.get('parent', None)
        if the_parent is None:
            the_parent = parent(x)
        prec = the_parent.precision()
        BF = CBF(prec+5)
        ret = BF(x).jacobi_P(BF(n), BF(a), BF(b))
        return SR(ret)._eval_self(the_parent)


jacobi_P = Func_jacobi_P()


class Func_ultraspherical(GinacFunction):
    r"""
    Return the ultraspherical (or Gegenbauer) polynomial ``gegenbauer(n,a,x)``,

    .. MATH::

        C_n^{a}(x) = \sum_{k=0}^{\lfloor n/2\rfloor} (-1)^k
        \frac{\Gamma(n-k+a)}{\Gamma(a)k!(n-2k)!} (2x)^{n-2k}.

    When `n` is a nonnegative integer, this formula gives a
    polynomial in `z` of degree `n`, but all parameters are
    permitted to be complex numbers. When `a = 1/2`, the
    Gegenbauer polynomial reduces to a Legendre polynomial.

    Computed using Pynac.

    For numerical evaluation, consider using the `mpmath library
    <http://mpmath.org/doc/current/functions/orthogonal.html#gegenbauer-polynomials>`_,
    as it also allows complex numbers (and negative `n` as well);
    see the examples below.

    REFERENCE:

    - [AS1964]_ 22.5.27

    EXAMPLES::

        sage: ultraspherical(8, 101/11, x)                                              # needs sage.symbolic
        795972057547264/214358881*x^8 - 62604543852032/19487171*x^6...
        sage: x = PolynomialRing(QQ, 'x').gen()
        sage: ultraspherical(2, 3/2, x)                                                 # needs sage.symbolic
        15/2*x^2 - 3/2
        sage: ultraspherical(1, 1, x)                                                   # needs sage.symbolic
        2*x
        sage: t = PolynomialRing(RationalField(), "t").gen()
        sage: gegenbauer(3, 2, t)                                                       # needs sage.symbolic
        32*t^3 - 12*t
        sage: x = SR.var('x')                                                           # needs sage.symbolic
        sage: n = ZZ.random_element(5, 5001)
        sage: a = QQ.random_element().abs() + 5
        sage: s = (  (n + 1)*ultraspherical(n + 1, a, x)                                # needs sage.symbolic
        ....:      - 2*x*(n + a)*ultraspherical(n, a, x)
        ....:      + (n + 2*a - 1)*ultraspherical(n - 1, a, x) )
        sage: s.expand().is_zero()                                                      # needs sage.symbolic
        True
        sage: ultraspherical(5, 9/10, 3.1416)                                           # needs sage.symbolic
        6949.55439044240
        sage: ultraspherical(5, 9/10, RealField(100)(pi))                               # needs sage.rings.real_mpfr
        6949.4695419382702451843080687

        sage: # needs sage.symbolic
        sage: a, n = SR.var('a,n')
        sage: gegenbauer(2, a, x)
        2*(a + 1)*a*x^2 - a
        sage: gegenbauer(3, a, x)
        4/3*(a + 2)*(a + 1)*a*x^3 - 2*(a + 1)*a*x
        sage: gegenbauer(3, a, x).expand()
        4/3*a^3*x^3 + 4*a^2*x^3 + 8/3*a*x^3 - 2*a^2*x - 2*a*x
        sage: gegenbauer(10, a, x).expand().coefficient(x, 2)
        1/12*a^6 + 5/4*a^5 + 85/12*a^4 + 75/4*a^3 + 137/6*a^2 + 10*a
        sage: ex = gegenbauer(100, a, x)
        sage: (ex.subs(a==55/98) - gegenbauer(100, 55/98, x)).is_trivial_zero()
        True

        sage: # needs sage.symbolic
        sage: gegenbauer(2, -3, x)
        12*x^2 + 3
        sage: gegenbauer(120, -99/2, 3)
        1654502372608570682112687530178328494861923493372493824
        sage: gegenbauer(5, 9/2, x)
        21879/8*x^5 - 6435/4*x^3 + 1287/8*x
        sage: gegenbauer(15, 3/2, 5)
        3903412392243800

        sage: derivative(gegenbauer(n, a, x), x)                                        # needs sage.symbolic
        2*a*gegenbauer(n - 1, a + 1, x)
        sage: derivative(gegenbauer(3, a, x), x)                                        # needs sage.symbolic
        4*(a + 2)*(a + 1)*a*x^2 - 2*(a + 1)*a
        sage: derivative(gegenbauer(n, a, x), a)                                        # needs sage.symbolic
        Traceback (most recent call last):
        ...
        RuntimeError: derivative w.r.t. to the second index is not supported yet

    Numerical evaluation with the mpmath library::

        sage: from sage.libs.mpmath.all import gegenbauer as gegenbauer_mp              # needs mpmath
        sage: from sage.libs.mpmath.all import mp                                       # needs mpmath
        sage: mp.pretty = True; mp.dps=25                                               # needs mpmath
        sage: gegenbauer_mp(-7,0.5,0.3)                                                 # needs mpmath
        0.1291811875
        sage: gegenbauer_mp(2+3j, -0.75, -1000j)                                        # needs mpmath
        (-5038991.358609026523401901 + 9414549.285447104177860806j)

    TESTS:

    Check that :trac:`17192` is fixed::

        sage: x = PolynomialRing(QQ, 'x').gen()
        sage: ultraspherical(0, 1, x)                                                   # needs sage.symbolic
        1

        sage: ultraspherical(-1, 1, x)                                                  # needs sage.symbolic
        Traceback (most recent call last):
        ...
        RuntimeError: gegenb_eval: The index n must be a nonnegative integer

        sage: ultraspherical(-7, 1, x)                                                  # needs sage.symbolic
        Traceback (most recent call last):
        ...
        RuntimeError: gegenb_eval: The index n must be a nonnegative integer
    """
    def __init__(self):
        r"""
        Init method for the ultraspherical polynomials.

        EXAMPLES::

            sage: loads(dumps(ultraspherical))
            gegenbauer
            sage: ultraspherical(x, x, x)._sympy_()                                     # needs sympy sage.symbolic
            gegenbauer(x, x, x)
        """
        GinacFunction.__init__(self, "gegenbauer", nargs=3, latex_name=r"C",
                               conversions={'maxima': 'ultraspherical',
                                            'mathematica': 'GegenbauerC',
                                            'maple': 'GegenbauerC',
                                            'sympy': 'gegenbauer'})


ultraspherical = Func_ultraspherical()
gegenbauer = Func_ultraspherical()


class Func_laguerre(OrthogonalFunction):
    """
    REFERENCE:

    - [AS1964]_ 22.5.16, page 778 and page 789.
    """
    def __init__(self):
        r"""
        Init method for the Laguerre polynomials.

        EXAMPLES::

            sage: n, x = var('n,x')                                                     # needs sage.symbolic
            sage: loads(dumps(laguerre))
            laguerre
            sage: laguerre(x, x)._sympy_()                                              # needs sympy sage.symbolic
            laguerre(x, x)
            sage: maxima(laguerre(1, x, hold=True))                                     # needs sage.symbolic
            1-_SAGE_VAR_x
            sage: maxima(laguerre(n, laguerre(n, x)))                                   # needs sage.symbolic
            laguerre(_SAGE_VAR_n,laguerre(_SAGE_VAR_n,_SAGE_VAR_x))
        """
        OrthogonalFunction.__init__(self, "laguerre", nargs=2, latex_name=r"L",
                conversions={'maxima': 'laguerre',
                             'mathematica': 'LaguerreL',
                             # 'fricas': 'laguerreL',  3 arguments ?
                             'maple': 'LaguerreL',
                             'sympy': 'laguerre'})

    def _eval_(self, n, x, *args, **kwds):
        r"""
        Return an evaluation of this Laguerre polynomial expression.

        EXAMPLES::

            sage: x = PolynomialRing(QQ, 'x').gen()
            sage: laguerre(2, x)                                                        # needs mpmath
            1/2*x^2 - 2*x + 1
            sage: laguerre(3, x)                                                        # needs mpmath
            -1/6*x^3 + 3/2*x^2 - 3*x + 1
            sage: laguerre(2, 2)                                                        # needs mpmath
            -1
            sage: laguerre(-1, x)                                                       # needs sage.symbolic
            e^x
            sage: laguerre(-6, x)                                                       # needs sage.symbolic
            1/120*(x^5 + 25*x^4 + 200*x^3 + 600*x^2 + 600*x + 120)*e^x
            sage: laguerre(-9,2)                                                        # needs sage.symbolic
            66769/315*e^2
        """
        from sage.rings.integer import Integer
        from sage.functions.log import exp
        ret = self._eval_special_values_(n, x)
        if ret is not None:
            return ret
        if isinstance(n, (Integer, int)):
            if n >= 0 and not hasattr(x, 'prec'):
                return self._pol_laguerre(n, x)
            elif n < 0:
                return exp(x)*laguerre(-n-1, -x)

    def _eval_special_values_(self, n, x):
        """
        Special values known.

        EXAMPLES::

            sage: laguerre(0, 0)                                                        # needs mpmath
            1
            sage: laguerre(1, x)                                                        # needs sage.symbolic
            -x + 1
        """
        if n == 0 or x == 0:
            return ZZ(1)
        if n == 1:
            return ZZ(1) - x

    def _pol_laguerre(self, n, x):
        """
        Fast creation of Laguerre polynomial.

        EXAMPLES::

            sage: laguerre(3, sin(x))                                                   # needs sage.symbolic
            -1/6*sin(x)^3 + 3/2*sin(x)^2 - 3*sin(x) + 1
            sage: R.<x> = PolynomialRing(QQ, 'x')
            sage: laguerre(4, x)                                                        # needs mpmath
            1/24*x^4 - 2/3*x^3 + 3*x^2 - 4*x + 1
            sage: laguerre(4, x + 1)                                                    # needs mpmath
            1/24*(x + 1)^4 - 2/3*(x + 1)^3 + 3*(x + 1)^2 - 4*x - 3
            sage: laguerre(10, 1 + I)
            142511/113400*I + 95867/22680
        """
        if hasattr(x, 'pyobject'):
            try:
                x = x.pyobject()
            except TypeError:
                pass
        return SR(sum(binomial(n, k) * (-1)**k / factorial(k) * x**k
                      for k in range(n + 1)))

    def _evalf_(self, n, x, **kwds):
        """
        Return the evaluation of `laguerre(n,x)` with floating point `x`.

        EXAMPLES::

            sage: laguerre(100, RealField(300)(pi))                                     # needs sage.symbolic
            -0.638322077840648311606324...
            sage: laguerre(10, 1. + I)
            4.22694003527337 + 1.25671075837743*I
            sage: laguerre(-9, 2.)                                                      # needs sage.symbolic
            1566.22186244286
        """
        the_parent = kwds.get('parent', None)
        if the_parent is None:
            the_parent = parent(x)
        if n < 0:
            # work around mpmath issue 307
            from sage.functions.log import exp
<<<<<<< HEAD
            return exp(x) * _mpmath_call(_mpmath_laguerre, -n-1, 0, -x, parent=the_parent)
        else:
            return _mpmath_call(_mpmath_laguerre, n, 0, x, parent=the_parent)
=======
            return exp(x) * _mpmath_utils_call(_mpmath_laguerre, -n-1, 0, -x, parent=the_parent)
        else:
            return _mpmath_utils_call(_mpmath_laguerre, n, 0, x, parent=the_parent)
>>>>>>> 370fce78

    def _derivative_(self, n, x, *args, **kwds):
        """
        Return the derivative of `laguerre(n,x)`.

        EXAMPLES::

            sage: n = var('n')                                                          # needs sage.symbolic
            sage: diff(laguerre(n, x), x)                                               # needs sage.symbolic
            -gen_laguerre(n - 1, 1, x)

        TESTS::

            sage: diff(laguerre(x, x))                                                  # needs sage.symbolic
            Traceback (most recent call last):
            ...
            NotImplementedError: Derivative w.r.t. to the index is not supported.
        """
        diff_param = kwds['diff_param']
        if diff_param == 0:
            raise NotImplementedError("Derivative w.r.t. to the index is not supported.")
        if diff_param == 1:
            return -gen_laguerre(n-1, 1, x)
        raise ValueError(f"illegal differentiation parameter {diff_param}")


laguerre = Func_laguerre()


class Func_gen_laguerre(OrthogonalFunction):
    """
    REFERENCE:

    - [AS1964]_ 22.5.16, page 778 and page 789.
    """
    def __init__(self):
        r"""
        Init method for the Laguerre polynomials.

        EXAMPLES::

            sage: a, n, x = var('a, n, x')                                              # needs sage.symbolic
            sage: loads(dumps(gen_laguerre))
            gen_laguerre
            sage: gen_laguerre(x, x, x)._sympy_()                                       # needs sympy sage.symbolic
            assoc_laguerre(x, x, x)
            sage: maxima(gen_laguerre(1, 2, x, hold=True))                              # needs sage.symbolic
            3*(1-_SAGE_VAR_x/3)
            sage: maxima(gen_laguerre(n, a, gen_laguerre(n, a, x)))                     # needs sage.symbolic
            gen_laguerre(_SAGE_VAR_n,_SAGE_VAR_a, gen_laguerre(_SAGE_VAR_n,_SAGE_VAR_a,_SAGE_VAR_x))
        """
        OrthogonalFunction.__init__(self, "gen_laguerre", nargs=3, latex_name=r"L",
                                    conversions={'maxima': 'gen_laguerre',
                                                 'mathematica': 'LaguerreL',
                                                 'maple': 'LaguerreL',
                                                 'sympy': 'assoc_laguerre'})

    def _eval_(self, n, a, x, *args, **kwds):
        r"""
        Return an evaluation of this Laguerre polynomial expression.

        EXAMPLES::

            sage: # needs sage.symbolic
            sage: gen_laguerre(2, 1, x)
            1/2*x^2 - 3*x + 3
            sage: gen_laguerre(2, 1/2, x)
            1/2*x^2 - 5/2*x + 15/8
            sage: gen_laguerre(2, -1/2, x)
            1/2*x^2 - 3/2*x + 3/8
            sage: gen_laguerre(2, 0, x)
            1/2*x^2 - 2*x + 1
            sage: gen_laguerre(3, 0, x)
            -1/6*x^3 + 3/2*x^2 - 3*x + 1
        """
        from sage.rings.integer import Integer
        ret = self._eval_special_values_(n, a, x)
        if ret is not None:
            return ret
        if isinstance(n, Integer):
            if n >= 0 and not hasattr(x, 'prec'):
                return self._pol_gen_laguerre(n, a, x)

    def _eval_special_values_(self, n, a, x):
        """
        Special values known.

        EXAMPLES::

            sage: gen_laguerre(0, 1, pi)                                                # needs sage.symbolic
            1
            sage: gen_laguerre(1, 2, x)                                                 # needs sage.symbolic
            -x + 3
            sage: gen_laguerre(3, 4, 0)                                                 # needs mpmath
            35
        """
        if n == 0:
            return ZZ(1)
        if n == 1:
            return ZZ(1) + a - x
        if a == 0:
            return laguerre(n, x)
        if x == 0:
            from sage.arith.misc import binomial
            return binomial(n+a, n)

    def _pol_gen_laguerre(self, n, a, x):
        """
        EXAMPLES::

            sage: gen_laguerre(3, 1/2, sin(x))                                          # needs sage.symbolic
            -1/6*sin(x)^3 + 7/4*sin(x)^2 - 35/8*sin(x) + 35/16
            sage: R.<x> = PolynomialRing(QQ, 'x')
            sage: gen_laguerre(4, -1/2, x)                                              # needs mpmath
            1/24*x^4 - 7/12*x^3 + 35/16*x^2 - 35/16*x + 35/128
            sage: gen_laguerre(4, -1/2, x + 1)                                          # needs mpmath
            1/24*(x + 1)^4 - 7/12*(x + 1)^3 + 35/16*(x + 1)^2 - 35/16*x - 245/128
            sage: gen_laguerre(10, 1, 1 + I)
            25189/2100*I + 11792/2835
        """
        return sum(binomial(n + a, n - k) * (-1)**k / factorial(k) * x**k
                   for k in range(n + 1))

    def _evalf_(self, n, a, x, **kwds):
        """
        EXAMPLES::

            sage: gen_laguerre(100, 1, RealField(300)(pi))                              # needs sage.symbolic
            -0.89430788373354541911...
            sage: gen_laguerre(10, 1/2, 1. + I)
            5.34469635574906 + 5.23754057922902*I
        """
        the_parent = kwds.get('parent', None)
        if the_parent is None:
            the_parent = parent(x)
<<<<<<< HEAD
        return _mpmath_call(_mpmath_laguerre, n, a, x, parent=the_parent)
=======
        return _mpmath_utils_call(_mpmath_laguerre, n, a, x, parent=the_parent)
>>>>>>> 370fce78

    def _derivative_(self, n, a, x, diff_param):
        """
        Return the derivative of `gen_laguerre(n,a,x)`.

        EXAMPLES::

            sage: a, n = var('a,n')                                                     # needs sage.symbolic
            sage: diff(gen_laguerre(n,a,x), x)                                          # needs sage.symbolic
            -gen_laguerre(n - 1, a + 1, x)
            sage: gen_laguerre(n,a,x).diff(a)                                           # needs sage.symbolic
            Traceback (most recent call last):
            ...
            NotImplementedError: Derivative w.r.t. to the second index is not supported.

        TESTS::

            sage: diff(gen_laguerre(n,a,x), n)                                          # needs sage.symbolic
            Traceback (most recent call last):
            ...
            NotImplementedError: Derivative w.r.t. to the index is not supported.
        """
        if diff_param == 0:
            raise NotImplementedError("Derivative w.r.t. to the index is not supported.")
        elif diff_param == 1:
            raise NotImplementedError("Derivative w.r.t. to the second index is not supported.")
        elif diff_param == 2:
            return -gen_laguerre(n - 1, a + 1, x)
        else:
            raise ValueError("illegal differentiation parameter {}".format(diff_param))


gen_laguerre = Func_gen_laguerre()


class Func_krawtchouk(OrthogonalFunction):
    r"""
    Krawtchouk polynomials `K_j(x; n, p)`.

    INPUT:

    - ``j`` -- the degree
    - ``x`` -- the independent variable `x`
    - ``n`` -- the number of discrete points
    - ``p`` -- the parameter `p`

    .. SEEALSO::

        :func:`sage.coding.delsarte_bounds.krawtchouk`
        `\bar{K}^{n,q}_l(x)`, which are related by

        .. MATH::

            (-q)^j \bar{K}^{n,q^{-1}}_j(x) = K_j(x; n, 1-q).

    EXAMPLES:

    We verify the orthogonality for `n = 4`::

        sage: n = 4
        sage: p = SR.var('p')                                                           # needs sage.symbolic
        sage: matrix([[sum(binomial(n,m) * p**m * (1-p)**(n-m)                          # needs sage.symbolic
        ....:              * krawtchouk(i,m,n,p) * krawtchouk(j,m,n,p)
        ....:              for m in range(n+1)).expand().factor()
        ....:          for i in range(n+1)] for j in range(n+1)])
        [               1                0                0                0                0]
        [               0     -4*(p - 1)*p                0                0                0]
        [               0                0  6*(p - 1)^2*p^2                0                0]
        [               0                0                0 -4*(p - 1)^3*p^3                0]
        [               0                0                0                0    (p - 1)^4*p^4]

    We verify the relationship between the Krawtchouk implementations::

        sage: q = SR.var('q')                                                           # needs sage.symbolic
        sage: all(codes.bounds.krawtchouk(n, 1/q, j, x)*(-q)^j                          # needs sage.symbolic
        ....:     == krawtchouk(j, x, n, 1-q) for j in range(n+1))
        True
    """
    def __init__(self):
        """
        Initialize ``self``.

        EXAMPLES::

            sage: k, x, n, p = var('k,x,n,p')                                           # needs sage.symbolic
            sage: TestSuite(krawtchouk).run()
            sage: TestSuite(krawtchouk(k, x, n, p)).run()                               # needs sage.symbolic
            sage: TestSuite(krawtchouk(3, x, n, p)).run()                               # needs sage.symbolic
        """
        super().__init__(name="krawtchouk", nargs=4, latex_name="K")

    def eval_formula(self, k, x, n, p):
        r"""
        Evaluate ``self`` using an explicit formula.

        EXAMPLES::

            sage: x, n, p = var('x,n,p')                                                # needs sage.symbolic
            sage: krawtchouk.eval_formula(3, x, n, p).expand().collect(x)               # needs sage.symbolic
            -1/6*n^3*p^3 + 1/2*n^2*p^3 - 1/3*n*p^3 - 1/2*(n*p - 2*p + 1)*x^2
             + 1/6*x^3 + 1/6*(3*n^2*p^2 - 9*n*p^2 + 3*n*p + 6*p^2 - 6*p + 2)*x
        """
        q = 1 - p
        return sum((-1)**(k-i) * binomial(n-x, k-i) * binomial(x, i) * p**(k-i) * q**i
                   for i in range(k+1))

    def _eval_(self, j, x, n, p, *args, **kwds):
        r"""
        Return an evaluation of the Krawtchouk polynomial `K_j(x; n, p)`.

        EXAMPLES::

            sage: # needs sage.symbolic
            sage: k, x, n, p = var('k,x,n,p')
            sage: krawtchouk(3, x, 5, p).expand()
            -10*p^3 + 6*p^2*x - 3/2*p*x^2 + 1/6*x^3 + 3/2*p*x - 1/2*x^2 + 1/3*x
            sage: krawtchouk(k, x, 5, p)
            (-1)^k*p^k*binomial(5, k)*hypergeometric((-k, -x), (-5,), 1/p)
            sage: krawtchouk(2, x, n, p).collect(x)
            1/2*n^2*p^2 - 1/2*n*p^2 - 1/2*(2*n*p - 2*p + 1)*x + 1/2*x^2
            sage: krawtchouk(k, x, n, p)
            (-1)^k*p^k*binomial(n, k)*hypergeometric((-k, -x), (-n,), 1/p)

            sage: k3_hypergeo = krawtchouk(k,x,n,p)(k=3).simplify_hypergeometric()      # needs sage.symbolic
            sage: bool(k3_hypergeo == krawtchouk(3,x,n,p))                              # needs sage.symbolic
            True

            sage: krawtchouk(2, x, n, p, hold=True)                                     # needs sage.symbolic
            krawtchouk(2, x, n, p)
        """
        if kwds.get('hold', False):
            return None
        if j not in ZZ or j < 0:
            from sage.functions.hypergeometric import hypergeometric
            return (-1)**j * binomial(n, j) * p**j * hypergeometric([-j, -x], [-n], 1/p)
        try:
            return self.eval_formula(j, x, n, p)
        except (TypeError, ValueError):
            return self.eval_recursive(j, x, n, p)

    def eval_recursive(self, j, x, n, p, *args, **kwds):
        r"""
        Return the Krawtchouk polynomial `K_j(x; n, p)` using the
        recursive formula.

        EXAMPLES::

            sage: x, n, p = var('x,n,p')                                                # needs sage.symbolic
            sage: krawtchouk.eval_recursive(0, x, n, p)                                 # needs sage.symbolic
            1
            sage: krawtchouk.eval_recursive(1, x, n, p)                                 # needs sage.symbolic
            -n*p + x
            sage: krawtchouk.eval_recursive(2, x, n, p).collect(x)                      # needs sage.symbolic
            1/2*n^2*p^2 + 1/2*n*(p - 1)*p - n*p^2 + 1/2*n*p
             - 1/2*(2*n*p - 2*p + 1)*x + 1/2*x^2
            sage: bool(krawtchouk.eval_recursive(2, x, n, p) == krawtchouk(2, x, n, p))             # needs sage.symbolic
            True
            sage: bool(krawtchouk.eval_recursive(3, x, n, p) == krawtchouk(3, x, n, p))             # needs sage.symbolic
            True
            sage: bool(krawtchouk.eval_recursive(4, x, n, p) == krawtchouk(4, x, n, p))             # needs sage.symbolic
            True
            sage: M = matrix([[-1/2, -1], [1, 0]])                                      # needs sage.modules
            sage: krawtchouk.eval_recursive(2, M, 3, 1/2)                               # needs sage.modules
            [ 9/8  7/4]
            [-7/4  1/4]
        """
        if j == 0:
            return parent(x).one()
        elif j == 1:
            return x - n * p
        q = 1 - p
        tm2 = p * q * (n - (j-1) + 1) * krawtchouk.eval_recursive(j-2, x, n, p)
        tm1 = (x - p*(n-(j-1)) - (j-1)*q) * krawtchouk.eval_recursive(j-1, x, n, p)
        return (tm1 - tm2) / j


krawtchouk = Func_krawtchouk()


class Func_meixner(OrthogonalFunction):
    r"""
    Meixner polynomials `M_n(x; b, c)`.

    INPUT:

    - ``n`` -- the degree
    - ``x`` -- the independent variable `x`
    - ``b, c`` -- the parameters `b, c`
    """
    def __init__(self):
        """
        Initialize ``self``.

        EXAMPLES::

            sage: n, x, b, c = var('n,x,b,c')                                           # needs sage.symbolic
            sage: TestSuite(meixner).run()
            sage: TestSuite(meixner(3, x, b, c)).run()                                  # needs sage.symbolic
            sage: TestSuite(meixner(n, x, b, c)).run()                                  # needs sage.symbolic
        """
        super().__init__(name="meixner", nargs=4, latex_name="M")

    def eval_formula(self, n, x, b, c):
        r"""
        Evaluate ``self`` using an explicit formula.

        EXAMPLES::

            sage: x, b, c = var('x,b,c')                                                # needs sage.symbolic
            sage: meixner.eval_formula(3, x, b, c).expand().collect(x)                  # needs sage.symbolic
            -x^3*(3/c - 3/c^2 + 1/c^3 - 1) + b^3
             + 3*(b - 2*b/c + b/c^2 - 1/c - 1/c^2 + 1/c^3 + 1)*x^2 + 3*b^2
             + (3*b^2 + 6*b - 3*b^2/c - 3*b/c - 3*b/c^2 - 2/c^3 + 2)*x + 2*b
        """
        from sage.misc.misc_c import prod

        def P(val, k):
            return prod(val + j for j in range(k))
        return sum((-1)**k * binomial(n, k) * binomial(x, k) * factorial(k)
                   * P(x + b, n - k) * c**-k
                   for k in range(n+1))

    def _eval_(self, n, x, b, c, *args, **kwds):
        r"""
        Return an evaluation of the Meixner polynomial `M_n(x; b, c)`.

        EXAMPLES::

            sage: # needs sage.symbolic
            sage: n, x, b, c = var('n,x,b,c')
            sage: meixner(2, x, b, c).collect(x)
            -x^2*(2/c - 1/c^2 - 1) + b^2 + (2*b - 2*b/c - 1/c^2 + 1)*x + b
            sage: meixner(3, x, b, c).factor().collect(x)
            -x^3*(3/c - 3/c^2 + 1/c^3 - 1) + b^3
             + 3*(b - 2*b/c + b/c^2 - 1/c - 1/c^2 + 1/c^3 + 1)*x^2 + 3*b^2
             + (3*b^2 + 6*b - 3*b^2/c - 3*b/c - 3*b/c^2 - 2/c^3 + 2)*x + 2*b
            sage: meixner(n, x, b, c)
            gamma(b + n)*hypergeometric((-n, -x), (b,), -1/c + 1)/gamma(b)

            sage: # needs sage.symbolic
            sage: n3_hypergeo = meixner(n, x, b, c)(n=3).simplify_hypergeometric()
            sage: n3_hypergeo = n3_hypergeo.simplify_full()
            sage: bool(n3_hypergeo == meixner(3, x, b, c))
            True
            sage: n4_hypergeo = meixner(n, x, b, c)(n=4).simplify_hypergeometric()
            sage: n4_hypergeo = n4_hypergeo.simplify_full()
            sage: bool(n4_hypergeo == meixner(4, x, b, c))
            True

            sage: meixner(2, x, b, c, hold=True)                                        # needs sage.symbolic
            meixner(2, x, b, c)
        """
        if kwds.get('hold', False):
            return None
        if n not in ZZ or n < 0:
            from sage.functions.hypergeometric import hypergeometric
            from sage.functions.gamma import gamma
            return gamma(b + n) / gamma(b) * hypergeometric([-n, -x], [b], 1 - 1/c)
        try:
            return self.eval_formula(n, x, b, c)
        except (TypeError, ValueError):
            return self.eval_recursive(n, x, b, c)

    def eval_recursive(self, n, x, b, c, *args, **kwds):
        r"""
        Return the Meixner polynomial `M_n(x; b, c)` using the
        recursive formula.

        EXAMPLES::

            sage: # needs sage.symbolic
            sage: x, b, c = var('x,b,c')
            sage: meixner.eval_recursive(0, x, b, c)
            1
            sage: meixner.eval_recursive(1, x, b, c)
            -x*(1/c - 1) + b
            sage: meixner.eval_recursive(2, x, b, c).simplify_full().collect(x)
            -x^2*(2/c - 1/c^2 - 1) + b^2 + (2*b - 2*b/c - 1/c^2 + 1)*x + b
            sage: bool(meixner(2, x, b, c) == meixner.eval_recursive(2, x, b, c))
            True
            sage: bool(meixner(3, x, b, c) == meixner.eval_recursive(3, x, b, c))
            True
            sage: bool(meixner(4, x, b, c) == meixner.eval_recursive(4, x, b, c))
            True
            sage: M = matrix([[-1/2, -1], [1, 0]])
            sage: ret = meixner.eval_recursive(2, M, b, c).simplify_full().factor()
            sage: for i in range(2):  # make the output polynomials in 1/c
            ....:     for j in range(2):
            ....:         ret[i, j] = ret[i, j].collect(c)
            sage: ret
            [b^2 + 1/2*(2*b + 3)/c - 1/4/c^2 - 5/4    -2*b + (2*b - 1)/c + 3/2/c^2 - 1/2]
            [    2*b - (2*b - 1)/c - 3/2/c^2 + 1/2             b^2 + b + 2/c - 1/c^2 - 1]
        """
        if n == 0:
            return parent(x).one()
        elif n == 1:
            return (1 - 1/c) * x + b
        tm2 = (b+n-1) * (b+n-2) * (n - 1) * meixner.eval_recursive(n-2, x, b, c)
        tm1 = (b+n-1) * ((c-1) * x + n-1 + (n-1+b) * c) * meixner.eval_recursive(n-1, x, b, c)
        return (tm1 - tm2) / (c * (n - 1 + b))


meixner = Func_meixner()


class Func_hahn(OrthogonalFunction):
    r"""
    Hahn polynomials `Q_k(x; a, b, n)`.

    INPUT:

    - ``k`` -- the degree
    - ``x`` -- the independent variable `x`
    - ``a, b`` -- the parameters `a, b`
    - ``n`` -- the number of discrete points

    EXAMPLES:

    We verify the orthogonality for `n = 3`::

        sage: n = 2
        sage: a, b = SR.var('a,b')                                                      # needs sage.symbolic
        sage: def rho(k, a, b, n):
        ....:     return binomial(a + k, k) * binomial(b + n - k, n - k)
        sage: M = matrix([[sum(rho(k, a, b, n)                                          # needs sage.symbolic
        ....:                  * hahn(i, k, a, b, n) * hahn(j, k, a, b, n)
        ....:                  for k in range(n + 1)).expand().factor()
        ....:              for i in range(n+1)] for j in range(n+1)])
        sage: M = M.factor()                                                            # needs sage.symbolic
        sage: P = rising_factorial                                                      # needs sage.symbolic
        sage: def diag(i, a, b, n):
        ....:    return ((-1)^i * factorial(i) * P(b + 1, i) * P(i + a + b + 1, n + 1)
        ....:            / (factorial(n) * (2*i + a + b + 1) * P(-n, i) * P(a + 1, i)))
        sage: all(M[i,i] == diag(i, a, b, n) for i in range(3))                         # needs sage.symbolic
        True
        sage: all(M[i,j] == 0 for i in range(3) for j in range(3) if i != j)            # needs sage.symbolic
        True
    """
    def __init__(self):
        """
        Initialize ``self``.

        EXAMPLES::

            sage: k, x, a, b, n = var('k,x,a,b,n')                                      # needs sage.symbolic
            sage: TestSuite(hahn).run()
            sage: TestSuite(hahn(3, x, a, b, n)).run()                                  # needs sage.symbolic
            sage: TestSuite(hahn(k, x, a, b, n)).run(skip="_test_category")             # needs sage.symbolic
        """
        super().__init__(name="hahn", nargs=5, latex_name="Q")

    def eval_formula(self, k, x, a, b, n):
        r"""
        Evaluate ``self`` using an explicit formula.

        EXAMPLES::

            sage: # needs sage.symbolic
            sage: k, x, a, b, n = var('k,x,a,b,n')
            sage: Q2 = hahn.eval_formula(2, x, a, b, n).simplify_full()
            sage: Q2.coefficient(x^2).factor()
            (a + b + 4)*(a + b + 3)/((a + 2)*(a + 1)*(n - 1)*n)
            sage: Q2.coefficient(x).factor()
            -(2*a*n - a + b + 4*n)*(a + b + 3)/((a + 2)*(a + 1)*(n - 1)*n)
            sage: Q2(x=0)
            1
        """
        P = rising_factorial
        return sum(P(-k, i) * P(k+a+b+1, i) * P(-x, i) / (P(a+1, i) * P(-n, i) * factorial(i))
                   for i in range(k+1))

    def _eval_(self, k, x, a, b, n, *args, **kwds):
        r"""
        Return an evaluation of the Hahn polynomial `Q_k(x; a, b, n)`.

        EXAMPLES::

            sage: k, x, a, b, n = var('k,x,a,b,n')                                      # needs sage.symbolic
            sage: hahn(1, x, a, b, n).collect(x)                                        # needs sage.symbolic
            -(a + b + 2)*x/((a + 1)*n) + 1
            sage: hahn(k, x, a, b, n)                                                   # needs sage.symbolic
            hypergeometric((-k, a + b + k + 1, -x), (a + 1, -n), 1)

            sage: # needs sage.symbolic
            sage: k2_hypergeo = hahn(k, x, a, b, n)(k=2).simplify_hypergeometric()
            sage: bool(k2_hypergeo == hahn(2, x, a, b, n))
            True
            sage: k3_hypergeo = hahn(k, x, a, b, n)(k=3).simplify_hypergeometric()
            sage: bool(k3_hypergeo == hahn(3, x, a, b, n))
            True

            sage: hahn(2, x, a, b, n, hold=True)                                        # needs sage.symbolic
            hahn(2, x, a, b, n)
        """
        if kwds.get('hold', False):
            return None
        if k not in ZZ or k < 0:
            from sage.functions.hypergeometric import hypergeometric
            return hypergeometric([-k, k+a+b+1, -x], [a+1, -n], 1)
        try:
            return self.eval_formula(k, x, a, b, n)
        except (TypeError, ValueError):
            return self.eval_recursive(k, x, a, b, n)

    def eval_recursive(self, k, x, a, b, n, *args, **kwds):
        r"""
        Return the Hahn polynomial `Q_k(x; a, b, n)` using the
        recursive formula.

        EXAMPLES::

            sage: x, a, b, n = var('x,a,b,n')                                           # needs sage.symbolic
            sage: hahn.eval_recursive(0, x, a, b, n)                                    # needs sage.symbolic
            1
            sage: hahn.eval_recursive(1, x, a, b, n)                                    # needs sage.symbolic
            -(a + b + 2)*x/((a + 1)*n) + 1
            sage: bool(hahn(2, x, a, b, n) == hahn.eval_recursive(2, x, a, b, n))       # needs sage.symbolic
            True
            sage: bool(hahn(3, x, a, b, n) == hahn.eval_recursive(3, x, a, b, n))       # needs sage.symbolic
            True
            sage: bool(hahn(4, x, a, b, n) == hahn.eval_recursive(4, x, a, b, n))       # needs sage.symbolic
            True
            sage: M = matrix([[-1/2, -1], [1, 0]])                                      # needs sage.modules
            sage: ret = hahn.eval_recursive(2, M, 1, 2, n).simplify_full().factor()     # needs sage.modules sage.symbolic
            sage: ret                                                                   # needs sage.modules sage.symbolic
            [1/4*(4*n^2 + 8*n - 19)/((n - 1)*n)          3/2*(4*n + 3)/((n - 1)*n)]
            [        -3/2*(4*n + 3)/((n - 1)*n)          (n^2 - n - 7)/((n - 1)*n)]
        """
        if k == 0:
            return parent(x).one()
        elif k == 1:
            return -(a+b+2) / ((a+1)*n) * x + 1
        A = (k+a+b) * (k+a) * (n-k+1) / ((2*k+a+b-1) * (2*k+a+b))
        C = (k-1) * (k+b-1) * (k+a+b+n) / ((2*k+a+b-2) * (2*k+a+b-1))
        Hm1 = (-x + A + C) * hahn.eval_recursive(k-1, x, a, b, n)
        Hm2 = C * hahn.eval_recursive(k-2, x, a, b, n)
        return (Hm1 - Hm2) / A


hahn = Func_hahn()<|MERGE_RESOLUTION|>--- conflicted
+++ resolved
@@ -414,11 +414,7 @@
 lazy_import('sage.symbolic.ring', 'SR')
 lazy_import('sage.calculus.calculus', 'maxima', as_='_maxima')
 
-<<<<<<< HEAD
 lazy_import('sage.libs.mpmath.sage_utils', 'call', as_='_mpmath_call')
-=======
-lazy_import('sage.libs.mpmath.utils', 'call', as_='_mpmath_utils_call')
->>>>>>> 370fce78
 lazy_import('sage.libs.mpmath.all', 'chebyt', as_='_mpmath_chebyt')
 lazy_import('sage.libs.mpmath.all', 'chebyu', as_='_mpmath_chebyu')
 lazy_import('sage.libs.mpmath.all', 'laguerre', as_='_mpmath_laguerre')
@@ -801,11 +797,7 @@
         if not isinstance(real_parent, (sage.rings.abc.RealField, sage.rings.abc.ComplexField)):
             raise TypeError("cannot evaluate chebyshev_T with parent {}".format(real_parent))
 
-<<<<<<< HEAD
         return _mpmath_call(_mpmath_chebyt, n, x, parent=real_parent)
-=======
-        return _mpmath_utils_call(_mpmath_chebyt, n, x, parent=real_parent)
->>>>>>> 370fce78
 
     def eval_formula(self, n, x):
         """
@@ -1170,11 +1162,7 @@
         if not isinstance(real_parent, (sage.rings.abc.RealField, sage.rings.abc.ComplexField)):
             raise TypeError("cannot evaluate chebyshev_U with parent {}".format(real_parent))
 
-<<<<<<< HEAD
         return _mpmath_call(_mpmath_chebyu, n, x, parent=real_parent)
-=======
-        return _mpmath_utils_call(_mpmath_chebyu, n, x, parent=real_parent)
->>>>>>> 370fce78
 
     def _eval_special_values_(self, n, x):
         """
@@ -1459,11 +1447,7 @@
         if ret is not None:
             return ret
 
-<<<<<<< HEAD
         return _mpmath_call(_mpmath_legenq, n, 0, x, parent=parent)
-=======
-        return _mpmath_utils_call(_mpmath_legenq, n, 0, x, parent=parent)
->>>>>>> 370fce78
 
     def eval_recursive(self, n, arg, **kwds):
         """
@@ -1843,11 +1827,7 @@
             -0.773063511309286
 
         """
-<<<<<<< HEAD
         return _mpmath_call(_mpmath_legenp, n, m, x, parent=parent)
-=======
-        return _mpmath_utils_call(_mpmath_legenp, n, m, x, parent=parent)
->>>>>>> 370fce78
 
     def eval_gen_poly(self, n, m, arg, **kwds):
         r"""
@@ -1989,11 +1969,7 @@
         if ret is not None:
             return ret
 
-<<<<<<< HEAD
         return _mpmath_call(_mpmath_legenq, n, m, x, parent=parent)
-=======
-        return _mpmath_utils_call(_mpmath_legenq, n, m, x, parent=parent)
->>>>>>> 370fce78
 
     def eval_recursive(self, n, m, x, **kwds):
         """
@@ -2521,15 +2497,9 @@
         if n < 0:
             # work around mpmath issue 307
             from sage.functions.log import exp
-<<<<<<< HEAD
             return exp(x) * _mpmath_call(_mpmath_laguerre, -n-1, 0, -x, parent=the_parent)
         else:
             return _mpmath_call(_mpmath_laguerre, n, 0, x, parent=the_parent)
-=======
-            return exp(x) * _mpmath_utils_call(_mpmath_laguerre, -n-1, 0, -x, parent=the_parent)
-        else:
-            return _mpmath_utils_call(_mpmath_laguerre, n, 0, x, parent=the_parent)
->>>>>>> 370fce78
 
     def _derivative_(self, n, x, *args, **kwds):
         """
@@ -2665,11 +2635,7 @@
         the_parent = kwds.get('parent', None)
         if the_parent is None:
             the_parent = parent(x)
-<<<<<<< HEAD
         return _mpmath_call(_mpmath_laguerre, n, a, x, parent=the_parent)
-=======
-        return _mpmath_utils_call(_mpmath_laguerre, n, a, x, parent=the_parent)
->>>>>>> 370fce78
 
     def _derivative_(self, n, a, x, diff_param):
         """
