r"""
Orthogonal polynomials

Chebyshev polynomials
---------------------

The Chebyshev polynomial of the first kind arises as a solution
to the differential equation

.. MATH::

    (1-x^2)\,y'' - x\,y' + n^2\,y = 0

and those of the second kind as a solution to

.. MATH::

    (1-x^2)\,y'' - 3x\,y' + n(n+2)\,y = 0.

The Chebyshev polynomials of the first kind are defined by the
recurrence relation

.. MATH::

    T_0(x) = 1, \qquad T_1(x) = x, \qquad T_{n+1}(x) = 2xT_n(x) - T_{n-1}(x).

The Chebyshev polynomials of the second kind are defined by the
recurrence relation

.. MATH::

    U_0(x) = 1, \qquad U_1(x) = 2x, \qquad U_{n+1}(x) = 2xU_n(x) - U_{n-1}(x).

For integers `m,n`, they satisfy the orthogonality relations

.. MATH::

    \int_{-1}^1 T_n(x)T_m(x)\,\frac{dx}{\sqrt{1-x^2}} =
    \left\{ \begin{array}{cl} 0 & \text{if } n\neq m, \\ \pi & \text{if } n=m=0, \\ \pi/2 & \text{if } n = m \neq 0, \end{array} \right.

and

.. MATH::

    \int_{-1}^1 U_n(x)U_m(x)\sqrt{1-x^2}\,dx =\frac{\pi}{2}\delta_{m,n}.

They are named after Pafnuty Chebyshev (1821-1894, alternative
transliterations: Tchebyshef or Tschebyscheff).

Hermite polynomials
-------------------

The *Hermite polynomials* are defined either by

.. MATH::

    H_n(x) = (-1)^n e^{x^2/2} \frac{d^n}{dx^n} e^{-x^2/2}

(the "probabilists' Hermite polynomials"), or by

.. MATH::

    H_n(x) = (-1)^n e^{x^2}\frac{d^n}{dx^n}e^{-x^2}

(the "physicists' Hermite polynomials"). Sage (via Maxima) implements
the latter flavor. These satisfy the orthogonality relation

.. MATH::

    \int_{-\infty}^{\infty} H_n(x) H_m(x) \, e^{-x^2} \, dx
    = \sqrt{\pi} n! 2^n \delta_{nm}.

They are named in honor of Charles Hermite (1822-1901), but were first
introduced by Laplace in 1810 and also studied by Chebyshev in 1859.

Legendre polynomials
--------------------

Each *Legendre polynomial* `P_n(x)` is an `n`-th degree polynomial.
It may be expressed using Rodrigues' formula:

.. MATH::

    P_n(x) = (2^n n!)^{-1} {\frac{d^n}{dx^n} } \left[ (x^2 -1)^n \right].

These are solutions to Legendre's differential equation:

.. MATH::

    \frac{d}{dx} \left[ (1-x^2) {\frac{d}{dx}} P(x) \right] + n(n+1)P(x) = 0

and satisfy the orthogonality relation

.. MATH::

    \int_{-1}^{1} P_m(x) P_n(x)\,dx = {\frac{2}{2n + 1}} \delta_{mn}.

The *Legendre function of the second kind* `Q_n(x)` is another
(linearly independent) solution to the Legendre differential equation.
It is not an "orthogonal polynomial" however.

The associated Legendre functions of the first kind `P_\ell^m(x)` can
be given in terms of the "usual" Legendre polynomials by

.. MATH::

    \begin{aligned}
    P_{\ell}^m(x) &= (-1)^m(1-x^2)^{m/2}\frac{d^m}{dx^m}P_\ell(x) \\
    & = \frac{(-1)^m}{2^\ell \ell!} (1-x^2)^{m/2}\frac{d^{\ell+m}}{dx^{\ell+m}}(x^2-1)^{\ell}.
    \end{aligned}

Assuming `0 \le m \le \ell`, they satisfy the orthogonality relation:

.. MATH::

    \int_{-1}^{1} P_k^{(m)} P_{\ell}^{(m)} dx
    = \frac{2(\ell+m)!}{(2\ell+1)(\ell-m)!}\ \delta _{k,\ell},

where `\delta _{k,\ell}` is the Kronecker delta.

The associated Legendre functions of the second kind
`Q_\ell^m(x)` can be given in terms of the "usual"
Legendre polynomials by

.. MATH::

    Q_{\ell}^m(x) = (-1)^m (1-x^2)^{m/2} \frac{d^m}{dx^m} Q_{\ell}(x).

They are named after Adrien-Marie Legendre (1752-1833).

Laguerre polynomials
--------------------

*Laguerre polynomials* may be defined by the Rodrigues formula

.. MATH::

    L_n(x) = \frac{e^x}{n!} \frac{d^n}{dx^n} \left( e^{-x} x^n \right).

They are solutions of Laguerre's equation:

.. MATH::

    x\,y'' + (1 - x)\,y' + n\,y = 0

and satisfy the orthogonality relation

.. MATH::

    \int_0^{\infty} L_m(x) L_n(x) e^{-x} \, dx = \delta_{mn}.

The generalized Laguerre polynomials may be defined by the Rodrigues formula:

.. MATH::

   L_n^{(\alpha)}(x) = \frac{x^{-\alpha} e^x}{n!} \frac{d^n}{dx^n}
   \left(e^{-x} x^{n+\alpha}\right).

(These are also sometimes called the associated Laguerre
polynomials.) The simple Laguerre polynomials are recovered from
the generalized polynomials by setting `\alpha = 0`.

They are named after Edmond Laguerre (1834-1886).

Jacobi polynomials
------------------

*Jacobi polynomials* are a class of orthogonal polynomials. They
are obtained from hypergeometric series in cases where the series
is in fact finite:

.. MATH::

    P_n^{(\alpha,\beta)}(z) = \frac{(\alpha+1)_n}{n!}
    \,_2F_1\left(-n,1+\alpha+\beta+n; \alpha+1; \frac{1-z}{2}\right),

where `()_n` is Pochhammer's symbol (for the rising factorial),
(Abramowitz and Stegun p561.) and thus have the explicit expression

.. MATH::

    P_n^{(\alpha,\beta)} (z) = \frac{\Gamma(\alpha+n+1)}{n!\Gamma(\alpha+\beta+n+1)}
    \sum_{m=0}^n \binom{n}{m} \frac{\Gamma(\alpha+\beta+n+m+1)}{\Gamma(\alpha+m+1)}
    \left(\frac{z-1}{2}\right)^m.

They are named after Carl Gustav Jaboc Jacobi (1804-1851).

Gegenbauer polynomials
----------------------

*Ultraspherical* or *Gegenbauer polynomials* are given in terms of
the Jacobi polynomials `P_n^{(\alpha,\beta)}(x)` with
`\alpha = \beta = a - 1/2` by

.. MATH::

    C_n^{(a)}(x) = \frac{\Gamma(a+1/2)}{\Gamma(2a)}
    \frac{\Gamma(n+2a)}{\Gamma(n+a+1/2)} P_n^{(a-1/2,a-1/2)}(x).

They satisfy the orthogonality relation

.. MATH::

    \int_{-1}^1(1-x^2)^{a-1/2}C_m^{(a)}(x)C_n^{(a)}(x)\, dx
    = \delta_{mn}2^{1-2a}\pi \frac{\Gamma(n+2a)}{(n+a)\Gamma^2(a)\Gamma(n+1)},

for `a > -1/2`. They are obtained from hypergeometric series
in cases where the series is in fact finite:

.. MATH::

    C_n^{(a)}(z) = \frac{(2a)^{\underline{n}}}{n!}
    \,_2F_1\left(-n,2a+n; a+\frac{1}{2}; \frac{1-z}{2}\right)

where `\underline{n}` is the falling factorial. (See
Abramowitz and Stegun p561.)

They are named for Leopold Gegenbauer (1849-1903).

Krawtchouk polynomials
----------------------

The *Krawtchouk polynomials* are discrete orthogonal polynomials that
are given by the hypergeometric series

.. MATH::

    K_j(x; n, p) = (-1)^j \binom{n}{j} p^j
    \,_{2}F_1\left(-j,-x; -n; p^{-1}\right).

Since they are discrete orthogonal polynomials, they satisfy an orthogonality
relation defined on a discrete (in this case finite) set of points:

.. MATH::

    \sum_{m=0}^n K_i(m; n, p) K_j(m; n, p) \, \binom{n}{m} p^m q^{n-m}
    = \binom{n}{j} (pq)^j \delta_{ij},

where `q = 1 - p`. They can also be described by the recurrence relation

.. MATH::

    j K_j(x; n, p) = (x - (n-j+1) p - (j-1) q) K_{j-1}(x; n, p)
    - p q (n - j + 2) K_{j-2}(x; n, p),

where `K_0(x; n, p) = 1` and `K_1(x; n, p) = x - n p`.

They are named for Mykhailo Krawtchouk (1892-1942).


Meixner polynomials
-------------------

The *Meixner polynomials* are discrete orthogonal polynomials that
are given by the hypergeometric series

.. MATH::

    M_n(x; n, p) = (-1)^j \binom{n}{j} p^j
    \,_{2}F_1\left(-j,-x; -n; p^{-1}\right).

They satisfy an orthogonality relation:

.. MATH::

    \sum_{k=0}^{\infty} \tilde{M}_n(k; b, c) \tilde{M}_m(k; b, c) \, \frac{(b)_k}{k!} c^k
    = \frac{c^{-n} n!}{(b)_n (1-c)^b} \delta_{mn},

where `\tilde{M}_n(x; b, c) = M_n(x; b, c) / (b)_x`, for `b > 0 ` and
`0 < c < 1`. They can also be described by the recurrence relation

.. MATH::

   \begin{aligned}
    c (n-1+b) M_n(x; b, c) & = ((c-1) x + n-1 + c (n-1+b)) (b+n-1) M_{n-1}(x; b, c)
    \\ & \qquad - (b+n-1) (b+n-2) (n-1) M_{n-2}(x; b, c),
    \end{aligned}

where `M_0(x; b, c) = 0` and `M_1(x; b, c) = (1 - c^{-1}) x + b`.

They are named for Josef Meixner (1908-1994).

Hahn polynomials
----------------

The *Hahn polynomials* are discrete orthogonal polynomials that
are given by the hypergeometric series

.. MATH::

    Q_k(x; a, b, n) = \,_{3}F_2\left(-k,k+a+b+1,-x; a+1,-n; 1\right).

They satisfy an orthogonality relation:

.. MATH::

    \sum_{k=0}^{n-1} Q_i(k; a, b, n) Q_j(k; a, b, n) \, \rho(k)
    = \frac{\delta_{ij}}{\pi_i},

where

.. MATH::

    \begin{aligned}
    \rho(k) &= \binom{a+k}{k} \binom{b+n-k}{n-k},
    \\
    \pi_i &= \delta_{ij} \frac{(-1)^i i! (b+1)_i (i+a+b+1)_{n+1}}{n! (2i+a+b+1) (-n)_i (a+1)_i}.
    \end{aligned}

They can also be described by the recurrence relation

.. MATH::

    A Q_k(x; a,b,n) = (-x + A + C) Q_{k-1}(x; a,b,n) - C Q_{k-2}(x; a,b,n),

where `Q_0(x; a,b,n) = 1` and `Q_1(x; a,b,n) = 1 - \frac{a+b+2}{(a+1)n} x` and

.. MATH::

    A = \frac{(k+a+b) (k+a) (n-k+1)}{(2k+a+b-1) (2k+a+b)},
    \qquad
    C = \frac{(k-1) (k+b-1) (k+a+b+n)}{(2k+a+b-2) (2k+a+b-1)}.

They are named for Wolfgang Hahn (1911-1998), although they were first
introduced by Chebyshev in 1875.


Pochhammer symbol
-----------------

For completeness, the *Pochhammer symbol*, introduced by Leo August
Pochhammer, `(x)_n`, is used in the theory of special
functions to represent the "rising factorial" or "upper factorial"

.. MATH::

    (x)_n = x(x+1)(x+2) \cdots (x+n-1) = \frac{(x+n-1)!}{(x-1)!}.

On the other hand, the *falling factorial* or *lower factorial* is

.. MATH::

    x^{\underline{n}} = \frac{x!}{(x-n)!},

in the notation of Ronald L. Graham, Donald E. Knuth and Oren Patashnik
in their book Concrete Mathematics.

.. TODO::

    Implement Zernike polynomials.
    :wikipedia:`Zernike_polynomials`

REFERENCES:

- [AS1964]_
- :wikipedia:`Chebyshev_polynomials`
- :wikipedia:`Legendre_polynomials`
- :wikipedia:`Hermite_polynomials`
- http://mathworld.wolfram.com/GegenbauerPolynomial.html
- :wikipedia:`Jacobi_polynomials`
- :wikipedia:`Laguerre_polynomia`
- :wikipedia:`Associated_Legendre_polynomials`
- :wikipedia:`Kravchuk_polynomials`
- :wikipedia:`Meixner_polynomials`
- :wikipedia:`Hahn_polynomials`
- Roelof Koekeok and René F. Swarttouw, :arxiv:`math/9602214`
- [Koe1999]_

AUTHORS:

- David Joyner (2006-06)
- Stefan Reiterer (2010-)
- Ralf Stephan (2015-)

The original module wrapped some of the orthogonal/special functions
in the Maxima package "orthopoly" and was written by Barton
Willis of the University of Nebraska at Kearney.
"""
# ****************************************************************************
#       Copyright (C) 2006 William Stein <wstein@gmail.com>
#                     2006 David Joyner <wdj@usna.edu>
#                     2010 Stefan Reiterer <maldun.finsterschreck@gmail.com>
#
#  Distributed under the terms of the GNU General Public License (GPL)
#
#    This code is distributed in the hope that it will be useful,
#    but WITHOUT ANY WARRANTY; without even the implied warranty of
#    MERCHANTABILITY or FITNESS FOR A PARTICULAR PURPOSE.  See the GNU
#    General Public License for more details.
#
#  The full text of the GPL is available at:
#
#                  https://www.gnu.org/licenses/
# ****************************************************************************

import warnings

import sage.rings.abc

from sage.arith.misc import rising_factorial
from sage.misc.lazy_import import lazy_import
from sage.rings.integer_ring import ZZ
from sage.rings.rational_field import QQ
from sage.symbolic.function import BuiltinFunction, GinacFunction
from sage.structure.element import Expression, parent

lazy_import('sage.functions.other', ['factorial', 'binomial'])

lazy_import('sage.misc.latex', 'latex')
lazy_import('sage.rings.cc', 'CC')
lazy_import('sage.rings.polynomial.polynomial_ring_constructor', 'PolynomialRing')
lazy_import('sage.rings.real_mpfr', 'RR')

lazy_import('sage.symbolic.ring', 'SR')
lazy_import('sage.calculus.calculus', 'maxima', as_='_maxima')

lazy_import('sage.libs.mpmath.utils', 'call', as_='_mpmath_utils_call')
lazy_import('sage.libs.mpmath.all', 'chebyt', as_='_mpmath_chebyt')
lazy_import('sage.libs.mpmath.all', 'chebyu', as_='_mpmath_chebyu')
lazy_import('sage.libs.mpmath.all', 'laguerre', as_='_mpmath_laguerre')
lazy_import('sage.libs.mpmath.all', 'legenp', as_='_mpmath_legenp')
lazy_import('sage.libs.mpmath.all', 'legenq', as_='_mpmath_legenq')

lazy_import('scipy.special', 'eval_chebyu', as_='_scipy_chebyu')


class OrthogonalFunction(BuiltinFunction):
    """
    Base class for orthogonal polynomials.

    This class is an abstract base class for all orthogonal polynomials since
    they share similar properties. The evaluation as a polynomial
    is either done via maxima, or with pynac.

    Convention: The first argument is always the order of the polynomial,
    the others are other values or parameters where the polynomial is
    evaluated.
    """
    def __init__(self, name, nargs=2, latex_name=None, conversions=None):
        """
        :class:`OrthogonalFunction` class needs the same input parameter as
        it's parent class.

        EXAMPLES::

            sage: from sage.functions.orthogonal_polys import OrthogonalFunction
            sage: new = OrthogonalFunction('testo_P')
            sage: new
            testo_P
        """
        self._maxima_name = None
        if conversions:
            try:
                self._maxima_name = conversions['maxima']
            except KeyError:
                pass
        super(OrthogonalFunction, self).__init__(name=name, nargs=nargs,
                                                 latex_name=latex_name,
                                                 conversions=conversions)

    def eval_formula(self, *args):
        """
        Evaluate this polynomial using an explicit formula.

        EXAMPLES::

            sage: from sage.functions.orthogonal_polys import OrthogonalFunction
            sage: P = OrthogonalFunction('testo_P')
            sage: P.eval_formula(1,2.0)
            Traceback (most recent call last):
            ...
            NotImplementedError: no explicit calculation of values implemented
        """
        raise NotImplementedError("no explicit calculation of values implemented")

    def _eval_special_values_(self, *args):
        """
        Evaluate the polynomial explicitly for special values.

        EXAMPLES::

            sage: var('n')                                                              # needs sage.symbolic
            n
            sage: chebyshev_T(n, -1)                                                    # needs sage.symbolic
            (-1)^n
        """
        raise ValueError("no special values known")

    def _eval_(self, n, *args):
        """
        The :meth:`_eval_()` method decides which evaluation suits best
        for the given input, and returns a proper value.

        EXAMPLES::

            sage: var('n,x')                                                            # needs sage.symbolic
            (n, x)
            sage: chebyshev_T(5, x)                                                     # needs sage.symbolic
            16*x^5 - 20*x^3 + 5*x
        """
        return None

    def __call__(self, *args, **kwds):
        """
        This overides the call method from SageObject to avoid problems with coercions,
        since the _eval_ method is able to handle more data types than symbolic functions
        would normally allow.
        Thus we have the distinction between algebraic objects (if n is an integer),
        and else as symbolic function.

        EXAMPLES::

            sage: # needs sage.symbolic
            sage: chebyshev_T(5, x)
            16*x^5 - 20*x^3 + 5*x
            sage: chebyshev_T(5, x, algorithm='pari')                                   # needs sage.libs.pari
            16*x^5 - 20*x^3 + 5*x
            sage: chebyshev_T(5, x, algorithm='maxima')
            16*x^5 - 20*x^3 + 5*x
            sage: chebyshev_T(5, x, algorithm='recursive')
            16*x^5 - 20*x^3 + 5*x
        """
        algorithm = kwds.get('algorithm', None)
        if algorithm == 'pari':
            return self.eval_pari(*args, **kwds)
        elif algorithm == 'recursive':
            return self.eval_recursive(*args, **kwds)
        elif algorithm == 'maxima':
            kwds['hold'] = True
            return _maxima(self._eval_(*args, **kwds))._sage_()

        return super(OrthogonalFunction, self).__call__(*args, **kwds)


class ChebyshevFunction(OrthogonalFunction):
    """
    Abstract base class for Chebyshev polynomials of the first and second kind.

    EXAMPLES::

        sage: chebyshev_T(3, x)                                                         # needs sage.symbolic
        4*x^3 - 3*x
    """
    def __call__(self, n, *args, **kwds):
        """
        This overides the call method from SageObject to avoid problems with coercions,
        since the _eval_ method is able to handle more data types than symbolic functions
        would normally allow.
        Thus we have the distinction between algebraic objects (if n is an integer),
        and else as symbolic function.

        EXAMPLES::

            sage: x = polygen(QQ, 'x')
            sage: K.<a> = NumberField(x^3 - x - 1)                                      # needs sage.rings.number_field
            sage: chebyshev_T(5, a)                                                     # needs sage.rings.number_field
            16*a^2 + a - 4
            sage: chebyshev_T(5, MatrixSpace(ZZ, 2)([1, 2, -4, 7]))                     # needs sage.modules
            [-40799  44162]
            [-88324  91687]
            sage: R.<x> = QQ[]
            sage: parent(chebyshev_T(5, x))
            Univariate Polynomial Ring in x over Rational Field
            sage: chebyshev_T(5, 2, hold=True)                                          # needs sage.symbolic
            chebyshev_T(5, 2)
            sage: chebyshev_T(1,2,3)
            Traceback (most recent call last):
            ...
            TypeError: Symbolic function chebyshev_T takes exactly 2 arguments (3 given)
        """
        # If n is an integer: consider the polynomial as an algebraic (not symbolic) object
        if n in ZZ and not kwds.get('hold', False):
            try:
                return self._eval_(n, *args)
            except Exception:
                pass

        return super(ChebyshevFunction, self).__call__(n, *args, **kwds)

    def _eval_(self, n, x):
        """
        The :meth:`_eval_()` method decides which evaluation suits best
        for the given input, and returns a proper value.

        EXAMPLES::

            sage: # needs sage.symbolic
            sage: var('n,x')
            (n, x)
            sage: chebyshev_T(5, x)
            16*x^5 - 20*x^3 + 5*x
            sage: chebyshev_T(64, x)
            2*(2*(2*(2*(2*(2*x^2 - 1)^2 - 1)^2 - 1)^2 - 1)^2 - 1)^2 - 1
            sage: chebyshev_T(n, -1)
            (-1)^n
            sage: chebyshev_T(-7, x)
            64*x^7 - 112*x^5 + 56*x^3 - 7*x
            sage: chebyshev_T(3/2, x)
            chebyshev_T(3/2, x)

            sage: R.<t> = QQ[]
            sage: chebyshev_T(2,t)
            2*t^2 - 1
            sage: chebyshev_U(2,t)
            4*t^2 - 1
            sage: parent(chebyshev_T(4, RIF(5)))
            Real Interval Field with 53 bits of precision
            sage: RR2 = RealField(5)                                                    # needs sage.rings.real_mpfr
            sage: chebyshev_T(100000, RR2(2))                                           # needs sage.rings.real_mpfr
            8.9e57180
            sage: chebyshev_T(5, Qp(3)(2))                                              # needs sage.rings.padics
            2 + 3^2 + 3^3 + 3^4 + 3^5 + O(3^20)
            sage: chebyshev_T(100001/2, 2)                                              # needs sage.symbolic
            ...chebyshev_T(100001/2, 2)
            sage: chebyshev_U._eval_(1.5, Mod(8,9)) is None                             # needs mpmath
            True
        """
        # n is an integer => evaluate algebraically (as polynomial)
        if n in ZZ:
            n = ZZ(n)
            # Expanded symbolic expression only for small values of n
            if isinstance(x, Expression) and n.abs() < 32:
                return self.eval_formula(n, x)
            return self.eval_algebraic(n, x)

        if isinstance(x, Expression) or isinstance(n, Expression):
            # Check for known identities
            try:
                return self._eval_special_values_(n, x)
            except ValueError:
                # Don't evaluate => keep symbolic
                return None

        # n is not an integer and neither n nor x is symbolic.
        # We assume n and x are real/complex and evaluate numerically
        try:
            import sage.libs.mpmath.all as mpmath
            return self._evalf_(n, x)
        except mpmath.NoConvergence:
            warnings.warn("mpmath failed, keeping expression unevaluated",
                          RuntimeWarning)
            return None
        except Exception:
            # Numerical evaluation failed => keep symbolic
            return None


class Func_chebyshev_T(ChebyshevFunction):
    """
    Chebyshev polynomials of the first kind.

    REFERENCE:

    - [AS1964]_ 22.5.31 page 778 and 6.1.22 page 256.

    EXAMPLES::

       sage: chebyshev_T(5, x)                                                          # needs sage.symbolic
       16*x^5 - 20*x^3 + 5*x
       sage: var('k')                                                                   # needs sage.symbolic
       k
       sage: test = chebyshev_T(k, x); test                                             # needs sage.symbolic
       chebyshev_T(k, x)
    """
    def __init__(self):
        """
        Init method for the chebyshev polynomials of the first kind.

        EXAMPLES::

            sage: # needs sage.symbolic
            sage: var('n, x')
            (n, x)
            sage: from sage.functions.orthogonal_polys import Func_chebyshev_T
            sage: chebyshev_T2 = Func_chebyshev_T()
            sage: chebyshev_T2(1, x)
            x
            sage: chebyshev_T(x, x)._sympy_()                                           # needs sympy
            chebyshevt(x, x)
            sage: maxima(chebyshev_T(1, x, hold=True))
            _SAGE_VAR_x
            sage: maxima(chebyshev_T(n, chebyshev_T(n, x)))
            chebyshev_t(_SAGE_VAR_n,chebyshev_t(_SAGE_VAR_n,_SAGE_VAR_x))
        """
        ChebyshevFunction.__init__(self, 'chebyshev_T', nargs=2,
                                   conversions=dict(maxima='chebyshev_t',
                                                    mathematica='ChebyshevT',
                                                    sympy='chebyshevt',
                                                    giac='tchebyshev1'))

    def _latex_(self):
        r"""
        TESTS::

            sage: latex(chebyshev_T)
            T_n
        """
        return r"T_n"

    def _print_latex_(self, n, z):
        r"""
        TESTS::

            sage: latex(chebyshev_T(3, x, hold=True))                                   # needs sage.symbolic
            T_{3}\left(x\right)
        """
        return r"T_{{{}}}\left({}\right)".format(latex(n), latex(z))

    def _eval_special_values_(self, n, x):
        """
        Values known for special values of x.
        For details see [AS1964]_ 22.4 (p. 777)

        EXAMPLES::

            sage: # needs sage.symbolic
            sage: var('n')
            n
            sage: chebyshev_T(n, 1)
            1
            sage: chebyshev_T(n, 0)
            1/2*(-1)^(1/2*n)*((-1)^n + 1)
            sage: chebyshev_T(n, -1)
            (-1)^n
            sage: chebyshev_T._eval_special_values_(3/2, x)
            Traceback (most recent call last):
            ...
            ValueError: no special value found
            sage: chebyshev_T._eval_special_values_(n, 0.1)
            Traceback (most recent call last):
            ...
            ValueError: no special value found
        """
        if x == 1:
            return x

        if x == -1:
            return x**n

        if x == 0:
            return (1+(-1)**n)*(-1)**(n/2)/2

        raise ValueError("no special value found")

    def _evalf_(self, n, x, **kwds):
        """
        Evaluates :class:`chebyshev_T` numerically with mpmath.

        EXAMPLES::

            sage: # needs sage.rings.real_mpfr
            sage: chebyshev_T._evalf_(10, 3)
            2.26195370000000e7
            sage: chebyshev_T._evalf_(10, 3, parent=RealField(75))
            2.261953700000000000000e7
            sage: chebyshev_T._evalf_(10, I)                                            # needs sage.symbolic
            -3363.00000000000
            sage: chebyshev_T._evalf_(5, 0.3)
            0.998880000000000
            sage: chebyshev_T(1/2, 0)
            0.707106781186548
            sage: chebyshev_T(1/2, 3/2)
            1.11803398874989
            sage: chebyshev_T._evalf_(1.5, Mod(8,9))
            Traceback (most recent call last):
            ...
            TypeError: cannot evaluate chebyshev_T with parent Ring of integers modulo 9

        This simply evaluates using :class:`RealField` or :class:`ComplexField`::

            sage: chebyshev_T(1234.5, RDF(2.1))                                         # needs sage.rings.real_mpfr
            5.48174256255782e735
            sage: chebyshev_T(1234.5, I)                                                # needs sage.rings.real_mpfr sage.symbolic
            -1.21629397684152e472 - 1.21629397684152e472*I

        For large values of ``n``, mpmath fails (but the algebraic formula
        still works)::

            sage: chebyshev_T._evalf_(10^6, 0.1)                                        # needs sage.rings.real_mpfr
            Traceback (most recent call last):
            ...
            NoConvergence: Hypergeometric series converges too slowly. Try increasing maxterms.
            sage: chebyshev_T(10^6, 0.1)
            0.636384327171504
        """
        try:
            real_parent = kwds['parent']
        except KeyError:
            real_parent = parent(x)

            if not isinstance(real_parent, (sage.rings.abc.RealField, sage.rings.abc.ComplexField)):
                # parent is not a real or complex field: figure out a good parent
                if x in RR:
                    x = RR(x)
                    real_parent = RR
                elif x in CC:
                    x = CC(x)
                    real_parent = CC

        if not isinstance(real_parent, (sage.rings.abc.RealField, sage.rings.abc.ComplexField)):
            raise TypeError("cannot evaluate chebyshev_T with parent {}".format(real_parent))

        return _mpmath_utils_call(_mpmath_chebyt, n, x, parent=real_parent)

    def eval_formula(self, n, x):
        """
        Evaluate ``chebyshev_T`` using an explicit formula.
        See [AS1964]_ 227 (p. 782) for details for the recursions.
        See also [Koe1999]_ for fast evaluation techniques.

        INPUT:

        - ``n`` -- an integer

        - ``x`` -- a value to evaluate the polynomial at (this can be
          any ring element)

        EXAMPLES::

            sage: # needs sage.symbolic
            sage: chebyshev_T.eval_formula(-1, x)
            x
            sage: chebyshev_T.eval_formula(0, x)
            1
            sage: chebyshev_T.eval_formula(1, x)
            x
            sage: chebyshev_T.eval_formula(10, x)
            512*x^10 - 1280*x^8 + 1120*x^6 - 400*x^4 + 50*x^2 - 1
            sage: chebyshev_T.eval_algebraic(10, x).expand()
            512*x^10 - 1280*x^8 + 1120*x^6 - 400*x^4 + 50*x^2 - 1

            sage: chebyshev_T.eval_formula(2, 0.1) == chebyshev_T._evalf_(2, 0.1)       # needs sage.rings.complex_double
            True
        """
        if n < 0:
            return self.eval_formula(-n, x)
        elif n == 0:
            return parent(x).one()

        res = parent(x).zero()
        for j in range(n // 2 + 1):
            f = factorial(n-1-j) / factorial(j) / factorial(n-2*j)
            res += (-1)**j * (2*x)**(n-2*j) * f
        res *= n/2
        return res

    def eval_algebraic(self, n, x):
        """
        Evaluate :class:`chebyshev_T` as polynomial, using a recursive
        formula.

        INPUT:

        - ``n`` -- an integer

        - ``x`` -- a value to evaluate the polynomial at (this can be
          any ring element)

        EXAMPLES::

            sage: chebyshev_T.eval_algebraic(5, x)                                      # needs sage.symbolic
            2*(2*(2*x^2 - 1)*x - x)*(2*x^2 - 1) - x
            sage: chebyshev_T(-7, x) - chebyshev_T(7, x)                                # needs sage.symbolic
            0
            sage: R.<t> = ZZ[]
            sage: chebyshev_T.eval_algebraic(-1, t)
            t
            sage: chebyshev_T.eval_algebraic(0, t)
            1
            sage: chebyshev_T.eval_algebraic(1, t)
            t
            sage: chebyshev_T(7^100, 1/2)
            1/2
            sage: chebyshev_T(7^100, Mod(2,3))
            2
            sage: n = 97; x = RIF(pi/2/n)                                               # needs sage.symbolic
            sage: chebyshev_T(n, cos(x)).contains_zero()                                # needs sage.symbolic
            True

            sage: # needs sage.rings.padics
            sage: R.<t> = Zp(2, 8, 'capped-abs')[]
            sage: chebyshev_T(10^6 + 1, t)
            (2^7 + O(2^8))*t^5 + O(2^8)*t^4 + (2^6 + O(2^8))*t^3 + O(2^8)*t^2
             + (1 + 2^6 + O(2^8))*t + O(2^8)
        """
        if n == 0:
            return parent(x).one()
        if n < 0:
            return self._eval_recursive_(-n, x)[0]
        return self._eval_recursive_(n, x)[0]

    def _eval_recursive_(self, n, x, both=False):
        """
        If ``both=True``, compute ``(T(n,x), T(n-1,x))`` using a
        recursive formula.
        If ``both=False``, return instead a tuple ``(T(n,x), False)``.

        EXAMPLES::

            sage: chebyshev_T._eval_recursive_(5, x)                                    # needs sage.symbolic
            (2*(2*(2*x^2 - 1)*x - x)*(2*x^2 - 1) - x, False)
            sage: chebyshev_T._eval_recursive_(5, x, True)                              # needs sage.symbolic
            (2*(2*(2*x^2 - 1)*x - x)*(2*x^2 - 1) - x, 2*(2*x^2 - 1)^2 - 1)
        """
        if n == 1:
            return x, parent(x).one()

        assert n >= 2
        a, b = self._eval_recursive_((n+1)//2, x, both or n % 2)
        if n % 2 == 0:
            return 2*a*a - 1, both and 2*a*b - x
        else:
            return 2*a*b - x, both and 2*b*b - 1

    def _eval_numpy_(self, n, x):
        """
        Evaluate ``self`` using numpy.

        EXAMPLES::

            sage: # needs numpy scipy
            sage: import numpy
            sage: z = numpy.array([1,2])
            sage: z2 = numpy.array([[1,2],[1,2]])
            sage: z3 = numpy.array([1,2,3.])
            sage: chebyshev_T(1,z)
            array([1., 2.])
            sage: chebyshev_T(1,z2)
            array([[1., 2.],
                   [1., 2.]])
            sage: chebyshev_T(1,z3)
            array([1., 2., 3.])
            sage: chebyshev_T(z,0.1)
            array([ 0.1 , -0.98])
        """
        from scipy.special import eval_chebyt
        return eval_chebyt(n, x)

    def _derivative_(self, n, x, diff_param):
        """
        Return the derivative of :class:`chebyshev_T` in form of the Chebyshev
        polynomial of the second kind :class:`chebyshev_U`.

        EXAMPLES::

            sage: # needs sage.symbolic
            sage: var('k')
            k
            sage: derivative(chebyshev_T(k, x), x)
            k*chebyshev_U(k - 1, x)
            sage: derivative(chebyshev_T(3, x), x)
            12*x^2 - 3
            sage: derivative(chebyshev_T(k, x), k)
            Traceback (most recent call last):
            ...
            NotImplementedError: derivative w.r.t. to the index is not supported yet
        """
        if diff_param == 0:
            raise NotImplementedError("derivative w.r.t. to the index is not supported yet")
        elif diff_param == 1:
            return n*chebyshev_U(n-1, x)
        raise ValueError("illegal differentiation parameter {}".format(diff_param))


chebyshev_T = Func_chebyshev_T()


class Func_chebyshev_U(ChebyshevFunction):
    """
    Class for the Chebyshev polynomial of the second kind.

    REFERENCE:

    - [AS1964]_ 22.8.3 page 783 and 6.1.22 page 256.

    EXAMPLES::

        sage: R.<t> = QQ[]
        sage: chebyshev_U(2,t)
        4*t^2 - 1
        sage: chebyshev_U(3,t)
        8*t^3 - 4*t
    """
    def __init__(self):
        """
        Init method for the chebyshev polynomials of the second kind.

        EXAMPLES::

            sage: # needs sage.symbolic
            sage: var('n, x')
            (n, x)
            sage: from sage.functions.orthogonal_polys import Func_chebyshev_U
            sage: chebyshev_U2 = Func_chebyshev_U()
            sage: chebyshev_U2(1, x)
            2*x
            sage: chebyshev_U(x, x)._sympy_()                                           # needs sympy
            chebyshevu(x, x)
            sage: maxima(chebyshev_U(2,x, hold=True))
            3*(...-...(8*(1-_SAGE_VAR_x))/3)+(4*(1-_SAGE_VAR_x)^2)/3+1)
            sage: maxima(chebyshev_U(n,x, hold=True))
            chebyshev_u(_SAGE_VAR_n,_SAGE_VAR_x)
        """
        ChebyshevFunction.__init__(self, 'chebyshev_U', nargs=2,
                                   conversions=dict(maxima='chebyshev_u',
                                                    mathematica='ChebyshevU',
                                                    sympy='chebyshevu',
                                                    giac='tchebyshev2'))

    def _latex_(self):
        r"""
        TESTS::

            sage: latex(chebyshev_U)
            U_n
        """
        return r"U_n"

    def _print_latex_(self, n, z):
        r"""
        TESTS::

            sage: latex(chebyshev_U(3, x, hold=True))                                   # needs sage.symbolic
            U_{3}\left(x\right)
        """
        return r"U_{{{}}}\left({}\right)".format(latex(n), latex(z))

    def eval_formula(self, n, x):
        """
        Evaluate ``chebyshev_U`` using an explicit formula.

        See [AS1964]_ 227 (p. 782) for details on the recursions.
        See also [Koe1999]_ for the recursion formulas.

        INPUT:

        - ``n`` -- an integer

        - ``x`` -- a value to evaluate the polynomial at (this can be
          any ring element)

        EXAMPLES::

            sage: # needs sage.symbolic
            sage: chebyshev_U.eval_formula(10, x)
            1024*x^10 - 2304*x^8 + 1792*x^6 - 560*x^4 + 60*x^2 - 1
            sage: chebyshev_U.eval_formula(-2, x)
            -1
            sage: chebyshev_U.eval_formula(-1, x)
            0
            sage: chebyshev_U.eval_formula(0, x)
            1
            sage: chebyshev_U.eval_formula(1, x)
            2*x
            sage: chebyshev_U.eval_formula(2,0.1) == chebyshev_U._evalf_(2,0.1)
            True
        """
        if n < -1:
            return -self.eval_formula(-n-2, x)

        res = parent(x).zero()
        for j in range(n // 2 + 1):
            f = binomial(n-j, j)
            res += (-1)**j * (2*x)**(n-2*j) * f
        return res

    def eval_algebraic(self, n, x):
        """
        Evaluate :class:`chebyshev_U` as polynomial, using a recursive
        formula.

        INPUT:

        - ``n`` -- an integer

        - ``x`` -- a value to evaluate the polynomial at (this can be
          any ring element)

        EXAMPLES::

            sage: chebyshev_U.eval_algebraic(5, x)                                      # needs sage.symbolic
            -2*((2*x + 1)*(2*x - 1)*x - 4*(2*x^2 - 1)*x)*(2*x + 1)*(2*x - 1)
            sage: parent(chebyshev_U(3, Mod(8,9)))
            Ring of integers modulo 9
            sage: parent(chebyshev_U(3, Mod(1,9)))
            Ring of integers modulo 9
            sage: chebyshev_U(-3, x) + chebyshev_U(1, x)                                # needs sage.symbolic
            0
            sage: chebyshev_U(-1,Mod(5,8))
            0
            sage: parent(chebyshev_U(-1,Mod(5,8)))
            Ring of integers modulo 8
            sage: R.<t> = ZZ[]
            sage: chebyshev_U.eval_algebraic(-2, t)
            -1
            sage: chebyshev_U.eval_algebraic(-1, t)
            0
            sage: chebyshev_U.eval_algebraic(0, t)
            1
            sage: chebyshev_U.eval_algebraic(1, t)
            2*t
            sage: n = 97; x = RIF(pi/n)                                                 # needs sage.symbolic
            sage: chebyshev_U(n - 1, cos(x)).contains_zero()                            # needs sage.symbolic
            True
            sage: R.<t> = Zp(2, 6, 'capped-abs')[]                                      # needs sage.rings.padics
            sage: chebyshev_U(10^6 + 1, t)                                              # needs sage.rings.padics
            (2 + O(2^6))*t + O(2^6)
        """
        if n == -1:
            return parent(x).zero()
        if n < 0:
            return -self._eval_recursive_(-n-2, x)[0]
        return self._eval_recursive_(n, x)[0]

    def _eval_recursive_(self, n, x, both=False):
        """
        If ``both=True``, compute ``(U(n,x), U(n-1,x))`` using a
        recursive formula.
        If ``both=False``, return instead a tuple ``(U(n,x), False)``.

        EXAMPLES::

            sage: chebyshev_U._eval_recursive_(3, x)                                    # needs sage.symbolic
            (4*((2*x + 1)*(2*x - 1) - 2*x^2)*x, False)
            sage: chebyshev_U._eval_recursive_(3, x, True)                              # needs sage.symbolic
            (4*((2*x + 1)*(2*x - 1) - 2*x^2)*x,
             ((2*x + 1)*(2*x - 1) + 2*x)*((2*x + 1)*(2*x - 1) - 2*x))
        """
        if n == 0:
            return parent(x).one(), 2*x

        assert n >= 1
        a, b = self._eval_recursive_((n-1)//2, x, True)
        if n % 2 == 0:
            return (b+a)*(b-a), both and 2*b*(x*b-a)
        else:
            return 2*a*(b-x*a), both and (b+a)*(b-a)

    def _evalf_(self, n, x, **kwds):
        """
        Evaluate :class:`chebyshev_U` numerically with mpmath.

        EXAMPLES::

            sage: chebyshev_U(5,-4+3.*I)                                                # needs sage.symbolic
            98280.0000000000 - 11310.0000000000*I
            sage: chebyshev_U(10, 3).n(75)                                              # needs sage.symbolic
            4.661117900000000000000e7
            sage: chebyshev_U._evalf_(1.5, Mod(8,9))                                    # needs sage.rings.real_mpfr
            Traceback (most recent call last):
            ...
            TypeError: cannot evaluate chebyshev_U with parent Ring of integers modulo 9
        """
        try:
            real_parent = kwds['parent']
        except KeyError:
            real_parent = parent(x)

            if not isinstance(real_parent, (sage.rings.abc.RealField, sage.rings.abc.ComplexField)):
                # parent is not a real or complex field: figure out a good parent
                if x in RR:
                    x = RR(x)
                    real_parent = RR
                elif x in CC:
                    x = CC(x)
                    real_parent = CC

        if not isinstance(real_parent, (sage.rings.abc.RealField, sage.rings.abc.ComplexField)):
            raise TypeError("cannot evaluate chebyshev_U with parent {}".format(real_parent))

        return _mpmath_utils_call(_mpmath_chebyu, n, x, parent=real_parent)

    def _eval_special_values_(self, n, x):
        """
        Values known for special values of x.
        See [AS1964]_ 22.4 (p.777).

        EXAMPLES::

            sage: # needs sage.symbolic
            sage: var('n')
            n
            sage: chebyshev_U(n, 1)
            n + 1
            sage: chebyshev_U(n, 0)
            1/2*(-1)^(1/2*n)*((-1)^n + 1)
            sage: chebyshev_U(n, -1)
            (-1)^n*(n + 1)
            sage: chebyshev_U._eval_special_values_(n, 2)
            Traceback (most recent call last):
            ...
            ValueError: no special value found
        """
        if x == 1:
            return x*(n+1)

        if x == -1:
            return x**n*(n+1)

        if x == 0:
            return (1+(-1)**n)*(-1)**(n/2)/2

        raise ValueError("no special value found")

    def _eval_numpy_(self, n, x):
        """
        Evaluate ``self`` using numpy.

        EXAMPLES::

            sage: # needs numpy scipy
            sage: import numpy
            sage: z = numpy.array([1,2])
            sage: z2 = numpy.array([[1,2],[1,2]])
            sage: z3 = numpy.array([1,2,3.])
            sage: chebyshev_U(1,z)
            array([2., 4.])
            sage: chebyshev_U(1,z2)
            array([[2., 4.],
                   [2., 4.]])
            sage: chebyshev_U(1,z3)
            array([2., 4., 6.])
            sage: chebyshev_U(z,0.1)
            array([ 0.2 , -0.96])
        """
        return _scipy_chebyu(n, x)

    def _derivative_(self, n, x, diff_param):
        """
        Return the derivative of :class:`chebyshev_U` in form of the Chebyshev
        polynomials of the first and second kind.

        EXAMPLES::

            sage: # needs sage.symbolic
            sage: var('k')
            k
            sage: derivative(chebyshev_U(k,x), x)
            ((k + 1)*chebyshev_T(k + 1, x) - x*chebyshev_U(k, x))/(x^2 - 1)
            sage: derivative(chebyshev_U(3,x), x)
            24*x^2 - 4
            sage: derivative(chebyshev_U(k,x), k)
            Traceback (most recent call last):
            ...
            NotImplementedError: derivative w.r.t. to the index is not supported yet
        """
        if diff_param == 0:
            raise NotImplementedError("derivative w.r.t. to the index is not supported yet")
        elif diff_param == 1:
            return ((n+1)*chebyshev_T(n+1, x) - x*chebyshev_U(n, x)) / (x*x-1)
        raise ValueError("illegal differentiation parameter {}".format(diff_param))


chebyshev_U = Func_chebyshev_U()


class Func_legendre_P(GinacFunction):
    r"""
    EXAMPLES::

        sage: # needs sage.symbolic
        sage: legendre_P(4, 2.0)
        55.3750000000000
        sage: legendre_P(1, x)
        x
        sage: legendre_P(4, x + 1)
        35/8*(x + 1)^4 - 15/4*(x + 1)^2 + 3/8
        sage: legendre_P(1/2, I+1.)
        1.05338240025858 + 0.359890322109665*I
        sage: legendre_P(0, SR(1)).parent()
        Symbolic Ring

        sage: legendre_P(0, 0)                                                          # needs sage.symbolic
        1
        sage: legendre_P(1, x)                                                          # needs sage.symbolic
        x

        sage: # needs sage.symbolic
        sage: legendre_P(4, 2.)
        55.3750000000000
        sage: legendre_P(5.5, 1.00001)
        1.00017875754114
        sage: legendre_P(1/2, I + 1).n()
        1.05338240025858 + 0.359890322109665*I
        sage: legendre_P(1/2, I + 1).n(59)
        1.0533824002585801 + 0.35989032210966539*I
        sage: legendre_P(42, RR(12345678))
        2.66314881466753e309
        sage: legendre_P(42, Reals(20)(12345678))
        2.6632e309
        sage: legendre_P(201/2, 0).n()
        0.0561386178630179
        sage: legendre_P(201/2, 0).n(100)
        0.056138617863017877699963095883

        sage: # needs sage.symbolic
        sage: R.<x> = QQ[]
        sage: legendre_P(4, x)
        35/8*x^4 - 15/4*x^2 + 3/8
        sage: legendre_P(10000, x).coefficient(x, 1)
        0
        sage: var('t,x')
        (t, x)
        sage: legendre_P(-5, t)
        35/8*t^4 - 15/4*t^2 + 3/8
        sage: legendre_P(4, x + 1)
        35/8*(x + 1)^4 - 15/4*(x + 1)^2 + 3/8
        sage: legendre_P(4, sqrt(2))
        83/8
        sage: legendre_P(4, I*e)
        35/8*e^4 + 15/4*e^2 + 3/8

        sage: # needs sage.symbolic
        sage: n = var('n')
        sage: derivative(legendre_P(n,x), x)
        (n*x*legendre_P(n, x) - n*legendre_P(n - 1, x))/(x^2 - 1)
        sage: derivative(legendre_P(3,x), x)
        15/2*x^2 - 3/2
        sage: derivative(legendre_P(n,x), n)
        Traceback (most recent call last):
        ...
        RuntimeError: derivative w.r.t. to the index is not supported yet

    TESTS:

    Verify that :trac:`33962` is fixed::

        sage: [legendre_P(n, 0) for n in range(-10, 10)]                                # needs sage.symbolic
        [0, 35/128, 0, -5/16, 0, 3/8, 0, -1/2, 0, 1,
         1, 0, -1/2, 0, 3/8, 0, -5/16, 0, 35/128, 0]

    Verify that :trac:`33963` is fixed::

        sage: # needs sage.symbolic
        sage: n = var("n")
        sage: assume(n, "integer")
        sage: assume(n, "even")
        sage: legendre_P(n, 0)
        2^(-n + 2)*(-1)^(1/2*n)*gamma(n)/(n*gamma(1/2*n)^2)
        sage: forget()
    """
    def __init__(self):
        r"""
        Init method for the Legendre polynomials of the first kind.

        EXAMPLES::

            sage: loads(dumps(legendre_P))
            legendre_P
        """
        BuiltinFunction.__init__(self, 'legendre_P', nargs=2, latex_name=r"P",
                                 conversions={'maxima': 'legendre_p',
                                              'mathematica': 'LegendreP',
                                              'maple': 'LegendreP',
                                              'giac': 'legendre'})


legendre_P = Func_legendre_P()


class Func_legendre_Q(BuiltinFunction):
    def __init__(self):
        r"""
        EXAMPLES::

            sage: loads(dumps(legendre_Q))
            legendre_Q
            sage: maxima(legendre_Q(20, x, hold=True))._sage_().coefficient(x, 10)      # needs sage.symbolic
            -29113619535/131072*log(-(x + 1)/(x - 1))
        """
        BuiltinFunction.__init__(self, "legendre_Q", nargs=2, latex_name=r"Q",
                conversions={'maxima': 'legendre_q',
                             'mathematica': 'LegendreQ',
                             'maple': 'LegendreQ'})

    def _eval_(self, n, x, *args, **kwds):
        r"""
        Return an evaluation of this Legendre Q expression.

        EXAMPLES::

            sage: # needs sage.symbolic
            sage: legendre_Q(2,x)
            1/4*(3*x^2 - 1)*(log(x + 1) - log(-x + 1)) - 3/2*x
            sage: legendre_Q(5, 0)
            -8/15
            sage: legendre_Q(2, 2*x)
            1/4*(12*x^2 - 1)*(log(2*x + 1) - log(-2*x + 1)) - 3*x
            sage: legendre_Q(1/2, I+1.)
            -0.511424110789061 + 1.34356195297194*I
            sage: legendre_Q(-1, x)
            Infinity
        """
        ret = self._eval_special_values_(n, x)
        if ret is not None:
            return ret
        if n in ZZ:
            if n < 0:
                from sage.rings.infinity import unsigned_infinity
                return SR(unsigned_infinity)
            return self.eval_formula(n, x)

    def _eval_special_values_(self, n, x):
        """
        Special values known.

        EXAMPLES::

            sage: # needs sage.symbolic
            sage: var('n')
            n
            sage: legendre_Q(n, 0)
            -1/2*sqrt(pi)*gamma(1/2*n + 1/2)*sin(1/2*pi*n)/gamma(1/2*n + 1)
            sage: legendre_Q(-1., 0.)
            +infinity
            sage: legendre_Q(-1/2, 2)
            elliptic_kc(3/2)
        """
        if n == QQ(-1)/2:
            from sage.functions.special import elliptic_kc
            return elliptic_kc((x+1)/2)

        if x == 1:
            from sage.rings.infinity import unsigned_infinity
            return SR(unsigned_infinity)

        if x == -1:
            from sage.rings.infinity import unsigned_infinity
            return SR(unsigned_infinity)

        if x == 0:
            from .gamma import gamma
            from .other import sqrt
            from .trig import sin
            try:
                gam = gamma((n+1)/2)/gamma(n/2 + 1)
                if gam.is_infinity():
                    return gam
                return -(sqrt(SR.pi()))/2 * sin(SR.pi()/2*n) * gam
            except TypeError:
                pass

    def _evalf_(self, n, x, parent=None, **kwds):
        """
        Float evaluation of Legendre Q(n, x) function.

        EXAMPLES::

            sage: legendre_Q(4, 2.)                                                     # needs mpmath
            0.00116107583162041 - 86.9828465962674*I
            sage: legendre_Q(1/2, I+1.)                                                 # needs sage.symbolic
            -0.511424110789061 + 1.34356195297194*I
            sage: legendre_Q(1/2, I+1).n(59)                                            # needs sage.symbolic
            -0.51142411078906080 + 1.3435619529719394*I
        """
        ret = self._eval_special_values_(n, x)
        if ret is not None:
            return ret

        return _mpmath_utils_call(_mpmath_legenq, n, 0, x, parent=parent)

    def eval_recursive(self, n, arg, **kwds):
        """
        Return expanded Legendre Q(n, arg) function expression.

        EXAMPLES::

            sage: legendre_Q.eval_recursive(2, x)                                       # needs sage.symbolic
            3/4*x^2*(log(x + 1) - log(-x + 1)) - 3/2*x - 1/4*log(x + 1) + 1/4*log(-x + 1)
            sage: legendre_Q.eval_recursive(20, x).expand().coefficient(x, 10)          # needs sage.symbolic
            -29113619535/131072*log(x + 1) + 29113619535/131072*log(-x + 1)
        """
        from sage.functions.log import ln
        if n == 0:
            return (ln(1+arg)-ln(1-arg))/2
        elif n == 1:
            return arg/2*(ln(1+arg)-ln(1-arg))-1

        x, l = PolynomialRing(QQ, 'x,l').gens()
        help1 = l / 2
        help2 = x / 2 * l - 1
        for j in range(1, n):
            help3 = (2 * j + 1) * x * help2 - j * help1
            help3 = help3 / (j + 1)
            help1 = help2
            help2 = help3

        sum1 = sum(help3.monomial_coefficient(mon)*arg**(mon.exponents()[0][0])
                   for mon in help3.monomials() if not l.divides(mon))
        sum2 = sum(help3.monomial_coefficient(mon)*arg**(mon.exponents()[0][0])*(ln(1+arg)-ln(1-arg))
                   for mon in help3.monomials() if l.divides(mon))
        return sum1 + sum2

    def eval_formula(self, n, arg, **kwds):
        """
        Return expanded Legendre ``Q(n, arg)`` function expression.

        REFERENCE:

        - T. M. Dunster, Legendre and Related Functions, https://dlmf.nist.gov/14.7#E2

        EXAMPLES::

            sage: # needs sage.symbolic
            sage: legendre_Q.eval_formula(1, x)
            1/2*x*(log(x + 1) - log(-x + 1)) - 1
            sage: legendre_Q.eval_formula(2, x).expand().collect(log(1+x)).collect(log(1-x))
            1/4*(3*x^2 - 1)*log(x + 1) - 1/4*(3*x^2 - 1)*log(-x + 1) - 3/2*x
            sage: legendre_Q.eval_formula(20, x).coefficient(x, 10)
            -29113619535/131072*log(x + 1) + 29113619535/131072*log(-x + 1)
            sage: legendre_Q(0, 2)
            -1/2*I*pi + 1/2*log(3)

            sage: legendre_Q(0, 2.)                                                     # needs mpmath
            0.549306144334055 - 1.57079632679490*I
        """
        from sage.functions.log import ln
        if n == 0:
            return (ln(1+arg)-ln(1-arg))/2
        elif n == 1:
            return arg/2*(ln(1+arg)-ln(1-arg))-1

        arg = SR(arg)
        return legendre_P(n, arg)*(ln(1+arg)-ln(1-arg))/2 - self._Wfunc(n, arg)

    def _Wfunc(self, n, arg):
        """
        Helper function for ``eval_formula()``.

        EXAMPLES::

            sage: legendre_Q._Wfunc(2, x)                                               # needs sage.symbolic
            3/2*x
            sage: legendre_Q._Wfunc(7, x)                                               # needs sage.symbolic
            429/16*x^6 - 275/8*x^4 + 849/80*x^2 - 16/35
        """
        if n == 0:
            return 0
        if n == 1:
            return 1
        x = PolynomialRing(QQ, 'x').gen()
        help1 = 0
        help2 = 1
        for j in range(2, n + 1):
            help3 = (2 * j - 1) * x * help2 - (j - 1) * help1
            help3 = help3 / j
            help1 = help2
            help2 = help3

        return sum(b * arg**a for a, b in enumerate(help3))

    def _derivative_(self, n, x, *args, **kwds):
        """
        Return the derivative of legendre_Q.

        EXAMPLES::

            sage: # needs sage.symbolic
            sage: n = var('n')
            sage: derivative(legendre_Q(n,x), x)
            (n*x*legendre_Q(n, x) - n*legendre_Q(n - 1, x))/(x^2 - 1)
            sage: ex1 = legendre_Q(5, x, hold=True).diff(x).expand().simplify_full()
            sage: ex2 = legendre_Q(5, x).diff(x).expand().simplify_full()
            sage: ex1.subs(x=7).n() == ex2.subs(x=7).n()
            True
            sage: derivative(legendre_Q(n, x), n)
            Traceback (most recent call last):
            ...
            NotImplementedError: Derivative w.r.t. to the index is not supported.
        """
        diff_param = kwds['diff_param']
        if diff_param == 0:
            raise NotImplementedError("Derivative w.r.t. to the index is not supported.")
        else:
            return (n*x*legendre_Q(n, x) - n*legendre_Q(n-1, x))/(x**2 - 1)


legendre_Q = Func_legendre_Q()


class Func_assoc_legendre_P(BuiltinFunction):
    r"""
    Return the Ferrers function `\mathtt{P}_n^m(x)` of first kind for
    `x \in (-1,1)` with general order `m` and general degree `n`.

    Ferrers functions of first kind are one of two linearly independent
    solutions of the associated Legendre differential equation

    .. MATH::

        (1-x^2) \frac{\mathrm{d}^2 w}{\mathrm{d}x^2} -
            2x \frac{\mathrm{d} w}{\mathrm{d}x} +
            \left(n(n+1) - \frac{m^2}{1-x^2}\right) w = 0

    on the interval `x \in (-1, 1)` and are usually denoted by
    `\mathtt{P}_n^m(x)`.

    .. SEEALSO ::

        The other linearly independent solution is called *Ferrers function of
        second kind* and denoted by `\mathtt{Q}_n^m(x)`,
        see :class:`Func_assoc_legendre_Q`.

    .. WARNING::

        Ferrers functions must be carefully distinguished from associated
        Legendre functions which are defined on `\CC \setminus (- \infty, 1]`
        and have not yet been implemented.

    EXAMPLES:

    We give the first Ferrers functions for non-negative integers
    `n` and `m` in the interval `-1<x<1`::

        sage: for n in range(4):                                                        # needs sage.symbolic
        ....:     for m in range(n+1):
        ....:         print(f"P_{n}^{m}({x}) = {gen_legendre_P(n, m, x)}")
        P_0^0(x) = 1
        P_1^0(x) = x
        P_1^1(x) = -sqrt(-x^2 + 1)
        P_2^0(x) = 3/2*x^2 - 1/2
        P_2^1(x) = -3*sqrt(-x^2 + 1)*x
        P_2^2(x) = -3*x^2 + 3
        P_3^0(x) = 5/2*x^3 - 3/2*x
        P_3^1(x) = -3/2*(5*x^2 - 1)*sqrt(-x^2 + 1)
        P_3^2(x) = -15*(x^2 - 1)*x
        P_3^3(x) = -15*(-x^2 + 1)^(3/2)

    These expressions for non-negative integers are computed by the
    Rodrigues-type given in :meth:`eval_gen_poly`. Negative values for `n` are
    obtained by the following identity:

    .. MATH::

        P^{m}_{-n}(x) = P^{m}_{n-1}(x).

    For `n` being a non-negative integer, negative values for `m` are
    obtained by

    .. MATH::

        P^{-|m|}_n(x) = (-1)^{|m|} \frac{(n-|m|)!}{(n+|m|)!} P_n^{|m|}(x),

    where `|m| \leq n`.

    Here are some specific values with negative integers::

        sage: # needs sage.symbolic
        sage: gen_legendre_P(-2, -1, x)
        1/2*sqrt(-x^2 + 1)
        sage: gen_legendre_P(2, -2, x)
        -1/8*x^2 + 1/8
        sage: gen_legendre_P(3, -2, x)
        -1/8*(x^2 - 1)*x
        sage: gen_legendre_P(1, -2, x)
        0

    Here are some other random values with floating numbers::

        sage: # needs sage.symbolic
        sage: m = var('m'); assume(m, 'integer')
        sage: gen_legendre_P(m, m, .2)
        0.960000000000000^(1/2*m)*(-1)^m*factorial(2*m)/(2^m*factorial(m))
        sage: gen_legendre_P(.2, m, 0)
        sqrt(pi)*2^m/(gamma(-1/2*m + 1.10000000000000)*gamma(-1/2*m + 0.400000000000000))
        sage: gen_legendre_P(.2, .2, .2)
        0.757714892929573

    TESTS:

    Some consistency checks::

        sage: gen_legendre_P(1, 1, x)                                                   # needs sage.symbolic
        -sqrt(-x^2 + 1)
        sage: gen_legendre_P.eval_gen_poly(1, 1, x)                                     # needs sage.symbolic
        -sqrt(-x^2 + 1)
        sage: gen_legendre_P(1, 1, 0.5)  # abs tol 1e-14                                # needs mpmath
        -0.866025403784439
        sage: gen_legendre_P.eval_gen_poly(1, 1, 0.5) # abs tol 1e-14
        -0.866025403784439
        sage: gen_legendre_P._evalf_(1, 1, 0.5)  # abs tol 1e-14                        # needs mpmath
        -0.866025403784439
        sage: gen_legendre_P(2/3, 1, 0.)  # abs tol 1e-14                               # needs mpmath
        -0.773063511309286
        sage: gen_legendre_P._eval_special_values_(2/3, 1, 0.).n()  # abs tol 1e-14     # needs sage.symbolic
        -0.773063511309286

    REFERENCES:

    - [DLMF-Legendre]_

    """
    def __init__(self):
        r"""
        EXAMPLES::

            sage: loads(dumps(gen_legendre_P))
            gen_legendre_P
            sage: maxima(gen_legendre_P(20, 6, x, hold=True))._sage_().expand().coefficient(x,10)   # needs sage.symbolic
            2508866163428625/128

        TESTS::

            sage: fricas(gen_legendre_P(2, 1/2, x))                             # optional - fricas, needs sage.symbolic
                        1
            legendreP(2,-,x)
                        2

            sage: gen_legendre_P(3, 0, x)                                               # needs sage.symbolic
            5/2*x^3 - 3/2*x
            sage: fricas.legendreP(3, x)                                        # optional - fricas, needs sage.symbolic
            5  3   3
            - x  - - x
            2      2
        """
        BuiltinFunction.__init__(self, "gen_legendre_P", nargs=3,
                                 latex_name=r"\mathtt{P}",
                                 conversions={'maxima': 'assoc_legendre_p',
                                              'mathematica': 'LegendreP',
                                              'fricas': 'legendreP',
                                              'maple': 'LegendreP'})

    def _eval_(self, n, m, x, *args, **kwds):
        r"""
        Return an evaluation of this Legendre P(n, m, x) expression.

        EXAMPLES::

            sage: gen_legendre_P(13/2, 2, 0)                                            # needs sage.symbolic
            4*sqrt(pi)/(gamma(13/4)*gamma(-15/4))
            sage: gen_legendre_P(3, 2, x)                                               # needs sage.symbolic
            -15*(x^2 - 1)*x
        """
        ret = self._eval_special_values_(n, m, x)
        if ret is not None:
            return ret
        if n in ZZ and m in ZZ and (x in ZZ or not SR(x).is_numeric()):
            return self._eval_int_ord_deg_(n, m, x)

    def _eval_special_values_(self, n, m, x):
        """
        Special values known.

        EXAMPLES:

        Case `|m| > |n|` for integers::

            sage: gen_legendre_P(2, 3, 4)                                               # needs mpmath
            0

        Case `x = 0`::

            sage: # needs sage.symbolic
            sage: gen_legendre_P(13/2, 2, 0)
            4*sqrt(pi)/(gamma(13/4)*gamma(-15/4))
            sage: m, n = var('m,n')
            sage: gen_legendre_P(n, m, 0)
            sqrt(pi)*2^m/(gamma(-1/2*m + 1/2*n + 1)*gamma(-1/2*m - 1/2*n + 1/2))
            sage: gen_legendre_P(n, 3, 0)
            8*sqrt(pi)/(gamma(1/2*n - 1/2)*gamma(-1/2*n - 1))
            sage: gen_legendre_P(3, m, 0)
            sqrt(pi)*2^m/(gamma(-1/2*m + 5/2)*gamma(-1/2*m - 1))

        Case `m = n` for integers::

            sage: # needs sage.symbolic
            sage: m = var('m')
            sage: assume(m, 'integer')
            sage: gen_legendre_P(m, m, x)
            (-1)^m*(-x^2 + 1)^(1/2*m)*factorial(2*m)/(2^m*factorial(m))
            sage: gen_legendre_P(m, m, .2)
            0.960000000000000^(1/2*m)*(-1)^m*factorial(2*m)/(2^m*factorial(m))
            sage: gen_legendre_P(2, 2, x)
            -3*x^2 + 3

        Case `n = 0`::

            sage: gen_legendre_P(m, 0, x)                                               # needs sage.symbolic
            legendre_P(m, x)
            sage: gen_legendre_P(2, 0, 4) == legendre_P(2, 4)                           # needs sage.symbolic
            True

        """
        if m == 0:
            # https://dlmf.nist.gov/14.7#E1
            return legendre_P(n, x)
        if x == 0:
            from .gamma import gamma
            from .other import sqrt
            # https://dlmf.nist.gov/14.5#E1
            return 2**m*sqrt(SR.pi())/gamma(n/2-m/2+1)/gamma(QQ(1/2)-n/2-m/2)
        if m.is_integer() and n.is_integer():
            if abs(m) > abs(n):
                # https://dlmf.nist.gov/14.7#E10 and https://dlmf.nist.gov/14.9#E3
                # and https://dlmf.nist.gov/14.9#E5
                return ZZ.zero()
            if m == n:
                # http://dlmf.nist.gov/14.5.iv and https://dlmf.nist.gov/14.9#E3
                return (-1)**m*factorial(2*m)/(2**m*factorial(m)) * (1-x**2)**(m/2)

    def _eval_int_ord_deg_(self, n, m, x):
        r"""
        Evaluate the Ferrers function `P(n, m, x)` for `m` and `n` being
        concrete integers.

        TESTS::

            sage: gen_legendre_P._eval_int_ord_deg_(-2, 1, x)                           # needs sage.symbolic
            -sqrt(-x^2 + 1)
            sage: gen_legendre_P._eval_int_ord_deg_(2, -1, x)                           # needs sage.symbolic
            1/2*sqrt(-x^2 + 1)*x
            sage: gen_legendre_P._eval_int_ord_deg_(-2, -1, x)                          # needs sage.symbolic
            1/2*sqrt(-x^2 + 1)

        """
        # use connection formulas to fall back on non-negative n and m:
        if n < 0:
            # https://dlmf.nist.gov/14.9#E5
            return self._eval_int_ord_deg_(-n-1, m, x)
        if m < 0:
            # https://dlmf.nist.gov/14.9#E3
            return (-1)**(-m)*factorial(n+m)/factorial(n-m) * self._eval_int_ord_deg_(n, -m, x)
        # apply Rodrigues formula:
        return self.eval_gen_poly(n, m, x)

    def _evalf_(self, n, m, x, parent=None, **kwds):
        """
        Float evaluation of Ferrers function P(n, m, x).

        EXAMPLES::

            sage: gen_legendre_P(10, 2, 3).n()  # abs tol 1e-14                         # needs sage.symbolic
            -7.19496360000000e8
            sage: gen_legendre_P(5/2,2,1.+I)                                            # needs sage.symbolic
            14.3165258449040 - 12.7850496155152*I
            sage: gen_legendre_P(5/2, 2, ComplexField(70)(1+I))                         # needs sage.rings.real_mpfr sage.symbolic
            14.316525844904028532 - 12.785049615515157033*I
            sage: gen_legendre_P(2/3, 1, 0.)                                            # needs mpmath
            -0.773063511309286

        """
        return _mpmath_utils_call(_mpmath_legenp, n, m, x, parent=parent)

    def eval_gen_poly(self, n, m, arg, **kwds):
        r"""
        Return the Ferrers function of first kind `\mathtt{P}_n^m(x)` for
        integers `n > -1, m > -1` given by the following Rodrigues-type
        formula:

        .. MATH::

            \mathtt{P}_n^m(x) = (-1)^{m+n} \frac{(1-x^2)^{m/2}}{2^n n!}
                \frac{\mathrm{d}^{m+n}}{\mathrm{d}x^{m+n}} (1-x^2)^n.

        INPUT:

        - ``n`` -- an integer degree
        - ``m`` -- an integer order
        - ``x`` -- either an integer or a non-numerical symbolic expression

        EXAMPLES::

            sage: gen_legendre_P(7, 4, x)                                               # needs sage.symbolic
            3465/2*(13*x^3 - 3*x)*(x^2 - 1)^2
            sage: gen_legendre_P(3, 1, sqrt(x))                                         # needs sage.symbolic
            -3/2*(5*x - 1)*sqrt(-x + 1)

        REFERENCE:

        - [DLMF-Legendre]_, Section 14.7 eq. 10 (https://dlmf.nist.gov/14.7#E10)
        """
        if n < 0 or m < 0:
            return
        R = PolynomialRing(QQ, 'x')
        x = R.gen()
        p = (1-x**2)**ZZ(n)
        for _ in range(m + n):
            p = p.diff(x)
        ex1 = (1-arg**2)**(QQ(m)/2)/2**n/factorial(ZZ(n))
        ex2 = sum(b * arg**a for a, b in enumerate(p))
        return (-1)**(m+n)*ex1*ex2

    from sage.misc.superseded import deprecated_function_alias
    eval_poly = deprecated_function_alias(25034, eval_gen_poly)

    def _derivative_(self, n, m, x, *args, **kwds):
        """
        Return the derivative of ``gen_legendre_P(n,m,x)``.

        EXAMPLES::

            sage: # needs sage.symbolic
            sage: m, n = var('m,n')
            sage: derivative(gen_legendre_P(n,m,x), x)
            -((n + 1)*x*gen_legendre_P(n, m, x)
             + (m - n - 1)*gen_legendre_P(n + 1, m, x))/(x^2 - 1)
            sage: gen_legendre_P(3, 2, x, hold=True).diff(x).expand().simplify_full()
            -45*x^2 + 15
            sage: derivative(gen_legendre_P(n,m,x), n)
            Traceback (most recent call last):
            ...
            NotImplementedError: Derivative w.r.t. to the index is not supported.

        """
        diff_param = kwds['diff_param']
        if diff_param == 0:
            raise NotImplementedError("Derivative w.r.t. to the index is not supported.")
        else:
            # https://dlmf.nist.gov/14.10#E4
            return ((m-n-1)*gen_legendre_P(n+1, m, x) + (n+1)*x*gen_legendre_P(n, m, x))/(1 - x**2)


gen_legendre_P = Func_assoc_legendre_P()


class Func_assoc_legendre_Q(BuiltinFunction):
    def __init__(self):
        r"""
        EXAMPLES::

            sage: loads(dumps(gen_legendre_Q))
            gen_legendre_Q
            sage: maxima(gen_legendre_Q(2, 1, 3, hold=True))._sage_().simplify_full()   # needs sage.symbolic
            1/4*sqrt(2)*(36*pi - 36*I*log(2) + 25*I)
        """
        BuiltinFunction.__init__(self, "gen_legendre_Q", nargs=3, latex_name=r"Q",
                                 conversions={'maxima': 'assoc_legendre_q',
                                              'mathematica': 'LegendreQ',
                                              'maple': 'LegendreQ'})

    def _eval_(self, n, m, x, *args, **kwds):
        r"""
        Return an evaluation of this Legendre Q(n, m, x) expression.

        EXAMPLES::

            sage: gen_legendre_Q(2, 1, 3)                                               # needs sage.symbolic
            -1/4*sqrt(-2)*(-36*I*pi + 36*log(2) - 25)
        """
        ret = self._eval_special_values_(n, m, x)
        if ret is not None:
            return ret
        if (n in ZZ and m in ZZ
                and n >= 0 and m >= 0
                and (x in ZZ or not SR(x).is_numeric())):
            return self.eval_recursive(n, m, x)

    def _eval_special_values_(self, n, m, x):
        """
        Special values known.

        EXAMPLES::

            sage: n, m = var('n m')                                                     # needs sage.symbolic
            sage: gen_legendre_Q(n, m, 0)                                               # needs sage.symbolic
            -sqrt(pi)*2^(m - 1)*gamma(1/2*m + 1/2*n + 1/2)*sin(1/2*pi*m + 1/2*pi*n)/gamma(-1/2*m + 1/2*n + 1)
        """
        if m == 0:
            return legendre_Q(n, x)
        if x.is_zero():
            from .gamma import gamma
            from .other import sqrt
            from .trig import sin
            if m in QQ and n in QQ:
                return -(sqrt(SR.pi()))*sin(SR.pi()/2*(m+n))*gamma(QQ(m+n+1)/2)/gamma(QQ(n-m)/2 + 1)*2**(m-1)
            elif isinstance(n, Expression) or isinstance(m, Expression):
                return -(sqrt(SR.pi()))*sin(SR.pi()/2*(m+n))*gamma((m+n+1)/2)/gamma((n-m)/2 + 1)*2**(m-1)

    def _evalf_(self, n, m, x, parent=None, **kwds):
        """
        Float evaluation of Legendre Q(n, m, x) function.

        EXAMPLES::

            sage: gen_legendre_Q(2, 1, 3.)                                              # needs mpmath
            -39.9859464434253 + 0.0165114736149193*I
            sage: gen_legendre_Q(2, 1, ComplexField(70)(3))                             # needs sage.rings.real_mpfr
            -39.985946443425296223 + 0.016511473614919329585*I
        """
        ret = self._eval_special_values_(n, m, x)
        if ret is not None:
            return ret

        return _mpmath_utils_call(_mpmath_legenq, n, m, x, parent=parent)

    def eval_recursive(self, n, m, x, **kwds):
        """
        Return the associated Legendre Q(n, m, arg) function for integers `n > -1, m > -1`.

        EXAMPLES::

            sage: # needs sage.symbolic
            sage: gen_legendre_Q(3, 4, x)
            48/(x^2 - 1)^2
            sage: gen_legendre_Q(4, 5, x)
            -384/((x^2 - 1)^2*sqrt(-x^2 + 1))
            sage: gen_legendre_Q(0, 1, x)
            -1/sqrt(-x^2 + 1)
            sage: gen_legendre_Q(0, 2, x)
            -1/2*((x + 1)^2 - (x - 1)^2)/(x^2 - 1)
            sage: gen_legendre_Q(2, 2, x).subs(x=2).expand()
            9/2*I*pi - 9/2*log(3) + 14/3
        """
        from sage.misc.functional import sqrt
        if m == n + 1 or n == 0:
            if m.mod(2).is_zero():
                denom = (1 - x**2)**(m/2)
            else:
                denom = sqrt(1 - x**2)*(1 - x**2)**((m-1)/2)
            if m == n + 1:
                return (-1)**m*(m-1).factorial()*2**n/denom
            else:
                return (-1)**m*(m-1).factorial()*((x+1)**m - (x-1)**m)/(2*denom)
        else:
            return ((n-m+1)*x*gen_legendre_Q(n, m-1, x)-(n+m-1)*gen_legendre_Q(n-1, m-1, x))/sqrt(1-x**2)

    def _derivative_(self, n, m, x, *args, **kwds):
        """
        Return the derivative of ``gen_legendre_Q(n,m,x)``.

        EXAMPLES::

            sage: # needs sage.symbolic
            sage: m, n = var('m,n')
            sage: derivative(gen_legendre_Q(n,m,x), x)
            -((n + 1)*x*gen_legendre_Q(n, m, x)
             + (m - n - 1)*gen_legendre_Q(n + 1, m, x))/(x^2 - 1)
            sage: ex1 = gen_legendre_Q(3, 2, x, hold=True).diff(x).expand().simplify_full()
            sage: ex2 = gen_legendre_Q(3, 2, x).diff(x).expand().simplify_full()
            sage: ex1.subs(x=5).n() == ex2.subs(x=5).n()
            True
            sage: derivative(gen_legendre_Q(n,m,x), n)
            Traceback (most recent call last):
            ...
            NotImplementedError: Derivative w.r.t. to the index is not supported.
        """
        diff_param = kwds['diff_param']
        if diff_param == 0:
            raise NotImplementedError("Derivative w.r.t. to the index is not supported.")
        else:
            return ((n-m+1)*gen_legendre_Q(n+1, m, x) - (n+1)*x*gen_legendre_Q(n, m, x))/(x**2 - 1)


gen_legendre_Q = Func_assoc_legendre_Q()


class Func_hermite(GinacFunction):
    r"""
    Return the Hermite polynomial for integers `n > -1`.

    REFERENCE:

    - [AS1964]_ 22.5.40 and 22.5.41, page 779.

    EXAMPLES::

        sage: # needs sage.symbolic
        sage: x = PolynomialRing(QQ, 'x').gen()
        sage: hermite(2, x)
        4*x^2 - 2
        sage: hermite(3, x)
        8*x^3 - 12*x
        sage: hermite(3, 2)
        40
        sage: S.<y> = PolynomialRing(RR)
        sage: hermite(3, y)
        8.00000000000000*y^3 - 12.0000000000000*y
        sage: R.<x,y> = QQ[]
        sage: hermite(3, y^2)
        8*y^6 - 12*y^2
        sage: w = var('w')
        sage: hermite(3, 2*w)
        64*w^3 - 24*w
        sage: hermite(5, 3.1416)
        5208.69733891963
        sage: hermite(5, RealField(100)(pi))
        5208.6167627118104649470287166

    Check that :trac:`17192` is fixed::

        sage: # needs sage.symbolic
        sage: x = PolynomialRing(QQ, 'x').gen()
        sage: hermite(0, x)
        1
        sage: hermite(-1, x)
        Traceback (most recent call last):
        ...
        RuntimeError: hermite_eval: The index n must be a nonnegative integer
        sage: hermite(-7, x)
        Traceback (most recent call last):
        ...
        RuntimeError: hermite_eval: The index n must be a nonnegative integer
        sage: m, x = SR.var('m,x')
        sage: hermite(m, x).diff(m)
        Traceback (most recent call last):
        ...
        RuntimeError: derivative w.r.t. to the index is not supported yet
    """
    def __init__(self):
        r"""
        Init method for the Hermite polynomials.

        EXAMPLES::

            sage: loads(dumps(hermite))
            hermite
            sage: hermite(x, x)._sympy_()                                               # needs sympy sage.symbolic
            hermite(x, x)

        TESTS::

            sage: fricas(hermite(x, 5))         # optional - fricas                     # needs sage.symbolic
            hermiteH(x,5)

            sage: hermite(5, x)                                                         # needs sage.symbolic
            32*x^5 - 160*x^3 + 120*x
            sage: fricas.hermiteH(5, x)         # optional - fricas                     # needs sage.symbolic
                5        3
            32 x  - 160 x  + 120 x
        """
        GinacFunction.__init__(self, "hermite", nargs=2, latex_name=r"H",
                conversions={'maxima': 'hermite',
                             'mathematica': 'HermiteH',
                             'maple': 'HermiteH',
                             'fricas': 'hermiteH',
                             'sympy': 'hermite'}, preserved_arg=2)


hermite = Func_hermite()


class Func_jacobi_P(OrthogonalFunction):
    r"""
    Return the Jacobi polynomial `P_n^{(a,b)}(x)` for integers
    `n > -1` and a and b symbolic or `a > -1` and `b > -1`.

    The Jacobi polynomials are actually defined for all `a` and `b`.
    However, the Jacobi polynomial weight `(1-x)^a(1+x)^b` is not
    integrable for `a \leq -1` or `b \leq -1`.

    REFERENCE:

    - Table on page 789 in [AS1964]_.

    EXAMPLES::

        sage: x = PolynomialRing(QQ, 'x').gen()
        sage: jacobi_P(2,0,0,x)
        3/2*x^2 - 1/2
        sage: jacobi_P(2,1,2,1.2)                                                       # needs sage.symbolic
        5.01000000000000
    """
    def __init__(self):
        r"""
        Init method for the Jacobi polynomials.

        EXAMPLES::

            sage: n, a, b, x = SR.var('n,a,b,x')                                        # needs sage.symbolic
            sage: loads(dumps(jacobi_P))
            jacobi_P
            sage: jacobi_P(n, a, b, x, hold=True)._sympy_()                             # needs sympy sage.symbolic
            jacobi(n, a, b, x)

        TESTS::

            sage: fricas(jacobi_P(1/2, 4, 1/3, x))                              # optional - fricas, needs sage.symbolic
                    1   1
            jacobiP(-,4,-,x)
                    2   3

            sage: jacobi_P(1, 2, 3, x)                                                  # needs sage.symbolic
            7/2*x - 1/2
            sage: fricas.jacobiP(1, 2, 3, x)                                    # optional - fricas, needs sage.symbolic
            7 x - 1
            -------
               2
        """
        OrthogonalFunction.__init__(self, "jacobi_P", nargs=4, latex_name=r"P",
                conversions={'maxima': 'jacobi_p',
                             'mathematica': 'JacobiP',
                             'maple': 'JacobiP',
                             'fricas': 'jacobiP',
                             'sympy': 'jacobi'})

    def _eval_(self, n, a, b, x):
        """
        EXAMPLES::

            sage: # needs sage.symbolic
            sage: n, a, b, x = SR.var('n,a,b,x')
            sage: jacobi_P(1, n, n, n)
            (n + 1)*n
            sage: jacobi_P(2, n, n, n)
            1/4*(2*n - 1)*(n + 2)*(n + 1)^2
            sage: jacobi_P(1, n, n, x)
            (n + 1)*x
            sage: jacobi_P(3, 2, 1, x)
            21/2*x^3 + 7/2*x^2 - 7/2*x - 1/2
            sage: jacobi_P(1, a, b, x)
            1/2*a*x + 1/2*b*x + 1/2*a - 1/2*b + x

        TESTS:

        Check that :trac:`17192` is fixed::

            sage: x = PolynomialRing(QQ, 'x').gen()
            sage: jacobi_P(0,0,0,x)
            1
            sage: jacobi_P(-1,0,0,x)
            1
            sage: jacobi_P(-1,1,1,x)
            Traceback (most recent call last):
            ...
            ValueError: n must be greater than -1, got n = -1

            sage: jacobi_P(-7,0,0,x)
            231/16*x^6 - 315/16*x^4 + 105/16*x^2 - 5/16
            sage: jacobi_P(-7,0,2,x)
            Traceback (most recent call last):
            ...
            ValueError: n must be greater than -1, got n = -7
        """
        if SR(a).is_trivial_zero() and SR(b).is_trivial_zero():
            return legendre_P(n, x)
        if SR(n).is_numeric() and not (n > -1):
            raise ValueError("n must be greater than -1, got n = {0}".format(n))
        if n not in ZZ:
            return
        from .gamma import gamma
        s = sum(binomial(n, m) * gamma(a+b+n+m+1) / gamma(a+m+1) * ((x-1)/2)**m for m in range(n+1))
        r = gamma(a+n+1) / factorial(n) / gamma(n+a+b+1) * s
        return r.to_gamma().gamma_normalize().normalize()

    def _evalf_(self, n, a, b, x, **kwds):
        """
        EXAMPLES::

            sage: jacobi_P(2, 1, 2, 1.2)                                                # needs sage.symbolic
            5.01000000000000
            sage: jacobi_P(2, 1, 2, 1.2, hold=True).n(20)                               # needs sage.symbolic
            5.0100
            sage: jacobi_P(2, 1, 2, pi + I, hold=True).n(100)                           # needs sage.symbolic
            41.103034125334442891187112674 + 31.486722862692829003857755524*I
        """
        from sage.rings.complex_arb import ComplexBallField as CBF
        the_parent = kwds.get('parent', None)
        if the_parent is None:
            the_parent = parent(x)
        prec = the_parent.precision()
        BF = CBF(prec+5)
        ret = BF(x).jacobi_P(BF(n), BF(a), BF(b))
        return SR(ret)._eval_self(the_parent)


jacobi_P = Func_jacobi_P()


class Func_ultraspherical(GinacFunction):
    r"""
    Return the ultraspherical (or Gegenbauer) polynomial ``gegenbauer(n,a,x)``,

    .. MATH::

        C_n^{a}(x) = \sum_{k=0}^{\lfloor n/2\rfloor} (-1)^k
        \frac{\Gamma(n-k+a)}{\Gamma(a)k!(n-2k)!} (2x)^{n-2k}.

    When `n` is a nonnegative integer, this formula gives a
    polynomial in `z` of degree `n`, but all parameters are
    permitted to be complex numbers. When `a = 1/2`, the
    Gegenbauer polynomial reduces to a Legendre polynomial.

    Computed using Pynac.

    For numerical evaluation, consider using the `mpmath library
    <http://mpmath.org/doc/current/functions/orthogonal.html#gegenbauer-polynomials>`_,
    as it also allows complex numbers (and negative `n` as well);
    see the examples below.

    REFERENCE:

    - [AS1964]_ 22.5.27

    EXAMPLES::

        sage: # needs sage.symbolic
        sage: ultraspherical(8, 101/11, x)
        795972057547264/214358881*x^8 - 62604543852032/19487171*x^6...
        sage: x = PolynomialRing(QQ, 'x').gen()
        sage: ultraspherical(2, 3/2, x)
        15/2*x^2 - 3/2
        sage: ultraspherical(1, 1, x)
        2*x
        sage: t = PolynomialRing(RationalField(), "t").gen()
        sage: gegenbauer(3, 2, t)
        32*t^3 - 12*t
        sage: x = SR.var('x')
        sage: n = ZZ.random_element(5, 5001)
        sage: a = QQ.random_element().abs() + 5
        sage: s = (  (n + 1)*ultraspherical(n + 1, a, x)
        ....:      - 2*x*(n + a)*ultraspherical(n, a, x)
        ....:      + (n + 2*a - 1)*ultraspherical(n - 1, a, x) )
        sage: s.expand().is_zero()
        True
        sage: ultraspherical(5, 9/10, 3.1416)
        6949.55439044240
        sage: ultraspherical(5, 9/10, RealField(100)(pi))                               # needs sage.rings.real_mpfr
        6949.4695419382702451843080687

        sage: # needs sage.symbolic
        sage: a, n = SR.var('a,n')
        sage: gegenbauer(2, a, x)
        2*(a + 1)*a*x^2 - a
        sage: gegenbauer(3, a, x)
        4/3*(a + 2)*(a + 1)*a*x^3 - 2*(a + 1)*a*x
        sage: gegenbauer(3, a, x).expand()
        4/3*a^3*x^3 + 4*a^2*x^3 + 8/3*a*x^3 - 2*a^2*x - 2*a*x
        sage: gegenbauer(10, a, x).expand().coefficient(x, 2)
        1/12*a^6 + 5/4*a^5 + 85/12*a^4 + 75/4*a^3 + 137/6*a^2 + 10*a
        sage: ex = gegenbauer(100, a, x)
        sage: (ex.subs(a==55/98) - gegenbauer(100, 55/98, x)).is_trivial_zero()
        True

        sage: # needs sage.symbolic
        sage: gegenbauer(2, -3, x)
        12*x^2 + 3
        sage: gegenbauer(120,-99/2,3)
        1654502372608570682112687530178328494861923493372493824
        sage: gegenbauer(5, 9/2, x)
        21879/8*x^5 - 6435/4*x^3 + 1287/8*x
        sage: gegenbauer(15,3/2,5)
        3903412392243800

        sage: derivative(gegenbauer(n, a, x), x)                                        # needs sage.symbolic
        2*a*gegenbauer(n - 1, a + 1, x)
        sage: derivative(gegenbauer(3, a, x), x)                                        # needs sage.symbolic
        4*(a + 2)*(a + 1)*a*x^2 - 2*(a + 1)*a
        sage: derivative(gegenbauer(n, a, x), a)                                        # needs sage.symbolic
        Traceback (most recent call last):
        ...
        RuntimeError: derivative w.r.t. to the second index is not supported yet

    Numerical evaluation with the mpmath library::

        sage: # needs mpmath
        sage: from mpmath import gegenbauer as gegenbauer_mp
        sage: from mpmath import mp
        sage: mp.pretty = True; mp.dps=25
        sage: gegenbauer_mp(-7,0.5,0.3)
        0.1291811875
        sage: gegenbauer_mp(2+3j, -0.75, -1000j)
        (-5038991.358609026523401901 + 9414549.285447104177860806j)

    TESTS:

    Check that :trac:`17192` is fixed::

        sage: x = PolynomialRing(QQ, 'x').gen()
        sage: ultraspherical(0, 1, x)                                                   # needs sage.symbolic
        1

        sage: ultraspherical(-1, 1, x)                                                  # needs sage.symbolic
        Traceback (most recent call last):
        ...
        RuntimeError: gegenb_eval: The index n must be a nonnegative integer

        sage: ultraspherical(-7, 1, x)                                                  # needs sage.symbolic
        Traceback (most recent call last):
        ...
        RuntimeError: gegenb_eval: The index n must be a nonnegative integer
    """
    def __init__(self):
        r"""
        Init method for the ultraspherical polynomials.

        EXAMPLES::

            sage: loads(dumps(ultraspherical))
            gegenbauer
            sage: ultraspherical(x, x, x)._sympy_()                                     # needs sympy sage.symbolic
            gegenbauer(x, x, x)
        """
        GinacFunction.__init__(self, "gegenbauer", nargs=3, latex_name=r"C",
                               conversions={'maxima': 'ultraspherical',
                                            'mathematica': 'GegenbauerC',
                                            'maple': 'GegenbauerC',
                                            'sympy': 'gegenbauer'})


ultraspherical = Func_ultraspherical()
gegenbauer = Func_ultraspherical()


class Func_laguerre(OrthogonalFunction):
    """
    REFERENCE:

    - [AS1964]_ 22.5.16, page 778 and page 789.
    """
    def __init__(self):
        r"""
        Init method for the Laguerre polynomials.

        EXAMPLES::

            sage: # needs sage.symbolic
            sage: n, x = var('n,x')
            sage: laguerre(x, x)._sympy_()                                              # needs sympy
            laguerre(x, x)
            sage: maxima(laguerre(1, x, hold=True))
            1-_SAGE_VAR_x
            sage: maxima(laguerre(n, laguerre(n, x)))
            laguerre(_SAGE_VAR_n,laguerre(_SAGE_VAR_n,_SAGE_VAR_x))

        TESTS::

            sage: loads(dumps(laguerre))
            laguerre
        """
        OrthogonalFunction.__init__(self, "laguerre", nargs=2, latex_name=r"L",
                conversions={'maxima': 'laguerre',
                             'mathematica': 'LaguerreL',
                             # 'fricas': 'laguerreL',  3 arguments ?
                             'maple': 'LaguerreL',
                             'sympy': 'laguerre'})

    def _eval_(self, n, x, *args, **kwds):
        r"""
        Return an evaluation of this Laguerre polynomial expression.

        EXAMPLES::

            sage: x = PolynomialRing(QQ, 'x').gen()
            sage: laguerre(2, x)                                                        # needs mpmath
            1/2*x^2 - 2*x + 1
            sage: laguerre(3, x)                                                        # needs mpmath
            -1/6*x^3 + 3/2*x^2 - 3*x + 1
            sage: laguerre(2, 2)                                                        # needs mpmath
            -1
            sage: laguerre(-1, x)                                                       # needs sage.symbolic
            e^x
            sage: laguerre(-6, x)                                                       # needs sage.symbolic
            1/120*(x^5 + 25*x^4 + 200*x^3 + 600*x^2 + 600*x + 120)*e^x
            sage: laguerre(-9,2)                                                        # needs sage.symbolic
            66769/315*e^2
        """
        from sage.rings.integer import Integer
        from sage.functions.log import exp
        ret = self._eval_special_values_(n, x)
        if ret is not None:
            return ret
        if isinstance(n, (Integer, int)):
            if n >= 0 and not hasattr(x, 'prec'):
                return self._pol_laguerre(n, x)
            elif n < 0:
                return exp(x)*laguerre(-n-1, -x)

    def _eval_special_values_(self, n, x):
        """
        Special values known.

        EXAMPLES::

            sage: laguerre(0, 0)                                                        # needs mpmath
            1
            sage: laguerre(1, x)                                                        # needs sage.symbolic
            -x + 1
        """
        if n == 0 or x == 0:
            return ZZ(1)
        if n == 1:
            return ZZ(1) - x

    def _pol_laguerre(self, n, x):
        """
        Fast creation of Laguerre polynomial.

        EXAMPLES::

            sage: laguerre(3, sin(x))                                                   # needs sage.symbolic
            -1/6*sin(x)^3 + 3/2*sin(x)^2 - 3*sin(x) + 1
            sage: R.<x> = PolynomialRing(QQ, 'x')
            sage: laguerre(4, x)                                                        # needs mpmath
            1/24*x^4 - 2/3*x^3 + 3*x^2 - 4*x + 1
            sage: laguerre(4, x + 1)                                                    # needs mpmath
            1/24*(x + 1)^4 - 2/3*(x + 1)^3 + 3*(x + 1)^2 - 4*x - 3
            sage: laguerre(10,1+I)                                                      # needs sage.symbolic
            142511/113400*I + 95867/22680
        """
        if hasattr(x, 'pyobject'):
            try:
                x = x.pyobject()
            except TypeError:
                pass
        return SR(sum(binomial(n, k) * (-1)**k / factorial(k) * x**k
                      for k in range(n + 1)))

    def _evalf_(self, n, x, **kwds):
        """
        Return the evaluation of `laguerre(n,x)` with floating point `x`.

        EXAMPLES::

            sage: laguerre(100, RealField(300)(pi))                                     # needs sage.symbolic
            -0.638322077840648311606324...
            sage: laguerre(10,1.+I)                                                     # needs sage.symbolic
            4.22694003527337 + 1.25671075837743*I
            sage: laguerre(-9, 2.)                                                      # needs sage.symbolic
            1566.22186244286
        """
        the_parent = kwds.get('parent', None)
        if the_parent is None:
            the_parent = parent(x)
<<<<<<< HEAD
        import mpmath
        from sage.libs.mpmath.all import call as mpcall
=======
>>>>>>> 6ea1fe93
        if n < 0:
            # work around mpmath issue 307
            from sage.functions.log import exp
            return exp(x) * _mpmath_utils_call(_mpmath_laguerre, -n-1, 0, -x, parent=the_parent)
        else:
            return _mpmath_utils_call(_mpmath_laguerre, n, 0, x, parent=the_parent)

    def _derivative_(self, n, x, *args, **kwds):
        """
        Return the derivative of `laguerre(n,x)`.

        EXAMPLES::

            sage: n = var('n')                                                          # needs sage.symbolic
            sage: diff(laguerre(n, x), x)                                               # needs sage.symbolic
            -gen_laguerre(n - 1, 1, x)

        TESTS::

            sage: diff(laguerre(x, x))                                                  # needs sage.symbolic
            Traceback (most recent call last):
            ...
            NotImplementedError: Derivative w.r.t. to the index is not supported.
        """
        diff_param = kwds['diff_param']
        if diff_param == 0:
            raise NotImplementedError("Derivative w.r.t. to the index is not supported.")
        if diff_param == 1:
            return -gen_laguerre(n-1, 1, x)
        raise ValueError(f"illegal differentiation parameter {diff_param}")


laguerre = Func_laguerre()


class Func_gen_laguerre(OrthogonalFunction):
    """
    REFERENCE:

    - [AS1964]_ 22.5.16, page 778 and page 789.
    """
    def __init__(self):
        r"""
        Init method for the Laguerre polynomials.

        EXAMPLES::

            sage: # needs sage.symbolic
            sage: a, n, x = var('a, n, x')
            sage: gen_laguerre(x, x, x)._sympy_()                                       # needs sympy
            assoc_laguerre(x, x, x)
            sage: maxima(gen_laguerre(1, 2, x, hold=True))
            3*(1-_SAGE_VAR_x/3)
            sage: maxima(gen_laguerre(n, a, gen_laguerre(n, a, x)))
            gen_laguerre(_SAGE_VAR_n,_SAGE_VAR_a, gen_laguerre(_SAGE_VAR_n,_SAGE_VAR_a,_SAGE_VAR_x))

        TESTS::

            sage: loads(dumps(gen_laguerre))
            gen_laguerre
        """
        OrthogonalFunction.__init__(self, "gen_laguerre", nargs=3, latex_name=r"L",
                                    conversions={'maxima': 'gen_laguerre',
                                                 'mathematica': 'LaguerreL',
                                                 'maple': 'LaguerreL',
                                                 'sympy': 'assoc_laguerre'})

    def _eval_(self, n, a, x, *args, **kwds):
        r"""
        Return an evaluation of this Laguerre polynomial expression.

        EXAMPLES::

            sage: # needs sage.symbolic
            sage: gen_laguerre(2, 1, x)
            1/2*x^2 - 3*x + 3
            sage: gen_laguerre(2, 1/2, x)
            1/2*x^2 - 5/2*x + 15/8
            sage: gen_laguerre(2, -1/2, x)
            1/2*x^2 - 3/2*x + 3/8
            sage: gen_laguerre(2, 0, x)
            1/2*x^2 - 2*x + 1
            sage: gen_laguerre(3, 0, x)
            -1/6*x^3 + 3/2*x^2 - 3*x + 1
        """
        from sage.rings.integer import Integer
        ret = self._eval_special_values_(n, a, x)
        if ret is not None:
            return ret
        if isinstance(n, Integer):
            if n >= 0 and not hasattr(x, 'prec'):
                return self._pol_gen_laguerre(n, a, x)

    def _eval_special_values_(self, n, a, x):
        """
        Special values known.

        EXAMPLES::

            sage: gen_laguerre(0, 1, pi)                                                # needs sage.symbolic
            1
            sage: gen_laguerre(1, 2, x)                                                 # needs sage.symbolic
            -x + 3
            sage: gen_laguerre(3, 4, 0)                                                 # needs mpmath
            35
        """
        if n == 0:
            return ZZ(1)
        if n == 1:
            return ZZ(1) + a - x
        if a == 0:
            return laguerre(n, x)
        if x == 0:
            from sage.arith.misc import binomial
            return binomial(n+a, n)

    def _pol_gen_laguerre(self, n, a, x):
        """
        EXAMPLES::

            sage: gen_laguerre(3, 1/2, sin(x))                                          # needs sage.symbolic
            -1/6*sin(x)^3 + 7/4*sin(x)^2 - 35/8*sin(x) + 35/16
            sage: R.<x> = PolynomialRing(QQ, 'x')
            sage: gen_laguerre(4, -1/2, x)                                              # needs mpmath
            1/24*x^4 - 7/12*x^3 + 35/16*x^2 - 35/16*x + 35/128
            sage: gen_laguerre(4, -1/2, x + 1)                                          # needs mpmath
            1/24*(x + 1)^4 - 7/12*(x + 1)^3 + 35/16*(x + 1)^2 - 35/16*x - 245/128
            sage: gen_laguerre(10, 1, 1+I)                                              # needs sage.symbolic
            25189/2100*I + 11792/2835
        """
        return sum(binomial(n + a, n - k) * (-1)**k / factorial(k) * x**k
                   for k in range(n + 1))

    def _evalf_(self, n, a, x, **kwds):
        """
        EXAMPLES::

            sage: gen_laguerre(100, 1, RealField(300)(pi))                              # needs sage.symbolic
            -0.89430788373354541911...
            sage: gen_laguerre(10,1/2,1.+I)                                             # needs sage.symbolic
            5.34469635574906 + 5.23754057922902*I
        """
        the_parent = kwds.get('parent', None)
        if the_parent is None:
            the_parent = parent(x)
        return _mpmath_utils_call(_mpmath_laguerre, n, a, x, parent=the_parent)

    def _derivative_(self, n, a, x, diff_param):
        """
        Return the derivative of `gen_laguerre(n,a,x)`.

        EXAMPLES::

            sage: a, n = var('a,n')                                                     # needs sage.symbolic
            sage: diff(gen_laguerre(n,a,x), x)                                          # needs sage.symbolic
            -gen_laguerre(n - 1, a + 1, x)
            sage: gen_laguerre(n,a,x).diff(a)                                           # needs sage.symbolic
            Traceback (most recent call last):
            ...
            NotImplementedError: Derivative w.r.t. to the second index is not supported.

        TESTS::

            sage: diff(gen_laguerre(n,a,x), n)                                          # needs sage.symbolic
            Traceback (most recent call last):
            ...
            NotImplementedError: Derivative w.r.t. to the index is not supported.
        """
        if diff_param == 0:
            raise NotImplementedError("Derivative w.r.t. to the index is not supported.")
        elif diff_param == 1:
            raise NotImplementedError("Derivative w.r.t. to the second index is not supported.")
        elif diff_param == 2:
            return -gen_laguerre(n - 1, a + 1, x)
        else:
            raise ValueError("illegal differentiation parameter {}".format(diff_param))


gen_laguerre = Func_gen_laguerre()


class Func_krawtchouk(OrthogonalFunction):
    r"""
    Krawtchouk polynomials `K_j(x; n, p)`.

    INPUT:

    - ``j`` -- the degree
    - ``x`` -- the independent variable `x`
    - ``n`` -- the number of discrete points
    - ``p`` -- the parameter `p`

    .. SEEALSO::

        :func:`sage.coding.delsarte_bounds.krawtchouk`
        `\bar{K}^{n,q}_l(x)`, which are related by

        .. MATH::

            (-q)^j \bar{K}^{n,q^{-1}}_j(x) = K_j(x; n, 1-q).

    EXAMPLES:

    We verify the orthogonality for `n = 4`::

        sage: n = 4
        sage: p = SR.var('p')                                                           # needs sage.symbolic
        sage: matrix([[sum(binomial(n,m) * p**m * (1-p)**(n-m)                          # needs sage.symbolic
        ....:              * krawtchouk(i,m,n,p) * krawtchouk(j,m,n,p)
        ....:              for m in range(n+1)).expand().factor()
        ....:          for i in range(n+1)] for j in range(n+1)])
        [               1                0                0                0                0]
        [               0     -4*(p - 1)*p                0                0                0]
        [               0                0  6*(p - 1)^2*p^2                0                0]
        [               0                0                0 -4*(p - 1)^3*p^3                0]
        [               0                0                0                0    (p - 1)^4*p^4]

    We verify the relationship between the Krawtchouk implementations::

        sage: q = SR.var('q')                                                           # needs sage.symbolic
        sage: all(codes.bounds.krawtchouk(n, 1/q, j, x)*(-q)^j                          # needs sage.symbolic
        ....:     == krawtchouk(j, x, n, 1-q) for j in range(n+1))
        True
    """
    def __init__(self):
        """
        Initialize ``self``.

        EXAMPLES::

            sage: k, x, n, p = var('k,x,n,p')                                           # needs sage.symbolic
            sage: TestSuite(krawtchouk).run()
            sage: TestSuite(krawtchouk(k, x, n, p)).run()                               # needs sage.symbolic
            sage: TestSuite(krawtchouk(3, x, n, p)).run()                               # needs sage.symbolic
        """
        super().__init__(name="krawtchouk", nargs=4, latex_name="K")

    def eval_formula(self, k, x, n, p):
        r"""
        Evaluate ``self`` using an explicit formula.

        EXAMPLES::

            sage: x, n, p = var('x,n,p')                                                # needs sage.symbolic
            sage: krawtchouk.eval_formula(3, x, n, p).expand().collect(x)               # needs sage.symbolic
            -1/6*n^3*p^3 + 1/2*n^2*p^3 - 1/3*n*p^3 - 1/2*(n*p - 2*p + 1)*x^2
             + 1/6*x^3 + 1/6*(3*n^2*p^2 - 9*n*p^2 + 3*n*p + 6*p^2 - 6*p + 2)*x
        """
        q = 1 - p
        return sum((-1)**(k-i) * binomial(n-x, k-i) * binomial(x, i) * p**(k-i) * q**i
                   for i in range(k+1))

    def _eval_(self, j, x, n, p, *args, **kwds):
        r"""
        Return an evaluation of the Krawtchouk polynomial `K_j(x; n, p)`.

        EXAMPLES::

            sage: # needs sage.symbolic
            sage: k, x, n, p = var('k,x,n,p')
            sage: krawtchouk(3, x, 5, p).expand()
            -10*p^3 + 6*p^2*x - 3/2*p*x^2 + 1/6*x^3 + 3/2*p*x - 1/2*x^2 + 1/3*x
            sage: krawtchouk(k, x, 5, p)
            (-1)^k*p^k*binomial(5, k)*hypergeometric((-k, -x), (-5,), 1/p)
            sage: krawtchouk(2, x, n, p).collect(x)
            1/2*n^2*p^2 - 1/2*n*p^2 - 1/2*(2*n*p - 2*p + 1)*x + 1/2*x^2
            sage: krawtchouk(k, x, n, p)
            (-1)^k*p^k*binomial(n, k)*hypergeometric((-k, -x), (-n,), 1/p)

            sage: k3_hypergeo = krawtchouk(k,x,n,p)(k=3).simplify_hypergeometric()      # needs sage.symbolic
            sage: bool(k3_hypergeo == krawtchouk(3,x,n,p))                              # needs sage.symbolic
            True

            sage: krawtchouk(2, x, n, p, hold=True)                                     # needs sage.symbolic
            krawtchouk(2, x, n, p)
        """
        if kwds.get('hold', False):
            return None
        if j not in ZZ or j < 0:
            from sage.functions.hypergeometric import hypergeometric
            return (-1)**j * binomial(n, j) * p**j * hypergeometric([-j, -x], [-n], 1/p)
        try:
            return self.eval_formula(j, x, n, p)
        except (TypeError, ValueError):
            return self.eval_recursive(j, x, n, p)

    def eval_recursive(self, j, x, n, p, *args, **kwds):
        r"""
        Return the Krawtchouk polynomial `K_j(x; n, p)` using the
        recursive formula.

        EXAMPLES::

            sage: # needs sage.symbolic
            sage: x, n, p = var('x,n,p')
            sage: krawtchouk.eval_recursive(0, x, n, p)
            1
            sage: krawtchouk.eval_recursive(1, x, n, p)
            -n*p + x
            sage: krawtchouk.eval_recursive(2, x, n, p).collect(x)
            1/2*n^2*p^2 + 1/2*n*(p - 1)*p - n*p^2 + 1/2*n*p
             - 1/2*(2*n*p - 2*p + 1)*x + 1/2*x^2
            sage: bool(krawtchouk.eval_recursive(2, x, n, p) == krawtchouk(2, x, n, p))
            True
            sage: bool(krawtchouk.eval_recursive(3, x, n, p) == krawtchouk(3, x, n, p))
            True
            sage: bool(krawtchouk.eval_recursive(4, x, n, p) == krawtchouk(4, x, n, p))
            True

            sage: M = matrix([[-1/2, -1], [1, 0]])                                      # needs sage.modules
            sage: krawtchouk.eval_recursive(2, M, 3, 1/2)                               # needs sage.modules
            [ 9/8  7/4]
            [-7/4  1/4]
        """
        if j == 0:
            return parent(x).one()
        elif j == 1:
            return x - n * p
        q = 1 - p
        tm2 = p * q * (n - (j-1) + 1) * krawtchouk.eval_recursive(j-2, x, n, p)
        tm1 = (x - p*(n-(j-1)) - (j-1)*q) * krawtchouk.eval_recursive(j-1, x, n, p)
        return (tm1 - tm2) / j


krawtchouk = Func_krawtchouk()


class Func_meixner(OrthogonalFunction):
    r"""
    Meixner polynomials `M_n(x; b, c)`.

    INPUT:

    - ``n`` -- the degree
    - ``x`` -- the independent variable `x`
    - ``b, c`` -- the parameters `b, c`
    """
    def __init__(self):
        """
        Initialize ``self``.

        EXAMPLES::

            sage: n, x, b, c = var('n,x,b,c')                                           # needs sage.symbolic
            sage: TestSuite(meixner).run()
            sage: TestSuite(meixner(3, x, b, c)).run()                                  # needs sage.symbolic
            sage: TestSuite(meixner(n, x, b, c)).run()                                  # needs sage.symbolic
        """
        super().__init__(name="meixner", nargs=4, latex_name="M")

    def eval_formula(self, n, x, b, c):
        r"""
        Evaluate ``self`` using an explicit formula.

        EXAMPLES::

            sage: x, b, c = var('x,b,c')                                                # needs sage.symbolic
            sage: meixner.eval_formula(3, x, b, c).expand().collect(x)                  # needs sage.symbolic
            -x^3*(3/c - 3/c^2 + 1/c^3 - 1) + b^3
             + 3*(b - 2*b/c + b/c^2 - 1/c - 1/c^2 + 1/c^3 + 1)*x^2 + 3*b^2
             + (3*b^2 + 6*b - 3*b^2/c - 3*b/c - 3*b/c^2 - 2/c^3 + 2)*x + 2*b
        """
        from sage.misc.misc_c import prod

        def P(val, k):
            return prod(val + j for j in range(k))
        return sum((-1)**k * binomial(n, k) * binomial(x, k) * factorial(k)
                   * P(x + b, n - k) * c**-k
                   for k in range(n+1))

    def _eval_(self, n, x, b, c, *args, **kwds):
        r"""
        Return an evaluation of the Meixner polynomial `M_n(x; b, c)`.

        EXAMPLES::

            sage: # needs sage.symbolic
            sage: n, x, b, c = var('n,x,b,c')
            sage: meixner(2, x, b, c).collect(x)
            -x^2*(2/c - 1/c^2 - 1) + b^2 + (2*b - 2*b/c - 1/c^2 + 1)*x + b
            sage: meixner(3, x, b, c).factor().collect(x)
            -x^3*(3/c - 3/c^2 + 1/c^3 - 1) + b^3
             + 3*(b - 2*b/c + b/c^2 - 1/c - 1/c^2 + 1/c^3 + 1)*x^2 + 3*b^2
             + (3*b^2 + 6*b - 3*b^2/c - 3*b/c - 3*b/c^2 - 2/c^3 + 2)*x + 2*b
            sage: meixner(n, x, b, c)
            gamma(b + n)*hypergeometric((-n, -x), (b,), -1/c + 1)/gamma(b)

            sage: # needs sage.symbolic
            sage: n3_hypergeo = meixner(n, x, b, c)(n=3).simplify_hypergeometric()
            sage: n3_hypergeo = n3_hypergeo.simplify_full()
            sage: bool(n3_hypergeo == meixner(3, x, b, c))
            True
            sage: n4_hypergeo = meixner(n, x, b, c)(n=4).simplify_hypergeometric()
            sage: n4_hypergeo = n4_hypergeo.simplify_full()
            sage: bool(n4_hypergeo == meixner(4, x, b, c))
            True

            sage: meixner(2, x, b, c, hold=True)                                        # needs sage.symbolic
            meixner(2, x, b, c)
        """
        if kwds.get('hold', False):
            return None
        if n not in ZZ or n < 0:
            from sage.functions.hypergeometric import hypergeometric
            from sage.functions.gamma import gamma
            return gamma(b + n) / gamma(b) * hypergeometric([-n, -x], [b], 1 - 1/c)
        try:
            return self.eval_formula(n, x, b, c)
        except (TypeError, ValueError):
            return self.eval_recursive(n, x, b, c)

    def eval_recursive(self, n, x, b, c, *args, **kwds):
        r"""
        Return the Meixner polynomial `M_n(x; b, c)` using the
        recursive formula.

        EXAMPLES::

            sage: # needs sage.symbolic
            sage: x, b, c = var('x,b,c')
            sage: meixner.eval_recursive(0, x, b, c)
            1
            sage: meixner.eval_recursive(1, x, b, c)
            -x*(1/c - 1) + b
            sage: meixner.eval_recursive(2, x, b, c).simplify_full().collect(x)
            -x^2*(2/c - 1/c^2 - 1) + b^2 + (2*b - 2*b/c - 1/c^2 + 1)*x + b
            sage: bool(meixner(2, x, b, c) == meixner.eval_recursive(2, x, b, c))
            True
            sage: bool(meixner(3, x, b, c) == meixner.eval_recursive(3, x, b, c))
            True
            sage: bool(meixner(4, x, b, c) == meixner.eval_recursive(4, x, b, c))
            True
            sage: M = matrix([[-1/2, -1], [1, 0]])
            sage: ret = meixner.eval_recursive(2, M, b, c).simplify_full().factor()
            sage: for i in range(2):  # make the output polynomials in 1/c
            ....:     for j in range(2):
            ....:         ret[i, j] = ret[i, j].collect(c)
            sage: ret
            [b^2 + 1/2*(2*b + 3)/c - 1/4/c^2 - 5/4    -2*b + (2*b - 1)/c + 3/2/c^2 - 1/2]
            [    2*b - (2*b - 1)/c - 3/2/c^2 + 1/2             b^2 + b + 2/c - 1/c^2 - 1]
        """
        if n == 0:
            return parent(x).one()
        elif n == 1:
            return (1 - 1/c) * x + b
        tm2 = (b+n-1) * (b+n-2) * (n - 1) * meixner.eval_recursive(n-2, x, b, c)
        tm1 = (b+n-1) * ((c-1) * x + n-1 + (n-1+b) * c) * meixner.eval_recursive(n-1, x, b, c)
        return (tm1 - tm2) / (c * (n - 1 + b))


meixner = Func_meixner()


class Func_hahn(OrthogonalFunction):
    r"""
    Hahn polynomials `Q_k(x; a, b, n)`.

    INPUT:

    - ``k`` -- the degree
    - ``x`` -- the independent variable `x`
    - ``a, b`` -- the parameters `a, b`
    - ``n`` -- the number of discrete points

    EXAMPLES:

    We verify the orthogonality for `n = 3`::

        sage: # needs sage.symbolic
        sage: n = 2
        sage: a, b = SR.var('a,b')
        sage: def rho(k, a, b, n):
        ....:     return binomial(a + k, k) * binomial(b + n - k, n - k)
        sage: M = matrix([[sum(rho(k, a, b, n)
        ....:                  * hahn(i, k, a, b, n) * hahn(j, k, a, b, n)
        ....:                  for k in range(n + 1)).expand().factor()
        ....:              for i in range(n+1)] for j in range(n+1)])
        sage: M = M.factor()
        sage: P = rising_factorial
        sage: def diag(i, a, b, n):
        ....:    return ((-1)^i * factorial(i) * P(b + 1, i) * P(i + a + b + 1, n + 1)
        ....:            / (factorial(n) * (2*i + a + b + 1) * P(-n, i) * P(a + 1, i)))
        sage: all(M[i,i] == diag(i, a, b, n) for i in range(3))
        True
        sage: all(M[i,j] == 0 for i in range(3) for j in range(3) if i != j)
        True
    """
    def __init__(self):
        """
        Initialize ``self``.

        EXAMPLES::

            sage: k, x, a, b, n = var('k,x,a,b,n')                                      # needs sage.symbolic
            sage: TestSuite(hahn).run()
            sage: TestSuite(hahn(3, x, a, b, n)).run()                                  # needs sage.symbolic
            sage: TestSuite(hahn(k, x, a, b, n)).run(skip="_test_category")             # needs sage.symbolic
        """
        super().__init__(name="hahn", nargs=5, latex_name="Q")

    def eval_formula(self, k, x, a, b, n):
        r"""
        Evaluate ``self`` using an explicit formula.

        EXAMPLES::

            sage: # needs sage.symbolic
            sage: k, x, a, b, n = var('k,x,a,b,n')
            sage: Q2 = hahn.eval_formula(2, x, a, b, n).simplify_full()
            sage: Q2.coefficient(x^2).factor()
            (a + b + 4)*(a + b + 3)/((a + 2)*(a + 1)*(n - 1)*n)
            sage: Q2.coefficient(x).factor()
            -(2*a*n - a + b + 4*n)*(a + b + 3)/((a + 2)*(a + 1)*(n - 1)*n)
            sage: Q2(x=0)
            1
        """
        P = rising_factorial
        return sum(P(-k, i) * P(k+a+b+1, i) * P(-x, i) / (P(a+1, i) * P(-n, i) * factorial(i))
                   for i in range(k+1))

    def _eval_(self, k, x, a, b, n, *args, **kwds):
        r"""
        Return an evaluation of the Hahn polynomial `Q_k(x; a, b, n)`.

        EXAMPLES::

            sage: k, x, a, b, n = var('k,x,a,b,n')                                      # needs sage.symbolic
            sage: hahn(1, x, a, b, n).collect(x)                                        # needs sage.symbolic
            -(a + b + 2)*x/((a + 1)*n) + 1
            sage: hahn(k, x, a, b, n)                                                   # needs sage.symbolic
            hypergeometric((-k, a + b + k + 1, -x), (a + 1, -n), 1)

            sage: # needs sage.symbolic
            sage: k2_hypergeo = hahn(k, x, a, b, n)(k=2).simplify_hypergeometric()
            sage: bool(k2_hypergeo == hahn(2, x, a, b, n))
            True
            sage: k3_hypergeo = hahn(k, x, a, b, n)(k=3).simplify_hypergeometric()
            sage: bool(k3_hypergeo == hahn(3, x, a, b, n))
            True

            sage: hahn(2, x, a, b, n, hold=True)                                        # needs sage.symbolic
            hahn(2, x, a, b, n)
        """
        if kwds.get('hold', False):
            return None
        if k not in ZZ or k < 0:
            from sage.functions.hypergeometric import hypergeometric
            return hypergeometric([-k, k+a+b+1, -x], [a+1, -n], 1)
        try:
            return self.eval_formula(k, x, a, b, n)
        except (TypeError, ValueError):
            return self.eval_recursive(k, x, a, b, n)

    def eval_recursive(self, k, x, a, b, n, *args, **kwds):
        r"""
        Return the Hahn polynomial `Q_k(x; a, b, n)` using the
        recursive formula.

        EXAMPLES::

            sage: # needs sage.symbolic
            sage: x, a, b, n = var('x,a,b,n')
            sage: hahn.eval_recursive(0, x, a, b, n)
            1
            sage: hahn.eval_recursive(1, x, a, b, n)
            -(a + b + 2)*x/((a + 1)*n) + 1
            sage: bool(hahn(2, x, a, b, n) == hahn.eval_recursive(2, x, a, b, n))
            True
            sage: bool(hahn(3, x, a, b, n) == hahn.eval_recursive(3, x, a, b, n))
            True
            sage: bool(hahn(4, x, a, b, n) == hahn.eval_recursive(4, x, a, b, n))
            True
            sage: M = matrix([[-1/2, -1], [1, 0]])                                      # needs sage.modules
            sage: ret = hahn.eval_recursive(2, M, 1, 2, n).simplify_full().factor()     # needs sage.modules
            sage: ret                                                                   # needs sage.modules
            [1/4*(4*n^2 + 8*n - 19)/((n - 1)*n)          3/2*(4*n + 3)/((n - 1)*n)]
            [        -3/2*(4*n + 3)/((n - 1)*n)          (n^2 - n - 7)/((n - 1)*n)]
        """
        if k == 0:
            return parent(x).one()
        elif k == 1:
            return -(a+b+2) / ((a+1)*n) * x + 1
        A = (k+a+b) * (k+a) * (n-k+1) / ((2*k+a+b-1) * (2*k+a+b))
        C = (k-1) * (k+b-1) * (k+a+b+n) / ((2*k+a+b-2) * (2*k+a+b-1))
        Hm1 = (-x + A + C) * hahn.eval_recursive(k-1, x, a, b, n)
        Hm2 = C * hahn.eval_recursive(k-2, x, a, b, n)
        return (Hm1 - Hm2) / A


hahn = Func_hahn()<|MERGE_RESOLUTION|>--- conflicted
+++ resolved
@@ -2511,11 +2511,6 @@
         the_parent = kwds.get('parent', None)
         if the_parent is None:
             the_parent = parent(x)
-<<<<<<< HEAD
-        import mpmath
-        from sage.libs.mpmath.all import call as mpcall
-=======
->>>>>>> 6ea1fe93
         if n < 0:
             # work around mpmath issue 307
             from sage.functions.log import exp
