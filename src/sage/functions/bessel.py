r"""
Bessel functions

This module provides symbolic Bessel and Hankel functions, and their
spherical versions. These functions use the `mpmath library`_ for numerical
evaluation and Maxima, GiNaC, Pynac for symbolics.

The main objects which are exported from this module are:

 * :meth:`bessel_J(n, x) <Function_Bessel_J>` -- The Bessel J function
 * :meth:`bessel_Y(n, x) <Function_Bessel_Y>` -- The Bessel Y function
 * :meth:`bessel_I(n, x) <Function_Bessel_I>` -- The Bessel I function
 * :meth:`bessel_K(n, x) <Function_Bessel_K>` -- The Bessel K function
 * :meth:`Bessel(...) <Bessel>`   -- A factory function for producing Bessel functions of
   various kinds and orders
 * :meth:`hankel1(nu, z) <Function_Hankel1>`  -- The Hankel function of the first kind
 * :meth:`hankel2(nu, z) <Function_Hankel2>`  -- The Hankel function of the second kind
 * :meth:`struve_H(nu, z) <Function_Struve_H>`  -- The Struve function
 * :meth:`struve_L(nu, z) <Function_Struve_L>`  -- The modified Struve function
 * :meth:`spherical_bessel_J(n, z) <SphericalBesselJ>` -- The Spherical Bessel J function
 * :meth:`spherical_bessel_Y(n, z) <SphericalBesselY>` -- The Spherical Bessel J function
 * :meth:`spherical_hankel1(n, z) <SphericalHankel1>` -- The Spherical Hankel function of the first kind
 * :meth:`spherical_hankel2(n, z) <SphericalHankel2>` -- The Spherical Hankel function of the second kind

-  Bessel functions, first defined by the Swiss mathematician
   Daniel Bernoulli and named after Friedrich Bessel, are canonical
   solutions y(x) of Bessel's differential equation:

   .. MATH::

         x^2 \frac{d^2 y}{dx^2} + x \frac{dy}{dx} + \left(x^2 - \nu^2\right)y =
         0,

   for an arbitrary complex number `\nu` (the order).

-  In this module, `J_\nu` denotes the unique solution of Bessel's equation
   which is non-singular at `x = 0`. This function is known as the Bessel
   Function of the First Kind. This function also arises as a special case
   of the hypergeometric function `{}_0F_1`:

   .. MATH::

        J_\nu(x) = \frac{x^n}{2^\nu \Gamma(\nu + 1)} {}_0F_1(\nu +
        1, -\frac{x^2}{4}).

-  The second linearly independent solution to Bessel's equation (which is
   singular at `x=0`) is denoted by `Y_\nu` and is called the Bessel
   Function of the Second Kind:

   .. MATH::

        Y_\nu(x) = \frac{ J_\nu(x) \cos(\pi \nu) -
        J_{-\nu}(x)}{\sin(\pi \nu)}.

-  There are also two commonly used combinations of the Bessel J and Y
   Functions. The Bessel I Function, or the Modified Bessel Function of the
   First Kind, is defined by:

   .. MATH::

       I_\nu(x) = i^{-\nu} J_\nu(ix).

   The Bessel K Function, or the Modified Bessel Function of the Second Kind,
   is defined by:

   .. MATH::

       K_\nu(x) = \frac{\pi}{2} \cdot \frac{I_{-\nu}(x) -
       I_n(x)}{\sin(\pi \nu)}.

   We should note here that the above formulas for Bessel Y and K functions
   should be understood as limits when `\nu` is an integer.

-  It follows from Bessel's differential equation that the derivative of
   `J_n(x)` with respect to `x` is:

   .. MATH::

       \frac{d}{dx} J_n(x) = \frac{1}{x^n} \left(x^n J_{n-1}(x) - n x^{n-1}
       J_n(z) \right)

-  Another important formulation of the two linearly independent
   solutions to Bessel's equation are the Hankel functions
   `H_\nu^{(1)}(x)` and `H_\nu^{(2)}(x)`,
   defined by:

   .. MATH::

         H_\nu^{(1)}(x) = J_\nu(x) + i Y_\nu(x)

   .. MATH::

         H_\nu^{(2)}(x) = J_\nu(x) - i Y_\nu(x)

   where `i` is the imaginary unit (and `J_*` and
   `Y_*` are the usual J- and Y-Bessel functions). These
   linear combinations are also known as Bessel functions of the third
   kind; they are also two linearly independent solutions of Bessel's
   differential equation. They are named for Hermann Hankel.

-  When solving for separable solutions of Laplace's equation in
   spherical coordinates, the radial equation has the form:

   .. MATH::

         x^2 \frac{d^2 y}{dx^2} + 2x \frac{dy}{dx} + [x^2 - n(n+1)]y = 0.

   The spherical Bessel functions `j_n` and `y_n`,
   are two linearly independent solutions to this equation. They are
   related to the ordinary Bessel functions `J_n` and
   `Y_n` by:

   .. MATH::

         j_n(x) = \sqrt{\frac{\pi}{2x}} J_{n+1/2}(x),

   .. MATH::

         y_n(x) = \sqrt{\frac{\pi}{2x}} Y_{n+1/2}(x) = (-1)^{n+1} \sqrt{\frac{\pi}{2x}} J_{-n-1/2}(x).

EXAMPLES:

    Evaluate the Bessel J function symbolically and numerically::

<<<<<<< HEAD
        sage: bessel_J(0, x)                                                            # needs sage.symbolic
=======
        sage: # needs sage.symbolic
        sage: bessel_J(0, x)
>>>>>>> 6695becb
        bessel_J(0, x)
        sage: bessel_J(0, 0)                                                            # needs sage.symbolic
        1
        sage: bessel_J(0, x).diff(x)                                                    # needs sage.symbolic
        -1/2*bessel_J(1, x) + 1/2*bessel_J(-1, x)
<<<<<<< HEAD

        sage: N(bessel_J(0, 0), digits=20)                                              # needs sage.symbolic
        1.0000000000000000000
        sage: find_root(bessel_J(0,x), 0, 5)                                            # needs sage.symbolic
=======
        sage: N(bessel_J(0, 0), digits=20)
        1.0000000000000000000
        sage: find_root(bessel_J(0,x), 0, 5)                                            # needs scipy
>>>>>>> 6695becb
        2.404825557695773

    Plot the Bessel J function::

        sage: f(x) = Bessel(0)(x); f                                                    # needs sage.symbolic
        x |--> bessel_J(0, x)
        sage: plot(f, (x, 1, 10))                                                       # needs sage.plot sage.symbolic
        Graphics object consisting of 1 graphics primitive

    Visualize the Bessel Y function on the complex plane
    (set plot_points to a higher value to get more detail)::

        sage: complex_plot(bessel_Y(0, x), (-5, 5), (-5, 5), plot_points=20)            # needs sage.plot sage.symbolic
        Graphics object consisting of 1 graphics primitive

    Evaluate a combination of Bessel functions::

        sage: # needs sage.symbolic
        sage: f(x) = bessel_J(1, x) - bessel_Y(0, x)
        sage: f(pi)
        bessel_J(1, pi) - bessel_Y(0, pi)
        sage: f(pi).n()
        -0.0437509653365599
        sage: f(pi).n(digits=50)
        -0.043750965336559909054985168023342675387737118378169

    Symbolically solve a second order differential equation with initial
    conditions `y(1) = a` and `y'(1) = b` in terms of Bessel functions::

        sage: # needs sage.symbolic
        sage: y = function('y')(x)
        sage: a, b = var('a, b')
        sage: diffeq = x^2*diff(y,x,x) + x*diff(y,x) + x^2*y == 0
        sage: f = desolve(diffeq, y, [1, a, b]); f
        (a*bessel_Y(1, 1) + b*bessel_Y(0, 1))*bessel_J(0, x)/(bessel_J(0,
        1)*bessel_Y(1, 1) - bessel_J(1, 1)*bessel_Y(0, 1)) -
        (a*bessel_J(1, 1) + b*bessel_J(0, 1))*bessel_Y(0, x)/(bessel_J(0,
        1)*bessel_Y(1, 1) - bessel_J(1, 1)*bessel_Y(0, 1))


    For more examples, see the docstring for :meth:`Bessel`.

AUTHORS:

    - Some of the documentation here has been adapted from David Joyner's
      original documentation of Sage's special functions module (2006).

REFERENCES:

- [AS-Bessel]_

- [AS-Spherical]_

- [AS-Struve]_

- [DLMF-Bessel]_

- [DLMF-Struve]_

.. _`mpmath library`: http://mpmath.org

- [WP-Bessel]_

- [WP-Struve]_
"""
# ****************************************************************************
#       Copyright (C) 2013 Benjamin Jones <benjaminfjones@gmail.com>
#
#  Distributed under the terms of the GNU General Public License (GPL)
#
#    This code is distributed in the hope that it will be useful,
#    but WITHOUT ANY WARRANTY; without even the implied warranty of
#    MERCHANTABILITY or FITNESS FOR A PARTICULAR PURPOSE.  See the GNU
#    General Public License for more details.
#
#  The full text of the GPL is available at:
#
#                  https://www.gnu.org/licenses/
# ****************************************************************************

from sage.misc.functional import sqrt
from sage.functions.log import exp
from sage.functions.gamma import gamma
from sage.functions.hyperbolic import sinh, cosh
from sage.functions.trig import sin, cos
from sage.misc.lazy_import import lazy_import
from sage.rings.infinity import infinity, unsigned_infinity
from sage.rings.integer import Integer
from sage.rings.integer_ring import ZZ
from sage.rings.rational_field import QQ
from sage.structure.element import Expression, get_coercion_model
from sage.symbolic.function import BuiltinFunction

lazy_import('sage.misc.latex', 'latex')

lazy_import('sage.symbolic.constants', 'pi')
lazy_import('sage.symbolic.ring', 'SR')

<<<<<<< HEAD
lazy_import('sage.libs.mpmath.sage_utils', 'call', as_='_mpmath_call')
lazy_import('sage.libs.mpmath.all',
=======
lazy_import('sage.libs.mpmath.utils', 'call', as_='_mpmath_utils_call')
lazy_import('mpmath',
>>>>>>> 6695becb
            ['besseli', 'besselj', 'besselk',
             'bessely', 'hankel1', 'hankel2',
             'struveh', 'struvel'],
            as_=['_mpmath_besseli', '_mpmath_besselj', '_mpmath_besselk',
                 '_mpmath_bessely', '_mpmath_hankel1', '_mpmath_hankel2',
                 '_mpmath_struveh', '_mpmath_struvel'])


class Function_Bessel_J(BuiltinFunction):
    r"""
    The Bessel J Function, denoted by bessel_J(`\nu`, x) or `J_\nu(x)`.
    As a Taylor series about `x=0` it is equal to:

    .. MATH::

        J_\nu(x) = \sum_{k=0}^\infty \frac{(-1)^k}{k! \Gamma(k+\nu+1)}
        \left(\frac{x}{2}\right)^{2k+\nu}

    The parameter `\nu` is called the order and may be any real or
    complex number; however, integer and half-integer values are most
    common. It is defined for all complex numbers `x` when `\nu`
    is an integer or greater than zero and it diverges as `x \to 0`
    for negative non-integer values of `\nu`.

    For integer orders `\nu = n` there is an integral representation:

    .. MATH::

        J_n(x) = \frac{1}{\pi} \int_0^\pi \cos(n t - x \sin(t)) \; dt

    This function also arises as a special case of the hypergeometric
    function `{}_0F_1`:

    .. MATH::

        J_\nu(x) = \frac{x^n}{2^\nu \Gamma(\nu + 1)} {}_0F_1\left(\nu +
        1, -\frac{x^2}{4}\right).

    EXAMPLES::

        sage: bessel_J(1.0, 1.0)                                                        # needs mpmath
        0.440050585744933
<<<<<<< HEAD
        sage: bessel_J(2, I).n(digits=30)                                               # needs sage.symbolic
        -0.135747669767038281182852569995

        sage: bessel_J(1, x)                                                            # needs sage.symbolic
=======

        sage: # needs sage.symbolic
        sage: bessel_J(2, I).n(digits=30)
        -0.135747669767038281182852569995
        sage: bessel_J(1, x)
>>>>>>> 6695becb
        bessel_J(1, x)
        sage: n = var('n')                                                              # needs sage.symbolic
        sage: bessel_J(n, x)                                                            # needs sage.symbolic
        bessel_J(n, x)

    Examples of symbolic manipulation::

<<<<<<< HEAD
        sage: a = bessel_J(pi, bessel_J(1, I)); a                                       # needs sage.symbolic
=======
        sage: # needs sage.symbolic
        sage: a = bessel_J(pi, bessel_J(1, I)); a
>>>>>>> 6695becb
        bessel_J(pi, bessel_J(1, I))
        sage: N(a, digits=20)                                                           # needs sage.symbolic
        0.00059023706363796717363 - 0.0026098820470081958110*I
<<<<<<< HEAD

        sage: f = bessel_J(2, x)                                                        # needs sage.symbolic
        sage: f.diff(x)                                                                 # needs sage.symbolic
=======
        sage: f = bessel_J(2, x)
        sage: f.diff(x)
>>>>>>> 6695becb
        -1/2*bessel_J(3, x) + 1/2*bessel_J(1, x)

    Comparison to a well-known integral representation of `J_1(1)`::

        sage: A = numerical_integral(1/pi*cos(x - sin(x)), 0, pi)                       # needs sage.symbolic
        sage: A[0]  # abs tol 1e-14                                                     # needs sage.symbolic
        0.44005058574493355
        sage: bessel_J(1.0, 1.0) - A[0] < 1e-15                                         # needs sage.symbolic
        True

    Integration is supported directly and through Maxima::

        sage: f = bessel_J(2, x)                                                        # needs sage.symbolic
        sage: f.integrate(x)                                                            # needs sage.symbolic
        1/24*x^3*hypergeometric((3/2,), (5/2, 3), -1/4*x^2)

    Visualization (set plot_points to a higher value to get more detail)::

        sage: plot(bessel_J(1,x), (x,0,5), color='blue')                                # needs sage.plot sage.symbolic
        Graphics object consisting of 1 graphics primitive
        sage: complex_plot(bessel_J(1, x), (-5, 5), (-5, 5), plot_points=20)            # needs sage.plot sage.symbolic
        Graphics object consisting of 1 graphics primitive

    ALGORITHM:

        Numerical evaluation is handled by the mpmath library. Symbolics are
        handled by a combination of Maxima and Sage (Ginac/Pynac).

    Check whether the return value is real whenever the argument is real (:trac:`10251`)::

        sage: bessel_J(5, 1.5) in RR                                                    # needs mpmath
        True

    REFERENCES:

    - [AS-Bessel]_

    - [DLMF-Bessel]_

    - [AS-Bessel]_
    """
    def __init__(self):
        """
        See the docstring for :meth:`Function_Bessel_J`.

        EXAMPLES::

            sage: sage.functions.bessel.Function_Bessel_J()
            bessel_J
            sage: bessel_J(x, x)._sympy_()                                              # needs sympy sage.symbolic
            besselj(x, x)
        """
        BuiltinFunction.__init__(self, 'bessel_J', nargs=2,
                                 conversions=dict(maple='BesselJ',
                                                  mathematica='BesselJ',
                                                  maxima='bessel_j',
                                                  sympy='besselj',
                                                  fricas='besselJ',
                                                  giac='BesselJ'))

    def _eval_(self, n, x):
        """
        EXAMPLES::

            sage: # needs sage.symbolic
            sage: n = var('n')
            sage: bessel_J(0, 0)
            1
            sage: bessel_J(I, 0)
            bessel_J(I, 0)
            sage: bessel_J(5/2, 0)
            0
            sage: bessel_J(-5/2, 0)
            Infinity
            sage: bessel_J(1/2, x)
            sqrt(2)*sqrt(1/(pi*x))*sin(x)
            sage: bessel_J(-1/2, x)
            sqrt(2)*sqrt(1/(pi*x))*cos(x)
            sage: bessel_J(n, 0)
            bessel_J(n, 0)
        """
        if not isinstance(x, Expression) and x == 0:
            if n == 0:
                return ZZ.one()
            elif n.real() > 0 or n in ZZ:
                return ZZ.zero()
            elif n.real() < 0:
                return unsigned_infinity
        if n == QQ((1, 2)):
            return sqrt(2 / pi / x) * sin(x)
        elif n == QQ((-1, 2)):
            return sqrt(2 / pi / x) * cos(x)

    def _evalf_(self, n, x, parent=None, algorithm=None):
        """
        EXAMPLES::

            sage: bessel_J(0.0, 1.0)                                                    # needs mpmath
            0.765197686557967
            sage: bessel_J(0, 1).n(digits=20)                                           # needs sage.symbolic
            0.76519768655796655145
            sage: bessel_J(0.5, 1.5)                                                    # needs mpmath
            0.649838074753747

        Check for correct rounding (:trac:`17122`)::

            sage: # needs sage.rings.real_mpfr
            sage: R = RealField(113)
            sage: a = R("8.935761195587725798762818805462843676e-01")
            sage: aa = RealField(200)(a)
            sage: for n in [-10..10]:
            ....:     b = bessel_J(R(n), a)
            ....:     bb = R(bessel_J(n, aa))
            ....:     if b != bb:
            ....:         print((n, b-bb))
        """
        if parent is not None:
            x = parent(x)

        try:
            return x.jn(Integer(n))
        except Exception:
            pass

        n, x = get_coercion_model().canonical_coercion(n, x)
<<<<<<< HEAD
        return _mpmath_call(_mpmath_besselj, n, x, parent=parent)
=======
        return _mpmath_utils_call(_mpmath_besselj, n, x, parent=parent)
>>>>>>> 6695becb

    def _derivative_(self, n, x, diff_param):
        """
        Return the derivative of the Bessel J function.

        EXAMPLES::

            sage: # needs sage.symbolic
            sage: f(z) = bessel_J(10, z)
            sage: derivative(f, z)
            z |--> -1/2*bessel_J(11, z) + 1/2*bessel_J(9, z)
            sage: nu = var('nu')
            sage: bessel_J(nu, z).diff(nu)
            Traceback (most recent call last):
            ...
            NotImplementedError: derivative with respect to order

        """
        if diff_param == 1:
            return (bessel_J(n - 1, x) - bessel_J(n + 1, x)) / Integer(2)
        else:
            raise NotImplementedError('derivative with respect to order')

    def _print_latex_(self, n, z):
        """
        Custom ``_print_latex_`` method.

        EXAMPLES::

            sage: latex(bessel_J(1, x))                                                 # needs sage.symbolic
            J_{1}(x)
        """
        return r"J_{%s}(%s)" % (latex(n), latex(z))


bessel_J = Function_Bessel_J()


class Function_Bessel_Y(BuiltinFunction):
    r"""
    The Bessel Y functions, also known as the Bessel functions of the second
    kind, Weber functions, or Neumann functions.

    `Y_\nu(z)` is a holomorphic function of `z` on the complex plane,
    cut along the negative real axis. It is singular at `z = 0`. When `z`
    is fixed, `Y_\nu(z)` is an entire function of the order `\nu`.

    DEFINITION:

    .. MATH::

        Y_n(z) = \frac{J_\nu(z) \cos(\nu z) -
        J_{-\nu}(z)}{\sin(\nu z)}

    Its derivative with respect to `z` is:

    .. MATH::

        \frac{d}{dz} Y_n(z) = \frac{1}{z^n} \left(z^n Y_{n-1}(z) - n z^{n-1}
        Y_n(z) \right)

    EXAMPLES::

        sage: bessel_Y(1, x)                                                            # needs sage.symbolic
        bessel_Y(1, x)
        sage: bessel_Y(1.0, 1.0)                                                        # needs mpmath
        -0.781212821300289
<<<<<<< HEAD
        sage: n = var('n')                                                              # needs sage.symbolic
        sage: bessel_Y(n, x)                                                            # needs sage.symbolic
=======

        sage: # needs sage.symbolic
        sage: n = var('n')
        sage: bessel_Y(n, x)
>>>>>>> 6695becb
        bessel_Y(n, x)
        sage: bessel_Y(2, I).n()                                                        # needs sage.symbolic
        1.03440456978312 - 0.135747669767038*I
        sage: bessel_Y(0, 0).n()                                                        # needs sage.symbolic
        -infinity
        sage: bessel_Y(0, 1).n(128)                                                     # needs sage.symbolic
        0.088256964215676957982926766023515162828

    Examples of symbolic manipulation::

<<<<<<< HEAD
        sage: a = bessel_Y(pi, bessel_Y(1, I)); a                                       # needs sage.symbolic
=======
        sage: # needs sage.symbolic
        sage: a = bessel_Y(pi, bessel_Y(1, I)); a
>>>>>>> 6695becb
        bessel_Y(pi, bessel_Y(1, I))
        sage: N(a, digits=20)                                                           # needs sage.symbolic
        4.2059146571791095708 + 21.307914215321993526*I
<<<<<<< HEAD

        sage: f = bessel_Y(2, x)                                                        # needs sage.symbolic
        sage: f.diff(x)                                                                 # needs sage.symbolic
=======
        sage: f = bessel_Y(2, x)
        sage: f.diff(x)
>>>>>>> 6695becb
        -1/2*bessel_Y(3, x) + 1/2*bessel_Y(1, x)

    High precision and complex valued inputs (see :trac:`4230`)::

        sage: bessel_Y(0, 1).n(128)                                                     # needs sage.symbolic
        0.088256964215676957982926766023515162828
        sage: bessel_Y(0, RealField(200)(1))                                            # needs sage.rings.real_mpfr
        0.088256964215676957982926766023515162827817523090675546711044
        sage: bessel_Y(0, ComplexField(200)(0.5+I))                                     # needs sage.symbolic
        0.077763160184438051408593468823822434235010300228009867784073
         + 1.0142336049916069152644677682828326441579314239591288411739*I

    Visualization (set plot_points to a higher value to get more detail)::

        sage: plot(bessel_Y(1, x), (x, 0, 5), color='blue')                             # needs sage.plot sage.symbolic
        Graphics object consisting of 1 graphics primitive
        sage: complex_plot(bessel_Y(1, x), (-5, 5), (-5, 5), plot_points=20)            # needs sage.plot sage.symbolic
        Graphics object consisting of 1 graphics primitive

    ALGORITHM:

        Numerical evaluation is handled by the mpmath library. Symbolics are
        handled by a combination of Maxima and Sage (Ginac/Pynac).

    TESTS:

    Check whether the return value is real whenever the argument is real (:trac:`10251`)::

        sage: bessel_Y(5, 1.5) in RR                                                    # needs mpmath
        True

    Coercion works correctly (see :trac:`17130`)::

        sage: # needs sage.rings.real_mpfr
        sage: r = bessel_Y(RealField(200)(1), 1.0); r
        -0.781212821300289
        sage: parent(r)
        Real Field with 53 bits of precision
        sage: r = bessel_Y(RealField(200)(1), 1); r
        -0.78121282130028871654715000004796482054990639071644460784383
        sage: parent(r)
        Real Field with 200 bits of precision

    REFERENCES:

    - [AS-Bessel]_

    - [DLMF-Bessel]_

    - [WP-Bessel]_
    """
    def __init__(self):
        """
        See the docstring for :meth:`Function_Bessel_Y`.

        EXAMPLES::

            sage: sage.functions.bessel.Function_Bessel_Y()(0, x)                       # needs sage.symbolic
            bessel_Y(0, x)
            sage: bessel_Y(x, x)._sympy_()                                              # needs sympy sage.symbolic
            bessely(x, x)
        """
        BuiltinFunction.__init__(self, 'bessel_Y', nargs=2,
                                 conversions=dict(maple='BesselY',
                                                  mathematica='BesselY',
                                                  maxima='bessel_y',
                                                  sympy='bessely',
                                                  fricas='besselY',
                                                  giac='BesselY'))

    def _eval_(self, n, x):
        """
        EXAMPLES::

            sage: # needs sage.symbolic
            sage: bessel_Y(1, 0)
            Infinity
            sage: bessel_Y(I,0)
            bessel_Y(I, 0)
            sage: bessel_Y(1/2, x)
            -sqrt(2)*sqrt(1/(pi*x))*cos(x)
            sage: bessel_Y(-1/2, x)
            sqrt(2)*sqrt(1/(pi*x))*sin(x)

        TESTS::

            sage: bessel_Y(0, 0)                                                        # needs sage.symbolic
            -Infinity
        """
        if not isinstance(x, Expression) and x == 0:
            if n == 0:
                return -infinity
            elif n.real() > 0 or n.real() < 0:
                return unsigned_infinity
        if n == QQ((1, 2)):
            return -sqrt(2 / pi / x) * cos(x)
        elif n == QQ((-1, 2)):
            return sqrt(2 / pi / x) * sin(x)

    def _evalf_(self, n, x, parent=None, algorithm=None):
        """
        EXAMPLES::

            sage: bessel_Y(0.5, 1.5)                                                    # needs mpmath
            -0.0460831658930974
<<<<<<< HEAD
            sage: bessel_Y(1.0+2*I, 3.0+4*I)                                            # needs sage.symbolic
            0.699410324467538 + 0.228917940896421*I
            sage: bessel_Y(0, 1).n(256)                                                 # needs sage.symbolic
=======
            sage: bessel_Y(1.0+2*I, 3.0+4*I)                                            # needs mpmath sage.symbolic
            0.699410324467538 + 0.228917940896421*I
            sage: bessel_Y(0, 1).n(256)                                                 # needs mpmath sage.symbolic
>>>>>>> 6695becb
            0.08825696421567695798292676602351516282781752309067554671104384761199978932351

        Check for correct rounding (:trac:`17122`)::

<<<<<<< HEAD
            sage: # needs sage.rings.real_mpfr
=======
            sage: # needs mpmath sage.rings.real_mpfr
>>>>>>> 6695becb
            sage: R = RealField(113)
            sage: a = R("8.935761195587725798762818805462843676e-01")
            sage: aa = RealField(200)(a)
            sage: for n in [-10..10]:
            ....:     b = bessel_Y(R(n), a)
            ....:     bb = R(bessel_Y(n, aa))
            ....:     if b != bb:
            ....:         print((n, b-bb))
        """
        if parent is not None:
            x = parent(x)

        try:
            return x.yn(Integer(n))
        except Exception:
            pass

        n, x = get_coercion_model().canonical_coercion(n, x)
<<<<<<< HEAD
        return _mpmath_call(_mpmath_bessely, n, x, parent=parent)
=======
        return _mpmath_utils_call(_mpmath_bessely, n, x, parent=parent)
>>>>>>> 6695becb

    def _derivative_(self, n, x, diff_param):
        """
        Return the derivative of the Bessel Y function.

        EXAMPLES::

            sage: # needs sage.symbolic
            sage: f(x) = bessel_Y(10, x)
            sage: derivative(f, x)
            x |--> -1/2*bessel_Y(11, x) + 1/2*bessel_Y(9, x)
            sage: nu = var('nu')
            sage: bessel_Y(nu, x).diff(nu)
            Traceback (most recent call last):
            ...
            NotImplementedError: derivative with respect to order
        """
        if diff_param == 1:
            return (bessel_Y(n - 1, x) - bessel_Y(n + 1, x)) / Integer(2)
        else:
            raise NotImplementedError('derivative with respect to order')

    def _print_latex_(self, n, z):
        """
        Custom ``_print_latex_`` method.

        EXAMPLES::

            sage: latex(bessel_Y(1, x))                                                 # needs sage.symbolic
            Y_{1}(x)
        """
        return r"Y_{%s}(%s)" % (latex(n), latex(z))


bessel_Y = Function_Bessel_Y()


class Function_Bessel_I(BuiltinFunction):
    r"""
    The Bessel I function, or the Modified Bessel Function of the First Kind.

    DEFINITION:

    .. MATH::

        I_\nu(x) = i^{-\nu} J_\nu(ix)

    EXAMPLES::

<<<<<<< HEAD
        sage: bessel_I(1, x)                                                            # needs sage.symbolic
        bessel_I(1, x)
        sage: bessel_I(1.0, 1.0)                                                        # needs mpmath
        0.565159103992485
        sage: n = var('n')                                                              # needs sage.symbolic
        sage: bessel_I(n, x)                                                            # needs sage.symbolic
=======
        sage: bessel_I(1.0, 1.0)                                                        # needs mpmath
        0.565159103992485

        sage: # needs sage.symbolic
        sage: bessel_I(1, x)
        bessel_I(1, x)
        sage: n = var('n')
        sage: bessel_I(n, x)
>>>>>>> 6695becb
        bessel_I(n, x)
        sage: bessel_I(2, I).n()                                                        # needs sage.symbolic
        -0.114903484931900

    Examples of symbolic manipulation::

<<<<<<< HEAD
        sage: a = bessel_I(pi, bessel_I(1, I))                                          # needs sage.symbolic
        sage: N(a, digits=20)                                                           # needs sage.symbolic
        0.00026073272117205890524 - 0.0011528954889080572268*I

        sage: f = bessel_I(2, x)                                                        # needs sage.symbolic
        sage: f.diff(x)                                                                 # needs sage.symbolic
=======
        sage: # needs sage.symbolic
        sage: a = bessel_I(pi, bessel_I(1, I))
        sage: N(a, digits=20)
        0.00026073272117205890524 - 0.0011528954889080572268*I
        sage: f = bessel_I(2, x)
        sage: f.diff(x)
>>>>>>> 6695becb
        1/2*bessel_I(3, x) + 1/2*bessel_I(1, x)

    Special identities that bessel_I satisfies::

        sage: # needs sage.symbolic
        sage: bessel_I(1/2, x)
        sqrt(2)*sqrt(1/(pi*x))*sinh(x)
        sage: eq = bessel_I(1/2, x) == bessel_I(0.5, x)
        sage: eq.test_relation()
        True
        sage: bessel_I(-1/2, x)
        sqrt(2)*sqrt(1/(pi*x))*cosh(x)
        sage: eq = bessel_I(-1/2, x) == bessel_I(-0.5, x)
        sage: eq.test_relation()
        True

    Examples of asymptotic behavior::

        sage: limit(bessel_I(0, x), x=oo)                                               # needs sage.symbolic
        +Infinity
        sage: limit(bessel_I(0, x), x=0)                                                # needs sage.symbolic
        1

    High precision and complex valued inputs::

        sage: bessel_I(0, 1).n(128)                                                     # needs sage.symbolic
        1.2660658777520083355982446252147175376
        sage: bessel_I(0, RealField(200)(1))                                            # needs sage.rings.real_mpfr
        1.2660658777520083355982446252147175376076703113549622068081
        sage: bessel_I(0, ComplexField(200)(0.5+I))                                     # needs sage.symbolic
        0.80644357583493619472428518415019222845373366024179916785502
         + 0.22686958987911161141397453401487525043310874687430711021434*I

    Visualization (set plot_points to a higher value to get more detail)::

        sage: plot(bessel_I(1, x), (x, 0, 5), color='blue')                             # needs sage.plot sage.symbolic
        Graphics object consisting of 1 graphics primitive
        sage: complex_plot(bessel_I(1, x), (-5, 5), (-5, 5), plot_points=20)            # needs sage.plot sage.symbolic
        Graphics object consisting of 1 graphics primitive

    ALGORITHM:

        Numerical evaluation is handled by the mpmath library. Symbolics are
        handled by a combination of Maxima and Sage (Ginac/Pynac).

    TESTS::

        sage: N(bessel_I(1,1),500)                                                      # needs sage.symbolic
        0.565159103992485027207696027609863307328899621621092009480294489479255640964371134092664997766814410064677886055526302676857637684917179812041131208121

    Check whether the return value is real whenever the argument is real (:trac:`10251`)::

        sage: bessel_I(5, 1.5) in RR                                                    # needs mpmath
        True

    REFERENCES:

    - [AS-Bessel]_

    - [DLMF-Bessel]_

    - [WP-Bessel]_
    """
    def __init__(self):
        """
        See the docstring for :meth:`Function_Bessel_I`.

        EXAMPLES::

            sage: bessel_I(1, x)                                                        # needs sage.symbolic
            bessel_I(1, x)
            sage: bessel_I(x, x)._sympy_()                                              # needs sympy sage.symbolic
            besseli(x, x)
        """
        BuiltinFunction.__init__(self, 'bessel_I', nargs=2,
                                 conversions=dict(maple='BesselI',
                                                  mathematica='BesselI',
                                                  maxima='bessel_i',
                                                  sympy='besseli',
                                                  fricas='besselI'))

    def _eval_(self, n, x):
        """
        EXAMPLES::

            sage: # needs sage.symbolic
            sage: n,y = var('n,y')
            sage: bessel_I(y, x)
            bessel_I(y, x)
            sage: bessel_I(0, 0)
            1
            sage: bessel_I(7/2, 0)
            0
            sage: bessel_I(-7/2, 0)
            Infinity
            sage: bessel_I(1/2, 1)
            sqrt(2)*sinh(1)/sqrt(pi)
            sage: bessel_I(-1/2, pi)
            sqrt(2)*cosh(pi)/pi
            sage: bessel_I(n, 0)
            bessel_I(n, 0)
        """
        if not isinstance(x, Expression) and x == 0:
            if n == 0:
                return ZZ.one()
            elif n.real() > 0 or n in ZZ:
                return ZZ.zero()
            elif n.real() < 0:
                return unsigned_infinity
        if n == QQ((1, 2)):
            return sqrt(2 / (pi * x)) * sinh(x)
        elif n == QQ((-1, 2)):
            return sqrt(2 / (pi * x)) * cosh(x)

    def _evalf_(self, n, x, parent=None, algorithm=None):
        """
        EXAMPLES::

            sage: bessel_I(0.0, 1.0)                                                    # needs mpmath
            1.26606587775201
            sage: bessel_I(1,3).n(digits=20)                                            # needs sage.symbolic
            3.9533702174026093965
        """
<<<<<<< HEAD
        return _mpmath_call(_mpmath_besseli, n, x, parent=parent)
=======
        return _mpmath_utils_call(_mpmath_besseli, n, x, parent=parent)
>>>>>>> 6695becb

    def _derivative_(self, n, x, diff_param):
        """
        Return the derivative of the Bessel I function `I_n(x)` with respect
        to `x`.

        EXAMPLES::

            sage: # needs sage.symbolic
            sage: f(z) = bessel_I(10, x)
            sage: derivative(f, x)
            z |--> 1/2*bessel_I(11, x) + 1/2*bessel_I(9, x)
            sage: nu = var('nu')
            sage: bessel_I(nu, x).diff(nu)
            Traceback (most recent call last):
            ...
            NotImplementedError: derivative with respect to order
        """
        if diff_param == 1:
            return (bessel_I(n - 1, x) + bessel_I(n + 1, x)) / Integer(2)
        else:
            raise NotImplementedError('derivative with respect to order')

    def _print_latex_(self, n, z):
        """
        Custom ``_print_latex_`` method.

        EXAMPLES::

            sage: latex(bessel_I(1, x))                                                 # needs sage.symbolic
            I_{1}(x)
        """
        return r"I_{%s}(%s)" % (latex(n), latex(z))


bessel_I = Function_Bessel_I()


class Function_Bessel_K(BuiltinFunction):
    r"""
    The Bessel K function, or the modified Bessel function of the second kind.

    DEFINITION:

    .. MATH::

        K_\nu(x) = \frac{\pi}{2} \frac{I_{-\nu}(x)-I_\nu(x)}{\sin(\nu \pi)}

    EXAMPLES::

<<<<<<< HEAD
        sage: bessel_K(1, x)                                                            # needs sage.symbolic
        bessel_K(1, x)
        sage: bessel_K(1.0, 1.0)                                                        # needs mpmath
        0.601907230197235
        sage: n = var('n')                                                              # needs sage.symbolic
        sage: bessel_K(n, x)                                                            # needs sage.symbolic
=======
        sage: bessel_K(1.0, 1.0)                                                        # needs mpmath
        0.601907230197235

        sage: # needs sage.symbolic
        sage: bessel_K(1, x)
        bessel_K(1, x)
        sage: n = var('n')
        sage: bessel_K(n, x)
>>>>>>> 6695becb
        bessel_K(n, x)
        sage: bessel_K(2, I).n()                                                        # needs sage.symbolic
        -2.59288617549120 + 0.180489972066962*I

    Examples of symbolic manipulation::

<<<<<<< HEAD
        sage: a = bessel_K(pi, bessel_K(1, I)); a                                       # needs sage.symbolic
=======
        sage: # needs sage.symbolic
        sage: a = bessel_K(pi, bessel_K(1, I)); a
>>>>>>> 6695becb
        bessel_K(pi, bessel_K(1, I))
        sage: N(a, digits=20)                                                           # needs sage.symbolic
        3.8507583115005220156 + 0.068528298579883425456*I
<<<<<<< HEAD

        sage: f = bessel_K(2, x)                                                        # needs sage.symbolic
        sage: f.diff(x)                                                                 # needs sage.symbolic
        -1/2*bessel_K(3, x) - 1/2*bessel_K(1, x)

        sage: bessel_K(1/2, x)                                                          # needs sage.symbolic
=======
        sage: f = bessel_K(2, x)
        sage: f.diff(x)
        -1/2*bessel_K(3, x) - 1/2*bessel_K(1, x)
        sage: bessel_K(1/2, x)
>>>>>>> 6695becb
        sqrt(1/2)*sqrt(pi)*e^(-x)/sqrt(x)
        sage: bessel_K(1/2, -1)                                                         # needs sage.symbolic
        -I*sqrt(1/2)*sqrt(pi)*e
        sage: bessel_K(1/2, 1)                                                          # needs sage.symbolic
        sqrt(1/2)*sqrt(pi)*e^(-1)

    Examples of asymptotic behavior::

        sage: bessel_K(0, 0.0)                                                          # needs mpmath
        +infinity
        sage: limit(bessel_K(0, x), x=0)                                                # needs sage.symbolic
        +Infinity
        sage: limit(bessel_K(0, x), x=oo)                                               # needs sage.symbolic
        0

    High precision and complex valued inputs::

        sage: bessel_K(0, 1).n(128)                                                     # needs sage.symbolic
        0.42102443824070833333562737921260903614
        sage: bessel_K(0, RealField(200)(1))                                            # needs sage.rings.real_mpfr
        0.42102443824070833333562737921260903613621974822666047229897
<<<<<<< HEAD
        sage: bessel_K(0, ComplexField(200)(0.5+I))                                     # needs sage.symbolic
=======
        sage: bessel_K(0, ComplexField(200)(0.5+I))                                     # needs sage.rings.real_mpfr sage.symbolic
>>>>>>> 6695becb
        0.058365979093103864080375311643360048144715516692187818271179
         - 0.67645499731334483535184142196073004335768129348518210260256*I

    Visualization (set plot_points to a higher value to get more detail)::

        sage: plot(bessel_K(1,x), (x,0,5), color='blue')                                # needs sage.plot sage.symbolic
        Graphics object consisting of 1 graphics primitive
        sage: complex_plot(bessel_K(1, x), (-5, 5), (-5, 5), plot_points=20)            # needs sage.plot sage.symbolic
        Graphics object consisting of 1 graphics primitive

    ALGORITHM:

        Numerical evaluation is handled by the mpmath library. Symbolics are
        handled by a combination of Maxima and Sage (Ginac/Pynac).

    TESTS:

    Verify that :trac:`3426` is fixed:

    The Bessel K function can be evaluated numerically at complex orders::

        sage: bessel_K(10 * I, 10).n()                                                  # needs sage.symbolic
        9.82415743819925e-8

    For a fixed imaginary order and increasing, real, second component the
    value of Bessel K is exponentially decaying::

        sage: for x in [10, 20, 50, 100, 200]: print(bessel_K(5*I, x).n())              # needs sage.symbolic
        5.27812176514912e-6
        3.11005908421801e-10
        2.66182488515423e-23 - 8.59622057747552e-58*I
        4.11189776828337e-45 - 1.01494840019482e-80*I
        1.15159692553603e-88 - 6.75787862113718e-125*I

    Check whether the return value is real whenever the argument is real (:trac:`10251`)::

        sage: bessel_K(5, 1.5) in RR                                                    # needs mpmath
        True

    REFERENCES:

    - [AS-Bessel]_

    - [DLMF-Bessel]_

    - [WP-Bessel]_
    """
    def __init__(self):
        """
        See the docstring for :meth:`Function_Bessel_K`.

        EXAMPLES::

            sage: sage.functions.bessel.Function_Bessel_K()                             # needs sage.symbolic
            bessel_K
            sage: bessel_K(x, x)._sympy_()                                              # needs sympy sage.symbolic
            besselk(x, x)
        """
        BuiltinFunction.__init__(self, 'bessel_K', nargs=2,
                                 conversions=dict(maple='BesselK',
                                                  mathematica='BesselK',
                                                  maxima='bessel_k',
                                                  sympy='besselk',
                                                  fricas='besselK'))

    def _eval_(self, n, x):
        """
        EXAMPLES::

            sage: # needs sage.symbolic
            sage: n = var('n')
            sage: bessel_K(1, 0)
            Infinity
            sage: bessel_K(1/2, x)
            sqrt(1/2)*sqrt(pi)*e^(-x)/sqrt(x)
            sage: bessel_K(n, 0)
            bessel_K(n, 0)

        TESTS::

            sage: bessel_K(0, 0)                                                        # needs sage.symbolic
            +Infinity
        """
        if not isinstance(x, Expression) and x == 0:
            if n == 0:
                return infinity
            elif n.real() > 0 or n.real() < 0:
                return unsigned_infinity
        if n == QQ((1, 2)) or n == QQ((-1, 2)) and x > 0:
            return sqrt(pi / 2) * exp(-x) * x ** (-Integer(1) / Integer(2))

    def _evalf_(self, n, x, parent=None, algorithm=None):
        """
        EXAMPLES::

            sage: bessel_K(0.0, 1.0)                                                    # needs mpmath
            0.421024438240708
            sage: bessel_K(-1, 1).n(128)                                                # needs sage.symbolic
            0.60190723019723457473754000153561733926
            sage: bessel_K(0, RealField(128)(1))                                        # needs sage.rings.real_mpfr
            0.42102443824070833333562737921260903614
        """
<<<<<<< HEAD
        return _mpmath_call(_mpmath_besselk, n, x, parent=parent)
=======
        return _mpmath_utils_call(_mpmath_besselk, n, x, parent=parent)
>>>>>>> 6695becb

    def _derivative_(self, n, x, diff_param):
        """
        Return the derivative of the Bessel K function.

        EXAMPLES::

            sage: # needs sage.symbolic
            sage: f(x) = bessel_K(10, x)
            sage: derivative(f, x)
            x |--> -1/2*bessel_K(11, x) - 1/2*bessel_K(9, x)
            sage: nu = var('nu')
            sage: bessel_K(nu, x).diff(nu)
            Traceback (most recent call last):
            ...
            NotImplementedError: derivative with respect to order
        """
        if diff_param == 1:
            return -(bessel_K(n - 1, x) + bessel_K(n + 1, x)) / Integer(2)
        else:
            raise NotImplementedError('derivative with respect to order')

    def _print_latex_(self, n, z):
        """
        Custom ``_print_latex_`` method.

        EXAMPLES::

            sage: latex(bessel_K(1, x))                                                 # needs sage.symbolic
            K_{1}(x)
        """
        return r"K_{%s}(%s)" % (latex(n), latex(z))


bessel_K = Function_Bessel_K()


# dictionary used in Bessel
bessel_type_dict = {'I': bessel_I, 'J': bessel_J, 'K': bessel_K, 'Y': bessel_Y}


def Bessel(*args, **kwds):
    """
    A function factory that produces symbolic I, J, K, and Y Bessel functions.
    There are several ways to call this function:

    - ``Bessel(order, type)``
    - ``Bessel(order)`` -- type defaults to ``'J'``
    - ``Bessel(order, typ=T)``
    - ``Bessel(typ=T)`` -- order is unspecified, this is a 2-parameter
      function
    - ``Bessel()`` -- order is unspecified, type is ``'J'``

    where ``order`` can be any integer and ``T`` must be one of the strings ``'I'``,
    ``'J'``, ``'K'``, or ``'Y'``.

    See the EXAMPLES below.

    EXAMPLES:

    Construction of Bessel functions with various orders and types::

        sage: Bessel()
        bessel_J
<<<<<<< HEAD
        sage: Bessel(1)(x)                                                              # needs sage.symbolic
=======
        sage: Bessel(typ='K')
        bessel_K

        sage: # needs sage.symbolic
        sage: Bessel(1)(x)
>>>>>>> 6695becb
        bessel_J(1, x)
        sage: Bessel(1, 'Y')(x)                                                         # needs sage.symbolic
        bessel_Y(1, x)
        sage: Bessel(-2, 'Y')(x)                                                        # needs sage.symbolic
        bessel_Y(-2, x)
<<<<<<< HEAD
        sage: Bessel(typ='K')
        bessel_K
        sage: Bessel(0, typ='I')(x)                                                     # needs sage.symbolic
=======
        sage: Bessel(0, typ='I')(x)
>>>>>>> 6695becb
        bessel_I(0, x)

    Evaluation::

        sage: f = Bessel(1)
        sage: f(3.0)                                                                    # needs mpmath
        0.339058958525936
<<<<<<< HEAD
        sage: f(3)                                                                      # needs sage.symbolic
=======

        sage: # needs sage.symbolic
        sage: f(3)
>>>>>>> 6695becb
        bessel_J(1, 3)
        sage: f(3).n(digits=50)                                                         # needs sage.symbolic
        0.33905895852593645892551459720647889697308041819801
        sage: g = Bessel(typ='J')
        sage: g(1,3)                                                                    # needs sage.symbolic
        bessel_J(1, 3)
        sage: g(2, 3+I).n()                                                             # needs sage.symbolic
        0.634160370148554 + 0.0253384000032695*I
<<<<<<< HEAD
        sage: abs(numerical_integral(1/pi*cos(3*sin(x)), 0.0, pi)[0]                    # needs sage.symbolic
=======
        sage: abs(numerical_integral(1/pi*cos(3*sin(x)), 0.0, pi)[0]
>>>>>>> 6695becb
        ....:      - Bessel(0, 'J')(3.0)) < 1e-15
        True

    Symbolic calculus::

        sage: f(x) = Bessel(0, 'J')(x)                                                  # needs sage.symbolic
        sage: derivative(f, x)                                                          # needs sage.symbolic
        x |--> -1/2*bessel_J(1, x) + 1/2*bessel_J(-1, x)
        sage: derivative(f, x, x)                                                       # needs sage.symbolic
        x |--> 1/4*bessel_J(2, x) - 1/2*bessel_J(0, x) + 1/4*bessel_J(-2, x)

    Verify that `J_0` satisfies Bessel's differential equation numerically
    using the ``test_relation()`` method::

        sage: y = bessel_J(0, x)                                                        # needs sage.symbolic
        sage: diffeq = x^2*derivative(y,x,x) + x*derivative(y,x) + x^2*y == 0           # needs sage.symbolic
        sage: diffeq.test_relation(proof=False)                                         # needs sage.symbolic
        True

    Conversion to other systems::

        sage: # needs sage.symbolic
        sage: x,y = var('x,y')
        sage: f = Bessel(typ='K')(x,y)
        sage: expected = f.derivative(y)
        sage: actual = maxima(f).derivative('_SAGE_VAR_y').sage()
        sage: bool(actual == expected)
        True

    Compute the particular solution to Bessel's Differential Equation that
    satisfies `y(1) = 1` and `y'(1) = 1`, then verify the initial conditions
    and plot it::

        sage: # needs sage.symbolic
        sage: y = function('y')(x)
        sage: diffeq = x^2*diff(y,x,x) + x*diff(y,x) + x^2*y == 0
        sage: f = desolve(diffeq, y, [1, 1, 1]); f
        (bessel_Y(1, 1) + bessel_Y(0, 1))*bessel_J(0, x)/(bessel_J(0,
        1)*bessel_Y(1, 1) - bessel_J(1, 1)*bessel_Y(0, 1)) - (bessel_J(1,
        1) + bessel_J(0, 1))*bessel_Y(0, x)/(bessel_J(0, 1)*bessel_Y(1, 1)
        - bessel_J(1, 1)*bessel_Y(0, 1))
        sage: f.subs(x=1).n()  # numerical verification
        1.00000000000000
        sage: fp = f.diff(x)
        sage: fp.subs(x=1).n()
        1.00000000000000

        sage: f.subs(x=1).simplify_full()  # symbolic verification                      # needs sage.symbolic
        1
        sage: fp = f.diff(x)                                                            # needs sage.symbolic
        sage: fp.subs(x=1).simplify_full()                                              # needs sage.symbolic
        1

        sage: plot(f, (x,0,5))                                                          # needs sage.plot sage.symbolic
        Graphics object consisting of 1 graphics primitive

    Plotting::

        sage: f(x) = Bessel(0)(x); f                                                    # needs sage.symbolic
        x |--> bessel_J(0, x)
        sage: plot(f, (x, 1, 10))                                                       # needs sage.plot sage.symbolic
        Graphics object consisting of 1 graphics primitive

<<<<<<< HEAD
        sage: plot([Bessel(i, 'J') for i in range(5)], 2, 10)                           # needs sage.plot sage.symbolic
        Graphics object consisting of 5 graphics primitives

        sage: G = Graphics()                                                            # needs sage.plot sage.symbolic
        sage: G += sum(plot(Bessel(i), 0, 4*pi, rgbcolor=hue(sin(pi*i/10)))             # needs sage.plot sage.symbolic
        ....:          for i in range(5))
        sage: show(G)                                                                   # needs sage.plot sage.symbolic
=======
        sage: plot([Bessel(i, 'J') for i in range(5)], 2, 10)                           # needs sage.plot
        Graphics object consisting of 5 graphics primitives

        sage: G = Graphics()                                                            # needs sage.plot
        sage: G += sum(plot(Bessel(i), 0, 4*pi, rgbcolor=hue(sin(pi*i/10)))             # needs sage.plot sage.symbolic
        ....:          for i in range(5))
        sage: show(G)                                                                   # needs sage.plot
>>>>>>> 6695becb

    A recreation of Abramowitz and Stegun Figure 9.1::

        sage: # needs sage.plot sage.symbolic
        sage: G  = plot(Bessel(0, 'J'), 0, 15, color='black')
        sage: G += plot(Bessel(0, 'Y'), 0, 15, color='black')
        sage: G += plot(Bessel(1, 'J'), 0, 15, color='black', linestyle='dotted')
        sage: G += plot(Bessel(1, 'Y'), 0, 15, color='black', linestyle='dotted')
        sage: show(G, ymin=-1, ymax=1)

    """
    # Determine the order and type of function from the arguments and keywords.
    # These are recorded in local variables: _type, _order, _system, _nargs.
    _type = None
    if len(args) == 0:    # no order specified
        _order = None
        _nargs = 2
    elif len(args) == 1:  # order is specified
        _order = args[0]
        _nargs = 1
    elif len(args) == 2:  # both order and type are positional arguments
        _order = args[0]
        _type = args[1]
        _nargs = 1
    else:
        raise ValueError("Too many arguments (%s given)" % str(len(args)))

    # check for type inconsistency
    if _type is not None and 'typ' in kwds and _type != kwds['typ']:
        raise ValueError("inconsistent types given")
    # record the function type
    if _type is None:
        if 'typ' in kwds:
            _type = kwds['typ']
        else:
            _type = 'J'
    if not (_type in ['I', 'J', 'K', 'Y']):
        raise ValueError("type must be one of I, J, K, Y")

    # return the function
    _f = bessel_type_dict[_type]
    if _nargs == 1:
        return lambda x: _f(_order, x)
    else:
        return _f


class Function_Struve_H(BuiltinFunction):
    r"""
    The Struve functions, solutions to the non-homogeneous Bessel differential equation:

    .. MATH::

        x^2\frac{d^2y}{dx^2}+x\frac{dy}{dx}+(x^2-\alpha^2)y=\frac{4\bigl(\frac{x}{2}\bigr)^{\alpha+1}}{\sqrt\pi\Gamma(\alpha+\tfrac12)},

    .. MATH::

        \mathrm{H}_\alpha(x) = y(x)

    EXAMPLES::

        sage: struve_H(-1/2, x)                                                         # needs sage.symbolic
        sqrt(2)*sqrt(1/(pi*x))*sin(x)
        sage: struve_H(2, x)                                                            # needs sage.symbolic
        struve_H(2, x)
        sage: struve_H(1/2, pi).n()                                                     # needs sage.symbolic
        0.900316316157106

    REFERENCES:

    - [AS-Struve]_

    - [DLMF-Struve]_

    - [WP-Struve]_
    """
    def __init__(self):
        r"""
        EXAMPLES::

            sage: # needs sage.symbolic
            sage: n = var('n')
            sage: maxima("struve_h(n,x);").sage()
            struve_H(n, x)
            sage: struve_H(7/5, 1)._maxima_()
            struve_h(7/5,1)
            sage: loads(dumps(struve_H(n,x)))
            struve_H(n, x)
        """
        BuiltinFunction.__init__(self, 'struve_H', nargs=2,
                                 conversions=dict(maple='StruveH',
                                                  mathematica='StruveH',
                                                  maxima='struve_h',
                                                  fricas='struveH',
                                                  sympy='struveh'))

    def _eval_(self, a, z):
        """
        EXAMPLES::

            sage: # needs sage.symbolic
            sage: struve_H(0, 0)
            0
            sage: struve_H(pi, 0)
            0
            sage: struve_H(-1/2, x)
            sqrt(2)*sqrt(1/(pi*x))*sin(x)
            sage: struve_H(1/2, -1)
            -sqrt(2)*sqrt(-1/pi)*(cos(1) - 1)
            sage: struve_H(1/2, pi)
            2*sqrt(2)/pi
            sage: struve_H(2, x)
            struve_H(2, x)
            sage: struve_H(-3/2, x)
            -bessel_J(3/2, x)
        """
        if z.is_zero() \
                and (SR(a).is_numeric() or SR(a).is_constant()) \
                and a.real() >= -1:
            return ZZ.zero()
        if a == QQ((-1, 2)):
            return sqrt(2 / (pi * z)) * sin(z)
        if a == QQ((1, 2)):
            return sqrt(2 / (pi * z)) * (1 - cos(z))
        if a < 0 and not SR(a).is_integer() and SR(2 * a).is_integer():
            n = (a * (-2) - 1) / 2
            return Integer(-1)**n * bessel_J(n + QQ((1, 2)), z)

    def _evalf_(self, a, z, parent=None, algorithm=None):
        """
        EXAMPLES::

            sage: struve_H(1/2, pi).n()                                                 # needs sage.symbolic
            0.900316316157106
            sage: struve_H(1/2, pi).n(200)                                              # needs sage.symbolic
            0.9003163161571060695551991910...
        """
<<<<<<< HEAD
        return _mpmath_call(_mpmath_struveh, a, z, parent=parent)
=======
        return _mpmath_utils_call(_mpmath_struveh, a, z, parent=parent)
>>>>>>> 6695becb

    def _derivative_(self, a, z, diff_param=None):
        """
        EXAMPLES::

            sage: diff(struve_H(3/2,x), x)                                              # needs sage.symbolic
            -1/2*sqrt(2)*sqrt(1/(pi*x))*(cos(x) - 1) + 1/16*sqrt(2)*x^(3/2)/sqrt(pi)
             - 1/2*struve_H(5/2, x)
        """
        if diff_param == 0:
            raise ValueError("cannot differentiate struve_H in the first parameter")

        from .other import sqrt
        return (z**a / (sqrt(pi) * 2**a * gamma(a + Integer(3) / Integer(2))) - struve_H(a + 1, z) + struve_H(a - 1, z)) / 2

    def _print_latex_(self, a, z):
        """
        EXAMPLES::

            sage: latex(struve_H(2,x))                                                  # needs sage.symbolic
            H_{{2}}({x})
        """
        return r"H_{{%s}}({%s})" % (a, z)


struve_H = Function_Struve_H()


class Function_Struve_L(BuiltinFunction):
    r"""
    The modified Struve functions.

    .. MATH::

        \mathrm{L}_\alpha(x) = -i\cdot e^{-\frac{i\alpha\pi}{2}}\cdot\mathrm{H}_\alpha(ix)

    EXAMPLES::

        sage: struve_L(2, x)                                                            # needs sage.symbolic
        struve_L(2, x)
        sage: struve_L(1/2, pi).n()                                                     # needs sage.symbolic
        4.76805417696286
        sage: diff(struve_L(1,x), x)                                                    # needs sage.symbolic
        1/3*x/pi - 1/2*struve_L(2, x) + 1/2*struve_L(0, x)

    REFERENCES:

    - [AS-Struve]_

    - [DLMF-Struve]_

    - [WP-Struve]_
    """
    def __init__(self):
        r"""
        EXAMPLES::

            sage: # needs sage.symbolic
            sage: n = var('n')
            sage: maxima("struve_l(n,x);").sage()
            struve_L(n, x)
            sage: struve_L(7/5, 1)._maxima_()
            struve_l(7/5,1)
            sage: loads(dumps(struve_L(n, x)))
            struve_L(n, x)
        """
        BuiltinFunction.__init__(self, 'struve_L', nargs=2,
                                 conversions=dict(maple='StruveL',
                                                  mathematica='StruveL',
                                                  maxima='struve_l',
                                                  fricas='struveL',
                                                  sympy='struvel'))

    def _eval_(self, a, z):
        """
        EXAMPLES::

            sage: # needs sage.symbolic
            sage: struve_L(-2, 0)
            struve_L(-2, 0)
            sage: struve_L(-1, 0)
            0
            sage: struve_L(pi, 0)
            0
            sage: struve_L(-1/2, x)
            sqrt(2)*sqrt(1/(pi*x))*sinh(x)
            sage: struve_L(1/2, 1)
            sqrt(2)*(cosh(1) - 1)/sqrt(pi)
            sage: struve_L(2, x)
            struve_L(2, x)
            sage: struve_L(-3/2, x)
            -bessel_I(3/2, x)
        """
        if z.is_zero() \
                and (SR(a).is_numeric() or SR(a).is_constant()) \
                and a.real() >= -1:
            return ZZ.zero()
        if a == -Integer(1) / 2:
            return sqrt(2 / (pi * z)) * sinh(z)
        if a == Integer(1) / 2:
            return sqrt(2 / (pi * z)) * (cosh(z) - 1)
        if a < 0 and not SR(a).is_integer() and SR(2 * a).is_integer():
            n = (a * (-2) - 1) / 2
            return Integer(-1)**n * bessel_I(n + QQ((1, 2)), z)

    def _evalf_(self, a, z, parent=None, algorithm=None):
        """
        EXAMPLES::

            sage: struve_L(1/2, pi).n()                                                 # needs sage.symbolic
            4.76805417696286
            sage: struve_L(1/2, pi).n(200)                                              # needs sage.symbolic
            4.768054176962864289162484345...
        """
<<<<<<< HEAD
        return _mpmath_call(_mpmath_struvel, a, z, parent=parent)
=======
        return _mpmath_utils_call(_mpmath_struvel, a, z, parent=parent)
>>>>>>> 6695becb

    def _derivative_(self, a, z, diff_param=None):
        """
        EXAMPLES::

            sage: diff(struve_L(1,x), x)                                                # needs sage.symbolic
            1/3*x/pi - 1/2*struve_L(2, x) + 1/2*struve_L(0, x)
        """
        if diff_param == 0:
            raise ValueError("cannot differentiate struve_L in the first parameter")

        from .other import sqrt
        return (z**a / (sqrt(pi) * 2**a * gamma(a + Integer(3) / Integer(2))) - struve_L(a + 1, z) + struve_L(a - 1, z)) / 2

    def _print_latex_(self, a, z):
        """
        EXAMPLES::

            sage: latex(struve_L(2,x))                                                  # needs sage.symbolic
            L_{{2}}({x})
        """
        return r"L_{{%s}}({%s})" % (a, z)


struve_L = Function_Struve_L()


class Function_Hankel1(BuiltinFunction):
    r"""
    The Hankel function of the first kind

    DEFINITION:

    .. MATH::

        H_\nu^{(1)}(z) = J_{\nu}(z) + iY_{\nu}(z)

    EXAMPLES::

        sage: hankel1(3, x)                                                             # needs sage.symbolic
        hankel1(3, x)
        sage: hankel1(3, 4.)                                                            # needs mpmath
        0.430171473875622 - 0.182022115953485*I
        sage: latex(hankel1(3, x))                                                      # needs sage.symbolic
        H_{3}^{(1)}\left(x\right)
        sage: hankel1(3., x).series(x == 2, 10).subs(x=3).n()  # abs tol 1e-12          # needs sage.symbolic
        0.309062682819597 - 0.512591541605233*I
        sage: hankel1(3, 3.)                                                            # needs mpmath
        0.309062722255252 - 0.538541616105032*I

    REFERENCES:

    - [AS-Bessel]_ see 9.1.6
    """
    def __init__(self):
        r"""
        TESTS::

            sage: hankel1(3, x)._sympy_()                                               # needs sympy sage.symbolic
            hankel1(3, x)
        """
        BuiltinFunction.__init__(self, 'hankel1', nargs=2,
                                 conversions=dict(maple='HankelH1',
                                                  mathematica='HankelH1',
                                                  maxima='hankel1',
                                                  sympy='hankel1',
                                                  fricas='hankelH1'))

    def _evalf_(self, nu, z, parent=None, algorithm=None):
        r"""
        TESTS::

            sage: hankel1(3, 3).n(100)                                                  # needs sage.symbolic
            0.30906272225525164361826019495 - 0.53854161610503161800470390534*I
            sage: hankel1(I, I).n()                                                     # needs sage.symbolic
            -0.886357449263715*I
        """
<<<<<<< HEAD
        return _mpmath_call(_mpmath_hankel1, nu, z, parent=parent)
=======
        return _mpmath_utils_call(_mpmath_hankel1, nu, z, parent=parent)
>>>>>>> 6695becb

    def _latex_(self):
        r"""
        TESTS::

            sage: latex(hankel1)                                                        # needs sage.symbolic
            H_{\nu}^{(1)}
        """
        return r'H_{\nu}^{(1)}'

    def _print_latex_(self, nu, z):
        r"""
        TESTS::

            sage: latex(hankel1(3, x))                                                  # needs sage.symbolic
            H_{3}^{(1)}\left(x\right)
        """
        return r"H_{{{}}}^{{(1)}}\left({}\right)".format(latex(nu), latex(z))

    def _derivative_(self, nu, z, diff_param):
        r"""
        TESTS::

            sage: y = var('y')                                                          # needs sage.symbolic
            sage: hankel1(x, y).diff(y)                                                 # needs sage.symbolic
            x*hankel1(x, y)/y - hankel1(x + 1, y)
        """
        if diff_param == 1:
            return (nu * hankel1(nu, z)) / z - hankel1(nu + 1, z)
        else:
            raise NotImplementedError('derivative with respect to order')


hankel1 = Function_Hankel1()


class Function_Hankel2(BuiltinFunction):
    r"""
    The Hankel function of the second kind

    DEFINITION:

    .. MATH::

        H_\nu^{(2)}(z) = J_{\nu}(z) - iY_{\nu}(z)

    EXAMPLES::

        sage: hankel2(3, x)                                                             # needs sage.symbolic
        hankel2(3, x)
        sage: hankel2(3, 4.)                                                            # needs mpmath
        0.430171473875622 + 0.182022115953485*I
        sage: latex(hankel2(3, x))                                                      # needs sage.symbolic
        H_{3}^{(2)}\left(x\right)
        sage: hankel2(3., x).series(x == 2, 10).subs(x=3).n()  # abs tol 1e-12          # needs sage.symbolic
        0.309062682819597 + 0.512591541605234*I
        sage: hankel2(3, 3.)                                                            # needs mpmath
        0.309062722255252 + 0.538541616105032*I

    REFERENCES:

    - [AS-Bessel]_ see 9.1.6
    """
    def __init__(self):
        r"""
        TESTS::

            sage: hankel2(3, x)._sympy_()                                               # needs sympy sage.symbolic
            hankel2(3, x)
        """
        BuiltinFunction.__init__(self, 'hankel2', nargs=2,
                                 conversions=dict(maple='HankelH2',
                                                  mathematica='HankelH2',
                                                  maxima='hankel2',
                                                  sympy='hankel2',
                                                  fricas='hankelH2'))

    def _evalf_(self, nu, z, parent=None, algorithm=None):
        r"""
        TESTS::

            sage: hankel2(3, 3).n(100)                                                  # needs sage.symbolic
            0.30906272225525164361826019495 + 0.53854161610503161800470390534*I
            sage: hankel2(I, I).n()                                                     # needs sage.symbolic
            0.790274862674015 + 0.444006335520019*I
        """
<<<<<<< HEAD
        return _mpmath_call(_mpmath_hankel2, nu, z, parent=parent)
=======
        return _mpmath_utils_call(_mpmath_hankel2, nu, z, parent=parent)
>>>>>>> 6695becb

    def _latex_(self):
        r"""
        TESTS::

            sage: latex(hankel2)                                                        # needs sage.symbolic
            H_{\nu}^{(2)}
        """
        return r'H_{\nu}^{(2)}'

    def _print_latex_(self, nu, z):
        r"""
        TESTS::

            sage: latex(hankel2(3, x))                                                  # needs sage.symbolic
            H_{3}^{(2)}\left(x\right)
        """
        return r"H_{{{}}}^{{(2)}}\left({}\right)".format(latex(nu), latex(z))

    def _derivative_(self, nu, z, diff_param):
        r"""
        TESTS::

            sage: y = var('y')                                                          # needs sage.symbolic
            sage: hankel2(x, y).diff(y)                                                 # needs sage.symbolic
            -1/2*hankel2(x + 1, y) + 1/2*hankel2(x - 1, y)
        """
        if diff_param == 1:
            return (Integer(1) / 2) * (hankel2(nu - 1, z) - hankel2(nu + 1, z))
        else:
            raise NotImplementedError('derivative with respect to order')


hankel2 = Function_Hankel2()


class SphericalBesselJ(BuiltinFunction):
    r"""
    The spherical Bessel function of the first kind

    DEFINITION:

    .. MATH::

        j_n(z) = \sqrt{\frac{\pi}{2z}} \,J_{n + \frac{1}{2}}(z)

    EXAMPLES::

<<<<<<< HEAD
        sage: spherical_bessel_J(3, x)                                                  # needs sage.symbolic
=======
        sage: spherical_bessel_J(3, 3.)                                                 # needs mpmath
        0.152051662030533
        sage: spherical_bessel_J(2.,3.)      # rel tol 1e-10                            # needs mpmath
        0.2986374970757335

        sage: # needs sage.symbolic
        sage: spherical_bessel_J(3, x)
>>>>>>> 6695becb
        spherical_bessel_J(3, x)
        sage: spherical_bessel_J(3 + 0.2 * I, 3)                                        # needs sage.symbolic
        0.150770999183897 - 0.0260662466510632*I
        sage: spherical_bessel_J(3, x).series(x == 2, 10).subs(x=3).n()                 # needs sage.symbolic
        0.152051648665037
<<<<<<< HEAD
        sage: spherical_bessel_J(3, 3.)                                                 # needs mpmath
        0.152051662030533
        sage: spherical_bessel_J(2.,3.)      # rel tol 1e-10                            # needs mpmath
        0.2986374970757335
        sage: spherical_bessel_J(4, x).simplify()                                       # needs sage.symbolic
=======
        sage: spherical_bessel_J(4, x).simplify()
>>>>>>> 6695becb
        -((45/x^2 - 105/x^4 - 1)*sin(x) + 5*(21/x^2 - 2)*cos(x)/x)/x
        sage: integrate(spherical_bessel_J(1,x)^2,(x,0,oo))                             # needs sage.symbolic
        1/6*pi
        sage: latex(spherical_bessel_J(4, x))                                           # needs sage.symbolic
        j_{4}\left(x\right)

    REFERENCES:

    - [AS-Spherical]_

    - [DLMF-Bessel]_

    - [WP-Bessel]_
    """
    def __init__(self):
        r"""
        TESTS::

            sage: spherical_bessel_J(3, x)._sympy_()                                    # needs sympy sage.symbolic
            jn(3, x)
        """
        conversions = dict(mathematica='SphericalBesselJ',
                           maxima='spherical_bessel_j',
                           sympy='jn')
        BuiltinFunction.__init__(self, 'spherical_bessel_J', nargs=2,
                                 conversions=conversions)

    def _evalf_(self, n, z, parent=None, algorithm=None):
        r"""
        TESTS::

            sage: spherical_bessel_J(3, 3).n(100)                                       # needs sage.symbolic
            0.15205166203053329097480571600
            sage: spherical_bessel_J(I, I).n()                                          # needs sage.symbolic
            0.215520585196889 - 0.282308805801851*I
        """
<<<<<<< HEAD
        return _mpmath_call(spherical_bessel_f, 'besselj', n, z,
=======
        return _mpmath_utils_call(spherical_bessel_f, 'besselj', n, z,
>>>>>>> 6695becb
                                 parent=parent)

    def _latex_(self):
        r"""
        TESTS::

            sage: latex(spherical_bessel_J)
            j_n
        """
        return r'j_n'

    def _print_latex_(self, n, z):
        r"""
        TESTS::

            sage: latex(spherical_bessel_J(4, x))                                       # needs sage.symbolic
            j_{4}\left(x\right)
        """
        return r"j_{{{}}}\left({}\right)".format(latex(n), latex(z))

    def _derivative_(self, n, z, diff_param):
        r"""
        TESTS::

            sage: y = var('y')                                                          # needs sage.symbolic
            sage: spherical_bessel_J(x, y).diff(y)                                      # needs sage.symbolic
            -(x + 1)*spherical_bessel_J(x, y)/y + spherical_bessel_J(x - 1, y)
        """
        if SR(n).is_numeric() and not SR(n).is_integer():
            raise NotImplementedError('derivative of spherical function with noninteger index')
        if diff_param == 1:
            return (spherical_bessel_J(n - 1, z) -
                    ((n + 1) / z) * spherical_bessel_J(n, z))
        else:
            raise NotImplementedError('derivative with respect to order')


spherical_bessel_J = SphericalBesselJ()


class SphericalBesselY(BuiltinFunction):
    r"""
    The spherical Bessel function of the second kind

    DEFINITION:

    .. MATH::

        y_n(z) = \sqrt{\frac{\pi}{2z}} \,Y_{n + \frac{1}{2}}(z)

    EXAMPLES::

        sage: # needs sage.symbolic
        sage: spherical_bessel_Y(3, x)
        spherical_bessel_Y(3, x)
        sage: spherical_bessel_Y(3 + 0.2 * I, 3)
        -0.505215297588210 - 0.0508835883281404*I
        sage: spherical_bessel_Y(-3, x).simplify()
        ((3/x^2 - 1)*sin(x) - 3*cos(x)/x)/x
        sage: spherical_bessel_Y(3 + 2 * I, 5 - 0.2 * I)
        -0.270205813266440 - 0.615994702714957*I
        sage: integrate(spherical_bessel_Y(0, x), x)
        -1/2*Ei(I*x) - 1/2*Ei(-I*x)
        sage: integrate(spherical_bessel_Y(1,x)^2,(x,0,oo))
        -1/6*pi
        sage: latex(spherical_bessel_Y(0, x))
        y_{0}\left(x\right)

    REFERENCES:

    - [AS-Spherical]_

    - [DLMF-Bessel]_

    - [WP-Bessel]_
    """
    def __init__(self):
        r"""
        TESTS::

            sage: spherical_bessel_Y(3, x)._sympy_()                                    # needs sympy sage.symbolic
            yn(3, x)
        """
        conversions = dict(mathematica='SphericalBesselY',
                           maxima='spherical_bessel_y',
                           sympy='yn')
        BuiltinFunction.__init__(self, 'spherical_bessel_Y', nargs=2,
                                 conversions=conversions)

    def _evalf_(self, n, z, parent=None, algorithm=None):
        r"""
        TESTS::

            sage: spherical_bessel_Y(3, 3).n(100)                                       # needs sage.symbolic
            -0.50802305570981460285684870920
            sage: spherical_bessel_Y(I, I).n()                                          # needs sage.symbolic
            -0.174225389805399 + 1.36247234140312*I
        """
<<<<<<< HEAD
        return _mpmath_call(spherical_bessel_f, 'bessely', n, z,
=======
        return _mpmath_utils_call(spherical_bessel_f, 'bessely', n, z,
>>>>>>> 6695becb
                                 parent=parent)

    def _latex_(self):
        r"""
        TESTS::

            sage: latex(spherical_bessel_Y)
            y_n
        """
        return r'y_n'

    def _print_latex_(self, n, z):
        r"""
        TESTS::

            sage: latex(spherical_bessel_Y(4, x))                                       # needs sage.symbolic
            y_{4}\left(x\right)
        """
        return r"y_{{{}}}\left({}\right)".format(latex(n), latex(z))

    def _derivative_(self, n, z, diff_param):
        r"""
        TESTS::

            sage: y = var('y')                                                          # needs sage.symbolic
            sage: spherical_bessel_Y(x, y).diff(y)                                      # needs sage.symbolic
            -1/2*spherical_bessel_Y(x, y)/y -...
            1/2*spherical_bessel_Y(x + 1, y) + 1/2*spherical_bessel_Y(x - 1, y)
        """
        if SR(n).is_numeric() and not SR(n).is_integer():
            raise NotImplementedError('derivative of spherical function with noninteger index')
        if diff_param == 1:
            return (-spherical_bessel_Y(n, z) / (2 * z) +
                    (spherical_bessel_Y(n - 1, z) -
                     spherical_bessel_Y(n + 1, z)) / 2)
        else:
            raise NotImplementedError('derivative with respect to order')


spherical_bessel_Y = SphericalBesselY()


class SphericalHankel1(BuiltinFunction):
    r"""
    The spherical Hankel function of the first kind

    DEFINITION:

    .. MATH::

        h_n^{(1)}(z) = \sqrt{\frac{\pi}{2z}} \,H_{n + \frac{1}{2}}^{(1)}(z)

    EXAMPLES::

        sage: # needs sage.symbolic
        sage: spherical_hankel1(3, x)
        spherical_hankel1(3, x)
        sage: spherical_hankel1(3 + 0.2 * I, 3)
        0.201654587512037 - 0.531281544239273*I
        sage: spherical_hankel1(1, x).simplify()
        -(x + I)*e^(I*x)/x^2
        sage: spherical_hankel1(3 + 2 * I, 5 - 0.2 * I)
        1.25375216869913 - 0.518011435921789*I
        sage: integrate(spherical_hankel1(3, x), x)
        Ei(I*x) - 6*gamma(-1, -I*x) - 15*gamma(-2, -I*x) - 15*gamma(-3, -I*x)
        sage: latex(spherical_hankel1(3, x))
        h_{3}^{(1)}\left(x\right)

    REFERENCES:

    - [AS-Spherical]_

    - [DLMF-Bessel]_

    - [WP-Bessel]_
    """
    def __init__(self):
        r"""
        TESTS::

            sage: spherical_hankel1
            spherical_hankel1
        """
        conversions = dict(mathematica='SphericalHankelH1',
                           maxima='spherical_hankel1')
        BuiltinFunction.__init__(self, 'spherical_hankel1', nargs=2,
                                 conversions=conversions)

    def _evalf_(self, n, z, parent=None, algorithm=None):
        r"""
        TESTS::

            sage: spherical_hankel1(3, 3).n(100)                                        # needs sage.symbolic
            0.15205166203053329097480571600 - 0.50802305570981460285684870920*I
            sage: spherical_hankel1(I, I).n()                                           # needs sage.symbolic
            -1.14695175620623 - 0.456534195607250*I
        """
<<<<<<< HEAD
        return _mpmath_call(spherical_bessel_f, 'hankel1', n, z,
=======
        return _mpmath_utils_call(spherical_bessel_f, 'hankel1', n, z,
>>>>>>> 6695becb
                                 parent=parent)

    def _latex_(self):
        r"""
        TESTS::

            sage: latex(spherical_hankel1)
            h_n^{(1)}
        """
        return r'h_n^{(1)}'

    def _print_latex_(self, n, z):
        r"""
        TESTS::

            sage: latex(spherical_hankel1(4, x))                                        # needs sage.symbolic
            h_{4}^{(1)}\left(x\right)
        """
        return r"h_{{{}}}^{{(1)}}\left({}\right)".format(latex(n), latex(z))

    def _derivative_(self, n, z, diff_param):
        r"""
        TESTS::

            sage: y = var('y')                                                          # needs sage.symbolic
            sage: spherical_hankel1(x, y).diff(y)                                       # needs sage.symbolic
            -1/2*spherical_hankel1(x, y)/y -...
            1/2*spherical_hankel1(x + 1, y) + 1/2*spherical_hankel1(x - 1, y)
        """
        if SR(n).is_numeric() and not SR(n).is_integer():
            raise NotImplementedError('derivative of spherical function with noninteger index')
        if diff_param == 1:
            return (-spherical_hankel1(n, z) / (2 * z) +
                    (spherical_hankel1(n - 1, z) -
                     spherical_hankel1(n + 1, z)) / 2)
        else:
            raise NotImplementedError('derivative with respect to order')


spherical_hankel1 = SphericalHankel1()


class SphericalHankel2(BuiltinFunction):
    r"""
    The spherical Hankel function of the second kind

    DEFINITION:

    .. MATH::

        h_n^{(2)}(z) = \sqrt{\frac{\pi}{2z}} \,H_{n + \frac{1}{2}}^{(2)}(z)

    EXAMPLES::

        sage: # needs sage.symbolic
        sage: spherical_hankel2(3, x)
        spherical_hankel2(3, x)
        sage: spherical_hankel2(3 + 0.2 * I, 3)
        0.0998874108557565 + 0.479149050937147*I
        sage: spherical_hankel2(1, x).simplify()
        -(x - I)*e^(-I*x)/x^2
        sage: spherical_hankel2(2,i).simplify()
        -e
        sage: spherical_hankel2(2,x).simplify()
        (-I*x^2 - 3*x + 3*I)*e^(-I*x)/x^3
        sage: spherical_hankel2(3 + 2*I, 5 - 0.2*I)
        0.0217627632692163 + 0.0224001906110906*I
        sage: integrate(spherical_hankel2(3, x), x)
        Ei(-I*x) - 6*gamma(-1, I*x) - 15*gamma(-2, I*x) - 15*gamma(-3, I*x)
        sage: latex(spherical_hankel2(3, x))
        h_{3}^{(2)}\left(x\right)

    REFERENCES:

    - [AS-Spherical]_

    - [DLMF-Bessel]_

    - [WP-Bessel]_
    """
    def __init__(self):
        r"""
        TESTS::

            sage: spherical_hankel2
            spherical_hankel2
        """
        BuiltinFunction.__init__(self, 'spherical_hankel2', nargs=2,
            conversions=dict(mathematica='SphericalHankelH2',
                             maxima='spherical_hankel2'))

    def _evalf_(self, n, z, parent=None, algorithm=None):
        r"""
        TESTS::

            sage: spherical_hankel2(3, 3).n(100)                                        # needs sage.symbolic
            0.15205166203053329097480571600 + 0.50802305570981460285684870920*I
            sage: spherical_hankel2(I, I).n()                                           # needs sage.symbolic
            1.57799292660001 - 0.108083415996452*I
        """
<<<<<<< HEAD
        return _mpmath_call(spherical_bessel_f, 'hankel2', n, z,
=======
        return _mpmath_utils_call(spherical_bessel_f, 'hankel2', n, z,
>>>>>>> 6695becb
                                  parent=parent)

    def _latex_(self):
        r"""
        TESTS::

            sage: latex(spherical_hankel2)
            h_n^{(2)}
        """
        return r'h_n^{(2)}'

    def _print_latex_(self, n, z):
        r"""
        TESTS::

            sage: latex(spherical_hankel2(4, x))                                        # needs sage.symbolic
            h_{4}^{(2)}\left(x\right)
        """
        return r"h_{{{}}}^{{(2)}}\left({}\right)".format(latex(n), latex(z))

    def _derivative_(self, n, z, diff_param):
        r"""
        TESTS::

            sage: # needs sage.symbolic
            sage: y = var('y')
            sage: spherical_hankel2(x, y).diff(y)
            -1/2*spherical_hankel2(x, y)/y -...
            1/2*spherical_hankel2(x + 1, y) + 1/2*spherical_hankel2(x - 1, y)
            sage: spherical_hankel2(x, y).diff(x)
            Traceback (most recent call last):
            ...
            NotImplementedError: derivative with respect to order
            sage: spherical_hankel2(3/2, y).diff(y)
            Traceback (most recent call last):
            ...
            NotImplementedError: derivative of spherical function with noninteger index
        """
        if SR(n).is_numeric() and not SR(n).is_integer():
            raise NotImplementedError('derivative of spherical function with noninteger index')
        if diff_param == 1:
            return (-spherical_hankel2(n, z) / (2 * z) +
                    (spherical_hankel2(n - 1, z) -
                     spherical_hankel2(n + 1, z)) / 2)
        else:
            raise NotImplementedError('derivative with respect to order')


spherical_hankel2 = SphericalHankel2()


def spherical_bessel_f(F, n, z):
    r"""
    Numerically evaluate the spherical version, `f`, of the Bessel function `F`
    by computing `f_n(z) = \sqrt{\frac{1}{2}\pi/z} F_{n + \frac{1}{2}}(z)`.
    According to Abramowitz & Stegun, this identity holds for the Bessel
    functions `J`, `Y`, `K`, `I`, `H^{(1)}`, and `H^{(2)}`.

    EXAMPLES::

        sage: from sage.functions.bessel import spherical_bessel_f
        sage: spherical_bessel_f('besselj', 3, 4)                                       # needs mpmath
        mpf('0.22924385795503024')
        sage: spherical_bessel_f('hankel1', 3, 4)                                       # needs mpmath
        mpc(real='0.22924385795503024', imag='-0.21864196590306359')

    TESTS:

    Check that :trac:`28474` is fixed::

        sage: from sage.functions.bessel import spherical_bessel_f
        sage: spherical_bessel_f('besselj', 3, -4)                                      # needs mpmath
        mpc(real='-0.22924385795503024', imag='0.0')
        sage: spherical_bessel_f('bessely', 3, -4)                                      # needs mpmath
        mpc(real='-0.21864196590306359', imag='0.0')
    """
<<<<<<< HEAD
    from sage.libs.mpmath.all import mp as ctx
=======
    from mpmath import mp as ctx
>>>>>>> 6695becb
    prec = ctx.prec
    try:
        n = ctx.convert(n)
        z = ctx.convert(z)
        ctx.prec += 10
        Fz = getattr(ctx, F)(n + 0.5, z)
        hpi = 0.5 * ctx.pi()
        ctx.prec += 10
        sqrthpi = ctx.sqrt(hpi)
        sqrtz = ctx.sqrt(z)
        ctx.prec += 10
        quotient = sqrthpi / sqrtz
        ctx.prec += 10
        return quotient * Fz
    finally:
        ctx.prec = prec<|MERGE_RESOLUTION|>--- conflicted
+++ resolved
@@ -122,27 +122,16 @@
 
     Evaluate the Bessel J function symbolically and numerically::
 
-<<<<<<< HEAD
-        sage: bessel_J(0, x)                                                            # needs sage.symbolic
-=======
         sage: # needs sage.symbolic
         sage: bessel_J(0, x)
->>>>>>> 6695becb
         bessel_J(0, x)
-        sage: bessel_J(0, 0)                                                            # needs sage.symbolic
+        sage: bessel_J(0, 0)
         1
-        sage: bessel_J(0, x).diff(x)                                                    # needs sage.symbolic
+        sage: bessel_J(0, x).diff(x)
         -1/2*bessel_J(1, x) + 1/2*bessel_J(-1, x)
-<<<<<<< HEAD
-
-        sage: N(bessel_J(0, 0), digits=20)                                              # needs sage.symbolic
-        1.0000000000000000000
-        sage: find_root(bessel_J(0,x), 0, 5)                                            # needs sage.symbolic
-=======
         sage: N(bessel_J(0, 0), digits=20)
         1.0000000000000000000
         sage: find_root(bessel_J(0,x), 0, 5)                                            # needs scipy
->>>>>>> 6695becb
         2.404825557695773
 
     Plot the Bessel J function::
@@ -241,13 +230,8 @@
 lazy_import('sage.symbolic.constants', 'pi')
 lazy_import('sage.symbolic.ring', 'SR')
 
-<<<<<<< HEAD
 lazy_import('sage.libs.mpmath.sage_utils', 'call', as_='_mpmath_call')
 lazy_import('sage.libs.mpmath.all',
-=======
-lazy_import('sage.libs.mpmath.utils', 'call', as_='_mpmath_utils_call')
-lazy_import('mpmath',
->>>>>>> 6695becb
             ['besseli', 'besselj', 'besselk',
              'bessely', 'hankel1', 'hankel2',
              'struveh', 'struvel'],
@@ -290,42 +274,25 @@
 
         sage: bessel_J(1.0, 1.0)                                                        # needs mpmath
         0.440050585744933
-<<<<<<< HEAD
-        sage: bessel_J(2, I).n(digits=30)                                               # needs sage.symbolic
-        -0.135747669767038281182852569995
-
-        sage: bessel_J(1, x)                                                            # needs sage.symbolic
-=======
 
         sage: # needs sage.symbolic
         sage: bessel_J(2, I).n(digits=30)
         -0.135747669767038281182852569995
         sage: bessel_J(1, x)
->>>>>>> 6695becb
         bessel_J(1, x)
-        sage: n = var('n')                                                              # needs sage.symbolic
-        sage: bessel_J(n, x)                                                            # needs sage.symbolic
+        sage: n = var('n')
+        sage: bessel_J(n, x)
         bessel_J(n, x)
 
     Examples of symbolic manipulation::
 
-<<<<<<< HEAD
-        sage: a = bessel_J(pi, bessel_J(1, I)); a                                       # needs sage.symbolic
-=======
         sage: # needs sage.symbolic
         sage: a = bessel_J(pi, bessel_J(1, I)); a
->>>>>>> 6695becb
         bessel_J(pi, bessel_J(1, I))
-        sage: N(a, digits=20)                                                           # needs sage.symbolic
+        sage: N(a, digits=20)
         0.00059023706363796717363 - 0.0026098820470081958110*I
-<<<<<<< HEAD
-
-        sage: f = bessel_J(2, x)                                                        # needs sage.symbolic
-        sage: f.diff(x)                                                                 # needs sage.symbolic
-=======
         sage: f = bessel_J(2, x)
         sage: f.diff(x)
->>>>>>> 6695becb
         -1/2*bessel_J(3, x) + 1/2*bessel_J(1, x)
 
     Comparison to a well-known integral representation of `J_1(1)`::
@@ -451,11 +418,7 @@
             pass
 
         n, x = get_coercion_model().canonical_coercion(n, x)
-<<<<<<< HEAD
         return _mpmath_call(_mpmath_besselj, n, x, parent=parent)
-=======
-        return _mpmath_utils_call(_mpmath_besselj, n, x, parent=parent)
->>>>>>> 6695becb
 
     def _derivative_(self, n, x, diff_param):
         """
@@ -523,42 +486,27 @@
         bessel_Y(1, x)
         sage: bessel_Y(1.0, 1.0)                                                        # needs mpmath
         -0.781212821300289
-<<<<<<< HEAD
-        sage: n = var('n')                                                              # needs sage.symbolic
-        sage: bessel_Y(n, x)                                                            # needs sage.symbolic
-=======
 
         sage: # needs sage.symbolic
         sage: n = var('n')
         sage: bessel_Y(n, x)
->>>>>>> 6695becb
         bessel_Y(n, x)
-        sage: bessel_Y(2, I).n()                                                        # needs sage.symbolic
+        sage: bessel_Y(2, I).n()
         1.03440456978312 - 0.135747669767038*I
-        sage: bessel_Y(0, 0).n()                                                        # needs sage.symbolic
+        sage: bessel_Y(0, 0).n()
         -infinity
-        sage: bessel_Y(0, 1).n(128)                                                     # needs sage.symbolic
+        sage: bessel_Y(0, 1).n(128)
         0.088256964215676957982926766023515162828
 
     Examples of symbolic manipulation::
 
-<<<<<<< HEAD
-        sage: a = bessel_Y(pi, bessel_Y(1, I)); a                                       # needs sage.symbolic
-=======
         sage: # needs sage.symbolic
         sage: a = bessel_Y(pi, bessel_Y(1, I)); a
->>>>>>> 6695becb
         bessel_Y(pi, bessel_Y(1, I))
-        sage: N(a, digits=20)                                                           # needs sage.symbolic
+        sage: N(a, digits=20)
         4.2059146571791095708 + 21.307914215321993526*I
-<<<<<<< HEAD
-
-        sage: f = bessel_Y(2, x)                                                        # needs sage.symbolic
-        sage: f.diff(x)                                                                 # needs sage.symbolic
-=======
         sage: f = bessel_Y(2, x)
         sage: f.diff(x)
->>>>>>> 6695becb
         -1/2*bessel_Y(3, x) + 1/2*bessel_Y(1, x)
 
     High precision and complex valued inputs (see :trac:`4230`)::
@@ -664,24 +612,14 @@
 
             sage: bessel_Y(0.5, 1.5)                                                    # needs mpmath
             -0.0460831658930974
-<<<<<<< HEAD
-            sage: bessel_Y(1.0+2*I, 3.0+4*I)                                            # needs sage.symbolic
-            0.699410324467538 + 0.228917940896421*I
-            sage: bessel_Y(0, 1).n(256)                                                 # needs sage.symbolic
-=======
             sage: bessel_Y(1.0+2*I, 3.0+4*I)                                            # needs mpmath sage.symbolic
             0.699410324467538 + 0.228917940896421*I
             sage: bessel_Y(0, 1).n(256)                                                 # needs mpmath sage.symbolic
->>>>>>> 6695becb
             0.08825696421567695798292676602351516282781752309067554671104384761199978932351
 
         Check for correct rounding (:trac:`17122`)::
 
-<<<<<<< HEAD
-            sage: # needs sage.rings.real_mpfr
-=======
             sage: # needs mpmath sage.rings.real_mpfr
->>>>>>> 6695becb
             sage: R = RealField(113)
             sage: a = R("8.935761195587725798762818805462843676e-01")
             sage: aa = RealField(200)(a)
@@ -700,11 +638,7 @@
             pass
 
         n, x = get_coercion_model().canonical_coercion(n, x)
-<<<<<<< HEAD
         return _mpmath_call(_mpmath_bessely, n, x, parent=parent)
-=======
-        return _mpmath_utils_call(_mpmath_bessely, n, x, parent=parent)
->>>>>>> 6695becb
 
     def _derivative_(self, n, x, diff_param):
         """
@@ -754,14 +688,6 @@
 
     EXAMPLES::
 
-<<<<<<< HEAD
-        sage: bessel_I(1, x)                                                            # needs sage.symbolic
-        bessel_I(1, x)
-        sage: bessel_I(1.0, 1.0)                                                        # needs mpmath
-        0.565159103992485
-        sage: n = var('n')                                                              # needs sage.symbolic
-        sage: bessel_I(n, x)                                                            # needs sage.symbolic
-=======
         sage: bessel_I(1.0, 1.0)                                                        # needs mpmath
         0.565159103992485
 
@@ -770,28 +696,18 @@
         bessel_I(1, x)
         sage: n = var('n')
         sage: bessel_I(n, x)
->>>>>>> 6695becb
         bessel_I(n, x)
-        sage: bessel_I(2, I).n()                                                        # needs sage.symbolic
+        sage: bessel_I(2, I).n()
         -0.114903484931900
 
     Examples of symbolic manipulation::
 
-<<<<<<< HEAD
-        sage: a = bessel_I(pi, bessel_I(1, I))                                          # needs sage.symbolic
-        sage: N(a, digits=20)                                                           # needs sage.symbolic
-        0.00026073272117205890524 - 0.0011528954889080572268*I
-
-        sage: f = bessel_I(2, x)                                                        # needs sage.symbolic
-        sage: f.diff(x)                                                                 # needs sage.symbolic
-=======
         sage: # needs sage.symbolic
         sage: a = bessel_I(pi, bessel_I(1, I))
         sage: N(a, digits=20)
         0.00026073272117205890524 - 0.0011528954889080572268*I
         sage: f = bessel_I(2, x)
         sage: f.diff(x)
->>>>>>> 6695becb
         1/2*bessel_I(3, x) + 1/2*bessel_I(1, x)
 
     Special identities that bessel_I satisfies::
@@ -915,11 +831,7 @@
             sage: bessel_I(1,3).n(digits=20)                                            # needs sage.symbolic
             3.9533702174026093965
         """
-<<<<<<< HEAD
         return _mpmath_call(_mpmath_besseli, n, x, parent=parent)
-=======
-        return _mpmath_utils_call(_mpmath_besseli, n, x, parent=parent)
->>>>>>> 6695becb
 
     def _derivative_(self, n, x, diff_param):
         """
@@ -970,14 +882,6 @@
 
     EXAMPLES::
 
-<<<<<<< HEAD
-        sage: bessel_K(1, x)                                                            # needs sage.symbolic
-        bessel_K(1, x)
-        sage: bessel_K(1.0, 1.0)                                                        # needs mpmath
-        0.601907230197235
-        sage: n = var('n')                                                              # needs sage.symbolic
-        sage: bessel_K(n, x)                                                            # needs sage.symbolic
-=======
         sage: bessel_K(1.0, 1.0)                                                        # needs mpmath
         0.601907230197235
 
@@ -986,39 +890,25 @@
         bessel_K(1, x)
         sage: n = var('n')
         sage: bessel_K(n, x)
->>>>>>> 6695becb
         bessel_K(n, x)
-        sage: bessel_K(2, I).n()                                                        # needs sage.symbolic
+        sage: bessel_K(2, I).n()
         -2.59288617549120 + 0.180489972066962*I
 
     Examples of symbolic manipulation::
 
-<<<<<<< HEAD
-        sage: a = bessel_K(pi, bessel_K(1, I)); a                                       # needs sage.symbolic
-=======
         sage: # needs sage.symbolic
         sage: a = bessel_K(pi, bessel_K(1, I)); a
->>>>>>> 6695becb
         bessel_K(pi, bessel_K(1, I))
-        sage: N(a, digits=20)                                                           # needs sage.symbolic
+        sage: N(a, digits=20)
         3.8507583115005220156 + 0.068528298579883425456*I
-<<<<<<< HEAD
-
-        sage: f = bessel_K(2, x)                                                        # needs sage.symbolic
-        sage: f.diff(x)                                                                 # needs sage.symbolic
-        -1/2*bessel_K(3, x) - 1/2*bessel_K(1, x)
-
-        sage: bessel_K(1/2, x)                                                          # needs sage.symbolic
-=======
         sage: f = bessel_K(2, x)
         sage: f.diff(x)
         -1/2*bessel_K(3, x) - 1/2*bessel_K(1, x)
         sage: bessel_K(1/2, x)
->>>>>>> 6695becb
         sqrt(1/2)*sqrt(pi)*e^(-x)/sqrt(x)
-        sage: bessel_K(1/2, -1)                                                         # needs sage.symbolic
+        sage: bessel_K(1/2, -1)
         -I*sqrt(1/2)*sqrt(pi)*e
-        sage: bessel_K(1/2, 1)                                                          # needs sage.symbolic
+        sage: bessel_K(1/2, 1)
         sqrt(1/2)*sqrt(pi)*e^(-1)
 
     Examples of asymptotic behavior::
@@ -1036,11 +926,7 @@
         0.42102443824070833333562737921260903614
         sage: bessel_K(0, RealField(200)(1))                                            # needs sage.rings.real_mpfr
         0.42102443824070833333562737921260903613621974822666047229897
-<<<<<<< HEAD
-        sage: bessel_K(0, ComplexField(200)(0.5+I))                                     # needs sage.symbolic
-=======
         sage: bessel_K(0, ComplexField(200)(0.5+I))                                     # needs sage.rings.real_mpfr sage.symbolic
->>>>>>> 6695becb
         0.058365979093103864080375311643360048144715516692187818271179
          - 0.67645499731334483535184142196073004335768129348518210260256*I
 
@@ -1094,7 +980,7 @@
 
         EXAMPLES::
 
-            sage: sage.functions.bessel.Function_Bessel_K()                             # needs sage.symbolic
+            sage: sage.functions.bessel.Function_Bessel_K()
             bessel_K
             sage: bessel_K(x, x)._sympy_()                                              # needs sympy sage.symbolic
             besselk(x, x)
@@ -1143,11 +1029,7 @@
             sage: bessel_K(0, RealField(128)(1))                                        # needs sage.rings.real_mpfr
             0.42102443824070833333562737921260903614
         """
-<<<<<<< HEAD
         return _mpmath_call(_mpmath_besselk, n, x, parent=parent)
-=======
-        return _mpmath_utils_call(_mpmath_besselk, n, x, parent=parent)
->>>>>>> 6695becb
 
     def _derivative_(self, n, x, diff_param):
         """
@@ -1212,27 +1094,17 @@
 
         sage: Bessel()
         bessel_J
-<<<<<<< HEAD
-        sage: Bessel(1)(x)                                                              # needs sage.symbolic
-=======
         sage: Bessel(typ='K')
         bessel_K
 
         sage: # needs sage.symbolic
         sage: Bessel(1)(x)
->>>>>>> 6695becb
         bessel_J(1, x)
-        sage: Bessel(1, 'Y')(x)                                                         # needs sage.symbolic
+        sage: Bessel(1, 'Y')(x)
         bessel_Y(1, x)
-        sage: Bessel(-2, 'Y')(x)                                                        # needs sage.symbolic
+        sage: Bessel(-2, 'Y')(x)
         bessel_Y(-2, x)
-<<<<<<< HEAD
-        sage: Bessel(typ='K')
-        bessel_K
-        sage: Bessel(0, typ='I')(x)                                                     # needs sage.symbolic
-=======
         sage: Bessel(0, typ='I')(x)
->>>>>>> 6695becb
         bessel_I(0, x)
 
     Evaluation::
@@ -1240,26 +1112,18 @@
         sage: f = Bessel(1)
         sage: f(3.0)                                                                    # needs mpmath
         0.339058958525936
-<<<<<<< HEAD
-        sage: f(3)                                                                      # needs sage.symbolic
-=======
 
         sage: # needs sage.symbolic
         sage: f(3)
->>>>>>> 6695becb
         bessel_J(1, 3)
-        sage: f(3).n(digits=50)                                                         # needs sage.symbolic
+        sage: f(3).n(digits=50)
         0.33905895852593645892551459720647889697308041819801
         sage: g = Bessel(typ='J')
-        sage: g(1,3)                                                                    # needs sage.symbolic
+        sage: g(1,3)
         bessel_J(1, 3)
-        sage: g(2, 3+I).n()                                                             # needs sage.symbolic
+        sage: g(2, 3+I).n()
         0.634160370148554 + 0.0253384000032695*I
-<<<<<<< HEAD
-        sage: abs(numerical_integral(1/pi*cos(3*sin(x)), 0.0, pi)[0]                    # needs sage.symbolic
-=======
         sage: abs(numerical_integral(1/pi*cos(3*sin(x)), 0.0, pi)[0]
->>>>>>> 6695becb
         ....:      - Bessel(0, 'J')(3.0)) < 1e-15
         True
 
@@ -1323,15 +1187,6 @@
         sage: plot(f, (x, 1, 10))                                                       # needs sage.plot sage.symbolic
         Graphics object consisting of 1 graphics primitive
 
-<<<<<<< HEAD
-        sage: plot([Bessel(i, 'J') for i in range(5)], 2, 10)                           # needs sage.plot sage.symbolic
-        Graphics object consisting of 5 graphics primitives
-
-        sage: G = Graphics()                                                            # needs sage.plot sage.symbolic
-        sage: G += sum(plot(Bessel(i), 0, 4*pi, rgbcolor=hue(sin(pi*i/10)))             # needs sage.plot sage.symbolic
-        ....:          for i in range(5))
-        sage: show(G)                                                                   # needs sage.plot sage.symbolic
-=======
         sage: plot([Bessel(i, 'J') for i in range(5)], 2, 10)                           # needs sage.plot
         Graphics object consisting of 5 graphics primitives
 
@@ -1339,7 +1194,6 @@
         sage: G += sum(plot(Bessel(i), 0, 4*pi, rgbcolor=hue(sin(pi*i/10)))             # needs sage.plot sage.symbolic
         ....:          for i in range(5))
         sage: show(G)                                                                   # needs sage.plot
->>>>>>> 6695becb
 
     A recreation of Abramowitz and Stegun Figure 9.1::
 
@@ -1477,11 +1331,7 @@
             sage: struve_H(1/2, pi).n(200)                                              # needs sage.symbolic
             0.9003163161571060695551991910...
         """
-<<<<<<< HEAD
         return _mpmath_call(_mpmath_struveh, a, z, parent=parent)
-=======
-        return _mpmath_utils_call(_mpmath_struveh, a, z, parent=parent)
->>>>>>> 6695becb
 
     def _derivative_(self, a, z, diff_param=None):
         """
@@ -1596,11 +1446,7 @@
             sage: struve_L(1/2, pi).n(200)                                              # needs sage.symbolic
             4.768054176962864289162484345...
         """
-<<<<<<< HEAD
         return _mpmath_call(_mpmath_struvel, a, z, parent=parent)
-=======
-        return _mpmath_utils_call(_mpmath_struvel, a, z, parent=parent)
->>>>>>> 6695becb
 
     def _derivative_(self, a, z, diff_param=None):
         """
@@ -1678,17 +1524,13 @@
             sage: hankel1(I, I).n()                                                     # needs sage.symbolic
             -0.886357449263715*I
         """
-<<<<<<< HEAD
         return _mpmath_call(_mpmath_hankel1, nu, z, parent=parent)
-=======
-        return _mpmath_utils_call(_mpmath_hankel1, nu, z, parent=parent)
->>>>>>> 6695becb
 
     def _latex_(self):
         r"""
         TESTS::
 
-            sage: latex(hankel1)                                                        # needs sage.symbolic
+            sage: latex(hankel1)
             H_{\nu}^{(1)}
         """
         return r'H_{\nu}^{(1)}'
@@ -1769,17 +1611,13 @@
             sage: hankel2(I, I).n()                                                     # needs sage.symbolic
             0.790274862674015 + 0.444006335520019*I
         """
-<<<<<<< HEAD
         return _mpmath_call(_mpmath_hankel2, nu, z, parent=parent)
-=======
-        return _mpmath_utils_call(_mpmath_hankel2, nu, z, parent=parent)
->>>>>>> 6695becb
 
     def _latex_(self):
         r"""
         TESTS::
 
-            sage: latex(hankel2)                                                        # needs sage.symbolic
+            sage: latex(hankel2)
             H_{\nu}^{(2)}
         """
         return r'H_{\nu}^{(2)}'
@@ -1822,9 +1660,6 @@
 
     EXAMPLES::
 
-<<<<<<< HEAD
-        sage: spherical_bessel_J(3, x)                                                  # needs sage.symbolic
-=======
         sage: spherical_bessel_J(3, 3.)                                                 # needs mpmath
         0.152051662030533
         sage: spherical_bessel_J(2.,3.)      # rel tol 1e-10                            # needs mpmath
@@ -1832,25 +1667,16 @@
 
         sage: # needs sage.symbolic
         sage: spherical_bessel_J(3, x)
->>>>>>> 6695becb
         spherical_bessel_J(3, x)
-        sage: spherical_bessel_J(3 + 0.2 * I, 3)                                        # needs sage.symbolic
+        sage: spherical_bessel_J(3 + 0.2 * I, 3)
         0.150770999183897 - 0.0260662466510632*I
-        sage: spherical_bessel_J(3, x).series(x == 2, 10).subs(x=3).n()                 # needs sage.symbolic
+        sage: spherical_bessel_J(3, x).series(x == 2, 10).subs(x=3).n()
         0.152051648665037
-<<<<<<< HEAD
-        sage: spherical_bessel_J(3, 3.)                                                 # needs mpmath
-        0.152051662030533
-        sage: spherical_bessel_J(2.,3.)      # rel tol 1e-10                            # needs mpmath
-        0.2986374970757335
-        sage: spherical_bessel_J(4, x).simplify()                                       # needs sage.symbolic
-=======
         sage: spherical_bessel_J(4, x).simplify()
->>>>>>> 6695becb
         -((45/x^2 - 105/x^4 - 1)*sin(x) + 5*(21/x^2 - 2)*cos(x)/x)/x
-        sage: integrate(spherical_bessel_J(1,x)^2,(x,0,oo))                             # needs sage.symbolic
+        sage: integrate(spherical_bessel_J(1,x)^2,(x,0,oo))
         1/6*pi
-        sage: latex(spherical_bessel_J(4, x))                                           # needs sage.symbolic
+        sage: latex(spherical_bessel_J(4, x))
         j_{4}\left(x\right)
 
     REFERENCES:
@@ -1883,11 +1709,7 @@
             sage: spherical_bessel_J(I, I).n()                                          # needs sage.symbolic
             0.215520585196889 - 0.282308805801851*I
         """
-<<<<<<< HEAD
         return _mpmath_call(spherical_bessel_f, 'besselj', n, z,
-=======
-        return _mpmath_utils_call(spherical_bessel_f, 'besselj', n, z,
->>>>>>> 6695becb
                                  parent=parent)
 
     def _latex_(self):
@@ -1986,11 +1808,7 @@
             sage: spherical_bessel_Y(I, I).n()                                          # needs sage.symbolic
             -0.174225389805399 + 1.36247234140312*I
         """
-<<<<<<< HEAD
         return _mpmath_call(spherical_bessel_f, 'bessely', n, z,
-=======
-        return _mpmath_utils_call(spherical_bessel_f, 'bessely', n, z,
->>>>>>> 6695becb
                                  parent=parent)
 
     def _latex_(self):
@@ -2088,11 +1906,7 @@
             sage: spherical_hankel1(I, I).n()                                           # needs sage.symbolic
             -1.14695175620623 - 0.456534195607250*I
         """
-<<<<<<< HEAD
         return _mpmath_call(spherical_bessel_f, 'hankel1', n, z,
-=======
-        return _mpmath_utils_call(spherical_bessel_f, 'hankel1', n, z,
->>>>>>> 6695becb
                                  parent=parent)
 
     def _latex_(self):
@@ -2193,11 +2007,7 @@
             sage: spherical_hankel2(I, I).n()                                           # needs sage.symbolic
             1.57799292660001 - 0.108083415996452*I
         """
-<<<<<<< HEAD
         return _mpmath_call(spherical_bessel_f, 'hankel2', n, z,
-=======
-        return _mpmath_utils_call(spherical_bessel_f, 'hankel2', n, z,
->>>>>>> 6695becb
                                   parent=parent)
 
     def _latex_(self):
@@ -2274,11 +2084,7 @@
         sage: spherical_bessel_f('bessely', 3, -4)                                      # needs mpmath
         mpc(real='-0.21864196590306359', imag='0.0')
     """
-<<<<<<< HEAD
     from sage.libs.mpmath.all import mp as ctx
-=======
-    from mpmath import mp as ctx
->>>>>>> 6695becb
     prec = ctx.prec
     try:
         n = ctx.convert(n)
