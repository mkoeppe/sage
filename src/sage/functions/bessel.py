--- conflicted
+++ resolved
@@ -305,12 +305,6 @@
         sage: f = bessel_J(2, x)                                                        # optional - sage.symbolic
         sage: f.integrate(x)                                                            # optional - sage.symbolic
         1/24*x^3*hypergeometric((3/2,), (5/2, 3), -1/4*x^2)
-<<<<<<< HEAD
-        sage: m = maxima(bessel_J(2, x))                                                # optional - sage.symbolic
-        sage: m.integrate(x)                                                            # optional - sage.symbolic
-        (hypergeometric([3/2],[5/2,3],-_SAGE_VAR_x^2/4)*_SAGE_VAR_x^3)/24
-=======
->>>>>>> 853d0709
 
     Visualization (set plot_points to a higher value to get more detail)::
 
@@ -1128,21 +1122,12 @@
 
     Conversion to other systems::
 
-<<<<<<< HEAD
         sage: x,y = var('x,y')                                                          # optional - sage.symbolic
-        sage: f = maxima(Bessel(typ='K')(x,y))                                          # optional - sage.symbolic
-        sage: f.derivative('_SAGE_VAR_x')                                               # optional - sage.symbolic
-        (%pi*csc(%pi*_SAGE_VAR_x) *('diff(bessel_i(-_SAGE_VAR_x,_SAGE_VAR_y),_SAGE_VAR_x,1) -'diff(bessel_i(_SAGE_VAR_x,_SAGE_VAR_y),_SAGE_VAR_x,1))) /2 -%pi*bessel_k(_SAGE_VAR_x,_SAGE_VAR_y)*cot(%pi*_SAGE_VAR_x)
-        sage: f.derivative('_SAGE_VAR_y')                                               # optional - sage.symbolic
-        -(bessel_k(_SAGE_VAR_x+1,_SAGE_VAR_y)+bessel_k(_SAGE_VAR_x-1, _SAGE_VAR_y))/2
-=======
-        sage: x,y = var('x,y')
-        sage: f = Bessel(typ='K')(x,y)
-        sage: expected = f.derivative(y)
-        sage: actual = maxima(f).derivative('_SAGE_VAR_y').sage()
-        sage: bool(actual == expected)
+        sage: f = Bessel(typ='K')(x,y)                                                  # optional - sage.symbolic
+        sage: expected = f.derivative(y)                                                # optional - sage.symbolic
+        sage: actual = maxima(f).derivative('_SAGE_VAR_y').sage()                       # optional - sage.symbolic
+        sage: bool(actual == expected)                                                  # optional - sage.symbolic
         True
->>>>>>> 853d0709
 
     Compute the particular solution to Bessel's Differential Equation that
     satisfies `y(1) = 1` and `y'(1) = 1`, then verify the initial conditions
