cimport cython
from libc.stdint cimport uintptr_t


cdef extern from *:
    int unlikely(int) nogil  # defined by Cython


cdef inline void* align(void* ptr, size_t alignment):
    """
    Round up ``ptr`` to the nearest multiple of ``alignment``, which
    must be a power of 2
    """
    cdef uintptr_t x = <uintptr_t>ptr
    x = (x + alignment - 1) & ~(alignment - 1)
    return <void*>x


@cython.final
cdef class MemoryAllocator:
    cdef size_t n
    cdef size_t size
    cdef void** pointers
    cdef void* static_pointers[16]  # If n <= 16, store pointers here

    cdef void* malloc(self, size_t size) except? NULL
    cdef void* calloc(self, size_t nmemb, size_t size) except? NULL
    cdef void* allocarray(self, size_t nmemb, size_t size) except? NULL
    cdef void* realloc(self, void* ptr, size_t size) except? NULL
    cdef void* reallocarray(self, void* ptr, size_t nmemb,
                            size_t size) except? NULL

    cdef int resize(self, size_t new_size) except -1
    cdef void** find_pointer(self, void* ptr) except NULL

    cdef inline int enlarge_if_needed(self) except -1:
        r"""
        Enlarge the list of pointers if needed such that there is at
        least one free entry.
        """
        if unlikely(self.n >= self.size):
            return self.resize(self.size * 2)

    cdef inline void* aligned_malloc(self, size_t alignment,
                                     size_t size) except? NULL:
        r"""
        Returns new aligned pointer. Stores it to be automatically freed later.

        Alignment must be a power of two.

        .. NOTE::

            If you want to allocate multiple (small) aligned arrays with the
            same alignment and really want to be memory efficient, you can
            allocate one large aligned array instead.

        TESTS::

            sage: cython(                                                   # optional - sage.misc.cython
            ....: '''
            ....: from sage.ext.memory_allocator cimport MemoryAllocator
            ....: cdef MemoryAllocator mem = MemoryAllocator()
            ....: cdef void* ptr
            ....: for i in range(12):
            ....:     ptr = mem.aligned_malloc(2**i, 4048)
            ....:     assert <size_t> ptr == (<size_t> ptr) & ~(2**i-1)
            ....: ''')
            doctest:...: DeprecationWarning: this class is deprecated;
            use the class from the python package `memory_allocator`
<<<<<<< HEAD
            See https://trac.sagemath.org/31591 for details.
=======
            See https://github.com/sagemath/sage/issues/31591 for details.
>>>>>>> 497e1ba7
        """
        cdef size_t extra = alignment - 1
        return align(self.malloc(size + extra), alignment)

    cdef inline void* aligned_calloc(self, size_t alignment, size_t nmemb,
                                     size_t size) except? NULL:
        r"""
        Returns new aligned pointer. Stores it to be automatically freed later.

        Alignment must be a power of two.

        .. NOTE::

            If you want to allocate multiple (small) aligned arrays with the
            same alignment and really want to be memory efficient, you can
            allocate one large aligned array instead.

        TESTS::

            sage: cython(                                                   # optional - sage.misc.cython
            ....: '''
            ....: from sage.ext.memory_allocator cimport MemoryAllocator
            ....: def foo():
            ....:     cdef MemoryAllocator mem = MemoryAllocator()
            ....:     cdef void* ptr
            ....:     for i in range(12):
            ....:         ptr = mem.aligned_calloc(2**i, i, 2**i)
            ....:         assert <size_t> ptr == (<size_t> ptr) & ~(2**i-1)
            ....: ''')
            sage: foo()                                                     # optional - sage.misc.cython
            doctest:...: DeprecationWarning: this class is deprecated;
            use the class from the python package `memory_allocator`
<<<<<<< HEAD
            See https://trac.sagemath.org/31591 for details.
=======
            See https://github.com/sagemath/sage/issues/31591 for details.
>>>>>>> 497e1ba7
        """
        # Find extra such that (nmemb + extra) * size >= nmemb * size + alignment - 1
        # ⇔ extra * size >= alignment - 1
        # ⇔ extra >= ceil( (alignment - 1) / size)
        # ⇔ extra >= (alignment - 1 + size - 1) // size
        cdef size_t extra = (alignment + size - 2) // size
        return align(self.calloc(nmemb + extra, size), alignment)

    cdef inline void* aligned_allocarray(self, size_t alignment, size_t nmemb,
                                         size_t size) except? NULL:
        r"""
        Returns new aligned pointer. Stores it to be automatically freed later.

        Alignment must be a power of two.

        .. NOTE::

            If you want to allocate multiple (small) aligned arrays with the
            same alignment and really want to be memory efficient, you can
            allocate one large aligned array instead.

        TESTS::

            sage: cython(                                                   # optional - sage.misc.cython
            ....: '''
            ....: from sage.ext.memory_allocator cimport MemoryAllocator
            ....: def foo():
            ....:     cdef MemoryAllocator mem = MemoryAllocator()
            ....:     cdef void* ptr
            ....:     for i in range(12):
            ....:         ptr = mem.aligned_allocarray(2**i, i, 2**i)
            ....:         assert <size_t> ptr == (<size_t> ptr) & ~(2**i-1)
            ....: ''')
            sage: foo()  # random  # might raise deprecation warning        # optional - sage.misc.cython
            sage: foo()                                                     # optional - sage.misc.cython
        """
        # Find extra such that (nmemb + extra) * size >= nmemb * size + alignment - 1
        # ⇔ extra * size >= alignment - 1
        # ⇔ extra >= ceil( (alignment - 1) / size)
        # ⇔ extra >= (alignment - 1 + size - 1) // size
        cdef size_t extra = (alignment + size - 2) // size
        return align(self.allocarray(nmemb + extra, size), alignment)<|MERGE_RESOLUTION|>--- conflicted
+++ resolved
@@ -67,11 +67,7 @@
             ....: ''')
             doctest:...: DeprecationWarning: this class is deprecated;
             use the class from the python package `memory_allocator`
-<<<<<<< HEAD
-            See https://trac.sagemath.org/31591 for details.
-=======
             See https://github.com/sagemath/sage/issues/31591 for details.
->>>>>>> 497e1ba7
         """
         cdef size_t extra = alignment - 1
         return align(self.malloc(size + extra), alignment)
@@ -104,11 +100,7 @@
             sage: foo()                                                     # optional - sage.misc.cython
             doctest:...: DeprecationWarning: this class is deprecated;
             use the class from the python package `memory_allocator`
-<<<<<<< HEAD
-            See https://trac.sagemath.org/31591 for details.
-=======
             See https://github.com/sagemath/sage/issues/31591 for details.
->>>>>>> 497e1ba7
         """
         # Find extra such that (nmemb + extra) * size >= nmemb * size + alignment - 1
         # ⇔ extra * size >= alignment - 1
