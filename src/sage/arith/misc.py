--- conflicted
+++ resolved
@@ -81,11 +81,7 @@
 
     EXAMPLES::
 
-<<<<<<< HEAD
-        sage: algdep(1.888888888888888, 1)                                              # needs fpylll sage.libs.pari
-=======
-        sage: algebraic_dependency(1.888888888888888, 1)                                # needs sage.libs.pari
->>>>>>> 9352a325
+        sage: algebraic_dependency(1.888888888888888, 1)                                # needs fpylll sage.libs.pari
         9*x - 17
         sage: algdep(0.12121212121212, 1)                                               # needs fpylll sage.libs.pari
         33*x - 4
