from sage.arith.all__sagemath_objects import *

from sage.misc.lazy_import import lazy_import

from sage.arith.misc import (algdep, bernoulli, is_prime, is_prime_power,
                             is_pseudoprime, is_pseudoprime_power,
                             prime_powers, primes_first_n, eratosthenes, primes,
                             next_prime_power, next_probable_prime, next_prime,
                             previous_prime, previous_prime_power, random_prime,
                             divisors, sigma, gcd, GCD, xlcm, xgcd, xkcd,
                             inverse_mod, get_gcd, get_inverse_mod, power_mod,
                             rational_reconstruction, mqrr_rational_reconstruction,
                             trial_division, factor, prime_divisors, odd_part, prime_to_m_part,
                             is_square, is_squarefree, euler_phi, carmichael_lambda, crt, CRT,
                             CRT_list, CRT_basis, CRT_vectors, multinomial, multinomial_coefficients,
                             binomial, factorial, kronecker_symbol, kronecker, legendre_symbol,
                             primitive_root, nth_prime, quadratic_residues, moebius,
                             continuant, number_of_divisors, hilbert_symbol, hilbert_conductor,
                             hilbert_conductor_inverse, falling_factorial, rising_factorial,
                             integer_ceil, integer_floor,
                             two_squares, three_squares, four_squares, sum_of_k_squares,
                             subfactorial, is_power_of_two, differences,
                             sort_complex_numbers_for_display,
                             fundamental_discriminant, squarefree_divisors,
                             radical, binomial_coefficients, jacobi_symbol,
                             dedekind_sum,
                             prime_factors, prime_range, valuation)
<<<<<<< HEAD

lazy_import("sage.arith.misc", ("Sigma", "Moebius", "Euler_Phi"), deprecation=30322)
=======
>>>>>>> 3b3b72bc

from sage.arith.functions import lcm
LCM = lcm

from sage.arith.srange import xsrange, srange, ellipsis_iter, ellipsis_range
sxrange = xsrange

σ = sigma
del lazy_import<|MERGE_RESOLUTION|>--- conflicted
+++ resolved
@@ -25,11 +25,6 @@
                              radical, binomial_coefficients, jacobi_symbol,
                              dedekind_sum,
                              prime_factors, prime_range, valuation)
-<<<<<<< HEAD
-
-lazy_import("sage.arith.misc", ("Sigma", "Moebius", "Euler_Phi"), deprecation=30322)
-=======
->>>>>>> 3b3b72bc
 
 from sage.arith.functions import lcm
 LCM = lcm
