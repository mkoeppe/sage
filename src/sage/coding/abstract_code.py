# sage.doctest: optional - sage.modules sage.rings.finite_rings
r"""
Codes

Class supporting methods available for any type of code (linear, non-linear) and
over any metric (Hamming, rank).

There are further abstract classes representing certain types of codes. For
linear codes,
:class:`~sage.coding.linear_code_no_metric.AbstractLinearCodeNoMetric` contains
all the methods that any linear code can use regardless of its metric.
Inheriting from this class are base classes for linear codes over specific
metrics. For example, :class:`~sage.coding.linear_code.AbstractLinearCode` is a
base class for all linear codes over the Hamming metric.

Take the class :class:`~sage.coding.hamming_code.HammingCode`. This
class inherits from :class:`~sage.coding.linear_code.AbstractLinearCode`, since
it is a linear code over the Hamming metric.
:class:`~sage.coding.linear_code.AbstractLinearCode` then inherits from
:class:`~sage.coding.linear_code_no_metric.AbstractLinearCodeNoMetric`, since it
is a linear code. Finally, this class inherits from
:class:`~sage.coding.abstract_code.AbstractCode`, since it is a code.


The following diagram shows the inheritance relationship in the coding module::

    AbstractCode
    + AbstractLinearCodeNoMetric
    | + AbstractLinearCode
    | | + ParityCheckCode
    | | + HammingCode
    | | + CyclicCode
    | | + BCHCode
    | | + GolayCode
    | | + ReedMullerCode
    | | + GeneralizedReedSolomonCode
    | | + GoppaCode
    | + AbstractLinearRankMetricCode

Any class inheriting from AbstractCode can use the encode/decode framework.

The encoder/decoder framework within the coding module offers the creation and
use of encoders/decoders independently of codes. An encoder encodes a message
into a codeword. A decoder decodes a word into a codeword or a message,
possibly with error-correction.

Instead of creating specific encoders/decoders for every code family, some
encoders/decoders can be used by multiple code families. The encoder/decoder
framework enables just that. For example,
:class:`~sage.coding.linear_code.LinearCodeGeneratorMatrixEncoder`
can be used by any code that has a generator matrix.  Similarly,
:class:`~sage.coding.linear_code.LinearCodeNearestNeighborDecoder` can be used
for any linear code with Hamming metric.

When creating a new code family, investigate the encoder/decoder catalogs,
``codes.encoders`` and ``codes.decoders``, to see if there are suitable
encoders/decoders for your code family already implemented. If this is the case,
follow the instructions in :class:`AbstractCode` to set these up.

A new encoder must have the following methods:

- ``encode`` -- method encoding a message into a codeword
- ``unencode`` -- method decoding a codeword into a message
- ``message_space`` -- ambient space of messages that can be encoded
- ``code`` -- code of the encoder

For more information about the Encoder class, see
:class:`~sage.coding.encoder.Encoder`

A new decoder must have the following methods:

- ``decode_to_code`` or ``decode_to_message`` -- method decoding a word from the
  input space into either a codeword or a message
- ``input_space`` -- ambient space of words that can be decoded
- ``code`` -- code of the decoder

For more information about the Decoder class, see
:class:`~sage.coding.decoder.Decoder`
"""

from sage.structure.parent import Parent
from sage.misc.cachefunc import cached_method
from copy import copy
from sage.rings.integer import Integer

import inspect
from sage.misc.sageinspect import sage_getargspec


def _explain_constructor(cl):
    r"""
    Internal function for use error messages when constructing encoders and decoders.

    EXAMPLES::

        sage: from sage.coding.linear_code import LinearCodeSyndromeDecoder
        sage: from sage.coding.abstract_code import _explain_constructor
        sage: cl = LinearCodeSyndromeDecoder
        sage: _explain_constructor(cl)
        "The constructor requires no arguments.\nIt takes the optional
        arguments ['maximum_error_weight'].\nSee the documentation of
        sage.coding.linear_code.LinearCodeSyndromeDecoder for more details."

        sage: from sage.coding.information_set_decoder import LinearCodeInformationSetDecoder
        sage: cl = LinearCodeInformationSetDecoder
        sage: _explain_constructor(cl)
        "The constructor requires the arguments ['number_errors'].\nIt takes the optional arguments ['algorithm'].\nIt accepts unspecified arguments as well.\nSee the documentation of sage.coding.information_set_decoder.LinearCodeInformationSetDecoder for more details."
    """
    if inspect.isclass(cl):
        argspec = sage_getargspec(cl.__init__)
        skip = 2 # skip the self and code arguments
    else:
        # Not a class, assume it's a factory function posing as a class
        argspec = sage_getargspec(cl)
        skip = 1 # skip code argument
    if argspec.defaults:
        args = argspec.args[skip:-len(argspec.defaults)]
        kwargs = argspec.args[-len(argspec.defaults):]
        opts = "It takes the optional arguments {}.".format(kwargs)
    else:
        args = argspec.args[skip:]
        opts = "It takes no optional arguments."
    if args:
        reqs = "The constructor requires the arguments {}.".format(args)
    else:
        reqs = "The constructor requires no arguments."
    if argspec.varargs or argspec.varkw:
        var = "It accepts unspecified arguments as well.\n"
    else:
        var = ""
    return("{}\n{}\n{}See the documentation of {}.{} for more details."
            .format(reqs, opts, var, cl.__module__, cl.__name__))


class AbstractCode(Parent):
    r"""
    Abstract class for codes.

    This class contains all the methods that can be used on any code
    and on any code family. As opposed to
    :class:`sage.coding.linear_code.AbstractLinearCode`, this class makes no
    assumptions about linearity, metric, finiteness or the number of alphabets.

    The abstract notion of "code" that is implicitly used for this class is any
    enumerable subset of a cartesian product `A_1 \times A_2 \times \ldots
    \times A_n` for some sets `A_i`. Note that this class makes no attempt to
    directly represent the code in this fashion, allowing subclasses to make the
    appropriate choices. The notion of metric is also not mathematically
    enforced in any way, and is simply stored as a string value.

    Every code-related class should inherit from this abstract class.

    To implement a code, you need to:

    - inherit from :class:`AbstractCode`

    - call :class:`AbstractCode` ``__init__`` method in the subclass constructor.
      Example: ``super().__init__(length, "EncoderName",
      "DecoderName", "metric")``. "EncoderName" and "DecoderName" are set to
      ``None`` by default, a generic code class such as AbstractCode does
      not necessarily have to have general encoders/decoders. However, if you
      want to use the encoding/decoding methods, you have to add these.

    - since this class does not specify any category, it is highly recommended
      to set up the category framework in the subclass. To do this, use the
      ``Parent.__init__(self, base, facade, category)`` function in the subclass
      constructor. A good example is in
      :class:`sage.coding.linear_code.AbstractLinearCode`.

    - it is also recommended to override the ``ambient_space`` method, which is
      required by ``__call__``

    - to use the encoder/decoder framework, one has to set up the category and
      related functions ``__iter__`` and ``__contains__``. A good example is in
      :class:`sage.coding.linear_code.AbstractLinearCode`.

    - add the following two lines on the class level::

          _registered_encoders = {}
          _registered_decoders = {}


    - fill the dictionary of its encoders in ``sage.coding.__init__.py`` file.
      Example: I want to link the encoder ``MyEncoderClass`` to ``MyNewCodeClass``
      under the name ``MyEncoderName``.
      All I need to do is to write this line in the ``__init__.py`` file:
      ``MyNewCodeClass._registered_encoders["NameOfMyEncoder"] = MyEncoderClass``
      and all instances of ``MyNewCodeClass`` will be able to use instances of
      ``MyEncoderClass``.

    - fill the dictionary of its decoders in ``sage.coding.__init__`` file.
      Example: I want to link the encoder ``MyDecoderClass`` to ``MyNewCodeClass``
      under the name ``MyDecoderName``.
      All I need to do is to write this line in the ``__init__.py`` file:
      ``MyNewCodeClass._registered_decoders["NameOfMyDecoder"] = MyDecoderClass``
      and all instances of ``MyNewCodeClass`` will be able to use instances of
      ``MyDecoderClass``.


<<<<<<< HEAD
    As the class :class:`AbstractCode` is not designed to be instantiated, it does not have any
    representation methods. You should implement ``_repr_`` and ``_latex_``
    methods in the subclass.
=======
    As the class :class:`AbstractCode` is not designed to be instantiated, it
    does not have any representation methods. You should implement ``_repr_``
    and ``_latex_`` methods in the subclass.
>>>>>>> 5aac3bfb
    """

    def __init__(self, length, default_encoder_name=None,
                 default_decoder_name=None, metric='Hamming'):
        r"""
        Initializes mandatory parameters that any code shares.

        This method only exists for inheritance purposes as it initializes
        parameters that need to be known by every code. The class
        :class:`sage.coding.abstract_code.AbstractCode` should never be
        directly instantiated.

        INPUT:

        - ``length`` -- the length of ``self`` (a Python int or a Sage Integer,
          must be > 0)

        - ``default_encoder_name`` -- (default: ``None``) the name of
          the default encoder of ``self``

        - ``default_decoder_name`` -- (default: ``None``) the name of
          the default decoder of ``self``

        - ``metric`` -- (default: ``Hamming``) the name of the metric of ``self``

        EXAMPLES:

        The following example demonstrates how to use a subclass of ``AbstractCode``
        for representing a new family of codes::

            sage: from sage.coding.abstract_code import AbstractCode
            sage: class MyCodeFamily(AbstractCode):
            ....:   def __init__(self, length):
            ....:       super().__init__(length)
            ....:   def __iter__(self):
            ....:       for i in range(self.length() + 1):
            ....:            yield vector([1 for j in range(i)] + [0 for k in range(i, self.length())])
            ....:   def __contains__(self, word):
            ....:       return word in list(self)
            ....:   def _repr_(self):
            ....:       return "Dummy code of length {}".format(self.length())

        We now instantiate a member of our newly made code family::

            sage: C = MyCodeFamily(6)

        We can check its existence and parameters::

            sage: C
            Dummy code of length 6

        We can list its elements and check if an element is in the code::

            sage: list(C)
            [(0, 0, 0, 0, 0, 0),
            (1, 0, 0, 0, 0, 0),
            (1, 1, 0, 0, 0, 0),
            (1, 1, 1, 0, 0, 0),
            (1, 1, 1, 1, 0, 0),
            (1, 1, 1, 1, 1, 0),
            (1, 1, 1, 1, 1, 1)]
            sage: vector((0, 1, 0, 0, 0, 1)) in C
            False
            sage: vector((1, 1, 1, 0, 0, 0)) in C
            True

        And coming from AbstractCode code::

            sage: C.metric()
            'Hamming'

        TESTS:

        If the length field is neither a Python int nor a Sage Integer, it will
        raise a exception::

            sage: C = MyCodeFamily(10.0)
            Traceback (most recent call last):
            ...
            ValueError: length must be a Python int or a Sage Integer

        If the length of the code is not a non-zero positive integer
        (See :trac:`21326`), it will raise an exception::

            sage: C = MyCodeFamily(0)
            Traceback (most recent call last):
            ...
            ValueError: length must be a non-zero positive integer
        """

        if not isinstance(length, (int, Integer)):
            raise ValueError("length must be a Python int or a Sage Integer")
        if length <= 0:
            raise ValueError("length must be a non-zero positive integer")

        self._length = length
        self._metric = metric

        self._default_decoder_name = default_decoder_name
        self._default_encoder_name = default_encoder_name
        if not self._default_decoder_name:
            self._registered_encoders = {}
        if not self._default_encoder_name:
            self._registered_decoders = {}

    def __getstate__(self):
        """
        Used for pickling codes.

        TESTS::

            sage: C = codes.HammingCode(GF(2), 3)
            sage: '_registered_encoders' in C.__getstate__()
            True
        """
        d = super().__getstate__()
        d['_registered_encoders'] = self._registered_encoders
        d['_registered_decoders'] = self._registered_decoders
        return d

    def __iter__(self):
        r"""
        Return an error message requiring to override ``__iter__`` in ``self``.

        As one has to implement specific category related methods (`__iter__` and
        `__contains__`) when writing a new code class which inherits from
        :class:`AbstractCode`, the generic call to `__iter__` has to fail.

        EXAMPLES:

        We create a new code class::

            sage: from sage.coding.abstract_code import AbstractCode
            sage: class MyCode(AbstractCode):
            ....:    def __init__(self):
            ....:        super().__init__(10)

        We check we get a sensible error message while asking for an
        iterator over the elements of our new class::

            sage: C = MyCode()
            sage: list(C)
            Traceback (most recent call last):
            ...
            RuntimeError: Please override __iter__ in the implementation of <class '__main__.MyCode'>
        """
        raise RuntimeError("Please override __iter__ in the implementation of {}".format(self.parent()))

    def __contains__(self, c):
        r"""
        Return an error message requiring to override ``__contains__`` in ``self``.

        As one has to implement specific category related methods (`__iter__` and
        `__contains__`) when writing a new code class which inherits from
        :class:`AbstractCode`, the generic call to `__contains__` has to fail.

        EXAMPLES:

        We create a new code class::

            sage: from sage.coding.abstract_code import AbstractCode
            sage: class MyCode(AbstractCode):
            ....:    def __init__(self, length):
            ....:        super().__init__(length)

        We check we get a sensible error message while asking if an element is
        in our new class::

            sage: C = MyCode(3)
            sage: vector((1, 0, 0, 0, 0, 1, 1)) in C
            Traceback (most recent call last):
            ...
            RuntimeError: Please override __contains__ in the implementation of <class '__main__.MyCode'>
        """
        raise RuntimeError("Please override __contains__ in the implementation of {}".format(self.parent()))

    def ambient_space(self):
        r"""
        Return an error stating ``ambient_space`` of ``self`` is not implemented.

        This method is required by :meth:`__call__`.

        EXAMPLES::

            sage: from sage.coding.abstract_code import AbstractCode
            sage: class MyCode(AbstractCode):
            ....:    def __init__(self, length):
            ....:        super().__init__(length)
            sage: C = MyCode(3)
            sage: C.ambient_space()
            Traceback (most recent call last):
            ...
            NotImplementedError: No ambient space implemented for this code.
        """
        raise NotImplementedError("No ambient space implemented for this code.")

    def __call__(self, m):
        r"""
        Returns either ``m`` if it is a codeword or ``self.encode(m)``
        if it is an element of the message space of the encoder used by
        ``encode``.

        This implementation depends on :meth:`ambient_space`.

        INPUT:

        - ``m`` -- a vector whose length equals to code's length or an element
          of the message space used by ``encode``

        - ``**kwargs`` -- extra arguments are forwarded to ``encode``

        EXAMPLES::

            sage: G = Matrix(GF(2), [[1,1,1,0,0,0,0],[1,0,0,1,1,0,0],[0,1,0,1,0,1,0],[1,1,0,1,0,0,1]])
            sage: C = LinearCode(G)
            sage: word = vector((0, 1, 1, 0))
            sage: C(word)
            (1, 1, 0, 0, 1, 1, 0)

            sage: c = C.random_element()
            sage: C(c) == c
            True

        TESTS:

        If one passes a vector which belongs to the ambient space, it has to be a codeword.
        Otherwise, an exception is raised::

            sage: G = Matrix(GF(2), [[1,1,1,0,0,0,0],[1,0,0,1,1,0,0],[0,1,0,1,0,1,0],[1,1,0,1,0,0,1]])
            sage: C = LinearCode(G)
            sage: word = vector((0, 1, 1, 0, 0, 1, 0))
            sage: C(word)
            Traceback (most recent call last):
            ...
            ValueError: If the input is a vector which belongs to the ambient space, it has to be a codeword
        """
        if m in self.ambient_space():
            if m in self:
                return m
            else:
                raise ValueError("If the input is a vector which belongs to the ambient space, it has to be a codeword")
        else:
            return self.encode(m)

    def _repr_(self):
        r"""
        Return an error message requiring to override ``_repr_`` in ``self``.

        As one has to implement specific representation methods (`_repr_` and
        `_latex_`) when writing a new code class which inherits from
        :class:`AbstractCode`, the generic call to `_repr_` has to fail.

        EXAMPLES:

        We create a new code class::

            sage: from sage.coding.abstract_code import AbstractCode
            sage: class MyCode(AbstractCode):
            ....:    def __init__(self):
            ....:        super().__init__(10)

        We check we get a sensible error message while asking for a string
        representation of an instance of our new class::

            sage: C = MyCode()
            sage: C #random
            Traceback (most recent call last):
            ...
            RuntimeError: Please override _repr_ in the implementation of <class '__main__.MyCode'>
        """
        raise RuntimeError("Please override _repr_ in the implementation of {}".format(self.parent()))

    def _latex_(self):
        r"""
        Return an error message requiring to override ``_latex_`` in ``self``.

        As one has to implement specific representation methods (`_repr_` and
        `_latex_`) when writing a new code class which inherits from
        :class:`AbstractCode`, the generic call to `_latex_` has to fail.

        EXAMPLES:

        We create a new code class::

            sage: from sage.coding.abstract_code import AbstractCode
            sage: class MyCode(AbstractCode):
            ....:    def __init__(self):
            ....:        super().__init__(10)

        We check we get a sensible error message while asking for a string
        representation of an instance of our new class::

            sage: C = MyCode()
            sage: latex(C)
            Traceback (most recent call last):
            ...
            RuntimeError: Please override _latex_ in the implementation of <class '__main__.MyCode'>
        """
        raise RuntimeError("Please override _latex_ in the implementation of {}".format(self.parent()))

    def list(self):
        r"""
        Return a list of all elements of this code.

        EXAMPLES::

            sage: C = codes.HammingCode(GF(2), 3)
            sage: Clist = C.list()
            sage: Clist[5]; Clist[5] in C
            (1, 0, 1, 0, 1, 0, 1)
            True
        """
        return [x for x in self]

    def length(self):
        r"""
        Returns the length of this code.

        EXAMPLES::

            sage: C = codes.HammingCode(GF(2), 3)
            sage: C.length()
            7
        """
        return self._length

    def metric(self):
        """
        Return the metric of ``self``.

        EXAMPLES::

            sage: C = codes.HammingCode(GF(2), 3)
            sage: C.metric()
            'Hamming'
        """
        return self._metric

###################### Encoding-Decoding #######################################

    def add_decoder(self, name, decoder):
        r"""
        Adds an decoder to the list of registered decoders of ``self``.

        .. NOTE::

            This method only adds ``decoder`` to ``self``, and not to any member of the class
            of ``self``. To know how to add an :class:`sage.coding.decoder.Decoder`, please refer
            to the documentation of :class:`AbstractCode`.

        INPUT:

        - ``name`` -- the string name for the decoder

        - ``decoder`` -- the class name of the decoder

        EXAMPLES:

        First of all, we create a (very basic) new decoder::

            sage: class MyDecoder(sage.coding.decoder.Decoder):
            ....:   def __init__(self, code):
            ....:       super().__init__(code)
            ....:   def _repr_(self):
            ....:       return "MyDecoder decoder with associated code %s" % self.code()

        We now create a new code::

            sage: C = codes.HammingCode(GF(2), 3)

        We can add our new decoder to the list of available decoders of C::

            sage: C.add_decoder("MyDecoder", MyDecoder)
            sage: sorted(C.decoders_available())
            ['InformationSet', 'MyDecoder', 'NearestNeighbor', 'Syndrome']

        We can verify that any new code will not know MyDecoder::

            sage: C2 = codes.HammingCode(GF(2), 3)
            sage: sorted(C2.decoders_available())
            ['InformationSet', 'NearestNeighbor', 'Syndrome']

        TESTS:

        It is impossible to use a name which is in the dictionary of available decoders::

            sage: C.add_decoder("Syndrome", MyDecoder)
            Traceback (most recent call last):
            ...
            ValueError: There is already a registered decoder with this name
        """
        if self._registered_decoders == self.__class__._registered_decoders:
            self._registered_decoders = copy(self._registered_decoders)
            reg_dec = self._registered_decoders
            if name in reg_dec:
                raise ValueError("There is already a registered decoder with this name")
            reg_dec[name] = decoder
        else:
            if name in self._registered_decoders:
                raise ValueError("There is already a registered decoder with this name")
            reg_dec[name] = decoder

    def add_encoder(self, name, encoder):
        r"""
        Adds an encoder to the list of registered encoders of ``self``.

        .. NOTE::

            This method only adds ``encoder`` to ``self``, and not to any member of the class
            of ``self``. To know how to add an :class:`sage.coding.encoder.Encoder`, please refer
            to the documentation of :class:`AbstractCode`.

        INPUT:

        - ``name`` -- the string name for the encoder

        - ``encoder`` -- the class name of the encoder

        EXAMPLES:

        First of all, we create a (very basic) new encoder::

            sage: class MyEncoder(sage.coding.encoder.Encoder):
            ....:   def __init__(self, code):
            ....:       super().__init__(code)
            ....:   def _repr_(self):
            ....:       return "MyEncoder encoder with associated code %s" % self.code()

        We now create a new code::

            sage: C = codes.HammingCode(GF(2), 3)

        We can add our new encoder to the list of available encoders of C::

            sage: C.add_encoder("MyEncoder", MyEncoder)
            sage: sorted(C.encoders_available())
            ['MyEncoder', 'Systematic']

        We can verify that any new code will not know MyEncoder::

            sage: C2 = codes.HammingCode(GF(2), 3)
            sage: sorted(C2.encoders_available())
            ['Systematic']

        TESTS:

        It is impossible to use a name which is in the dictionary of available encoders::

            sage: C.add_encoder("Systematic", MyEncoder)
            Traceback (most recent call last):
            ...
            ValueError: There is already a registered encoder with this name
        """
        if self._registered_encoders == self.__class__._registered_encoders:
            self._registered_encoders = copy(self._registered_encoders)
            reg_enc = self._registered_encoders
            if name in reg_enc:
                raise ValueError("There is already a registered encoder with this name")
            reg_enc[name] = encoder
        else:
            if name in self._registered_encoders:
                raise ValueError("There is already a registered encoder with this name")
            reg_enc[name] = encoder

    def decode_to_code(self, word, decoder_name=None, *args, **kwargs):
        r"""
        Correct the errors in ``word`` and returns a codeword.

        INPUT:

        - ``word`` -- an element in the ambient space as ``self``

        - ``decoder_name`` -- (default: ``None``) Name of the decoder which will be used
          to decode ``word``. The default decoder of ``self`` will be used if
          default value is kept.

        - ``args``, ``kwargs`` -- all additional arguments are forwarded to :meth:`decoder`

        OUTPUT:

        - A vector of ``self``.

        EXAMPLES::

            sage: G = Matrix(GF(2), [[1,1,1,0,0,0,0], [1,0,0,1,1,0,0],
            ....:                    [0,1,0,1,0,1,0], [1,1,0,1,0,0,1]])
            sage: C = LinearCode(G)
            sage: word = vector(GF(2), (1, 1, 0, 0, 1, 1, 0))
            sage: w_err = word + vector(GF(2), (1, 0, 0, 0, 0, 0, 0))
            sage: C.decode_to_code(w_err)
            (1, 1, 0, 0, 1, 1, 0)

        It is possible to manually choose the decoder amongst the list of the available ones::

            sage: sorted(C.decoders_available())
            ['InformationSet', 'NearestNeighbor', 'Syndrome']
            sage: C.decode_to_code(w_err, 'NearestNeighbor')
            (1, 1, 0, 0, 1, 1, 0)
        """
        D = self.decoder(decoder_name, *args, **kwargs)
        return D.decode_to_code(word)

    def decode_to_message(self, word, decoder_name=None, *args, **kwargs):
        r"""
        Correct the errors in word and decodes it to the message space.

        INPUT:

        - ``word`` -- an element in the ambient space as ``self``

        - ``decoder_name`` -- (default: ``None``) Name of the decoder which will be used
          to decode ``word``. The default decoder of ``self`` will be used if
          default value is kept.

        - ``args``, ``kwargs`` -- all additional arguments are forwarded to :meth:`decoder`

        OUTPUT:

        - A vector of the message space of ``self``.

        EXAMPLES::

            sage: G = Matrix(GF(2), [[1,1,1,0,0,0,0], [1,0,0,1,1,0,0],
            ....:                    [0,1,0,1,0,1,0], [1,1,0,1,0,0,1]])
            sage: C = LinearCode(G)
            sage: word = vector(GF(2), (1, 1, 0, 0, 1, 1, 0))
            sage: C.decode_to_message(word)
            (0, 1, 1, 0)

        It is possible to manually choose the decoder amongst the list of the available ones::

            sage: sorted(C.decoders_available())
            ['InformationSet', 'NearestNeighbor', 'Syndrome']
            sage: C.decode_to_message(word, 'NearestNeighbor')
            (0, 1, 1, 0)
        """
        return self.unencode(self.decode_to_code(word, decoder_name, *args, **kwargs), **kwargs)

    @cached_method
    def decoder(self, decoder_name=None, *args, **kwargs):
        r"""
        Return a decoder of ``self``.

        INPUT:

        - ``decoder_name`` -- (default: ``None``) name of the decoder which will be
          returned. The default decoder of ``self`` will be used if
          default value is kept.

        - ``args``, ``kwargs`` -- all additional arguments will be forwarded to the constructor of the decoder
          that will be returned by this method

        OUTPUT:

        - a decoder object

        Besides creating the decoder and returning it, this method also stores
        the decoder in a cache. With this behaviour, each decoder will be created
        at most one time for ``self``.

        EXAMPLES::

            sage: G = Matrix(GF(2), [[1,1,1,0,0,0,0], [1,0,0,1,1,0,0],
            ....:                    [0,1,0,1,0,1,0], [1,1,0,1,0,0,1]])
            sage: C = LinearCode(G)
            sage: C.decoder()
            Syndrome decoder for [7, 4] linear code over GF(2) handling errors of weight up to 1

        If there is no decoder for the code, we return an error::

            sage: from sage.coding.abstract_code import AbstractCode
            sage: class MyCodeFamily(AbstractCode):
            ....:   def __init__(self, length, field):
            ....:       sage.coding.abstract_code.AbstractCode.__init__(self, length)
            ....:       Parent.__init__(self, base=field, facade=False, category=Sets())
            ....:       self._field = field
            ....:   def field(self):
            ....:       return self._field
            ....:   def _repr_(self):
            ....:       return "%d dummy code over GF(%s)" % (self.length(), self.field().cardinality())
            sage: D = MyCodeFamily(5, GF(2))
            sage: D.decoder()
            Traceback (most recent call last):
            ...
            NotImplementedError: No decoder implemented for this code.

        If the name of a decoder which is not known by ``self`` is passed,
        an exception will be raised::

            sage: sorted(C.decoders_available())
            ['InformationSet', 'NearestNeighbor', 'Syndrome']
            sage: C.decoder('Try')
            Traceback (most recent call last):
            ...
            ValueError: There is no Decoder named 'Try'.
            The known Decoders are: ['InformationSet', 'NearestNeighbor', 'Syndrome']

        Some decoders take extra arguments. If the user forgets to supply these,
        the error message attempts to be helpful::

            sage: C.decoder('InformationSet')
            Traceback (most recent call last):
            ...
            ValueError: Constructing the InformationSet decoder failed,
            possibly due to missing or incorrect parameters.
            The constructor requires the arguments ['number_errors'].
            It takes the optional arguments ['algorithm'].
            It accepts unspecified arguments as well. See the documentation of
            sage.coding.information_set_decoder.LinearCodeInformationSetDecoder
            for more details.

        """
        if not self._default_decoder_name:
            raise NotImplementedError("No decoder implemented for this code.")
        if decoder_name is None:
            decoder_name = self._default_decoder_name
        if decoder_name in self._registered_decoders:
            decClass = self._registered_decoders[decoder_name]
            try:
                return decClass(self, *args, **kwargs)
            except TypeError:
                raise ValueError(
                        "Constructing the {0} decoder failed, possibly due "
                        "to missing or incorrect parameters.\n{1}".format(
                            decoder_name, _explain_constructor(decClass)))
        else:
            raise ValueError(
                    "There is no Decoder named '{0}'. The known Decoders are: "
                    "{1}".format(decoder_name, self.decoders_available()))

    def decoders_available(self, classes=False):
        r"""
        Returns a list of the available decoders' names for ``self``.

        INPUT:

        - ``classes`` -- (default: ``False``) if ``classes`` is set to ``True``,
          return instead a :class:`dict` mapping available decoder name to the
          associated decoder class.

        OUTPUT: a list of strings, or a :class:`dict` mapping strings to classes.

        EXAMPLES::

            sage: G = Matrix(GF(2), [[1,1,1,0,0,0,0], [1,0,0,1,1,0,0],
            ....:                    [0,1,0,1,0,1,0], [1,1,0,1,0,0,1]])
            sage: C = LinearCode(G)
            sage: C.decoders_available()
            ['InformationSet', 'NearestNeighbor', 'Syndrome']

            sage: dictionary = C.decoders_available(True)
            sage: sorted(dictionary.keys())
            ['InformationSet', 'NearestNeighbor', 'Syndrome']
            sage: dictionary['NearestNeighbor']
            <class 'sage.coding.linear_code.LinearCodeNearestNeighborDecoder'>
        """
        if classes:
            return copy(self._registered_decoders)

        return sorted(self._registered_decoders)

    def encode(self, word, encoder_name=None, *args, **kwargs):
        r"""
        Transforms an element of a message space into a codeword.

        INPUT:

        - ``word`` -- an element of a message space of the code

        - ``encoder_name`` -- (default: ``None``) Name of the encoder which will be used
          to encode ``word``. The default encoder of ``self`` will be used if
          default value is kept.

        - ``args``, ``kwargs`` -- all additional arguments are forwarded to the construction of the
          encoder that is used..

        One can use the following shortcut to encode a word ::

            C(word)

        OUTPUT:

        - a vector of ``self``.

        EXAMPLES::

            sage: G = Matrix(GF(2), [[1,1,1,0,0,0,0], [1,0,0,1,1,0,0],
            ....:                    [0,1,0,1,0,1,0], [1,1,0,1,0,0,1]])
            sage: C = LinearCode(G)
            sage: word = vector((0, 1, 1, 0))
            sage: C.encode(word)
            (1, 1, 0, 0, 1, 1, 0)
            sage: C(word)
            (1, 1, 0, 0, 1, 1, 0)

        It is possible to manually choose the encoder amongst the list of the available ones::

            sage: sorted(C.encoders_available())
            ['GeneratorMatrix', 'Systematic']
            sage: word = vector((0, 1, 1, 0))
            sage: C.encode(word, 'GeneratorMatrix')
            (1, 1, 0, 0, 1, 1, 0)
        """
        E = self.encoder(encoder_name, *args, **kwargs)
        return E.encode(word)

    @cached_method
    def encoder(self, encoder_name=None, *args, **kwargs):
        r"""
        Returns an encoder of ``self``.

        The returned encoder provided by this method is cached.

        This methods creates a new instance of the encoder subclass designated by ``encoder_name``.
        While it is also possible to do the same by directly calling the subclass' constructor,
        it is strongly advised to use this method to take advantage of the caching mechanism.

        INPUT:

        - ``encoder_name`` -- (default: ``None``) name of the encoder which will be
          returned. The default encoder of ``self`` will be used if
          default value is kept.

        - ``args``, ``kwargs`` -- all additional arguments are forwarded to the constructor of the encoder
          this method will return.

        OUTPUT:

        - an Encoder object.

        .. NOTE::

            The default encoder always has `F^{k}` as message space, with `k` the dimension
            of ``self`` and `F` the base ring of ``self``.

        EXAMPLES::

            sage: G = Matrix(GF(2), [[1,1,1,0,0,0,0], [1,0,0,1,1,0,0],
            ....:                    [0,1,0,1,0,1,0], [1,1,0,1,0,0,1]])
            sage: C = LinearCode(G)
            sage: C.encoder()
            Generator matrix-based encoder for [7, 4] linear code over GF(2)

        If there is no encoder for the code, we return an error::

            sage: from sage.coding.abstract_code import AbstractCode
            sage: class MyCodeFamily(AbstractCode):
            ....:   def __init__(self, length, field):
            ....:       sage.coding.abstract_code.AbstractCode.__init__(self, length)
            ....:       Parent.__init__(self, base=field, facade=False, category=Sets())
            ....:       self._field = field
            ....:   def field(self):
            ....:       return self._field
            ....:   def _repr_(self):
            ....:       return "%d dummy code over GF(%s)" % (self.length(),
            ....:                                             self.field().cardinality())
            sage: D = MyCodeFamily(5, GF(2))
            sage: D.encoder()
            Traceback (most recent call last):
            ...
            NotImplementedError: No encoder implemented for this code.

        We check that the returned encoder is cached::

            sage: C.encoder.is_in_cache()
            True

        If the name of an encoder which is not known by ``self`` is passed,
        an exception will be raised::

            sage: sorted(C.encoders_available())
            ['GeneratorMatrix', 'Systematic']
            sage: C.encoder('NonExistingEncoder')
            Traceback (most recent call last):
            ...
            ValueError: There is no Encoder named 'NonExistingEncoder'.
            The known Encoders are: ['GeneratorMatrix', 'Systematic']

        Some encoders take extra arguments. If the user incorrectly supplies
        these, the error message attempts to be helpful::

            sage: C.encoder('Systematic', strange_parameter=True)
            Traceback (most recent call last):
            ...
            ValueError: Constructing the Systematic encoder failed,
            possibly due to missing or incorrect parameters.
            The constructor requires no arguments. It takes the optional
            arguments ['systematic_positions']. See the documentation of
            sage.coding.linear_code_no_metric.LinearCodeSystematicEncoder
            for more details.
        """
        if not self._default_encoder_name:
            raise NotImplementedError("No encoder implemented for this code.")
        if encoder_name is None:
            encoder_name = self._default_encoder_name
        if encoder_name in self._registered_encoders:
            encClass = self._registered_encoders[encoder_name]
            try:
                return encClass(self, *args, **kwargs)
            except TypeError:
                raise ValueError(
                        "Constructing the {0} encoder failed, possibly due "
                        "to missing or incorrect parameters.\n{1}".format(
                            encoder_name, _explain_constructor(encClass)))
        else:
            raise ValueError(
                    "There is no Encoder named '{0}'. The known Encoders are: "
                    "{1}".format(encoder_name, self.encoders_available()))

    def encoders_available(self, classes=False):
        r"""
        Returns a list of the available encoders' names for ``self``.

        INPUT:

        - ``classes`` -- (default: ``False``) if ``classes`` is set to ``True``,
          return instead a :class:`dict` mapping available encoder name to the
          associated encoder class.

        OUTPUT: a list of strings, or a :class:`dict` mapping strings to classes.

        EXAMPLES::

            sage: G = Matrix(GF(2), [[1,1,1,0,0,0,0], [1,0,0,1,1,0,0],
            ....:                    [0,1,0,1,0,1,0], [1,1,0,1,0,0,1]])
            sage: C = LinearCode(G)
            sage: C.encoders_available()
            ['GeneratorMatrix', 'Systematic']
            sage: dictionary = C.encoders_available(True)
            sage: sorted(dictionary.items())
            [('GeneratorMatrix', <class 'sage.coding.linear_code.LinearCodeGeneratorMatrixEncoder'>),
             ('Systematic', <class 'sage.coding.linear_code_no_metric.LinearCodeSystematicEncoder'>)]
        """
        if classes:
            return copy(self._registered_encoders)

        return sorted(self._registered_encoders)

    def unencode(self, c, encoder_name=None, nocheck=False, **kwargs):
        r"""
        Returns the message corresponding to ``c``.

        This is the inverse of :meth:`encode`.

        INPUT:

        - ``c`` -- a codeword of ``self``.

        - ``encoder_name`` -- (default: ``None``) name of the decoder which will be used
          to decode ``word``. The default decoder of ``self`` will be used if
          default value is kept.

        - ``nocheck`` -- (default: ``False``) checks if ``c`` is in ``self``. You might set
          this to ``True`` to disable the check for saving computation. Note that if ``c`` is
          not in ``self`` and ``nocheck = True``, then the output of :meth:`unencode` is
          not defined (except that it will be in the message space of ``self``).

        - ``kwargs`` -- all additional arguments are forwarded to the construction of the
          encoder that is used.

        OUTPUT:

        - an element of the message space of ``encoder_name`` of ``self``.

        EXAMPLES::

            sage: G = Matrix(GF(2), [[1,1,1,0,0,0,0], [1,0,0,1,1,0,0],
            ....:                    [0,1,0,1,0,1,0], [1,1,0,1,0,0,1]])
            sage: C = LinearCode(G)
            sage: c = vector(GF(2), (1, 1, 0, 0, 1, 1, 0))
            sage: C.unencode(c)
            (0, 1, 1, 0)
        """
        E = self.encoder(encoder_name, **kwargs)
        return E.unencode(c, nocheck)

    def random_element(self, *args, **kwds):
        """
        Returns a random codeword; passes other positional and keyword
        arguments to ``random_element()`` method of vector space.

        OUTPUT:

        - Random element of the vector space of this code

        EXAMPLES::

            sage: C = codes.HammingCode(GF(4,'a'), 3)
            sage: C.random_element() # random test
            (1, 0, 0, a + 1, 1, a, a, a + 1, a + 1, 1, 1, 0, a + 1, a, 0, a, a, 0, a, a, 1)

        Passes extra positional or keyword arguments through::

            sage: C.random_element(prob=.5, distribution='1/n') # random test
            (1, 0, a, 0, 0, 0, 0, a + 1, 0, 0, 0, 0, 0, 0, 0, 0, a + 1, a + 1, 1, 0, 0)

        TESTS:

        Test that the codeword returned is immutable (see :trac:`16469`)::

            sage: c = C.random_element()
            sage: c.is_immutable()
            True

        Test that codeword returned has the same parent as any non-random codeword
        (see :trac:`19653`)::

            sage: C = codes.random_linear_code(GF(16, 'a'), 10, 4)
            sage: c1 = C.random_element()
            sage: c2 = C[1]
            sage: c1.parent() == c2.parent()
            True
        """
        E = self.encoder()
        M = E.message_space()
        m = M.random_element(*args, **kwds)
        c = E.encode(m)
        c.set_immutable()
        return c<|MERGE_RESOLUTION|>--- conflicted
+++ resolved
@@ -197,15 +197,9 @@
       ``MyDecoderClass``.
 
 
-<<<<<<< HEAD
-    As the class :class:`AbstractCode` is not designed to be instantiated, it does not have any
-    representation methods. You should implement ``_repr_`` and ``_latex_``
-    methods in the subclass.
-=======
     As the class :class:`AbstractCode` is not designed to be instantiated, it
     does not have any representation methods. You should implement ``_repr_``
     and ``_latex_`` methods in the subclass.
->>>>>>> 5aac3bfb
     """
 
     def __init__(self, length, default_encoder_name=None,
