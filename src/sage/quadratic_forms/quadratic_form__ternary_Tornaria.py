--- conflicted
+++ resolved
@@ -295,19 +295,11 @@
 
         sage: # needs sage.libs.pari
         sage: Q = QuadraticForm(ZZ, 3, [1, 0, -1, 2, -1, 5])
-<<<<<<< HEAD
-        sage: Q.hasse_invariant(2)                                                      # needs sage.libs.pari
-        -1
-        sage: Q.hasse_invariant(37)                                                     # needs sage.libs.pari
-        -1
-        sage: Q.hasse_conductor()                                                       # needs sage.libs.pari
-=======
         sage: Q.hasse_invariant(2)
         -1
         sage: Q.hasse_invariant(37)
         -1
         sage: Q.hasse_conductor()
->>>>>>> 04ee0c51
         74
 
         sage: DiagonalQuadraticForm(ZZ, [1, 1, 1]).hasse_conductor()                    # needs sage.libs.pari
@@ -333,15 +325,6 @@
 
         sage: # needs sage.libs.pari
         sage: H = QuadraticForm(ZZ, 2, [0, 1, 0])
-<<<<<<< HEAD
-        sage: H.clifford_invariant(2)                                                   # needs sage.libs.pari
-        1
-        sage: (H + H).clifford_invariant(2)                                             # needs sage.libs.pari
-        1
-        sage: (H + H + H).clifford_invariant(2)                                         # needs sage.libs.pari
-        1
-        sage: (H + H + H + H).clifford_invariant(2)                                     # needs sage.libs.pari
-=======
         sage: H.clifford_invariant(2)
         1
         sage: (H + H).clifford_invariant(2)
@@ -349,7 +332,6 @@
         sage: (H + H + H).clifford_invariant(2)
         1
         sage: (H + H + H + H).clifford_invariant(2)
->>>>>>> 04ee0c51
         1
     """
     n = self.dim() % 8
@@ -378,19 +360,11 @@
 
         sage: # needs sage.libs.pari
         sage: Q = QuadraticForm(ZZ, 3, [1, 0, -1, 2, -1, 5])
-<<<<<<< HEAD
-        sage: Q.clifford_invariant(2)                                                   # needs sage.libs.pari
-        1
-        sage: Q.clifford_invariant(37)                                                  # needs sage.libs.pari
-        -1
-        sage: Q.clifford_conductor()                                                    # needs sage.libs.pari
-=======
         sage: Q.clifford_invariant(2)
         1
         sage: Q.clifford_invariant(37)
         -1
         sage: Q.clifford_conductor()
->>>>>>> 04ee0c51
         37
 
         sage: DiagonalQuadraticForm(ZZ, [1, 1, 1]).clifford_conductor()                 # needs sage.libs.pari
@@ -402,15 +376,6 @@
 
         sage: # needs sage.libs.pari
         sage: H = QuadraticForm(ZZ, 2, [0, 1, 0])
-<<<<<<< HEAD
-        sage: H.clifford_conductor()                                                    # needs sage.libs.pari
-        1
-        sage: (H + H).clifford_conductor()                                              # needs sage.libs.pari
-        1
-        sage: (H + H + H).clifford_conductor()                                          # needs sage.libs.pari
-        1
-        sage: (H + H + H + H).clifford_conductor()                                      # needs sage.libs.pari
-=======
         sage: H.clifford_conductor()
         1
         sage: (H + H).clifford_conductor()
@@ -418,7 +383,6 @@
         sage: (H + H + H).clifford_conductor()
         1
         sage: (H + H + H + H).clifford_conductor()
->>>>>>> 04ee0c51
         1
     """
     return prod([x[0] for x in factor(2 * self.level())
@@ -524,20 +488,6 @@
         sage: # needs sage.libs.pari
         sage: Q1 = QuadraticForm(ZZ, 3, [1, 1, 1, 14, 3, 14])
         sage: Q2 = QuadraticForm(ZZ, 3, [2, -1, 0, 2, 0, 50])
-<<<<<<< HEAD
-        sage: [Q1.clifford_conductor(),                 # equivalent over Q             # needs sage.libs.pari
-        ....:  Q2.clifford_conductor()]
-        [3, 3]
-        sage: Q1.is_locally_equivalent_to(Q2)           # not in the same genus         # needs sage.libs.pari
-        False
-        sage: [Q1.delta(), Q2.delta()]                                                  # needs sage.libs.pari
-        [480, 480]
-        sage: factor(480)                                                               # needs sage.libs.pari
-        2^5 * 3 * 5
-        sage: list(map(Q1.xi_rec, [-1,2,3,5]))                                          # needs sage.libs.pari
-        [-1, -1, -1, 1]
-        sage: list(map(Q2.xi_rec, [-1,2,3,5]))                                          # needs sage.libs.pari
-=======
         sage: [Q1.clifford_conductor(),                 # equivalent over Q
         ....:  Q2.clifford_conductor()]
         [3, 3]
@@ -550,7 +500,6 @@
         sage: list(map(Q1.xi_rec, [-1,2,3,5]))
         [-1, -1, -1, 1]
         sage: list(map(Q2.xi_rec, [-1,2,3,5]))
->>>>>>> 04ee0c51
         [-1, -1, -1, -1]
     """
     return self.reciprocal().xi(p)
@@ -601,11 +550,7 @@
 
         sage: # needs sage.libs.pari
         sage: Q = DiagonalQuadraticForm(ZZ, [1, 1])
-<<<<<<< HEAD
-        sage: Q.representation_vector_list(10)                                          # needs sage.libs.pari
-=======
         sage: Q.representation_vector_list(10)
->>>>>>> 04ee0c51
         [[(0, 0)],
          [(0, 1), (0, -1), (1, 0), (-1, 0)],
          [(1, 1), (-1, -1), (1, -1), (-1, 1)],
@@ -616,15 +561,9 @@
          [],
          [(2, 2), (-2, -2), (2, -2), (-2, 2)],
          [(0, 3), (0, -3), (3, 0), (-3, 0)]]
-<<<<<<< HEAD
-        sage: list(map(len, _))                                                         # needs sage.libs.pari
-        [1, 4, 4, 0, 4, 8, 0, 0, 4, 4]
-        sage: Q.representation_number_list(10)                                          # needs sage.libs.pari
-=======
         sage: list(map(len, _))
         [1, 4, 4, 0, 4, 8, 0, 0, 4, 4]
         sage: Q.representation_number_list(10)
->>>>>>> 04ee0c51
         [1, 4, 4, 0, 4, 8, 0, 0, 4, 4]
 
     TESTS::
