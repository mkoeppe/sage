"""
Neighbors
"""

from sage.modules.free_module_element import vector
from sage.rings.integer_ring import ZZ
from sage.rings.rational_field import QQ
from copy import deepcopy
from sage.matrix.constructor import matrix


# ############################################################################
# Routines used for understanding p-neighbors and computing classes in a genus
# ############################################################################


def find_primitive_p_divisible_vector__random(self, p):
    """
    Find a random `p`-primitive vector in `L/pL` whose value is `p`-divisible.

    .. note::

        Since there are about `p^{(n-2)}` of these lines, we have a `1/p`
        chance of randomly finding an appropriate vector.

    EXAMPLES::

        sage: Q = QuadraticForm(ZZ, 2, [10,1,4])
        sage: v = Q.find_primitive_p_divisible_vector__random(5)
        sage: tuple(v) in ((1, 0), (1, 1), (2, 0), (2, 2), (3, 0), (3, 3), (4, 0), (4, 4))
        True
        sage: 5.divides(Q(v))
        True
        sage: Q = QuadraticForm(QQ, matrix.diagonal([1,1,1,1]))
        sage: v = Q.find_primitive_p_divisible_vector__random(2)
        sage: Q(v)
        2
    """
    n = self.dim()
    v = vector([ZZ.random_element(p) for _ in range(n)])

    # Repeatedly choose random vectors, and evaluate until the value
    # is p-divisible.
    k = 0
    while k < 1000:
        k = k + 1
        a = self(v)
        if a in ZZ and (a % p == 0) and (v != 0):
            return v
        else:
            v[ZZ.random_element(n)] = ZZ.random_element(p)
            # Replace a random entry and try again.
    raise RuntimeError("unable to find a p divisible vector")


def find_primitive_p_divisible_vector__next(self, p, v=None):
    """
    Find the next `p`-primitive vector (up to scaling) in `L/pL` whose
    value is `p`-divisible, where the last vector returned was `v`.  For
    an initial call, no `v` needs to be passed.

    Return vectors whose last non-zero entry is normalized to 0 or 1 (so no
    lines are counted repeatedly).  The ordering is by increasing the
    first non-normalized entry.  If we have tested all (lines of)
    vectors, then return None.

    OUTPUT: vector or None

    EXAMPLES::

        sage: Q = QuadraticForm(ZZ, 2, [10,1,4])
        sage: v = Q.find_primitive_p_divisible_vector__next(5); v
        (1, 1)
        sage: v = Q.find_primitive_p_divisible_vector__next(5, v); v
        (1, 0)
        sage: v = Q.find_primitive_p_divisible_vector__next(5, v); v
        sage: Q = QuadraticForm(QQ, matrix.diagonal([1,1,1,1]))
        sage: v = Q.find_primitive_p_divisible_vector__next(2)
        sage: Q(v)
        2
    """
    # Initialize
    n = self.dim()
    if v is None:
        w = vector(ZZ, [0] * (n - 1) + [1])
    else:
        w = deepcopy(v)

    # Handle n = 1 separately.
    if n <= 1:
        raise NotImplementedError("Sorry -- Not implemented yet!")

    # Look for the last non-zero entry (which must be 1)
    nz = n - 1
    while w[nz] == 0:
        nz += -1

    # Test that the last non-zero entry is 1 (to detect tampering).
    if w[nz] != 1:
        print("Warning: The input vector to QuadraticForm.find_primitive_p_divisible_vector__next() is not normalized properly.")

    # Look for the next vector, until w == 0
    while True:

        # Look for the first non-maximal (non-normalized) entry
        ind = 0
        while (ind < nz) and (w[ind] == p - 1):
            ind += 1

        # Increment
        if ind < nz:
            w[ind] += 1
            for j in range(ind):
                w[j] = 0
        else:
            for j in range(ind + 1):    # Clear all entries
                w[j] = 0

            if nz != 0:
                # Move the non-zero normalized index over by one, or
                # return the zero vector
                w[nz - 1] = 1
                nz += -1

        # Test for zero vector
        if w == 0:
            return None

        # Test for p-divisibility
        a = self(w)
        if a in ZZ and (a % p == 0):
            return w

def find_p_neighbor_from_vec(self, p, y):
    r"""
    Return the `p`-neighbor of ``self`` defined by ``y``.

    Let `(L,q)` be a lattice with `b(L,L) \subseteq \ZZ` which is maximal at `p`.
    Let `y \in L` with `b(y,y) \in p^2\ZZ` then the `p`-neighbor of
    `L` at `y` is given by
    `\ZZ y/p + L_y` where `L_y = \{x \in L | b(x,y) \in p \ZZ \}`
    and `b(x,y) = q(x+y)-q(x)-q(y)` is the bilinear form associated to `q`.

    INPUT:

    - ``p`` -- a prime number
    - ``y`` -- a vector with `q(y) \in p \ZZ`
    - ``odd`` -- (default: ``False``) if `p=2`, return also odd neighbors

    EXAMPLES::

        sage: Q = DiagonalQuadraticForm(ZZ, [1,1,1,1])
        sage: v = vector([0,2,1,1])
<<<<<<< HEAD
        sage: X = Q.find_p_neighbor_from_vec(3, v); X                                   # optional - sage.libs.pari
=======
        sage: X = Q.find_p_neighbor_from_vec(3, v); X                               # optional - sage.libs.pari
>>>>>>> 33899aa9
        Quadratic form in 4 variables over Integer Ring with coefficients:
        [ 1 0 0 0 ]
        [ * 1 4 4 ]
        [ * * 5 12 ]
        [ * * * 9 ]

    Since the base ring and the domain are not yet separate,
    for rational, half integral forms we just pretend
    the base ring is `\ZZ`::

        sage: Q = QuadraticForm(QQ, matrix.diagonal([1,1,1,1]))
        sage: v = vector([1,1,1,1])
<<<<<<< HEAD
        sage: Q.find_p_neighbor_from_vec(2, v)                                          # optional - sage.libs.pari
=======
        sage: Q.find_p_neighbor_from_vec(2, v)                                      # optional - sage.libs.pari
>>>>>>> 33899aa9
        Quadratic form in 4 variables over Rational Field with coefficients:
        [ 1/2 1 1 1 ]
        [ * 1 1 2 ]
        [ * * 1 2 ]
        [ * * * 2 ]
    """
    p = ZZ(p)
    if not p.divides(self(y)):
        raise ValueError("y=%s must be of square divisible by p=%s"%(y,p))
    if self.base_ring() not in [ZZ, QQ]:
        raise NotImplementedError("the base ring of this form must be the integers or the rationals")

    from sage.rings.finite_rings.finite_field_constructor import FiniteField as GF

    n = self.dim()
    G = self.Hessian_matrix()
    R = self.base_ring()
    odd = False
    if R is QQ:
        odd = True
        if G.denominator() != 1:
            raise ValueError("the associated bilinear form q(x+y)-q(x)-q(y) must be integral.")
    b = y*G*y
    if not b % p == 0:
        raise ValueError("y^2 must be divisible by p=%s" % p)
    y_dual = y*G
    if p != 2 and b % p**2 != 0:
        for k in range(n):
            if y_dual[k] % p != 0:
                z = (ZZ**n).gen(k)
                break
        else:
            raise ValueError("either y is not primitive or self is not maximal at %s"%p)
        z *= (2*y*G*z).inverse_mod(p)
        y = y - b*z
        # assert y*G*y % p^2 == 0
    if p == 2:
        val = b.valuation(p)
        if val <= 1:
            raise ValueError("y=%s must be of square divisible by 2"%y)
        if val == 2 and not odd:
            # modify it to have square 4
            for k in range(n):
                if y_dual[k] % p != 0:
                    z = (ZZ**n).gen(k)
                    break
            else:
                raise ValueError("either y is not primitive or self is not even, maximal at 2")
            y += 2*z
            # assert y*G*y % 8 == 0

    y_dual = G*y
    Ly = y_dual.change_ring(GF(p)).column().kernel().matrix().lift()
    B = Ly.stack(p * matrix.identity(n))
    # the rows of B now generate L_y = { x in L | (x,y)=0 mod p}
    B = y.row().stack(p*B)
    B = B.hermite_form()[:n, :] / p
    # the rows of B generate ZZ * y/p + L_y
    # by definition this is the p-neighbor of L at y
    # assert B.det().abs() == 1

    QF = self.parent()
    Gnew = (B*G*B.T).change_ring(R)
    return QF(Gnew)


def neighbor_iteration(seeds, p, mass=None, max_classes=ZZ(10)**3,
                       algorithm=None, max_neighbors=1000, verbose=False):
    r"""
    Return all classes in the `p`-neighbor graph of ``self``.

    Starting from the given seeds, this function successively
    finds `p`-neighbors until no new quadratic form (class) is obtained.

    INPUT:

    - ``seeds`` -- a list of quadratic forms in the same genus

    - ``p`` -- a prime number

    - ``mass`` -- (optional) a rational number; the mass of this genus

    - ``max_classes`` -- (default: ``1000``) break the computation when ``max_classes`` are found

    - ``algorithm`` -- (optional) one of ``'orbits'``, ``'random'``, ``'exhaustion'``

    - ``max_random_trys`` -- (default: ``1000``) the maximum number of neighbors
      computed for a single lattice

    OUTPUT: a list of quadratic forms

    EXAMPLES::

        sage: from sage.quadratic_forms.quadratic_form__neighbors import neighbor_iteration
        sage: Q = QuadraticForm(ZZ, 3, [1, 0, 0, 2, 1, 3])
        sage: Q.det()
        46
<<<<<<< HEAD
        sage: mass = Q.conway_mass()                                                                # optional - sage.symbolic
        sage: g1 = neighbor_iteration([Q], 3, mass=mass, algorithm='random')  # long time           # optional - sage.symbolic
        sage: g2 = neighbor_iteration([Q], 3, algorithm='exhaustion')         # long time
        sage: g3 = neighbor_iteration([Q], 3, algorithm='orbits')                                   # optional - sage.libs.gap
        sage: mass == sum(1/q.number_of_automorphisms() for q in g1)          # long time           # optional - sage.symbolic
        True
        sage: mass == sum(1/q.number_of_automorphisms() for q in g2)          # long time           # optional - sage.symbolic
        True
        sage: mass == sum(1/q.number_of_automorphisms() for q in g3)                                # optional - sage.libs.gap sage.symbolic
=======
        sage: mass = Q.conway_mass()                                                # optional - sage.symbolic
        sage: g1 = neighbor_iteration([Q], 3,                          # long time  # optional - sage.symbolic
        ....:                         mass=mass, algorithm='random')
        sage: g2 = neighbor_iteration([Q], 3, algorithm='exhaustion')  # long time
        sage: g3 = neighbor_iteration([Q], 3, algorithm='orbits')                   # optional - sage.libs.gap
        sage: mass == sum(1/q.number_of_automorphisms() for q in g1)   # long time  # optional - sage.symbolic
        True
        sage: mass == sum(1/q.number_of_automorphisms() for q in g2)   # long time  # optional - sage.symbolic
        True
        sage: mass == sum(1/q.number_of_automorphisms() for q in g3)                # optional - sage.libs.gap sage.symbolic
>>>>>>> 33899aa9
        True

    TESTS::

        sage: from sage.quadratic_forms.quadratic_form__neighbors import neighbor_iteration
        sage: Q = QuadraticForm(ZZ, 3, [1, 0, 0, 2, 1, 3])
<<<<<<< HEAD
        sage: g = neighbor_iteration([Q], 3, mass=Q.conway_mass(), max_classes=2)                   # optional - sage.symbolic
=======
        sage: g = neighbor_iteration([Q], 3, mass=Q.conway_mass(), max_classes=2)   # optional - sage.symbolic
>>>>>>> 33899aa9
        ...
        UserWarning: reached the maximum number of isometry classes=2.
        Increase the optional argument max_classes to obtain more.
        Warning: not all classes in the genus were found
<<<<<<< HEAD
        sage: neighbor_iteration([Q], 3, mass=Q.conway_mass(), max_neighbors=0, algorithm='random')     # optional - sage.symbolic
=======
        sage: neighbor_iteration([Q], 3,                                            # optional - sage.symbolic
        ....:                    mass=Q.conway_mass(), max_neighbors=0, algorithm='random')
>>>>>>> 33899aa9
        Warning: not all classes in the genus were found
        []
    """
    p = ZZ(p)
    from sage.quadratic_forms.quadratic_form import QuadraticForm
    from warnings import warn
    if not all(isinstance(s, QuadraticForm) for s in seeds):
        raise ValueError("seeds must be a list of quadratic forms")
    if algorithm is None:
        n = seeds[0].dim()
        if p**n > ZZ(2)**18:
            # too many lines to compute the orbits fast
            algorithm = 'random'
        else:
            algorithm = 'orbits'

    if algorithm == 'orbits':
        def p_divisible_vectors(Q, max_neighbors):
            yield from iter(v.lift() for v in Q.orbits_lines_mod_p(p)
                            if v != 0 and Q(v.lift()).valuation(p) > 0)
            return
    elif algorithm == 'exhaustion':
        def p_divisible_vectors(Q, max_neighbors):
            k = 0
            v = Q.find_primitive_p_divisible_vector__next(p)
            while k < max_neighbors:
                k = k + 1
                v = Q.find_primitive_p_divisible_vector__next(p, v)
                if v is not None:
                    yield v
    elif algorithm == 'random':
        def p_divisible_vectors(Q, max_neighbors):
            k = 0
            while k < max_neighbors:
                k += 1
                v = Q.find_primitive_p_divisible_vector__random(p)
                yield v
    else:
        raise ValueError("unknown algorithm")
    waiting_list = list(seeds)
    isom_classes = []
    mass_count = QQ(0)
    n_isom_classes = ZZ(0)
    while len(waiting_list) > 0 and mass != mass_count and n_isom_classes < max_classes:
        # find all p-neighbors of Q
        Q = waiting_list.pop()
        for v in p_divisible_vectors(Q, max_neighbors):
            Q_neighbor = Q.find_p_neighbor_from_vec(p, v)
            if not any(Q_neighbor.is_globally_equivalent_to(S) for S in isom_classes):
                Q_neighbor = Q_neighbor.lll()
                isom_classes.append(Q_neighbor)
                waiting_list.append(Q_neighbor)
                n_isom_classes += 1
                mass_count += Q_neighbor.number_of_automorphisms()**(-1)
                if verbose:
                    print(max_neighbors)
                    print(len(waiting_list))
                if mass_count == mass or n_isom_classes >= max_classes:
                    break

    if len(isom_classes) >= max_classes:
        warn("reached the maximum number of isometry classes=%s. Increase the optional argument max_classes to obtain more." %max_classes)

    if mass is not None:
        assert mass_count <= mass
        if mass_count < mass:
            print("Warning: not all classes in the genus were found")
    return isom_classes

def orbits_lines_mod_p(self, p):
    r"""
    Let `(L, q)` be a lattice. This returns representatives of the
    orbits of lines in `L/pL` under the orthogonal group of `q`.

    INPUT:

    - ``p`` -- a prime number

    OUTPUT: a list of vectors over ``GF(p)``

    EXAMPLES::

        sage: from sage.quadratic_forms.quadratic_form__neighbors import orbits_lines_mod_p
        sage: Q = QuadraticForm(ZZ, 3, [1, 0, 0, 2, 1, 3])
<<<<<<< HEAD
        sage: Q.orbits_lines_mod_p(2)                                                               # optional - sage.libs.gap sage.libs.pari
=======
        sage: Q.orbits_lines_mod_p(2)                                               # optional - sage.libs.gap sage.libs.pari
>>>>>>> 33899aa9
        [(0, 0, 1),
        (0, 1, 0),
        (0, 1, 1),
        (1, 0, 0),
        (1, 0, 1),
        (1, 1, 0),
        (1, 1, 1)]
    """
    from sage.libs.gap.libgap import libgap
    from sage.rings.finite_rings.finite_field_constructor import FiniteField as GF

    # careful the self.automorphism_group() acts from the left
    # but in gap we act from the right!! --> transpose
    gens = self.automorphism_group().gens()
    gens = [g.matrix().transpose().change_ring(GF(p)) for g in gens]
    orbs = libgap.function_factory(
    """function(gens, p)
        local one, G, reps, V, n, orb;
        one:= One(GF(p));
        G:=Group(List(gens, g -> g*one));
        n:= Size(gens[1]);
        V:= GF(p)^n;
        orb:= OrbitsDomain(G, V, OnLines);
        reps:= List(orb, g->g[1]);
        return reps;
        end;""")
    orbs_reps = orbs(gens, p)
    M = GF(p)**self.dim()
    return [M(m.sage()) for m in orbs_reps if not m.IsZero()]<|MERGE_RESOLUTION|>--- conflicted
+++ resolved
@@ -151,11 +151,7 @@
 
         sage: Q = DiagonalQuadraticForm(ZZ, [1,1,1,1])
         sage: v = vector([0,2,1,1])
-<<<<<<< HEAD
-        sage: X = Q.find_p_neighbor_from_vec(3, v); X                                   # optional - sage.libs.pari
-=======
         sage: X = Q.find_p_neighbor_from_vec(3, v); X                               # optional - sage.libs.pari
->>>>>>> 33899aa9
         Quadratic form in 4 variables over Integer Ring with coefficients:
         [ 1 0 0 0 ]
         [ * 1 4 4 ]
@@ -168,11 +164,7 @@
 
         sage: Q = QuadraticForm(QQ, matrix.diagonal([1,1,1,1]))
         sage: v = vector([1,1,1,1])
-<<<<<<< HEAD
-        sage: Q.find_p_neighbor_from_vec(2, v)                                          # optional - sage.libs.pari
-=======
         sage: Q.find_p_neighbor_from_vec(2, v)                                      # optional - sage.libs.pari
->>>>>>> 33899aa9
         Quadratic form in 4 variables over Rational Field with coefficients:
         [ 1/2 1 1 1 ]
         [ * 1 1 2 ]
@@ -270,17 +262,6 @@
         sage: Q = QuadraticForm(ZZ, 3, [1, 0, 0, 2, 1, 3])
         sage: Q.det()
         46
-<<<<<<< HEAD
-        sage: mass = Q.conway_mass()                                                                # optional - sage.symbolic
-        sage: g1 = neighbor_iteration([Q], 3, mass=mass, algorithm='random')  # long time           # optional - sage.symbolic
-        sage: g2 = neighbor_iteration([Q], 3, algorithm='exhaustion')         # long time
-        sage: g3 = neighbor_iteration([Q], 3, algorithm='orbits')                                   # optional - sage.libs.gap
-        sage: mass == sum(1/q.number_of_automorphisms() for q in g1)          # long time           # optional - sage.symbolic
-        True
-        sage: mass == sum(1/q.number_of_automorphisms() for q in g2)          # long time           # optional - sage.symbolic
-        True
-        sage: mass == sum(1/q.number_of_automorphisms() for q in g3)                                # optional - sage.libs.gap sage.symbolic
-=======
         sage: mass = Q.conway_mass()                                                # optional - sage.symbolic
         sage: g1 = neighbor_iteration([Q], 3,                          # long time  # optional - sage.symbolic
         ....:                         mass=mass, algorithm='random')
@@ -291,28 +272,19 @@
         sage: mass == sum(1/q.number_of_automorphisms() for q in g2)   # long time  # optional - sage.symbolic
         True
         sage: mass == sum(1/q.number_of_automorphisms() for q in g3)                # optional - sage.libs.gap sage.symbolic
->>>>>>> 33899aa9
         True
 
     TESTS::
 
         sage: from sage.quadratic_forms.quadratic_form__neighbors import neighbor_iteration
         sage: Q = QuadraticForm(ZZ, 3, [1, 0, 0, 2, 1, 3])
-<<<<<<< HEAD
-        sage: g = neighbor_iteration([Q], 3, mass=Q.conway_mass(), max_classes=2)                   # optional - sage.symbolic
-=======
         sage: g = neighbor_iteration([Q], 3, mass=Q.conway_mass(), max_classes=2)   # optional - sage.symbolic
->>>>>>> 33899aa9
         ...
         UserWarning: reached the maximum number of isometry classes=2.
         Increase the optional argument max_classes to obtain more.
         Warning: not all classes in the genus were found
-<<<<<<< HEAD
-        sage: neighbor_iteration([Q], 3, mass=Q.conway_mass(), max_neighbors=0, algorithm='random')     # optional - sage.symbolic
-=======
         sage: neighbor_iteration([Q], 3,                                            # optional - sage.symbolic
         ....:                    mass=Q.conway_mass(), max_neighbors=0, algorithm='random')
->>>>>>> 33899aa9
         Warning: not all classes in the genus were found
         []
     """
@@ -397,11 +369,7 @@
 
         sage: from sage.quadratic_forms.quadratic_form__neighbors import orbits_lines_mod_p
         sage: Q = QuadraticForm(ZZ, 3, [1, 0, 0, 2, 1, 3])
-<<<<<<< HEAD
-        sage: Q.orbits_lines_mod_p(2)                                                               # optional - sage.libs.gap sage.libs.pari
-=======
         sage: Q.orbits_lines_mod_p(2)                                               # optional - sage.libs.gap sage.libs.pari
->>>>>>> 33899aa9
         [(0, 0, 1),
         (0, 1, 0),
         (0, 1, 1),
