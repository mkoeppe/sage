--- conflicted
+++ resolved
@@ -18,11 +18,7 @@
 
     EXAMPLES::
 
-<<<<<<< HEAD
-        sage: QuadraticForm(ZZ,2,[5,5,2]).reduced_binary_form1()                        # optional - sage.symbolic
-=======
         sage: QuadraticForm(ZZ, 2, [5,5,2]).reduced_binary_form1()                  # optional - sage.symbolic
->>>>>>> 33899aa9
         (
         Quadratic form in 2 variables over Integer Ring with coefficients:
         [ 2 -1 ]
