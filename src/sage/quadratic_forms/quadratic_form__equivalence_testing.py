--- conflicted
+++ resolved
@@ -487,13 +487,8 @@
 
     return True
 
-<<<<<<< HEAD
-
 
 def isometry(self, other):
-=======
-def explicit_isometry(self, other):
->>>>>>> 56b5225a
     r"""
     Given two rationally equivalent quadratic forms, computes a 
     transition matrix mapping from one to the other.
@@ -511,7 +506,6 @@
 
     EXAMPLES::
     
-<<<<<<< HEAD
         sage: V = DiagonalQuadraticForm(QQ, [1, 1, 2])
         sage: W = DiagonalQuadraticForm(QQ, [2, 2, 2])
         sage: T = V.isometry(W); T
@@ -526,33 +520,13 @@
         [ 0 -1 -1]
         [ 1  0  0]
         sage: W.Gram_matrix() == T.T * V.Gram_matrix() * T
-=======
-        sage: Q = DiagonalQuadraticForm(QQ, [1, 1, 2])
-        sage: F = DiagonalQuadraticForm(QQ, [2, 2, 2])
-        sage: T = Q.explicit_isometry(F); T
-        [-1/2 -1/2    0]
-        [   0    0   -1]
-        [-1/2  1/2    0]
-        sage: Q.Gram_matrix() == T.transpose() * F.Gram_matrix() * T
-        True
-    
-        sage: T = F.explicit_isometry(Q); T
-        [-1/3 -4/3 -1/3]
-        [  -1    0    1]
-        [ 2/3 -1/3  2/3]
-        sage: F.Gram_matrix() == T.T * Q.Gram_matrix() * T
->>>>>>> 56b5225a
         True
 
     ::
 
         sage: L = QuadraticForm(QQ, 3, [2, 2, 0, 2, 2, 5])
         sage: M = QuadraticForm(QQ, 3, [2, 2, 0, 3, 2, 3])
-<<<<<<< HEAD
         sage: L.isometry(M)
-=======
-        sage: L.explicit_isometry(M)
->>>>>>> 56b5225a
         Traceback (most recent call last):
         ...
         ArithmeticError: Quadratic form in 3 variables over Rational Field with coefficients: 
@@ -567,11 +541,7 @@
     
         sage: A = DiagonalQuadraticForm(QQ, [1, 5])
         sage: B = QuadraticForm(QQ, 2, [1, 12, 81])
-<<<<<<< HEAD
         sage: T = A.isometry(B); T
-=======
-        sage: T = A.explicit_isometry(B); T
->>>>>>> 56b5225a
         [  1  -2]
         [  0 1/3]
         sage: A.Gram_matrix() == T.T * B.Gram_matrix() * T
@@ -581,17 +551,10 @@
     
         sage: C = DiagonalQuadraticForm(QQ, [1, 5, 9])
         sage: D = DiagonalQuadraticForm(QQ, [6, 30, 1])
-<<<<<<< HEAD
         sage: T = C.isometry(D); T
         [   0 -5/6  1/2]
         [   0  1/6  1/2]
         [  -1    0    0]        
-=======
-        sage: T = C.explicit_isometry(D); T
-        [ 7/18  5/18     0]
-        [-1/18  7/18     0]
-        [    0     0     3]
->>>>>>> 56b5225a
         sage: C.Gram_matrix() == T.T * D.Gram_matrix() * T
         True
 
@@ -599,11 +562,7 @@
     
         sage: E = DiagonalQuadraticForm(QQ, [1, 1])
         sage: F = QuadraticForm(QQ, 2, [17, 94, 130])
-<<<<<<< HEAD
         sage: T = F.isometry(E); T
-=======
-        sage: T = F.explicit_isometry(E); T
->>>>>>> 56b5225a
         [     -4 -189/17]
         [     -1  -43/17]
         sage: F.Gram_matrix() == T.T * E.Gram_matrix() * T
@@ -615,42 +574,23 @@
     if not self.is_rationally_isometric(other):
         raise ArithmeticError("{0} is not rationally isometric to {1}".format(self, other))
 
-<<<<<<< HEAD
     # Ensure that both quadratic forms are diagonal.
     Q, q_diagonal_transform = self.rational_diagonal_form(True)
     F, f_diagonal_transform = other.rational_diagonal_form(True)
         
     # Call the method that does all the work to compute the transformation.
-=======
-    Q, F = self, other
-    n = Q.dim()
-
-    # If either form is not diagonal, diagonalize it.
-    Q, q_diagonal_transform = self.rational_diagonal_form(True)
-    F, f_diagonal_transform = other.rational_diagonal_form(True)
-        
-    # Call the method that does all the work to compute the isometry.
->>>>>>> 56b5225a
     transform = _diagonal_isometry(Q,F)
     
     return f_diagonal_transform * transform * q_diagonal_transform.inverse()
 
 
-<<<<<<< HEAD
-
-=======
->>>>>>> 56b5225a
 def _diagonal_isometry(V, W):
     r"""
     Given two diagonal, rationally equivalent quadratic forms, computes a 
     transition matrix mapping from one to the other.
 
     Note: This function is an auxilliary method of ``isometry``, which is the
-<<<<<<< HEAD
     method that should be called as it performs error-checking that isn't present
-=======
-    method that should be used as it performs error-checking that isn't present
->>>>>>> 56b5225a
     in this function.
 
     INPUT:
@@ -666,7 +606,6 @@
 
     EXAMPLES::
     
-<<<<<<< HEAD
         sage: Q = DiagonalQuadraticForm(QQ, [1, 2, 4])
         sage: F = DiagonalQuadraticForm(QQ, [2, 2, 2])
         
@@ -681,26 +620,9 @@
         [   0   -1   -1]
         [   1    0    0]
         [   0 -1/2  1/2]
-=======
-        sage: Q = DiagonalQuadraticForm(QQ, [1, 1, 2])
-        sage: F = DiagonalQuadraticForm(QQ, [2, 2, 2])
-        sage: T = Q.explicit_isometry(F); T
-        [-1/2 -1/2    0]
-        [   0    0   -1]
-        [-1/2  1/2    0]
-        sage: Q.Gram_matrix() == T.transpose() * F.Gram_matrix() * T
-        True
-    
-        sage: T = F.explicit_isometry(Q); T
-        [-1/3 -4/3 -1/3]
-        [  -1    0    1]
-        [ 2/3 -1/3  2/3]
->>>>>>> 56b5225a
-        sage: F.Gram_matrix() == T.T * Q.Gram_matrix() * T
         True
     """
     import copy
-<<<<<<< HEAD
     from quadratic_form import DiagonalQuadraticForm
     from sage.matrix.constructor import Matrix
     
@@ -744,63 +666,6 @@
 
     return change_of_basis_matrix
 
-=======
-    from sage.functions.other import sqrt
-    from quadratic_form import DiagonalQuadraticForm
-    from sage.matrix.constructor import Matrix
-    from sage.modules.free_module_element import vector
-
-    Q, F = copy.deepcopy(V), copy.deepcopy(W)
-    QM, FM = Q.Gram_matrix(), F.Gram_matrix()
-    n = Q.dim()
-    
-    # These matrices represent a basis for each quadratic form.
-    # The identity matrix is equivalent to the standard basis.
-    q_basis, f_basis = Matrix.identity(QQ, n), Matrix.identity(QQ, n)
-    for i in range(n):
-        # If first terms are not equal,
-        if Q.Gram_matrix()[0][0] != F.Gram_matrix()[0][0]:
-            # Find a vector w such that Q(v) = F(w) where v starts at [1, 0, ..., 0]
-            # and increments each term by 1 until a vector is found that satisfies the
-            # conditions below
-            v = vector([0] * (n - i))
-            index = 0;
-            while True:
-                v[index] = v[index] + 1
-                index = (index + 1) % (n - i)
-                c = Q(v)
-                try:
-                    w = F.solve(c)
-                    # qb and fb are temporary variables to hold the modified bases.
-                    qb = _modify_basis(q_basis, v, i)
-                    fb = _modify_basis(f_basis, w, i)
-                    if not qb.is_singular() and not fb.is_singular():
-                        break
-                except ArithmeticError:
-                    #No solution found, try another vector.
-                    pass
-
-            # Modify the bases to include v and w.
-            q_basis = _modify_basis(q_basis, v, i)
-            f_basis = _modify_basis(f_basis, w, i)
-        
-            # Ensure that the bases are orthogonal, so the gram matrices will be diagonal.
-            q_basis = _gram_schmidt(q_basis, i, V.bilinear_map)
-            f_basis = _gram_schmidt(f_basis, i, W.bilinear_map)
-
-            # Compute the gram matrices with respect to the orthogonal bases.
-            QM = _compute_gram_matrix_from_basis(V, q_basis)
-            FM = _compute_gram_matrix_from_basis(W, f_basis)
-
-        # Pull off the first term and continue
-        Q = DiagonalQuadraticForm(Q.base_ring(), QM.diagonal())
-        Q = Q.extract_variables(range(i+1, Q.dim()))
-        F = DiagonalQuadraticForm(F.base_ring(), FM.diagonal())
-        F = F.extract_variables(range(i+1, F.dim()))
-
-    return f_basis * q_basis.inverse()
->>>>>>> 56b5225a
-
 
 def _compute_gram_matrix_from_basis(Q, basis):
     r"""
@@ -842,55 +707,6 @@
         rows.append([Q.bilinear_map(basis.column(i), basis.column(j)) for j in range(n)])
     return Matrix(rows)
 
-
-<<<<<<< HEAD
-=======
-def _modify_basis(basis, v, i):
-    r""" 
-    Given a lattice L with basis matrix M and a vector, v=(v_1,...,v_n) of length n,
-    this function extends the basis {b_1,...,b_n} of an underlying nxn orthogonal component 
-    of L to contain the vector v_1b_1+...+v_nb_n.
-
-    Note: This function is not intended for general use. It expects the length of ``v`` to be 
-    the dimension of ``basis`` - ``i``. It was designed as a helper for the ``diagonal_isometry`` method.
-
-    INPUT:
-
-    - ``basis`` -- a square matrix whose columns represent vectors in a basis
-    - ``v`` -- a vector that represents a linear combination of the vectors in ``basis``
-    - ``i`` -- the index of the column in ``basis`` to be modified.
-
-    OUTPUT:
-
-    - A matrix representing the basis with one of its vectors changed to a linear combination of the basis vectors.
-    
-    EXAMPLES::
-
-        sage: from sage.quadratic_forms.quadratic_form__equivalence_testing import _modify_basis
-        sage: std_basis = matrix.identity(3)                                        
-        sage: b1 = _modify_basis(std_basis, vector([1, 1, 1]), 0); b1
-        [1 0 0]
-        [1 1 0]
-        [1 0 1]
-        sage: b2 = _modify_basis(b1, vector([3, 2]), 1); b2
-        [1 0 0]
-        [1 3 0]
-        [1 2 1]
-        sage: b3 = _modify_basis(b2, vector([2, 2]), 1); b3
-        [1 0 0]
-        [1 6 0]
-        [1 6 1]
-    """
-    import copy
-    from sage.modules.free_module_element import vector
-
-    b = copy.deepcopy(basis)
-    column = vector(QQ, b.dimensions()[0])
-    for j in range(len(v)):
-        column += b.column(i + j) * v[j]
-    b.set_column(i, column)
-    return b
->>>>>>> 56b5225a
 
 def _gram_schmidt(m, fixed_vector_index, inner_product):
     r"""
@@ -944,7 +760,6 @@
         for j in range(i+1, n):
             vectors[j] = vectors[j] - (inner_product(vectors[j], vectors[i]) / inner_product(vectors[i], vectors[i])) * vectors[i]
 
-<<<<<<< HEAD
     return column_matrix(vectors)
 
 
@@ -991,8 +806,4 @@
     for j in range(len(v)):
         column += b.column(n + j) * v[j]
     b.set_column(pos, column)
-    return b
-            
-=======
-    return column_matrix(vectors)
->>>>>>> 56b5225a
+    return b