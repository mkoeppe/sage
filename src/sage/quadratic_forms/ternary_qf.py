r"""
Ternary quadratic form with integer coefficients

AUTHOR:

- Gustavo Rama

Based in code of Gonzalo Tornaria

The form `a\cdot x^2 + b\cdot y^2 + c\cdot z^2 + r\cdot yz + s\cdot xz + t\cdot xy` is stored as a tuple ``(a, b, c, r, s, t)`` of integers.

"""

# ****************************************************************************
#       Copyright (C) 2012 Gustavo Rama
#
#  Distributed under the terms of the GNU General Public License (GPL)
#
#    This code is distributed in the hope that it will be useful,
#    but WITHOUT ANY WARRANTY; without even the implied warranty of
#    MERCHANTABILITY or FITNESS FOR A PARTICULAR PURPOSE.  See the GNU
#    General Public License for more details.
#
#  The full text of the GPL is available at:
#
#                  https://www.gnu.org/licenses/
# ****************************************************************************

from sage.arith.misc import gcd, kronecker as kronecker_symbol
from sage.matrix.constructor import matrix, identity_matrix
from sage.misc.prandom import randint
from sage.quadratic_forms.quadratic_form import QuadraticForm
from sage.quadratic_forms.ternary import (_basic_lemma,
                                          _find_a_ternary_qf_by_level_disc,
                                          _find_all_ternary_qf_by_level_disc,
                                          _find_p_neighbor_from_vec,
                                          _find_zeros_mod_p_2,
                                          _find_zeros_mod_p_odd,
                                          _reduced_ternary_form_eisenstein_with_matrix,
                                          _reduced_ternary_form_eisenstein_without_matrix)

from sage.rings.finite_rings.integer_mod import mod
from sage.rings.integer_ring import ZZ
from sage.rings.polynomial.polynomial_ring import polygens
from sage.rings.ring import is_Ring
from sage.structure.element import is_Vector, is_Matrix
from sage.structure.sage_object import SageObject


class TernaryQF(SageObject):
    r"""
    The ``TernaryQF`` class represents a quadratic form in 3 variables with coefficients in `\ZZ`.

    INPUT:

    - ``v`` -- a list or tuple of 6 entries:  ``[a,b,c,r,s,t]``

    OUTPUT:

    - the ternary quadratic form `a\cdot x^2 + b\cdot y^2 + c\cdot z^2 + r\cdot y\cdot z + s\cdot x\cdot z + t\cdot x\cdot y`.

    EXAMPLES::

        sage: Q = TernaryQF([1, 2, 3, 4, 5, 6]); Q
        Ternary quadratic form with integer coefficients:
        [1 2 3]
        [4 5 6]
        sage: A = matrix(ZZ, 3, [1, -7, 1, 0, -2, 1, 0, -1, 0])
        sage: Q(A)
        Ternary quadratic form with integer coefficients:
        [1 187 9]
        [-85 8 -31]
        sage: TestSuite(TernaryQF).run()
    """

    __slots__ = ['_a', '_b', '_c', '_r', '_s', '_t', '_automorphisms', '_number_of_automorphisms']

    possible_automorphisms = None

    def __init__(self, v):
        r"""
        Create the ternary quadratic form `a\cdot x^2 + b\cdot y^2 + c\cdot z^2 + r\cdot y\cdot z + s\cdot x\cdot z + t\cdot x\cdot y` from the
        tuple ``v=[a,b,c,r,s,t]`` over `\ZZ`.

        INPUT:

        - ``v`` -- 6-tuple of integers

        EXAMPLES::

            sage: Q = TernaryQF([1, 2, 3, 4, 5, 6]); Q
            Ternary quadratic form with integer coefficients:
            [1 2 3]
            [4 5 6]
        """

        if len(v) != 6:
            # Check we have six coefficients
            raise ValueError("Ternary quadratic form must be given by a list of six coefficients")
        self._a, self._b, self._c, self._r, self._s, self._t = [ZZ(x) for x in v]
        self._automorphisms = None
        self._number_of_automorphisms = None

    def coefficients(self):
        r"""
        Return the list of coefficients of the ternary quadratic form.

        EXAMPLES::

            sage: Q = TernaryQF([1, 2, 3, 4, 5, 6]); Q
            Ternary quadratic form with integer coefficients:
            [1 2 3]
            [4 5 6]
            sage: Q.coefficients()
            (1, 2, 3, 4, 5, 6)
        """
        return self._a, self._b, self._c, self._r, self._s, self._t

    def coefficient(self, n):
        r"""
        Return the `n`-th coefficient of the ternary quadratic form.

        INPUT:

        - ``n`` -- integer with `0 \leq n \leq 5`.

        EXAMPLES::

            sage: Q = TernaryQF([1, 2, 3, 4, 5, 6]); Q
            Ternary quadratic form with integer coefficients:
            [1 2 3]
            [4 5 6]
            sage: Q.coefficient(2)
            3
            sage: Q.coefficient(5)
            6
        """
        return self.coefficients()[n]

    def polynomial(self, names='x,y,z'):
        r"""
        Return the polynomial associated to the ternary quadratic form.

        EXAMPLES::

            sage: Q = TernaryQF([1, 1, 0, 2, -3, -1]); Q
            Ternary quadratic form with integer coefficients:
            [1 1 0]
            [2 -3 -1]
            sage: p = Q.polynomial(); p
            x^2 - x*y + y^2 - 3*x*z + 2*y*z
            sage: p.parent()
            Multivariate Polynomial Ring in x, y, z over Integer Ring
        """
        (x,y,z) = polygens(ZZ,names)
        return self._a * x**2 + self._b* y**2 + self._c * z**2 + self._t * x*y + self._s * x*z + self._r * y*z

    def _repr_(self):
        r"""
        Display the quadratic form.

        EXAMPLES::

            sage: Q = TernaryQF([1, 1, 0, 2, -3, -1])
            sage: print(Q._repr_())
            Ternary quadratic form with integer coefficients:
            [1 1 0]
            [2 -3 -1]
            sage: Q = TernaryQF([0, 0, 0, 0, 0, 0]); Q
            Ternary quadratic form with integer coefficients:
            [0 0 0]
            [0 0 0]
        """
        rep = 'Ternary quadratic form with integer coefficients:\n'
        rep+= '[' + str(self._a) + ' ' + str(self._b) + ' ' + str(self._c) + ']\n'
        rep+= '[' + str(self._r) + ' ' + str(self._s) + ' ' + str(self._t) + ']'
        return rep

    def __call__(self, v):
        r"""
        Evaluate this ternary quadratic form `Q` on a vector of 3 elements,
        or matrix of elements in Z, with 3 rows.

        OUTPUT:

        If a vector is given, then the output will be an integer `Q(v)`,
        but if a matrix is given, the output will be a ternary quadratic form
        if the matrix has 3 columns, or a quadratic form if not.
        The quadratic form in matrix notation will be:

        .. MATH::

            Q' = v^t\cdot Q\cdot v.

        EXAMPLES::

            sage: Q = TernaryQF([1, 1, 1, -1, -2, -3])
            sage: Q((1, 1, 1))
            -3
            sage: M = matrix(ZZ, 3, 2, [358, 6, 2, 0, 0, 4])
            sage: Q(M)
            Quadratic form in 2 variables over Integer Ring with coefficients:
            [ 126020 1388 ]
            [ * 4 ]
            sage: M = matrix(ZZ, 3, 3, [1, 3, 0, -1, 4, 2, 1, -1, -1])
            sage: M
            [ 1  3  0]
            [-1  4  2]
            [ 1 -1 -1]
            sage: Q(M)
            Ternary quadratic form with integer coefficients:
            [5 0 7]
            [12 -13 -16]
        """
        if is_Matrix(v):
            # Check that v has 3 rows
            if v.nrows() != 3:
                raise TypeError("the matrix must have 3 rows")
            # Check if v has 3 cols
            if v.ncols() == 3:
                M = v.transpose() * self.matrix() * v
                return TernaryQF([M[0,0]//2, M[1,1]//2, M[2,2]//2, M[1,2], M[0,2], M[0,1]])
            else:
                return QuadraticForm(ZZ, v.transpose() * self.matrix() * v)
        elif (is_Vector(v) or isinstance(v, (list, tuple))):
            # Check that v has length 3
            if not (len(v) == 3):
                raise TypeError("your vector needs to have length 3")
            v0, v1, v2 = v
            a, b, c, r, s, t = self.coefficients()
            return a*v0**2 + b*v1**2 + c*v2**2 + r*v1*v2 + s*v0*v2 + t*v0*v1
        else:
            raise TypeError("presently we can only evaluate a quadratic form on a list, tuple, vector or matrix")

    def quadratic_form(self):
        r"""
        Return a :class:`QuadraticForm` with the same coefficients as ``self`` over `\ZZ`.

        EXAMPLES::

            sage: Q = TernaryQF([1, 2, 3, 1, 1, 1])
            sage: QF1 = Q.quadratic_form(); QF1
            Quadratic form in 3 variables over Integer Ring with coefficients:
            [ 1 1 1 ]
            [ * 2 1 ]
            [ * * 3 ]
            sage: QF2 = QuadraticForm(ZZ, 3, [1, 1, 1, 2, 1, 3])
            sage: bool(QF1 == QF2)
            True
        """
        return QuadraticForm(ZZ, 3, [self._a, self._t, self._s, self._b, self._r, self._c])

    def matrix(self):
        r"""
        Return the Hessian matrix associated to the ternary quadratic form.
        That is, if `Q` is a ternary quadratic form, `Q(x,y,z) = a\cdot x^2 + b\cdot y^2 + c\cdot z^2 + r\cdot y\cdot z + s\cdot x\cdot z + t\cdot x\cdot y`,
        then the Hessian matrix associated to `Q` is
        ::

            [2\cdot a t s]
            [t 2\cdot b r]
            [s r 2\cdot c]

        EXAMPLES::

            sage: Q = TernaryQF([1,1,2,0,-1,4]); Q
            Ternary quadratic form with integer coefficients:
            [1 1 2]
            [0 -1 4]
            sage: M = Q.matrix(); M
            [ 2  4 -1]
            [ 4  2  0]
            [-1  0  4]
            sage: v = vector((1, 2, 3))
            sage: Q(v)
            28
            sage: (v*M*v.column())[0]//2
            28
        """
        M = matrix(ZZ, 3, [2*self._a, self._t, self._s, self._t, 2*self._b, self._r, self._s, self._r, 2*self._c])
        return M

    def disc(self):
        r"""
        Return the discriminant of the ternary quadratic form, this is the determinant of the matrix divided by 2.

        EXAMPLES::

            sage: Q = TernaryQF([1, 1, 2, 0, -1, 4])
            sage: Q.disc()
            -25
            sage: Q.matrix().det()
            -50
        """
        return 4*self._a*self._b*self._c + self._r*self._s*self._t - self._a*self._r**2 - self._b*self._s**2 - self._c*self._t**2

    def is_definite(self) -> bool:
        """
        Determine if the ternary quadratic form is definite.

        EXAMPLES::

            sage: Q = TernaryQF([10, 10, 1, -1, 2, 3])
            sage: Q.is_definite()
            True
            sage: (-Q).is_definite()
            True
            sage: Q = TernaryQF([1, 1, 2, -3, 0, -1])
            sage: Q.is_definite()
            False
        """
        d1 = self._a
        if d1 == 0:
            return False
        d2 = 4*self._a*self._b-self._t**2
        if d2 == 0:
            return False
        d3 = self.disc()
        if d3 == 0:
            return False
        if d1 > 0:
            if d2 > 0:
                if d3 > 0:
                    return True
                else:
                    return False
            else:
                return False
        else:
            if d2 > 0:
                if d3 < 0:
                    return True
                else:
                    return False
            else:
                return False

    def is_positive_definite(self) -> bool:
        """
        Determine if the ternary quadratic form is positive definite.

        EXAMPLES::

            sage: Q = TernaryQF([10, 10, 1, -1, 2, 3])
            sage: Q.is_positive_definite()
            True
            sage: (-Q).is_positive_definite()
            False
            sage: Q = TernaryQF([1, 1, 0, 0, 0, 0])
            sage: Q.is_positive_definite()
            False
            sage: Q = TernaryQF([1, 1, 1, -1, -2, -3])
            sage: Q((1,1,1))
            -3
            sage: Q.is_positive_definite()
            False
        """
        d1 = self._a
        if d1 == 0:
            return False
        d2 = 4*self._a*self._b-self._t**2
        if d2 == 0:
            return False
        d3 = self.disc()
        if d3 == 0:
            return False
        if d1 > 0:
            if d2 > 0:
                if d3 > 0:
                    return True
                else:
                    return False
            else:
                return False
        else:
            return False

    def is_negative_definite(self) -> bool:
        """
        Determine if the ternary quadratic form is negative definite.

        EXAMPLES::

            sage: Q = TernaryQF([-8, -9, -10, 1, 9, -3])
            sage: Q.is_negative_definite()
            True
            sage: Q = TernaryQF([-4, -1, 6, -5, 1, -5])
            sage: Q((0, 0, 1))
            6
            sage: Q.is_negative_definite()
            False
        """
        d1 = self._a
        if d1 == 0:
            return False
        d2 = 4*self._a*self._b-self._t**2
        if d2 == 0:
            return False
        d3 = self.disc()
        if d3 == 0:
            return False
        if d1 < 0:
            if d2 > 0:
                if d3 < 0:
                    return True
                else:
                    return False
            else:
                return False
        else:
            return False

    def __neg__(self):
        """
        Return the ternary quadratic form with coefficients negatives of self.

        EXAMPLES::

            sage: Q = TernaryQF([1, 1, 2, -2, 0, -1]); Q
            Ternary quadratic form with integer coefficients:
            [1 1 2]
            [-2 0 -1]
            sage: -Q
            Ternary quadratic form with integer coefficients:
            [-1 -1 -2]
            [2 0 1]
            sage: Q = TernaryQF([0, 0, 0, 0, 0, 0])
            sage: Q == -Q
            True
        """
        return TernaryQF([-a for a in self.coefficients()])

    def is_primitive(self) -> bool:
        """
        Determine if the ternary quadratic form is primitive.

        This means that the greatest common divisor of the coefficients
        of the form is 1.

        EXAMPLES::

            sage: Q = TernaryQF([1, 2, 3, 4, 5, 6])
            sage: Q.is_primitive()
            True
            sage: Q.content()
            1
            sage: Q = TernaryQF([10, 10, 10, 5, 5, 5])
            sage: Q.content()
            5
            sage: Q.is_primitive()
            False
        """
        return self.content() == 1

    def primitive(self):
        """
        Return the primitive version of the ternary quadratic form.

        EXAMPLES::

            sage: Q = TernaryQF([2, 2, 2, 1, 1, 1])
            sage: Q.is_primitive()
            True
            sage: Q.primitive()
            Ternary quadratic form with integer coefficients:
            [2 2 2]
            [1 1 1]
            sage: Q.primitive() == Q
            True
            sage: Q = TernaryQF([10, 10, 10, 5, 5, 5])
            sage: Q.primitive()
            Ternary quadratic form with integer coefficients:
            [2 2 2]
            [1 1 1]
        """
        l = self.coefficients()
        g = gcd(l)
        return TernaryQF([a//g for a in l])

    def scale_by_factor(self, k):
        """
        Scale the values of the ternary quadratic form by the number ``k``.

        OUTPUT:

        If ``k`` times the content of the ternary quadratic form is an integer, return a ternary quadratic form;
        otherwise, return a quadratic form of dimension 3.

        EXAMPLES::

            sage: Q = TernaryQF([2, 2, 4, 0, -2, 8])
            sage: Q
            Ternary quadratic form with integer coefficients:
            [2 2 4]
            [0 -2 8]
            sage: Q.scale_by_factor(5)
            Ternary quadratic form with integer coefficients:
            [10 10 20]
            [0 -10 40]
            sage: Q.scale_by_factor(1/2)
            Ternary quadratic form with integer coefficients:
            [1 1 2]
            [0 -1 4]
            sage: Q.scale_by_factor(1/3)
            Quadratic form in 3 variables over Rational Field with coefficients:
            [ 2/3 8/3 -2/3 ]
            [ * 2/3 0 ]
            [ * * 4/3 ]
        """
        if k*self.content() in ZZ:

            return TernaryQF([ZZ(k*self._a), ZZ(k*self._b), ZZ(k*self._c), ZZ(k*self._r), ZZ(k*self._s), ZZ(k*self._t)])

        else:
            # arreglar con un try?
            R = k.parent()
            if is_Ring(R):

                return QuadraticForm(R, 3, [k*self._a, k*self._t, k*self._s, k*self._b, k*self._r, k*self._c])

            else:
                raise TypeError(f"{k} does not belong to a Ring")

    def reciprocal(self):
        """
        Return the reciprocal quadratic form associated to the given form.

        This is defined as the multiple of the primitive adjoint with the same
        content as the given form.

        EXAMPLES::

            sage: Q = TernaryQF([2, 2, 14, 0, 0, 0])
            sage: Q.reciprocal()
            Ternary quadratic form with integer coefficients:
            [14 14 2]
            [0 0 0]
            sage: Q.content()
            2
            sage: Q.reciprocal().content()
            2
            sage: Q.adjoint().content()
            16
        """
        return self.adjoint().primitive().scale_by_factor(self.content())

    def reciprocal_reduced(self):
        """
        Return the reduced form of the reciprocal form of the given ternary quadratic form.

        EXAMPLES::

            sage: Q = TernaryQF([1, 1, 3, 0, -1, 0])
            sage: Qrr = Q.reciprocal_reduced(); Qrr
            Ternary quadratic form with integer coefficients:
            [4 11 12]
            [0 -4 0]
            sage: Q.is_eisenstein_reduced()
            True
            sage: Qr = Q.reciprocal()
            sage: Qr.reduced_form_eisenstein(matrix=False) == Qrr
            True
        """
        return self.reciprocal().reduced_form_eisenstein(matrix=False)

    def divisor(self):
        """
        Return the content of the adjoint form associated to the given form.

        EXAMPLES::

            sage: Q = TernaryQF([1, 1, 17, 0, 0, 0])
            sage: Q.divisor()
            4
        """
        A11 = 4*self._b*self._c - self._r**2
        A22 = 4*self._a*self._c - self._s**2
        A33 = 4*self._a*self._b - self._t**2
        A23 = self._s*self._t - 2*self._a*self._r
        A13 = self._r*self._t - 2*self._b*self._s
        A12 = self._r*self._s - 2*self._c*self._t
        m = gcd([A11, A22, A33, 2*A12, 2*A13, 2*A23])
        return m

    def __eq__(self, right) -> bool:
        """
        Determine if two ternary quadratic forms are equal.

        EXAMPLES::

            sage: Q = TernaryQF([1, 2, 3, 1, 2, 3])
            sage: Q == Q
            True
            sage: Q1 = TernaryQF([1, 2, 3, 1, 2, 2])
            sage: Q == Q1
            False
        """
        if not isinstance(right, TernaryQF):
            return False
        return self.coefficients() == right.coefficients()

    def adjoint(self):
        """
        Return the adjoint form associated to the given ternary quadratic
        form.

        That is, the Hessian matrix of the adjoint form is twice the
        classical adjoint matrix of the Hessian matrix of the given form.

        EXAMPLES::

            sage: Q = TernaryQF([1, 1, 17, 0, 0, 1])
            sage: Q.adjoint()
            Ternary quadratic form with integer coefficients:
            [68 68 3]
            [0 0 -68]
            sage: Q.adjoint().matrix() == 2*Q.matrix().adjoint_classical()
            True
        """
        A11 = 4*self._b*self._c - self._r**2
        A22 = 4*self._a*self._c - self._s**2
        A33 = 4*self._a*self._b - self._t**2
        A23 = self._s*self._t - 2*self._a*self._r
        A13 = self._r*self._t - 2*self._b*self._s
        A12 = self._r*self._s - 2*self._c*self._t
        return TernaryQF([A11, A22, A33, 2*A23, 2*A13, 2*A12])

    def content(self):
        """
        Return the greatest common divisor of the coefficients of the given ternary quadratic form.

        EXAMPLES::

            sage: Q = TernaryQF([1, 1, 2, 0, 0, 0])
            sage: Q.content()
            1
            sage: Q = TernaryQF([2, 4, 6, 0, 0, 0])
            sage: Q.content()
            2
            sage: Q.scale_by_factor(100).content()
            200
        """
        return gcd(self.coefficients())

    def omega(self):
        """
        Return the content of the adjoint of the primitive associated
        ternary quadratic form.

        EXAMPLES::

            sage: Q = TernaryQF([4, 11, 12, 0, -4, 0])
            sage: Q.omega()
            176
            sage: Q.primitive().adjoint().content()
            176
        """
        return self.primitive().adjoint().content()

    def delta(self):
        """
        Return the omega of the adjoint of the given ternary quadratic form,
        which is the same as the omega of the reciprocal form.

        EXAMPLES::

            sage: Q = TernaryQF([1, 2, 2, -1, 0, -1])
            sage: Q.delta()
            208
            sage: Q.adjoint().omega()
            208
            sage: Q = TernaryQF([1, -1, 1, 0, 0, 0])
            sage: Q.delta()
            4
            sage: Q.omega()
            4
        """
        return self.adjoint().omega()

    def level(self):
        """
        Return the level of the ternary quadratic form, which is 4 times the discriminant divided by the divisor.

        EXAMPLES::

            sage: Q = TernaryQF([1, 2, 2, -1, 0, -1])
            sage: Q.level()
            52
            sage: 4*Q.disc()/Q.divisor()
            52
        """
        return 4 * self.disc() // self.divisor()

    def is_eisenstein_reduced(self) -> bool:
        r"""
        Determine if the ternary quadratic form is Eisenstein reduced.

        That is, if we have a ternary quadratic form:
        ::

        [a b c]
        [r s t]

        then

        1. `a \leq b \leq c`;
        2. `r`, `s`, and `t` are all positive or all nonpositive;
        3. `a \geq |t|`; `a \geq |s|`; `b \geq |r|`;
        4. `a+b+r+s+t \geq 0`;
        5. `a=t` implies `s \leq 2\cdot r`; `a=s` implies `t \leq 2\cdot r`; `b=r` implies `t \leq 2\cdot s`;
        6. `a=-t` implies `s=0`; `a=-s` implies `t=0`; `b=-r` implies `t=0`;
        7. `a+b+r+s+t = 0` implies `2\cdot a+2\cdot s+t \leq 0`;
        8. `a=b` implies `|r| \leq |s|`; `b=c` implies `|s| \leq |t|`.

        EXAMPLES::

            sage: Q = TernaryQF([1, 1, 1, 0, 0, 0])
            sage: Q.is_eisenstein_reduced()
            True
            sage: Q = TernaryQF([34, 14, 44, 12, 25, -22])
            sage: Q.is_eisenstein_reduced()
            False
        """
        [a,b,c,r,s,t]=[self._a,self._b,self._c,self._r,self._s,self._t]

        # cond 2
        if not (r > 0 and t > 0 and s > 0):
            if not (r <= 0 and s <= 0 and t <= 0):
                return False

        # cond 1 & 4
        if not (a <= b <= c and 0 <= a+b+r+s+t):
            return False

        # cond 3
        if not (a >= abs(s) and a >= abs(t) and b >= abs(r)):
            return False

        # cond 8
        if a == b and abs(r) > abs(s):
            return False
        if b == c and abs(s) > abs(t):
            return False
        if a+b+r+s+t == 0 and 2*a+2*s+t > 0:
            return False

        # cond 6
        # r, s, t <= 0
        if r<=0:
            if a == -t and s != 0:
                return False
            if a == -s and t != 0:
                return False
            if b == -r and t != 0:
                return False

        # cond 7
        # r, s, t > 0
        if a == t and s > 2*r:
            return False
        if a == s and t > 2*r:
            return False
        if b == r and t > 2*s:
            return False

        return True

    def reduced_form_eisenstein(self, matrix=True):
        r"""
        Return the Eisenstein reduced form equivalent to the given positive ternary quadratic form,
        which is unique.

        EXAMPLES::

            sage: Q = TernaryQF([293, 315, 756, 908, 929, 522])
            sage: Qr, m = Q.reduced_form_eisenstein()
            sage: Qr
            Ternary quadratic form with integer coefficients:
            [1 2 2]
            [-1 0 -1]
            sage: Qr.is_eisenstein_reduced()
            True
            sage: m
            [ -54  137  -38]
            [ -23   58  -16]
            [  47 -119   33]
            sage: m.det()
            1
            sage: Q(m) == Qr
            True
            sage: Q = TernaryQF([12,36,3,14,-7,-19])
            sage: Q.reduced_form_eisenstein(matrix = False)
            Ternary quadratic form with integer coefficients:
            [3 8 20]
            [3 2 1]
        """
        if matrix:
            [v,M] = _reduced_ternary_form_eisenstein_with_matrix(self._a,self._b,self._c,self._r,self._s,self._t)
            return TernaryQF(v), M
        else:
            v = _reduced_ternary_form_eisenstein_without_matrix(self._a,self._b,self._c,self._r,self._s,self._t)
            return TernaryQF(v)

    def pseudorandom_primitive_zero_mod_p(self, p):
        """
        Return a tuple of the form `v = (a, b, 1)` such that is a zero of the given ternary quadratic
        positive definite form modulo an odd prime `p`, where `p` doesn't divides the discriminant of the form.

        EXAMPLES::

             sage: Q = TernaryQF([1, 1, 11, 0, -1, 0])
             sage: Q.disc()
             43
             sage: Q.pseudorandom_primitive_zero_mod_p(3)  # random
             (1, 2, 1)
             sage: Q((1, 2, 1))
             15
             sage: v = Q.pseudorandom_primitive_zero_mod_p(1009)                        # needs sage.libs.pari
             sage: Q(v) % 1009                                                          # needs sage.libs.pari
             0
             sage: v[2]                                                                 # needs sage.libs.pari
             1
        """
        [a,b,c,r,s,t] = self.coefficients()
        while True:

            r1=randint(0,p-1)
            r2=randint(0,p-1)
            alpha=(b*r1**2+t*r1+a) % p
            if alpha != 0:

                beta=(2*b*r1*r2+t*r2+r*r1+s) % p
                gamma=(b*r2**2+r*r2+c) % p
                disc=beta**2-4*alpha*gamma
                if mod(disc, p).is_square():

                    z=(-beta+mod(disc,p).sqrt().lift())*(2*alpha).inverse_mod(p)
                    # return vector((z,r1*z+r2,1))%p
                    return z % p, (r1*z+r2) % p, 1

    def find_zeros_mod_p(self, p):
        """
        Find the zeros of the given ternary quadratic positive definite form modulo a prime `p`, where `p` doesn't divide the discriminant of the form.

        EXAMPLES::

            sage: Q = TernaryQF([4, 7, 8, -4, -1, -3])
            sage: Q.is_positive_definite()
            True
            sage: Q.disc().factor()
            3 * 13 * 19
            sage: Q.find_zeros_mod_p(2)
            [(1, 0, 0), (1, 1, 0), (0, 0, 1)]
            sage: zeros_17 = Q.find_zeros_mod_p(17)                                     # needs sage.libs.pari
            sage: len(zeros_17)                                                         # needs sage.libs.pari
            18
            sage: [Q(v)%17 for v in zeros_17]                                           # needs sage.libs.pari
            [0, 0, 0, 0, 0, 0, 0, 0, 0, 0, 0, 0, 0, 0, 0, 0, 0, 0]
        """

        if p==2:

            return _find_zeros_mod_p_2(self._a, self._b, self._c, self._r, self._s, self._t)

        else:

            v = self.pseudorandom_primitive_zero_mod_p(p)
            [a, b, c, r, s, t] = self.coefficients()
            return _find_zeros_mod_p_odd(a, b, c, r, s, t, p, v)

    def find_p_neighbor_from_vec(self, p, v, mat=False):
        r"""
        Finds the reduced equivalent of the `p`-neighbor of this ternary quadratic form associated to a given
        vector `v` satisfying:

        1. `Q(v) = 0`  (mod `p`)

        2. `v` is a non-singular point of the conic `Q(v) = 0` (mod `p`).

        REFERENCES:

        Gonzalo Tornaria's Thesis, Thrm 3.5, p34.

        EXAMPLES::

            sage: # needs sage.libs.pari
            sage: Q = TernaryQF([1, 3, 3, -2, 0, -1]); Q
            Ternary quadratic form with integer coefficients:
            [1 3 3]
            [-2 0 -1]
            sage: Q.disc()
            29
            sage: v = (9, 7, 1)
<<<<<<< HEAD
            sage: v in Q.find_zeros_mod_p(11)                                           # needs sage.libs.pari
            True
            sage: Q11, M = Q.find_p_neighbor_from_vec(11, v, mat=True)                  # needs sage.libs.pari
            sage: Q11                                                                   # needs sage.libs.pari
            Ternary quadratic form with integer coefficients:
            [1 2 4]
            [-1 -1 0]
            sage: M                                                                     # needs sage.libs.pari
            [    -1  -5/11   7/11]
            [     0 -10/11   3/11]
            [     0  -3/11  13/11]
            sage: Q(M) == Q11                                                           # needs sage.libs.pari
=======
            sage: v in Q.find_zeros_mod_p(11)
            True
            sage: Q11, M = Q.find_p_neighbor_from_vec(11, v, mat=True)
            sage: Q11
            Ternary quadratic form with integer coefficients:
            [1 2 4]
            [-1 -1 0]
            sage: M
            [    -1  -5/11   7/11]
            [     0 -10/11   3/11]
            [     0  -3/11  13/11]
            sage: Q(M) == Q11
>>>>>>> 04ee0c51
            True
        """
        if mat:
            q, M = _find_p_neighbor_from_vec(self._a, self._b, self._c, self._r, self._s, self._t, p, v, mat)
            M = matrix(3, M)
            return TernaryQF(q), M*M.det()
        else:
            return TernaryQF(_find_p_neighbor_from_vec(self._a, self._b, self._c, self._r, self._s, self._t, p, v, mat))

    def find_p_neighbors(self, p, mat=False):
        """
        Find a list with all the reduced equivalent of the `p`-neighbors of this ternary quadratic form, given by the zeros mod `p` of the form.
        See :meth:`find_p_neighbor_from_vec` for more information.

        EXAMPLES::

            sage: # needs sage.libs.pari
            sage: Q0 = TernaryQF([1, 3, 3, -2, 0, -1]); Q0
            Ternary quadratic form with integer coefficients:
            [1 3 3]
            [-2 0 -1]
<<<<<<< HEAD
            sage: neig = Q0.find_p_neighbors(5)                                         # needs sage.libs.pari
            sage: len(neig)                                                             # needs sage.libs.pari
            6
            sage: Q1 = TernaryQF([1, 1, 10, 1, 1, 1])
            sage: Q2 = TernaryQF([1, 2, 4, -1, -1, 0])
            sage: neig.count(Q0)                                                        # needs sage.libs.pari
            2
            sage: neig.count(Q1)                                                        # needs sage.libs.pari
            1
            sage: neig.count(Q2)                                                        # needs sage.libs.pari
=======
            sage: neig = Q0.find_p_neighbors(5)
            sage: len(neig)
            6
            sage: Q1 = TernaryQF([1, 1, 10, 1, 1, 1])
            sage: Q2 = TernaryQF([1, 2, 4, -1, -1, 0])
            sage: neig.count(Q0)
            2
            sage: neig.count(Q1)
            1
            sage: neig.count(Q2)
>>>>>>> 04ee0c51
            3

        """

        z = self.find_zeros_mod_p(p)
        return [self.find_p_neighbor_from_vec(p, v, mat) for v in z]

    def basic_lemma(self, p):
        """
        Find a number represented by ``self`` and coprime to the prime `p`.

        EXAMPLES::

            sage: Q = TernaryQF([3, 3, 3, -2, 0, -1])
            sage: Q.basic_lemma(3)
            4
        """

        return _basic_lemma(self._a, self._b, self._c, self._r, self._s, self._t, p)

    def xi(self, p):
        """
        Return the value of the genus characters Xi_p... which may be
        missing one character. We allow `-1` as a prime.

        REFERENCES:

        Dickson's "Studies in the Theory of Numbers"

        EXAMPLES::

            sage: Q1 = TernaryQF([26, 42, 53, -36, -17, -3])
            sage: Q2 = Q1.find_p_neighbors(2)[1]
            sage: Q1.omega()
            3
            sage: Q1.xi(3), Q2.xi(3)
            (-1, -1)
        """
        if p == 4:
            p = -1
        if p == 8:
            p = 2

        if self.omega() % p != 0:
            raise ValueError("not a valid character")

        if p == -1 and self.omega() % 2**4 != 0:
            raise ValueError("not a valid character")

        if p == 2 and self.omega() % 2**5 != 0:
            raise ValueError("not a valid character")

        if (p == -1) or (p == 2):
            return kronecker_symbol(p, self.basic_lemma(2))

        return kronecker_symbol(self.basic_lemma(p), p)

    def xi_rec(self, p):
        """
        Return Xi(p) for the reciprocal form.

        EXAMPLES::

            sage: Q1 = TernaryQF([1, 1, 7, 0, 0, 0])
            sage: Q2 = Q1.find_p_neighbors(3)[0]
            sage: Q1.delta()
            28
            sage: Q1.xi_rec(7), Q2.xi_rec(7)
            (1, 1)
        """
        return self.reciprocal().xi(p)

    def symmetry(self, v):
        """
        Return `A`, the automorphism of the ternary quadratic form such that:

        - `Av = -v`,
        - `Au = 0`, if `u` is orthogonal to `v`,

        where `v` is a given vector.

        EXAMPLES::

            sage: Q = TernaryQF([4, 5, 8, 5, 2, 2])
            sage: v = vector((1,1,1))
            sage: M = Q.symmetry(v)
            sage: M
            [  7/13 -17/26 -23/26]
            [ -6/13   9/26 -23/26]
            [ -6/13 -17/26   3/26]
            sage: M.det()
            -1
            sage: M*v
            (-1, -1, -1)
            sage: v1 = vector((23, 0, -12))
            sage: v2 = vector((0, 23, -17))
            sage: v1*Q.matrix()*v
            0
            sage: v2*Q.matrix()*v
            0
            sage: M*v1 == v1
            True
            sage: M*v2 == v2
            True
        """

        return identity_matrix(3) - v.column()*matrix(v)*self.matrix()/self(v)

    def automorphism_symmetries(self, A):
        """
        Given the automorphism `A`, if `A` is the identity, return the empty list.
        Otherwise, return a list of two vectors `v_1`, `v_2` such that the product of
        the symmetries of the ternary quadratic form given by the two vectors is `A`.

        EXAMPLES::

            sage: Q = TernaryQF([9, 12, 30, -26, -28, 20])
            sage: A = matrix(ZZ, 3, [9, 10, -10, -6, -7, 6, 2, 2, -3])
            sage: Q(A) == Q
            True
            sage: v1, v2 = Q.automorphism_symmetries(A)
            sage: v1, v2
            ((8, -6, 2), (1, -5/4, -1/4))
            sage: A1 = Q.symmetry(v1)
            sage: A1
            [    9     9   -13]
            [   -6 -23/4  39/4]
            [    2   9/4  -9/4]
            sage: A2 = Q.symmetry(v2)
            sage: A2
            [    1     1     3]
            [    0  -1/4 -15/4]
            [    0  -1/4   1/4]
            sage: A1*A2 == A
            True
            sage: Q.automorphism_symmetries(identity_matrix(ZZ,3))
            []
        """

        if A == identity_matrix(3):
            return []
        else:
            bs = (A - 1).columns()
            for b1 in bs:
                if b1 != 0:
                    break
            A1 = self.symmetry(b1)*A
            bs = (A1 - 1).columns()
            for b2 in bs:
                if b2 != 0:
                    break
            return [b1, b2]

    def automorphism_spin_norm(self, A):
        """
        Return the spin norm of the automorphism `A`.

        EXAMPLES::

            sage: Q = TernaryQF([9, 12, 30, -26, -28, 20])
            sage: A = matrix(ZZ, 3, [9, 10, -10, -6, -7, 6, 2, 2, -3])
            sage: A.det()
            1
            sage: Q(A) == Q
            True
            sage: Q.automorphism_spin_norm(A)
            7
        """
        if A == identity_matrix(ZZ, 3):
            return 1
        bs = self.automorphism_symmetries(A)
        s = self(bs[0]) * self(bs[1])
        return s.squarefree_part()

    def _border(self, n):
        """
        Auxiliary function to find the automorphisms of a positive definite ternary quadratic form.
        It return a boolean whether the n-condition is true. If Q = TernaryQF([a,b,c,r,s,t]), the conditions are:

        1.  a = t, s = 2r.
        2.  a = s, t = 2r.
        3.  b = r, t = 2s.
        4.  a = -t.
        5.  a = -s.
        6.  b = -r.
        7.  a + b + r + s + t = 0, 2a + 2s + t = 0.
        8.  a = b, r = s.
        9.  b = c, s = t.
        10. r = s, r = 0.
        11. r = t, r = 0.
        12. s = t, s = 0.
        13. r = s, s = t, t = a.
        14. a = s, a = t.
        15. a = b, a + b + r + s + t = 0.
        16. a = b, b = c, a + b + r + s + t = 0.

        EXAMPLES::

            sage: Q01 = TernaryQF([5, 5, 9, 2, 4, 5])
            sage: Q01._border(1)
            True
            sage: Q02 = TernaryQF([6, 7, 8, 2, 6, 4])
            sage: Q02._border(2)
            True
            sage: Q03 = TernaryQF([6, 9, 9, 9, 3, 6])
            sage: Q03._border(3)
            True
            sage: Q04 = TernaryQF([1, 2, 3, -1, 0, -1])
            sage: Q04._border(4)
            True
            sage: Q05 = TernaryQF([2, 3, 5, -1, -2, 0])
            sage: Q05._border(5)
            True
            sage: Q06 = TernaryQF([1, 5, 7, -5, 0, 0])
            sage: Q06._border(6)
            True
            sage: Q07 = TernaryQF([1, 1, 7, -1, -1, 0])
            sage: Q07._border(7)
            True
            sage: Q08 = TernaryQF([2, 2, 5, -1, -1, -1])
            sage: Q08._border(8)
            True
            sage: Q09 = TernaryQF([3, 8, 8, 6, 2, 2])
            sage: Q09._border(9)
            True
            sage: Q10 = TernaryQF([1, 3, 4, 0, 0, 0])
            sage: Q10._border(10)
            True
            sage: Q11 = TernaryQF([3, 5, 8, 0, -1, 0])
            sage: Q11._border(11)
            True
            sage: Q12 = TernaryQF([2, 6, 7, -5, 0, 0])
            sage: Q12._border(12)
            True
            sage: Q13 = TernaryQF([1, 1, 2, 1, 1, 1])
            sage: Q13._border(13)
            True
            sage: Q14 = TernaryQF([1, 3, 4, 3, 1, 1])
            sage: Q14._border(14)
            True
            sage: Q15 = TernaryQF([3, 3, 6, -3, -3, 0])
            sage: Q15._border(15)
            True
            sage: Q16 = TernaryQF([4, 4, 4, -2, -3, -3])
            sage: Q16._border(16)
            True
        """

        a, b, c, r, s, t = self.coefficients()
        if n == 1:
            return (a == t) and (s == 2*r)
        elif n == 2:
            return (a == s) and (t == 2*r)
        elif n == 3:
            return (b == r) and (t == 2*s)
        elif n == 4:
            return (a == -t)
        elif n == 5:
            return (a == -s)
        elif n == 6:
            return (b == -r)
        elif n == 7:
            return (a + b + r + s + t == 0) and (2*a + 2*s + t == 0)
        elif n == 8:
            return (a == b) and (r == s)
        elif n == 9:
            return (b == c) and (s == t)
        elif n == 10:
            return (r == s) and (r == 0)
        elif n == 11:
            return (r == t) and (r == 0)
        elif n == 12:
            return (s == t) and (s == 0)
        elif n == 13:
            return (r == s) and (s == t) and (t == a)
        elif n == 14:
            return (a == s) and (a == t)
        elif n == 15:
            return (a == b) and (a + b + r + s + t == 0)
        elif n == 16:
            return (a == b) and (b == c) and (a + b + r + s + t == 0)

    def _borders(self):
        """
        Return the borders that the ternary quadratic form meet.

        See: TernaryQF._border

        EXAMPLES::

            sage: Q01 = TernaryQF([5, 5, 9, 2, 4, 5])
            sage: Q01._borders()
            (1,)
            sage: Q02 = TernaryQF([6, 7, 8, 2, 6, 4])
            sage: Q02._borders()
            (2,)
            sage: Q03 = TernaryQF([6, 9, 9, 9, 3, 6])
            sage: Q03._borders()
            (3,)
            sage: Q04 = TernaryQF([1, 2, 3, -1, 0, -1])
            sage: Q04._borders()
            (4,)
            sage: Q05 = TernaryQF([2, 3, 5, -1, -2, 0])
            sage: Q05._borders()
            (5,)
            sage: Q06 = TernaryQF([1, 5, 7, -5, 0, 0])
            sage: Q06._borders()
            (6, 12)
            sage: Q07 = TernaryQF([1, 1, 7, -1, -1, 0])
            sage: Q07._borders()
            (5, 6, 7, 8, 15)
            sage: Q08 = TernaryQF([2, 2, 5, -1, -1, -1])
            sage: Q08._borders()
            (8,)
            sage: Q09 = TernaryQF([3, 8, 8, 6, 2, 2])
            sage: Q09._borders()
            (9,)
            sage: Q10 = TernaryQF([1, 3, 4, 0, 0, 0])
            sage: Q10._borders()
            (10, 11, 12)
            sage: Q11 = TernaryQF([3, 5, 8, 0, -1, 0])
            sage: Q11._borders()
            (11,)
            sage: Q12 = TernaryQF([2, 6, 7, -5, 0, 0])
            sage: Q12._borders()
            (12,)
            sage: Q13 = TernaryQF([1, 1, 2, 1, 1, 1])
            sage: Q13._borders()
            (8, 13, 14)
            sage: Q14 = TernaryQF([1, 3, 4, 3, 1, 1])
            sage: Q14._borders()
            (14,)
            sage: Q15 = TernaryQF([3, 3, 6, -3, -3, 0])
            sage: Q15._borders()
            (5, 6, 7, 8, 15)
            sage: Q16 = TernaryQF([4, 4, 4, -2, -3, -3])
            sage: Q16._borders()
            (9, 15, 16)
        """
        return tuple(n for n in range(1, 17) if self._border(n))

    def _automorphisms_reduced_fast(self):
        """
        Return the coefficients of the matrices of the automorphisms of the reduced ternary quadratic form.

        EXAMPLES::

            sage: Q = TernaryQF([1, 1, 7, 0, 0, 0])
            sage: Q.is_eisenstein_reduced()
            True
            sage: auts = Q._automorphisms_reduced_fast()
            sage: len(auts)
            8
            sage: A = matrix(3, auts[randint(0,7)])
            sage: Q(A) == Q
            True
            sage: Q = TernaryQF([3, 4, 5, 3, 3, 2])
            sage: Q._automorphisms_reduced_fast()
            [(1, 0, 0, 0, 1, 0, 0, 0, 1)]


        """

        if self._border(1):
            if self._border(2):
                if self._border(14):
                    if self._border(9):
                        # borders 1, 2, 9, 14
                        return [(1, 0, 0, 0, 1, 0, 0, 0, 1),
                                (-1, -1, -1, 0, 0, 1, 0, 1, 0),
                                (-1, -1, 0, 0, 1, 0, 0, 0, -1),
                                (-1, 0, -1, 0, -1, 0, 0, 0, 1),
                                (-1, 0, 0, 0, 0, -1, 0, -1, 0),
                                (1, 0, 1, 0, 0, -1, 0, 1, 0),
                                (1, 1, 0, 0, 0, 1, 0, -1, 0),
                                (1, 1, 1, 0, -1, 0, 0, 0, -1)]
                    else:
                        # borders 1, 2, 14
                        return [(1, 0, 0, 0, 1, 0, 0, 0, 1),
                                (-1, -1, 0, 0, 1, 0, 0, 0, -1),
                                (-1, 0, -1, 0, -1, 0, 0, 0, 1),
                                (1, 1, 1, 0, -1, 0, 0, 0, -1)]
            else:
                # borders 1
                return [(1, 0, 0, 0, 1, 0, 0, 0, 1),
                        (-1, -1, 0, 0, 1, 0, 0, 0, -1)]

        if self._border(2):
            # borders 2
            return [(1, 0, 0, 0, 1, 0, 0, 0, 1),
                    (-1, 0, -1, 0, -1, 0, 0, 0, 1)]

        if self._border(3):
            # borders 3
            return [(1, 0, 0, 0, 1, 0, 0, 0, 1),
                    (-1, 0, 0, 0, -1, -1, 0, 0, 1)]

        if self._border(4):
            if self._border(10):
                if self._border(8):
                    # borders 4, 8, 10
                    return [(1, 0, 0, 0, 1, 0, 0, 0, 1),
                            (-1, 0, 0, -1, 1, 0, 0, 0, -1),
                            (-1, 0, 0, 0, -1, 0, 0, 0, 1),
                            (-1, 1, 0, -1, 0, 0, 0, 0, 1),
                            (-1, 1, 0, 0, 1, 0, 0, 0, -1),
                            (0, -1, 0, -1, 0, 0, 0, 0, -1),
                            (0, -1, 0, 1, -1, 0, 0, 0, 1),
                            (0, 1, 0, -1, 1, 0, 0, 0, 1),
                            (0, 1, 0, 1, 0, 0, 0, 0, -1),
                            (1, -1, 0, 0, -1, 0, 0, 0, -1),
                            (1, -1, 0, 1, 0, 0, 0, 0, 1),
                            (1, 0, 0, 1, -1, 0, 0, 0, -1)]
                else:
                    # borders 4, 10
                    return [(1, 0, 0, 0, 1, 0, 0, 0, 1),
                            (-1, 0, 0, 0, -1, 0, 0, 0, 1),
                            (-1, 1, 0, 0, 1, 0, 0, 0, -1),
                            (1, -1, 0, 0, -1, 0, 0, 0, -1)]
            else:
                # borders 4
                return [(1, 0, 0, 0, 1, 0, 0, 0, 1),
                        (1, -1, 0, 0, -1, 0, 0, 0, -1)]

        if self._border(5):
            if self._border(6):
                if self._border(7):
                    if self._border(8):
                        if self._border(15):
                            # borders 5, 6, 7, 8, 15
                            return [(1, 0, 0, 0, 1, 0, 0, 0, 1),
                                    (-1, 0, 0, 0, 1, -1, 0, 0, -1),
                                    (-1, 0, 1, 0, -1, 1, 0, 0, 1),
                                    (0, -1, 0, -1, 0, 0, 0, 0, -1),
                                    (0, -1, 1, 1, 0, 0, 0, 0, 1),
                                    (0, 1, -1, 1, 0, -1, 0, 0, -1),
                                    (0, 1, 0, -1, 0, 1, 0, 0, 1),
                                    (1, 0, -1, 0, -1, 0, 0, 0, -1)]
                    else:
                        # borders 5, 6, 7
                        return [(1, 0, 0, 0, 1, 0, 0, 0, 1),
                                (-1, 0, 0, 0, 1, -1, 0, 0, -1),
                                (-1, 0, 1, 0, -1, 1, 0, 0, 1),
                                (1, 0, -1, 0, -1, 0, 0, 0, -1)]
            elif self._border(11):
                # borders 5, 11
                return [(1, 0, 0, 0, 1, 0, 0, 0, 1),
                        (-1, 0, 0, 0, 1, 0, 0, 0, -1),
                        (-1, 0, 1, 0, -1, 0, 0, 0, 1),
                        (1, 0, -1, 0, -1, 0, 0, 0, -1)]
            else:
                # borders 5
                return [(1, 0, 0, 0, 1, 0, 0, 0, 1),
                        (1, 0, -1, 0, -1, 0, 0, 0, -1)]

        if self._border(6):
            if self._border(12):
                if self._border(9):
                    # borders 6, 9, 12
                    return [(1, 0, 0, 0, 1, 0, 0, 0, 1),
                            (-1, 0, 0, 0, -1, 0, 0, -1, 1),
                            (-1, 0, 0, 0, -1, 1, 0, 0, 1),
                            (-1, 0, 0, 0, 0, -1, 0, -1, 0),
                            (-1, 0, 0, 0, 0, 1, 0, 1, 0),
                            (-1, 0, 0, 0, 1, -1, 0, 0, -1),
                            (-1, 0, 0, 0, 1, 0, 0, 1, -1),
                            (1, 0, 0, 0, -1, 0, 0, 0, -1),
                            (1, 0, 0, 0, -1, 1, 0, -1, 0),
                            (1, 0, 0, 0, 0, -1, 0, 1, -1),
                            (1, 0, 0, 0, 0, 1, 0, -1, 1),
                            (1, 0, 0, 0, 1, -1, 0, 1, 0)]
                else:
                    # borders 6, 12
                    return [(1, 0, 0, 0, 1, 0, 0, 0, 1),
                            (-1, 0, 0, 0, -1, 1, 0, 0, 1),
                            (-1, 0, 0, 0, 1, -1, 0, 0, -1),
                            (1, 0, 0, 0, -1, 0, 0, 0, -1)]
            else:
                # borders 6
                return [(1, 0, 0, 0, 1, 0, 0, 0, 1),
                        (-1, 0, 0, 0, 1, -1, 0, 0, -1)]

        if self._border(7):
            if self._border(8) and self._border(15):
                if self._border(16):
                    if self._border(9):
                        # borders 7, 8, 9, 15, 16
                        return [(1, 0, 0, 0, 1, 0, 0, 0, 1),
                                (-1, 0, 0, -1, 0, 1, -1, 1, 0),
                                (-1, 0, 0, 0, 0, -1, 0, -1, 0),
                                (-1, 0, 1, -1, 1, 0, -1, 0, 0),
                                (-1, 0, 1, 0, -1, 1, 0, 0, 1),
                                (-1, 1, 0, -1, 0, 0, -1, 0, 1),
                                (-1, 1, 0, 0, 1, 0, 0, 1, -1),
                                (0, -1, 0, -1, 0, 0, 0, 0, -1),
                                (0, -1, 0, 1, -1, 0, 0, -1, 1),
                                (0, -1, 1, 0, -1, 0, 1, -1, 0),
                                (0, -1, 1, 0, 0, 1, -1, 0, 1),
                                (0, 0, -1, 0, -1, 0, -1, 0, 0),
                                (0, 0, -1, 0, 1, -1, 1, 0, -1),
                                (0, 0, 1, -1, 0, 1, 0, -1, 1),
                                (0, 0, 1, 1, 0, 0, 0, 1, 0),
                                (0, 1, -1, -1, 1, 0, 0, 1, 0),
                                (0, 1, -1, 1, 0, -1, 0, 0, -1),
                                (0, 1, 0, 0, 0, 1, 1, 0, 0),
                                (0, 1, 0, 0, 1, -1, -1, 1, 0),
                                (1, -1, 0, 0, -1, 1, 0, -1, 0),
                                (1, -1, 0, 1, 0, -1, 1, 0, 0),
                                (1, 0, -1, 0, 0, -1, 0, 1, -1),
                                (1, 0, -1, 1, 0, 0, 1, -1, 0),
                                (1, 0, 0, 1, -1, 0, 1, 0, -1)]
                    else:
                        # borders 7, 8, 15, 16
                        return [(1, 0, 0, 0, 1, 0, 0, 0, 1),
                                (-1, 0, 0, -1, 0, 1, -1, 1, 0),
                                (-1, 0, 1, 0, -1, 1, 0, 0, 1),
                                (0, -1, 0, -1, 0, 0, 0, 0, -1),
                                (0, -1, 1, 0, -1, 0, 1, -1, 0),
                                (0, 1, -1, 1, 0, -1, 0, 0, -1),
                                (0, 1, 0, 0, 1, -1, -1, 1, 0),
                                (1, 0, -1, 1, 0, 0, 1, -1, 0)]
                else:
                    # borders 7, 8, 15
                    return [(1, 0, 0, 0, 1, 0, 0, 0, 1),
                            (-1, 0, 1, 0, -1, 1, 0, 0, 1),
                            (0, -1, 0, -1, 0, 0, 0, 0, -1),
                            (0, 1, -1, 1, 0, -1, 0, 0, -1)]
            elif self._border(9):
                # borders 7, 9
                return [(1, 0, 0, 0, 1, 0, 0, 0, 1),
                        (-1, 0, 0, 0, 0, -1, 0, -1, 0),
                        (-1, 0, 1, 0, -1, 1, 0, 0, 1),
                        (-1, 1, 0, 0, 1, 0, 0, 1, -1),
                        (1, -1, 0, 0, -1, 1, 0, -1, 0),
                        (1, 0, -1, 0, 0, -1, 0, 1, -1)]
            else:
                # borders 7
                return [(1, 0, 0, 0, 1, 0, 0, 0, 1),
                        (-1, 0, 1, 0, -1, 1, 0, 0, 1)]

        if self._border(8):
            if self._border(9):
                if self._border(10) and self._border(11) and self._border(12):
                    # borders 8, 9, 10, 11, 12
                    return [(1, 0, 0, 0, 1, 0, 0, 0, 1),
                            (-1, 0, 0, 0, -1, 0, 0, 0, 1),
                            (-1, 0, 0, 0, 0, -1, 0, -1, 0),
                            (-1, 0, 0, 0, 0, 1, 0, 1, 0),
                            (-1, 0, 0, 0, 1, 0, 0, 0, -1),
                            (0, -1, 0, -1, 0, 0, 0, 0, -1),
                            (0, -1, 0, 0, 0, -1, 1, 0, 0),
                            (0, -1, 0, 0, 0, 1, -1, 0, 0),
                            (0, -1, 0, 1, 0, 0, 0, 0, 1),
                            (0, 0, -1, -1, 0, 0, 0, 1, 0),
                            (0, 0, -1, 0, -1, 0, -1, 0, 0),
                            (0, 0, -1, 0, 1, 0, 1, 0, 0),
                            (0, 0, -1, 1, 0, 0, 0, -1, 0),
                            (0, 0, 1, -1, 0, 0, 0, -1, 0),
                            (0, 0, 1, 0, -1, 0, 1, 0, 0),
                            (0, 0, 1, 0, 1, 0, -1, 0, 0),
                            (0, 0, 1, 1, 0, 0, 0, 1, 0),
                            (0, 1, 0, -1, 0, 0, 0, 0, 1),
                            (0, 1, 0, 0, 0, -1, -1, 0, 0),
                            (0, 1, 0, 0, 0, 1, 1, 0, 0),
                            (0, 1, 0, 1, 0, 0, 0, 0, -1),
                            (1, 0, 0, 0, -1, 0, 0, 0, -1),
                            (1, 0, 0, 0, 0, -1, 0, 1, 0),
                            (1, 0, 0, 0, 0, 1, 0, -1, 0)]
                elif self._border(13) and self._border(14):
                    # borders 8, 9, 13, 14
                    return [(1, 0, 0, 0, 1, 0, 0, 0, 1),
                            (-1, -1, -1, 0, 0, 1, 0, 1, 0),
                            (-1, -1, -1, 0, 1, 0, 1, 0, 0),
                            (-1, -1, -1, 1, 0, 0, 0, 0, 1),
                            (-1, 0, 0, 0, -1, 0, 1, 1, 1),
                            (-1, 0, 0, 0, 0, -1, 0, -1, 0),
                            (-1, 0, 0, 1, 1, 1, 0, 0, -1),
                            (0, -1, 0, -1, 0, 0, 0, 0, -1),
                            (0, -1, 0, 0, 0, -1, 1, 1, 1),
                            (0, -1, 0, 1, 1, 1, -1, 0, 0),
                            (0, 0, -1, -1, 0, 0, 1, 1, 1),
                            (0, 0, -1, 0, -1, 0, -1, 0, 0),
                            (0, 0, -1, 1, 1, 1, 0, -1, 0),
                            (0, 0, 1, -1, -1, -1, 1, 0, 0),
                            (0, 0, 1, 0, 1, 0, -1, -1, -1),
                            (0, 0, 1, 1, 0, 0, 0, 1, 0),
                            (0, 1, 0, -1, -1, -1, 0, 0, 1),
                            (0, 1, 0, 0, 0, 1, 1, 0, 0),
                            (0, 1, 0, 1, 0, 0, -1, -1, -1),
                            (1, 0, 0, -1, -1, -1, 0, 1, 0),
                            (1, 0, 0, 0, 0, 1, -1, -1, -1),
                            (1, 1, 1, -1, 0, 0, 0, -1, 0),
                            (1, 1, 1, 0, -1, 0, 0, 0, -1),
                            (1, 1, 1, 0, 0, -1, -1, 0, 0)]
                else:
                    # borders 8, 9
                    return [(1, 0, 0, 0, 1, 0, 0, 0, 1),
                            (-1, 0, 0, 0, 0, -1, 0, -1, 0),
                            (0, -1, 0, -1, 0, 0, 0, 0, -1),
                            (0, 0, -1, 0, -1, 0, -1, 0, 0),
                            (0, 0, 1, 1, 0, 0, 0, 1, 0),
                            (0, 1, 0, 0, 0, 1, 1, 0, 0)]
            elif self._border(10):
                if self._border(11) and self._border(12):
                    # borders 8, 10, 11, 12
                    return [(1, 0, 0, 0, 1, 0, 0, 0, 1),
                            (-1, 0, 0, 0, -1, 0, 0, 0, 1),
                            (-1, 0, 0, 0, 1, 0, 0, 0, -1),
                            (0, -1, 0, -1, 0, 0, 0, 0, -1),
                            (0, -1, 0, 1, 0, 0, 0, 0, 1),
                            (0, 1, 0, -1, 0, 0, 0, 0, 1),
                            (0, 1, 0, 1, 0, 0, 0, 0, -1),
                            (1, 0, 0, 0, -1, 0, 0, 0, -1)]
                else:
                    # borders 8, 10
                    return [(1, 0, 0, 0, 1, 0, 0, 0, 1),
                            (-1, 0, 0, 0, -1, 0, 0, 0, 1),
                            (0, -1, 0, -1, 0, 0, 0, 0, -1),
                            (0, 1, 0, 1, 0, 0, 0, 0, -1)]
            elif self._border(14):
                # borders 8, 13, 14
                return [(1, 0, 0, 0, 1, 0, 0, 0, 1),
                        (-1, -1, -1, 1, 0, 0, 0, 0, 1),
                        (-1, 0, 0, 1, 1, 1, 0, 0, -1),
                        (0, -1, 0, -1, 0, 0, 0, 0, -1),
                        (0, 1, 0, -1, -1, -1, 0, 0, 1),
                        (1, 1, 1, 0, -1, 0, 0, 0, -1)]
            else:
                # borders 8
                return [(1, 0, 0, 0, 1, 0, 0, 0, 1),
                        (0, -1, 0, -1, 0, 0, 0, 0, -1)]

        if self._border(9):
            if self._border(12):
                if self._border(10) and self._border(11):
                    # borders 9, 10, 11, 12
                    return [(1, 0, 0, 0, 1, 0, 0, 0, 1),
                            (-1, 0, 0, 0, -1, 0, 0, 0, 1),
                            (-1, 0, 0, 0, 0, -1, 0, -1, 0),
                            (-1, 0, 0, 0, 0, 1, 0, 1, 0),
                            (-1, 0, 0, 0, 1, 0, 0, 0, -1),
                            (1, 0, 0, 0, -1, 0, 0, 0, -1),
                            (1, 0, 0, 0, 0, -1, 0, 1, 0),
                            (1, 0, 0, 0, 0, 1, 0, -1, 0)]
                else:
                    # borders 9, 12
                    return [(1, 0, 0, 0, 1, 0, 0, 0, 1),
                            (-1, 0, 0, 0, 0, -1, 0, -1, 0),
                            (-1, 0, 0, 0, 0, 1, 0, 1, 0),
                            (1, 0, 0, 0, -1, 0, 0, 0, -1)]
            elif self._border(14):
                if self._border(13):
                    # borders 9, 13, 14
                    return [(1, 0, 0, 0, 1, 0, 0, 0, 1),
                            (-1, -1, -1, 0, 0, 1, 0, 1, 0),
                            (-1, 0, 0, 0, 0, -1, 0, -1, 0),
                            (1, 1, 1, 0, -1, 0, 0, 0, -1)]
                else:
                    # borders 9, 14
                    return [(1, 0, 0, 0, 1, 0, 0, 0, 1),
                            (-1, -1, -1, 0, 0, 1, 0, 1, 0),
                            (-1, 0, 0, 0, 0, -1, 0, -1, 0),
                            (1, 1, 1, 0, -1, 0, 0, 0, -1)]
            elif self._border(15):
                # borders 9, 15, 16
                return [(1, 0, 0, 0, 1, 0, 0, 0, 1),
                        (-1, 0, 0, -1, 0, 1, -1, 1, 0),
                        (-1, 0, 0, 0, 0, -1, 0, -1, 0),
                        (0, -1, 1, 0, -1, 0, 1, -1, 0),
                        (0, -1, 1, 0, 0, 1, -1, 0, 1),
                        (0, 1, -1, -1, 1, 0, 0, 1, 0),
                        (0, 1, -1, 1, 0, -1, 0, 0, -1),
                        (1, 0, 0, 1, -1, 0, 1, 0, -1)]
            else:
                # borders 9
                return [(1, 0, 0, 0, 1, 0, 0, 0, 1),
                        (-1, 0, 0, 0, 0, -1, 0, -1, 0)]

        if self._border(10):
            if self._border(11) and self._border(12):
                # borders 10, 11, 12
                return [(1, 0, 0, 0, 1, 0, 0, 0, 1),
                        (-1, 0, 0, 0, -1, 0, 0, 0, 1),
                        (-1, 0, 0, 0, 1, 0, 0, 0, -1),
                        (1, 0, 0, 0, -1, 0, 0, 0, -1)]
            else:
                # borders 10
                return [(1, 0, 0, 0, 1, 0, 0, 0, 1),
                        (-1, 0, 0, 0, -1, 0, 0, 0, 1)]

        if self._border(11):
            # borders 11
            return [(1, 0, 0, 0, 1, 0, 0, 0, 1),
                    (-1, 0, 0, 0, 1, 0, 0, 0, -1)]

        if self._border(12):
            # border 12
            return [(1, 0, 0, 0, 1, 0, 0, 0, 1),
                    (1, 0, 0, 0, -1, 0, 0, 0, -1)]

        if self._border(13) and self._border(14):
            # border 13, 14
            return [(1, 0, 0, 0, 1, 0, 0, 0, 1),
                    (1, 1, 1, 0, -1, 0, 0, 0, -1)]

        if self._border(14):
            # border 14
            return [(1, 0, 0, 0, 1, 0, 0, 0, 1),
                    (1, 1, 1, 0, -1, 0, 0, 0, -1)]

        if self._border(15):
            if self._border(16):
                # borders 15, 16
                return [(1, 0, 0, 0, 1, 0, 0, 0, 1),
                        (-1, 0, 0, -1, 0, 1, -1, 1, 0),
                        (0, -1, 1, 0, -1, 0, 1, -1, 0),
                        (0, 1, -1, 1, 0, -1, 0, 0, -1)]
            else:
                # borders 15
                return [(1, 0, 0, 0, 1, 0, 0, 0, 1),
                        (0, 1, -1, 1, 0, -1, 0, 0, -1)]

        return [(1, 0, 0, 0, 1, 0, 0, 0, 1)]

    def _automorphisms_reduced_slow(self):
        """
        Return the automorphisms of the reduced ternary quadratic form.
        It searches over all 3x3 matrices with coefficients -1, 0, 1,
        determinant 1 and finite order, because Eisenstein reduced forms
        are Minkowski reduced. See Cassels.

        EXAMPLES::

            sage: Q = TernaryQF([1, 1, 7, 0, 0, 0])
            sage: Q.is_eisenstein_reduced()
            True

            sage: # long time
            sage: auts = Q._automorphisms_reduced_slow()  # 3s on sage.math, 2014
            sage: len(auts)
            8
            sage: A = auts[randint(0,7)]
            sage: Q(A) == Q
            True
            sage: Q = TernaryQF([3, 4, 5, 3, 3, 2])
            sage: Q._automorphisms_reduced_slow()
            [
            [1 0 0]
            [0 1 0]
            [0 0 1]
            ]
        """
        from itertools import product
        if TernaryQF.possible_automorphisms is None:
            auts = (matrix(ZZ, 3, 3, m) for m in product([-1, 0, 1], repeat=9))
            auts = [m for m in auts if m.det() == 1]
            auts = [m for m in auts if m**2 in auts]
            auts = [m for m in auts if m**2 in auts]
            auts = [m for m in auts if m**2 in auts]
            TernaryQF.possible_automorphisms = auts
        return [m for m in TernaryQF.possible_automorphisms if self(m) == self]

    def automorphisms(self, slow=True):
        """
        Return a list with the automorphisms of the definite ternary quadratic form.

        EXAMPLES::

            sage: Q = TernaryQF([1, 1, 7, 0, 0, 0])
            sage: auts = Q.automorphisms(); auts
            [
            [-1  0  0]  [-1  0  0]  [ 0 -1  0]  [ 0 -1  0]  [ 0  1  0]  [ 0  1  0]
            [ 0 -1  0]  [ 0  1  0]  [-1  0  0]  [ 1  0  0]  [-1  0  0]  [ 1  0  0]
            [ 0  0  1], [ 0  0 -1], [ 0  0 -1], [ 0  0  1], [ 0  0  1], [ 0  0 -1],
            [ 1  0  0]  [1 0 0]
            [ 0 -1  0]  [0 1 0]
            [ 0  0 -1], [0 0 1]
            ]
            sage: all(Q == Q(A) for A in auts)
            True
            sage: Q = TernaryQF([3, 4, 5, 3, 3, 2])
            sage: Q.automorphisms(slow=False)
            [
            [1 0 0]
            [0 1 0]
            [0 0 1]
            ]
            sage: Q = TernaryQF([4, 2, 4, 3, -4, -5])
            sage: auts = Q.automorphisms(slow=False)
            sage: auts
            [
            [1 0 0]  [ 2 -1 -1]
            [0 1 0]  [ 3 -2 -1]
            [0 0 1], [ 0  0 -1]
            ]
            sage: A = auts[1]
            sage: Q(A) == Q
            True
            sage: Qr, M_red = Q.reduced_form_eisenstein()
            sage: Qr
            Ternary quadratic form with integer coefficients:
            [1 2 3]
            [-1 0 -1]
            sage: Q(A*M_red) == Qr
            True
        """
        if not self.is_definite():
            raise ValueError("only implemented for definite forms")

        if self._automorphisms is not None:
            return self._automorphisms

        if self.is_positive_definite():
            if self.is_eisenstein_reduced():
                if slow:
                    self._automorphisms = self._automorphisms_reduced_slow()
                else:
                    auts = self._automorphisms_reduced_fast()
                    self._automorphisms = [matrix(ZZ, 3, A) for A in auts]
            else:
                [Qr, M] = self.reduced_form_eisenstein()
                auts = Qr.automorphisms(slow)
                M_inv = M.inverse()
                self._automorphisms = [M*m*M_inv for m in auts]
        else:
            self._automorphisms = (-self).automorphisms()
        return self._automorphisms

    def _number_of_automorphisms_reduced(self):
        """
        Return the number of automorphisms of the reduced definite ternary quadratic form.

        EXAMPLES::

            sage: Q = TernaryQF([1, 1, 7, 0, 0, 0])
            sage: Q._number_of_automorphisms_reduced()
            8
            sage: len(Q.automorphisms(slow=False))
            8
            sage: Q = TernaryQF([3, 4, 5, 3, 3, 2])
            sage: Q._number_of_automorphisms_reduced()
            1
        """
        if self._border(1):
            if self._border(2):
                if self._border(14):
                    if self._border(9):
                        # borders 1, 2, 9, 14
                        return 8
                    else:
                        # borders 1, 2, 14
                        return 4
            else:
                # borders 1
                return 2

        if self._border(2):
            # borders 2
            return 2

        if self._border(3):
            # borders 3
            return 2

        if self._border(4):
            if self._border(10):
                if self._border(8):
                    # borders 4, 8, 10
                    return 12
                else:
                    # borders 4, 10
                    return 4
            else:
                # borders 4
                return 2

        if self._border(5):
            if self._border(6):
                if self._border(7):
                    if self._border(8):
                        if self._border(15):
                            # borders 5, 6, 7, 8, 15
                            return 8
                    else:
                        # borders 5, 6, 7
                        return 4
            elif self._border(11):
                # borders 5, 11
                return 4
            else:
                # borders 5
                return 2

        if self._border(6):
            if self._border(12):
                if self._border(9):
                    # borders 6, 9, 12
                    return 12
                else:
                    # borders 6, 12
                    return 4
            else:
                # borders 6
                return 2

        if self._border(7):
            if self._border(8) and self._border(15):
                if self._border(16):
                    if self._border(9):
                        # borders 7, 8, 9, 15, 16
                        return 24
                    else:
                        # borders 7, 8, 15, 16
                        return 8
                else:
                    # borders 7, 8, 15
                    return 4
            elif self._border(9):
                # borders 7, 9
                return 6
            else:
                # borders 7
                return 2

        if self._border(8):
            if self._border(9):
                if self._border(10) and self._border(11) and self._border(12):
                    # borders 8, 9, 10, 11, 12
                    return 24
                elif self._border(13) and self._border(14):
                    # borders 8, 9, 13, 14
                    return 24
                else:
                    # borders 8, 9
                    return 6
            elif self._border(10):
                if self._border(11) and self._border(12):
                    # borders 8, 10, 11, 12
                    return 8
                else:
                    # borders 8, 10
                    return 4
            elif self._border(14):
                # borders 8, 13, 14
                return 6
            else:
                # borders 8
                return 2

        if self._border(9):
            if self._border(12):
                if self._border(10) and self._border(11):
                    # borders 9, 10, 11, 12
                    return 8
                else:
                    # borders 9, 12
                    return 4
            elif self._border(14):
                if self._border(13):
                    # borders 9, 13, 14
                    return 4
                else:
                    # borders 9, 14
                    return 4
            elif self._border(15):
                # borders 9, 15, 16
                return 8
            else:
                # borders 9
                return 2

        if self._border(10):
            if self._border(11) and self._border(12):
                # borders 10, 11, 12
                return 4
            else:
                # borders 10
                return 2

        if self._border(11):
            # borders 11
            return 2

        if self._border(12):
            # border 12
            return 2

        if self._border(13) and self._border(14):
            # border 13, 14
            return 2

        if self._border(14):
            # border 14
            return 2

        if self._border(15):
            if self._border(16):
                # borders 15, 16
                return 4
            else:
                # borders 15
                return 2

        return 1

    def number_of_automorphisms(self, slow=True):
        """
        Return the number of automorphisms of the definite ternary quadratic form.

        EXAMPLES::

            sage: Q = TernaryQF([1, 1, 7, 0, 0, 0])
            sage: A = matrix(ZZ, 3, [0, 1, 0, -1, 5, 0, -8, -1, 1])
            sage: A.det()
            1
            sage: Q1 = Q(A); Q1
            Ternary quadratic form with integer coefficients:
            [449 33 7]
            [-14 -112 102]
            sage: Q1.number_of_automorphisms()
            8
            sage: Q = TernaryQF([-19, -7, -6, -12, 20, 23])
            sage: Q.is_negative_definite()
            True
            sage: Q.number_of_automorphisms(slow=False)
            24
        """
        if not self.is_definite():
            raise ValueError("only implemented for definite forms")

        if self._number_of_automorphisms is not None:
            return self._number_of_automorphisms

        if slow:
            self._number_of_automorphisms = len(self.automorphisms())
        else:
            if self.is_negative_definite():
                self._number_of_automorphisms = (-self).reduced_form_eisenstein(False)._number_of_automorphisms_reduced()
            else:
                self._number_of_automorphisms = self.reduced_form_eisenstein(False)._number_of_automorphisms_reduced()

        return self._number_of_automorphisms


def find_all_ternary_qf_by_level_disc(N, d):
    """
    Find the coefficients of all the reduced ternary quadratic forms given its discriminant `d` and level `N`.

    If `N|4d` and `d|N^2`, then it may be some forms with that discriminant and level.

    EXAMPLES::

        sage: find_all_ternary_qf_by_level_disc(44, 11)
        [Ternary quadratic form with integer coefficients:
        [1 1 3]
        [0 -1 0], Ternary quadratic form with integer coefficients:
        [1 1 4]
        [1 1 1]]
        sage: find_all_ternary_qf_by_level_disc(44, 11^2 * 16)
        [Ternary quadratic form with integer coefficients:
        [3 15 15]
        [-14 -2 -2], Ternary quadratic form with integer coefficients:
        [4 11 12]
        [0 -4 0]]
        sage: Q = TernaryQF([1, 1, 3, 0, -1, 0])
        sage: Q.is_eisenstein_reduced()
        True
        sage: Q.reciprocal_reduced()
        Ternary quadratic form with integer coefficients:
        [4 11 12]
        [0 -4 0]
        sage: find_all_ternary_qf_by_level_disc(44, 22)
        []
        sage: find_all_ternary_qf_by_level_disc(44, 33)
        Traceback (most recent call last):
        ...
        ValueError: There are no ternary forms of this level and discriminant
    """
    return [TernaryQF(_) for _ in _find_all_ternary_qf_by_level_disc(N, d)]


def find_a_ternary_qf_by_level_disc(N, d):
    """
    Find a reduced ternary quadratic form given its discriminant `d` and level `N`.
    If `N|4d` and `d|N^2`, then it may be a form with that discriminant and level.

    EXAMPLES::

        sage: Q1 = find_a_ternary_qf_by_level_disc(44, 11); Q1
        Ternary quadratic form with integer coefficients:
        [1 1 3]
        [0 -1 0]
        sage: Q2 = find_a_ternary_qf_by_level_disc(44, 11^2 * 16)
        sage: Q2
        Ternary quadratic form with integer coefficients:
        [3 15 15]
        [-14 -2 -2]
        sage: Q1.is_eisenstein_reduced()
        True
        sage: Q1.level()
        44
        sage: Q1.disc()
        11
        sage: find_a_ternary_qf_by_level_disc(44, 22)
        sage: find_a_ternary_qf_by_level_disc(44, 33)
        Traceback (most recent call last):
        ...
        ValueError: There are no ternary forms of this level and discriminant
    """
    q = _find_a_ternary_qf_by_level_disc(N, d)
    if q is not None:
        return TernaryQF(q)<|MERGE_RESOLUTION|>--- conflicted
+++ resolved
@@ -891,20 +891,6 @@
             sage: Q.disc()
             29
             sage: v = (9, 7, 1)
-<<<<<<< HEAD
-            sage: v in Q.find_zeros_mod_p(11)                                           # needs sage.libs.pari
-            True
-            sage: Q11, M = Q.find_p_neighbor_from_vec(11, v, mat=True)                  # needs sage.libs.pari
-            sage: Q11                                                                   # needs sage.libs.pari
-            Ternary quadratic form with integer coefficients:
-            [1 2 4]
-            [-1 -1 0]
-            sage: M                                                                     # needs sage.libs.pari
-            [    -1  -5/11   7/11]
-            [     0 -10/11   3/11]
-            [     0  -3/11  13/11]
-            sage: Q(M) == Q11                                                           # needs sage.libs.pari
-=======
             sage: v in Q.find_zeros_mod_p(11)
             True
             sage: Q11, M = Q.find_p_neighbor_from_vec(11, v, mat=True)
@@ -917,7 +903,6 @@
             [     0 -10/11   3/11]
             [     0  -3/11  13/11]
             sage: Q(M) == Q11
->>>>>>> 04ee0c51
             True
         """
         if mat:
@@ -939,18 +924,6 @@
             Ternary quadratic form with integer coefficients:
             [1 3 3]
             [-2 0 -1]
-<<<<<<< HEAD
-            sage: neig = Q0.find_p_neighbors(5)                                         # needs sage.libs.pari
-            sage: len(neig)                                                             # needs sage.libs.pari
-            6
-            sage: Q1 = TernaryQF([1, 1, 10, 1, 1, 1])
-            sage: Q2 = TernaryQF([1, 2, 4, -1, -1, 0])
-            sage: neig.count(Q0)                                                        # needs sage.libs.pari
-            2
-            sage: neig.count(Q1)                                                        # needs sage.libs.pari
-            1
-            sage: neig.count(Q2)                                                        # needs sage.libs.pari
-=======
             sage: neig = Q0.find_p_neighbors(5)
             sage: len(neig)
             6
@@ -961,7 +934,6 @@
             sage: neig.count(Q1)
             1
             sage: neig.count(Q2)
->>>>>>> 04ee0c51
             3
 
         """
