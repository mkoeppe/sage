"""
Siegel Products
"""

#*****************************************************************************
# This program is free software: you can redistribute it and/or modify
# it under the terms of the GNU General Public License as published by
# the Free Software Foundation, either version 2 of the License, or
# (at your option) any later version.
#                  http://www.gnu.org/licenses/
#*****************************************************************************

from sage.arith.misc import (bernoulli,
                             fundamental_discriminant,
                             kronecker as kronecker_symbol,
                             prime_divisors)
from sage.misc.functional import sqrt
from sage.misc.verbose import verbose
<<<<<<< HEAD
from sage.rings.integer_ring import ZZ
from sage.rings.rational_field import QQ

from .special_values import QuadraticBernoulliNumber
=======
from sage.quadratic_forms.special_values import QuadraticBernoulliNumber
from sage.rings.integer_ring import ZZ
from sage.rings.rational_field import QQ
>>>>>>> 3abbe734


#/*!  \brief Computes the product of all local densities for comparison with independently computed Eisenstein coefficients.
# *
# *  \todo We fixed the generic factors to compensate for using the matrix of 2Q, but we need to document this better! =)
# */

#/////////////////////////////////////////////////////////////////
#///
#/////////////////////////////////////////////////////////////////

#mpq_class Matrix_mpz::siegel_product(mpz_class u) const {

def siegel_product(self, u):
    """
    Computes the infinite product of local densities of the quadratic
    form for the number `u`.

    EXAMPLES::

        sage: Q = DiagonalQuadraticForm(ZZ, [1,1,1,1])
        sage: Q.theta_series(11)
        1 + 8*q + 24*q^2 + 32*q^3 + 24*q^4 + 48*q^5 + 96*q^6 + 64*q^7 + 24*q^8 + 104*q^9 + 144*q^10 + O(q^11)

        sage: Q.siegel_product(1)
        8
        sage: Q.siegel_product(2)      # This one is wrong -- expect 24, and the higher powers of 2 don't work... =(
        24
        sage: Q.siegel_product(3)
        32
        sage: Q.siegel_product(5)
        48
        sage: Q.siegel_product(6)
        96
        sage: Q.siegel_product(7)
        64
        sage: Q.siegel_product(9)
        104

        sage: Q.local_density(2,1)
        1
        sage: M = 4; len([v  for v in mrange([M,M,M,M])  if Q(v) % M == 1]) / M^3
        1
        sage: M = 16; len([v  for v in mrange([M,M,M,M])  if Q(v) % M == 1]) / M^3  # long time (2s on sage.math, 2014)
        1

        sage: Q.local_density(2,2)
        3/2
        sage: M = 4; len([v  for v in mrange([M,M,M,M])  if Q(v) % M == 2]) / M^3
        3/2
        sage: M = 16; len([v  for v in mrange([M,M,M,M])  if Q(v) % M == 2]) / M^3  # long time (2s on sage.math, 2014)
        3/2

    TESTS::

        sage: [1] + [Q.siegel_product(ZZ(a))  for a in range(1,11)] == Q.theta_series(11).list()  # long time (2s on sage.math, 2014)
        True
    """
    # Protect u (since it fails often if it's an just an int!)
    u = ZZ(u)

    n = self.dim()
    d = self.det()       # ??? Warning: This is a factor of 2^n larger than it should be!

    # DIAGNOSTIC
    verbose("n = " + str(n))
    verbose("d = " + str(d))
    verbose("In siegel_product:  d = " + str(d) + "\n")

    # Product of "bad" places to omit
    S = 2 * d * u

    # DIAGNOSTIC
    verbose("siegel_product Break 1. \n")
    verbose(" u = " + str(u) + "\n")


    # Make the odd generic factors
    if ((n % 2) == 1):
        m = (n-1) // 2
        d1 = fundamental_discriminant(((-1)**m) * 2*d * u)     # Replaced d by 2d here to compensate for the determinant
        f = abs(d1)                                            # gaining an odd power of 2 by using the matrix of 2Q instead
                                                               # of the matrix of Q.
                                                               #  --> Old d1 = CoreDiscriminant((mpz_class(-1)^m) * d * u);

        # Make the ratio of factorials factor: [(2m)! / m!] * prod_{i=1}^m (2*i-1)
        factor1 = 1
        for i in range(1, m+1):
            factor1 *= 2*i - 1
        for i in range(m+1, 2*m + 1):
            factor1 *= i

        genericfactor = factor1 * ((u / f) ** m) \
            * QQ(sqrt((2 ** n) *  f) / (u * d)) \
            * abs(QuadraticBernoulliNumber(m, d1) / bernoulli(2*m))



    # DIAGNOSTIC
    verbose("siegel_product Break 2. \n")


    # Make the even generic factor
    if ((n % 2) == 0):
        m = n // 2
        d1 = fundamental_discriminant(((-1)**m) * d)
        f = abs(d1)

        # DIAGNOSTIC
        #cout << " mpz_class(-1)^m = " << (mpz_class(-1)^m) << " and d = " << d << endl;
        #cout << " f = " << f << " and d1 = " << d1 << endl;


        genericfactor = m / QQ(sqrt(f*d)) \
            * ((u/2) ** (m-1)) * (f ** m) \
            / abs(QuadraticBernoulliNumber(m, d1)) \
            * (2 ** m)                                               # This last factor compensates for using the matrix of 2*Q


    ##return genericfactor


    # Omit the generic factors in S and compute them separately
    omit = 1
    include = 1

    S_divisors = prime_divisors(S)

    # DIAGNOSTIC
    #cout << "\n S is " << S << endl;
    #cout << " The Prime divisors of S are :";
    #PrintV(S_divisors);

    for p in S_divisors:
        Q_normal = self.local_normal_form(p)


        # DIAGNOSTIC
        verbose(" p = " + str(p) + " and its Kronecker symbol (d1/p) = (" + str(d1) + "/" + str(p) + ") is " + str(kronecker_symbol(d1, p)) + "\n")

        omit *= 1 / (1 - (kronecker_symbol(d1, p) / (p**m)))


        # DIAGNOSTIC
        verbose(" omit = " + str(omit) + "\n")
        verbose(" Q_normal is \n" + str(Q_normal) + "\n")
        verbose(" Q_normal = \n" + str(Q_normal))
        verbose(" p = " + str(p) + "\n")
        verbose(" u = " +str(u) + "\n")
        verbose(" include = " + str(include) + "\n")

        include *= Q_normal.local_density(p, u)

        # DIAGNOSTIC
        #cout << " Including the p = " << p << " factor: " << local_density(Q_normal, p, u) << endl;

        # DIAGNOSTIC
        verbose("    ---  Exiting loop \n")

    #// ****************  Important *******************
    #// Additional fix (only included for n=4) to deal
    #// with the power of 2 introduced at the real place
    #// by working with Q instead of 2*Q.  This needs to
    #// be done for all other n as well...
    #/*
    #if (n==4)
    #  genericfactor = 4 * genericfactor;
    #*/

    # DIAGNOSTIC
    #cout << endl;
    #cout << " generic factor = " << genericfactor << endl;
    #cout << " omit = " << omit << endl;
    #cout << " include = " << include << endl;
    #cout << endl;

    # DIAGNOSTIC
    #//  cout << "siegel_product Break 3. " << endl;

    # Return the final factor (and divide by 2 if n=2)
    if n == 2:
        return genericfactor * omit * include / 2
    return genericfactor * omit * include<|MERGE_RESOLUTION|>--- conflicted
+++ resolved
@@ -16,16 +16,9 @@
                              prime_divisors)
 from sage.misc.functional import sqrt
 from sage.misc.verbose import verbose
-<<<<<<< HEAD
-from sage.rings.integer_ring import ZZ
-from sage.rings.rational_field import QQ
-
-from .special_values import QuadraticBernoulliNumber
-=======
 from sage.quadratic_forms.special_values import QuadraticBernoulliNumber
 from sage.rings.integer_ring import ZZ
 from sage.rings.rational_field import QQ
->>>>>>> 3abbe734
 
 
 #/*!  \brief Computes the product of all local densities for comparison with independently computed Eisenstein coefficients.
