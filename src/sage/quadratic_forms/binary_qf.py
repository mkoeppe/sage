"""
Binary quadratic forms with integer coefficients

This module provides a specialized class for working with a binary quadratic
form `a x^2 + b x y + c y^2`, stored as a triple of integers `(a, b, c)`.

EXAMPLES::

    sage: Q = BinaryQF([1, 2, 3])
    sage: Q
    x^2 + 2*x*y  + 3*y^2
    sage: Q.discriminant()
    -8
    sage: Q.reduced_form()                                                              # optional - sage.libs.pari
    x^2 + 2*y^2
    sage: Q(1, 1)
    6

TESTS::

    sage: Q == loads(dumps(Q))
    True

AUTHORS:

- Jon Hanke (2006-08-08):

  - Appended to add the methods :func:`BinaryQF_reduced_representatives`,
    :meth:`~BinaryQF.is_reduced`, and ``__add__`` on 8-3-2006 for Coding Sprint
    #2.

  - Added Documentation and :meth:`~BinaryQF.complex_point` method on 8-8-2006.

- Nick Alexander: add doctests and clean code for Doc Days 2

- William Stein (2009-08-05): composition; some ReSTification.

- William Stein (2009-09-18): make immutable.

- Justin C. Walker (2011-02-06): Add support for indefinite forms.
"""

# ****************************************************************************
#       Copyright (C) 2006-2009 William Stein and Jon Hanke
#
# This program is free software: you can redistribute it and/or modify
# it under the terms of the GNU General Public License as published by
# the Free Software Foundation, either version 2 of the License, or
# (at your option) any later version.
#                  https://www.gnu.org/licenses/
# ****************************************************************************
from functools import total_ordering

from sage.rings.integer_ring import ZZ
<<<<<<< HEAD
from sage.arith.misc import gcd, is_fundamental_discriminant
=======
from sage.arith.misc import gcd
>>>>>>> a36b1230
from sage.structure.sage_object import SageObject
from sage.matrix.matrix_space import MatrixSpace
from sage.matrix.constructor import Matrix
from sage.misc.cachefunc import cached_method


try:
<<<<<<< HEAD
    from sage.libs.pari.all import pari_gen
=======
    from sage.libs.pari.all import pari_gen, pari
>>>>>>> a36b1230
except ImportError:
    pari_gen = ()


@total_ordering
class BinaryQF(SageObject):
    r"""
    A binary quadratic form over `\ZZ`.

    INPUT:

    One of the following:

    - ``a`` -- either a 3-tuple of integers, or a quadratic
      homogeneous polynomial in two variables with integer
      coefficients

    - ``a``, ``b``, ``c`` -- three integers

    OUTPUT:

    The binary quadratic form `a x^2 + b xy + c y^2`.

    EXAMPLES::

        sage: b = BinaryQF([1, 2, 3])
        sage: b.discriminant()
        -8
        sage: b1 = BinaryQF(1, 2, 3)
        sage: b1 == b
        True
        sage: R.<x, y> = ZZ[]
        sage: BinaryQF(x^2 + 2*x*y + 3*y^2) == b
        True
        sage: BinaryQF(1, 0, 1)
        x^2 + y^2
    """
    def __init__(self, a, b=None, c=None):
        r"""
        Create a binary quadratic form `ax^2 + bxy + cy^2`.

        INPUT:

        One of the following:

        - ``a`` -- either a 3-tuple of integers, or a quadratic
          homogeneous polynomial in two variables with integer
          coefficients

        - ``a``, ``b``, ``c`` -- three integers

        EXAMPLES::

            sage: Q = BinaryQF([1, 2, 3]); Q
            x^2 + 2*x*y + 3*y^2
            sage: Q = BinaryQF([1, 2])
            Traceback (most recent call last):
            ...
            TypeError: binary quadratic form must be given by a quadratic homogeneous bivariate integer polynomial or its coefficients

            sage: R.<x, y> = ZZ[]
            sage: f = x^2 + 2*x*y + 3*y^2
            sage: BinaryQF(f)
            x^2 + 2*x*y + 3*y^2
            sage: BinaryQF(f + x)
            Traceback (most recent call last):
            ...
            TypeError: binary quadratic form must be given by a quadratic homogeneous bivariate integer polynomial or its coefficients

        TESTS::

            sage: BinaryQF(0)
            0
        """
        from sage.rings.polynomial.multi_polynomial import MPolynomial
        if b is None and c is None:
            if (isinstance(a, (list, tuple))
                and len(a) == 3):
                a, b, c = a
            elif a == 0:
                a = b = c = 0
            elif (isinstance(a, MPolynomial) and a.is_homogeneous() and a.base_ring() == ZZ
                  and a.degree() == 2 and a.parent().ngens() == 2):
                x, y = a.parent().gens()
                a, b, c = [a.monomial_coefficient(mon) for mon in [x**2, x*y, y**2]]
            elif isinstance(a, pari_gen) and a.type() in ('t_QFI', 't_QFR', 't_QFB'):
                # a has 3 or 4 components
                a, b, c = a[0], a[1], a[2]
        try:
            self._a = ZZ(a)
            self._b = ZZ(b)
            self._c = ZZ(c)
        except TypeError:
            raise TypeError('binary quadratic form must be given by a quadratic homogeneous bivariate integer polynomial or its coefficients')
        self._poly = None

    def _pari_init_(self):
        """
        Convert this quadratic form to PARI.

        EXAMPLES::

            sage: f = BinaryQF([2, 3, 4]); f
            2*x^2 + 3*x*y + 4*y^2
            sage: f._pari_init_()
            'Qfb(2,3,4)'
            sage: pari(f)                                                               # optional - sage.libs.pari
            Qfb(2, 3, 4)
            sage: type(pari(f))                                                         # optional - sage.libs.pari
            <... 'cypari2.gen.Gen'>
            sage: gp(f)                                                                 # optional - sage.libs.pari
            Qfb(2, 3, 4)
            sage: type(gp(f))                                                           # optional - sage.libs.pari
            <class 'sage.interfaces.gp.GpElement'>
        """
        return 'Qfb(%s,%s,%s)' % (self._a, self._b, self._c)

    def __mul__(self, right):
        """
        Gauss composition or right action by a 2x2 integer matrix.

        The result need not be reduced.

        EXAMPLES:

        We explicitly compute in the group of classes of positive
        definite binary quadratic forms of discriminant -23::

            sage: R = BinaryQF_reduced_representatives(-23, primitive_only=False); R
            [x^2 + x*y + 6*y^2, 2*x^2 - x*y + 3*y^2, 2*x^2 + x*y + 3*y^2]
            sage: R[0] * R[0]                                                           # optional - sage.libs.pari
            x^2 + x*y + 6*y^2
            sage: R[1] * R[1]                                                           # optional - sage.libs.pari
            4*x^2 + 3*x*y + 2*y^2
            sage: (R[1] * R[1]).reduced_form()                                          # optional - sage.libs.pari
            2*x^2 + x*y + 3*y^2
            sage: (R[1] * R[1] * R[1]).reduced_form()                                   # optional - sage.libs.pari
            x^2 + x*y + 6*y^2
            sage: q1 = BinaryQF(1, 1, 4)
            sage: M = Matrix(ZZ, [[1, 3], [0, 1]])
            sage: q1*M
            x^2 + 7*x*y + 16*y^2
            sage: q1.matrix_action_right(M)
            x^2 + 7*x*y + 16*y^2
            sage: N = Matrix(ZZ, [[1, 0], [1, 0]])
            sage: q1*(M*N) == q1.matrix_action_right(M).matrix_action_right(N)
            True
        """
        # Either a "right" action by
        # ...or Gaussian composition
        if isinstance(right, BinaryQF):
            return BinaryQF(self.__pari__().qfbcompraw(right))
        # ...or a 2x2 matrix...
        if (isinstance(right.parent(), MatrixSpace)
            and right.nrows() == right.ncols() == 2):
            aa,bb,cc,dd = right.list()
            A = self.polynomial()(aa, cc)
            C = self.polynomial()(bb, dd)
            B = self.polynomial()(aa + bb, cc + dd) - A - C
            return BinaryQF(A, B, C)
        raise TypeError("right operand must be a binary quadratic form or 2x2 matrix")

    def __getitem__(self, n):
        """
        Return the `n`-th component of this quadratic form.

        If this form is `a x^2 + b x y + c y^2`, the 0-th component is `a`,
        the 1-st component is `b`, and `2`-nd component is `c`.

        Indexing is like lists -- negative indices and slices are allowed.

        EXAMPLES::

            sage: Q = BinaryQF([2, 3, 4])
            sage: Q[0]
            2
            sage: Q[2]
            4
            sage: Q[:2]
            (2, 3)
            sage: tuple(Q)
            (2, 3, 4)
            sage: list(Q)
            [2, 3, 4]
        """
        return (self._a, self._b, self._c)[n]

    def __call__(self, *args):
        r"""
        Evaluate this quadratic form at a point.

        INPUT:

        - args -- x and y values, as a pair x, y or a list, tuple, or
          vector

        EXAMPLES::

            sage: Q = BinaryQF([2, 3, 4])
            sage: Q(1, 2)
            24

        TESTS::

            sage: Q = BinaryQF([2, 3, 4])
            sage: Q([1, 2])
            24
            sage: Q((1, 2))
            24
            sage: Q(vector([1, 2]))
            24
        """
        if len(args) == 1:
            args = args[0]
        x, y = args
        return (self._a * x + self._b * y) * x + self._c * y**2

    def __hash__(self):
        r"""
        TESTS::

            sage: hash(BinaryQF([2, 2, 3]))
            802
            sage: hash(BinaryQF([2, 3, 2]))
            562
            sage: hash(BinaryQF([3, 2, 2]))
            547
        """
        return hash(self._a) ^ (hash(self._b) << 4) ^ (hash(self._c) << 8)

    def __eq__(self, right):
        """
        Return ``True`` if ``self`` and ``right`` are identical.

        This means that they have the same coefficients.

        EXAMPLES::

            sage: P = BinaryQF([2, 2, 3])
            sage: Q = BinaryQF([2, 2, 3])
            sage: R = BinaryQF([1, 2, 3])
            sage: P == Q # indirect doctest
            True
            sage: P == R # indirect doctest
            False

        TESTS::

            sage: P == P
            True
            sage: Q == P
            True
            sage: R == P
            False
            sage: P == 2
            False
        """
        if not isinstance(right, BinaryQF):
            return False
        return (self._a, self._b, self._c) == (right._a, right._b, right._c)

    def __ne__(self, right):
        """
        Return ``True`` if ``self`` and ``right`` are not identical.

        This means that they have different coefficients.

        EXAMPLES::

            sage: P = BinaryQF([2, 2, 3])
            sage: Q = BinaryQF([2, 2, 3])
            sage: R = BinaryQF([1, 2, 3])
            sage: P != Q # indirect doctest
            False
            sage: P != R # indirect doctest
            True
        """
        return not (self == right)

    def __lt__(self, right):
        """
        Compare the coefficients of ``self`` and ``right``.

        This is done lexicographically.

        EXAMPLES::

            sage: P = BinaryQF([2, 2, 3])
            sage: Q = BinaryQF([1, 2, 3])
            sage: P < Q
            False
            sage: Q < P
            True
            sage: Q <= P
            True
        """
        if not isinstance(right, BinaryQF):
            return False
        return (self._a, self._b, self._c) < (right._a, right._b, right._c)

    def __add__(self, Q):
        """
        Return the component-wise sum of two forms.

        Given `a_1 x^2 + b_1 x y + c_1 y^2` and `a_2 x^2 + b_2 x y +
        c_2 y^2`, this returns the form `(a_1 + a_2) x^2 + (b_1 + b_2)
        x y + (c_1 + c_2) y^2.`

        EXAMPLES::

            sage: P = BinaryQF([2, 2, 3]); P
            2*x^2 + 2*x*y + 3*y^2
            sage: Q = BinaryQF([-1, 2, 2]); Q
            -x^2 + 2*x*y + 2*y^2
            sage: P + Q
            x^2 + 4*x*y + 5*y^2
            sage: P + Q == BinaryQF([1, 4, 5]) # indirect doctest
            True

        TESTS::

            sage: Q + P == BinaryQF([1, 4, 5]) # indirect doctest
            True
        """
        return BinaryQF([self._a + Q._a, self._b + Q._b, self._c + Q._c])

    def __sub__(self, Q):
        """
        Return the component-wise difference of two forms.

        Given two forms `a_1 x^2 + b_1 x y + c_1 y^2` and `a_2 x^2 +
        b_2 x y + c_2 y^2`, this returns the form `(a_1 - a_2) x^2 +
        (b_1 - b_2) x y + (c_1 - c_2) y^2.`

        EXAMPLES::

            sage: P = BinaryQF([2, 2, 3]); P
            2*x^2 + 2*x*y + 3*y^2
            sage: Q = BinaryQF([-1, 2, 2]); Q
            -x^2 + 2*x*y + 2*y^2
            sage: P - Q
            3*x^2 + y^2
            sage: P - Q == BinaryQF([3, 0, 1]) # indirect doctest
            True

        TESTS::

            sage: Q - P == BinaryQF([3, 0, 1]) # indirect doctest
            False
            sage: Q - P != BinaryQF([3, 0, 1]) # indirect doctest
            True
        """
        return BinaryQF([self._a - Q._a, self._b - Q._b, self._c - Q._c])

    def __neg__(self):
        r"""
        Return the negative of this binary quadratic form.

        EXAMPLES::

            sage: Q = BinaryQF([1,-2,3])
            sage: -Q
            -x^2 + 2*x*y - 3*y^2
            sage: -Q == BinaryQF([0,0,0]) - Q
            True
        """
        return BinaryQF([-self._a, -self._b, -self._c])

    def _repr_(self):
        """
        Display the quadratic form.

        EXAMPLES::

            sage: Q = BinaryQF([1, 2, 3]); Q # indirect doctest
            x^2 + 2*x*y + 3*y^2

            sage: Q = BinaryQF([-1, 2, 3]); Q
            -x^2 + 2*x*y + 3*y^2

            sage: Q = BinaryQF([0, 0, 0]); Q
            0
        """
        return repr(self.polynomial())

    def _latex_(self):
        """
        Return latex representation of this binary quadratic form.

        EXAMPLES::

            sage: f = BinaryQF((778, 1115, 400)); f
            778*x^2 + 1115*x*y + 400*y^2
            sage: latex(f) # indirect doctest
            778 x^{2} + 1115 x y + 400 y^{2}
        """
        return self.polynomial()._latex_()

    @cached_method
    def content(self):
        r"""
        Return the content of the form, i.e., the `\gcd` of the coefficients.

        EXAMPLES::

            sage: Q = BinaryQF(22, 14, 10)
            sage: Q.content()
            2
            sage: Q = BinaryQF(4, 4, -15)
            sage: Q.content()
            1
        """
        return gcd([self._a, self._b, self._c])

    def polynomial(self):
        """
        Return ``self`` as a homogeneous 2-variable polynomial.

        EXAMPLES::

            sage: Q = BinaryQF([1, 2, 3])
            sage: Q.polynomial()
            x^2 + 2*x*y + 3*y^2

            sage: Q = BinaryQF([-1, -2, 3])
            sage: Q.polynomial()
            -x^2 - 2*x*y + 3*y^2

            sage: Q = BinaryQF([0, 0, 0])
            sage: Q.polynomial()
            0
        """
        # Note: Caching in _poly seems to give a very slight
        # improvement (~0.2 usec) in 'timeit()' runs.  Not sure it
        # is worth the instance variable.
        if self._poly is None:
            self._poly = self(ZZ['x, y'].gens())
        return self._poly

    @staticmethod
    def from_polynomial(poly):
        r"""
        Construct a :class:`BinaryQF` from a bivariate polynomial
        with integer coefficients. Inverse of :meth:`polynomial`.

        EXAMPLES::

            sage: R.<u,v> = ZZ[]
            sage: f = u^2 + 419*v^2
            sage: Q = BinaryQF.from_polynomial(f); Q
            x^2 + 419*y^2
            sage: Q.polynomial()
            x^2 + 419*y^2
            sage: Q.polynomial()(R.gens()) == f
            True

        The method fails if the given polynomial is not a quadratic form::

            sage: BinaryQF.from_polynomial(u^3 - 5*v)
            Traceback (most recent call last):
            ...
            ValueError: polynomial has monomials of degree != 2

        ...or if the coefficients aren't integers::

            sage: BinaryQF.from_polynomial(u^2/7 + v^2)
            Traceback (most recent call last):
            ...
            TypeError: no conversion of this rational to integer
        """
        R = poly.parent()
        from sage.rings.polynomial.multi_polynomial_ring_base import MPolynomialRing_base
        if not isinstance(R, MPolynomialRing_base) or R.ngens() != 2:
            raise TypeError(f'not a bivariate polynomial ring: {R}')
        if not all(mon.degree() == 2 for mon in poly.monomials()):
            raise ValueError(f'polynomial has monomials of degree != 2')
        x,y = R.gens()
        coeffs = (poly.monomial_coefficient(mon) for mon in (x**2, x*y, y**2))
        a,b,c = map(ZZ, coeffs)
        return BinaryQF(a, b, c)

    @cached_method
    def discriminant(self):
        """
        Return the discriminant of ``self``.

        Given a form `ax^2 + bxy + cy^2`, this returns `b^2 - 4ac`.

        EXAMPLES::

            sage: Q = BinaryQF([1, 2, 3])
            sage: Q.discriminant()
            -8
        """
        return self._b**2 - 4 * self._a * self._c

    def determinant(self):
        """
        Return the determinant of the matrix associated to ``self``.

        The determinant is used by Gauss and by Conway-Sloane, for
        whom an integral quadratic form has coefficients `(a, 2b, c)`
        with `a`, `b`, `c` integers.

        OUTPUT:

        The determinant of the matrix::

            [  a  b/2]
            [b/2    c]

        as a rational.

        REMARK:

        This is just `-D/4` where `D` is the discriminant.  The return
        type is rational even if `b` (and hence `D`) is even.

        EXAMPLES::

            sage: q = BinaryQF(1, -1, 67)
            sage: q.determinant()
            267/4
        """
        return -self.discriminant() / 4

    # for consistency with general quadratic form code
    det = determinant

    @cached_method
    def has_fundamental_discriminant(self):
        """
        Return whether the discriminant `D` of this form is a
        fundamental discriminant (i.e. `D` is the smallest element
        of its squareclass with `D = 0` or `1` modulo `4`).

        EXAMPLES::

            sage: Q = BinaryQF([1, 0, 1])
            sage: Q.discriminant()
            -4
            sage: Q.has_fundamental_discriminant()                                      # optional - sage.libs.pari
            True

            sage: Q = BinaryQF([2, 0, 2])
            sage: Q.discriminant()
            -16
            sage: Q.has_fundamental_discriminant()                                      # optional - sage.libs.pari
            False
        """
        return self.discriminant().is_fundamental_discriminant()

    def is_primitive(self):
        r"""
        Return whether the form `ax^2 + bxy + cy^2` satisfies
        `\gcd(a, b, c) = 1`, i.e., is primitive.

        EXAMPLES::

            sage: Q = BinaryQF([6, 3, 9])
            sage: Q.is_primitive()
            False

            sage: Q = BinaryQF([1, 1, 1])
            sage: Q.is_primitive()
            True

            sage: Q = BinaryQF([2, 2, 2])
            sage: Q.is_primitive()
            False

            sage: rqf = BinaryQF_reduced_representatives(-23*9, primitive_only=False)
            sage: [qf.is_primitive() for qf in rqf]
            [True, True, True, False, True, True, False, False, True]
            sage: rqf
            [x^2 + x*y + 52*y^2,
            2*x^2 - x*y + 26*y^2,
            2*x^2 + x*y + 26*y^2,
            3*x^2 + 3*x*y + 18*y^2,
            4*x^2 - x*y + 13*y^2,
            4*x^2 + x*y + 13*y^2,
            6*x^2 - 3*x*y + 9*y^2,
            6*x^2 + 3*x*y + 9*y^2,
            8*x^2 + 7*x*y + 8*y^2]
            sage: [qf for qf in rqf if qf.is_primitive()]
            [x^2 + x*y + 52*y^2,
            2*x^2 - x*y + 26*y^2,
            2*x^2 + x*y + 26*y^2,
            4*x^2 - x*y + 13*y^2,
            4*x^2 + x*y + 13*y^2,
            8*x^2 + 7*x*y + 8*y^2]

        .. SEEALSO::

            :meth:`content`
        """
        return self.content().is_one()

    def is_zero(self):
        """
        Return whether ``self`` is identically zero.

        EXAMPLES::

            sage: Q = BinaryQF(195751, 37615, 1807)
            sage: Q.is_zero()
            False
            sage: Q = BinaryQF(0, 0, 0)
            sage: Q.is_zero()
            True
        """
        return self.content().is_zero()

    @cached_method
    def is_weakly_reduced(self):
        r"""
        Check if the form `ax^2 + bxy + cy^2` satisfies
        `|b| \leq a \leq c`, i.e., is weakly reduced.

        EXAMPLES::

            sage: Q = BinaryQF([1, 2, 3])
            sage: Q.is_weakly_reduced()
            False

            sage: Q = BinaryQF([2, 1, 3])
            sage: Q.is_weakly_reduced()
            True

            sage: Q = BinaryQF([1, -1, 1])
            sage: Q.is_weakly_reduced()
            True
        """
        if self.discriminant() >= 0:
            raise ValueError("only defined for negative discriminant")
        return (abs(self._b) <= self._a) and (self._a <= self._c)

    @cached_method
    def is_reducible(self):
        r"""
        Return whether this form is reducible and cache the result.

        A binary form `q` is called reducible if it is the product of
        two linear forms `q = (a x + b y) (c x + d y)`, or
        equivalently if its discriminant is a square.

        EXAMPLES::

            sage: q = BinaryQF([1, 0, -1])
            sage: q.is_reducible()
            True

        .. WARNING::

            Despite the similar name, this method is unrelated to
            reduction of binary quadratic forms as implemented by
            :meth:`reduced_form` and :meth:`is_reduced`.
        """
        return self.discriminant().is_square()

    def _reduce_indef(self, transformation=False):
        """
        Reduce an indefinite, non-reduced form.

        INPUT:

        - ``transformation`` -- bool (default: ``False``); if ``True``,
          return both the reduced form and a matrix transforming
          ``self`` into the reduced form.

        TESTS::

            sage: f = BinaryQF(-1, 0, 3)
            sage: f._reduce_indef(transformation=False)
            -x^2 + 2*x*y + 2*y^2
            sage: red, trans = f._reduce_indef(transformation=True)
            sage: red
            -x^2 + 2*x*y + 2*y^2
            sage: trans
            [-1  1]
            [ 0 -1]
            sage: red == f*trans
            True

            sage: f = BinaryQF(0, 5, 24)
            sage: red, trans = f._reduce_indef(transformation=True)
            sage: red == f*trans
            True
        """
        if transformation:
            U = Matrix(ZZ, 2, 2, [1, 0, 0, 1])
        d = self.discriminant().sqrt(prec=53)
        Q = self
        while not Q.is_reduced():
            a = Q._a
            b = Q._b
            c = Q._c
            cabs = c.abs()
            # rho(f) as defined in [BUVO2007]_ p. 112 equation (6.12)
            if cabs != 0:
                if cabs >= d:
                    s = c.sign() * ((cabs + b) / (2 * cabs)).floor()
                else:
                    s = c.sign() * ((d + b) / (2 * cabs)).floor()
                if transformation:
                    T = Matrix(ZZ, 2, 2, [0, -1, 1, s])
                    U = U * T
                Q = BinaryQF(c, -b + 2*s*c, c*s*s - b*s + a)
            else:
                if b < 0:
                    Q = BinaryQF(a, -b, c)
                    if transformation:
                        T = Matrix(ZZ, 2, 2, [1, 0, 0, -1])
                        U = U * T
                else:
                    q, r = a.quo_rem(b)
                    if 2*r > b:
                        q, r = a.quo_rem(-b)
                        q = -q
                    if transformation:
                        T = Matrix(ZZ, 2, 2, [1, 0, -q, 1])
                        U = U * T
                    Q = BinaryQF(r, b, c)
        if transformation:
            return Q, U
        return Q

    @cached_method
    def reduced_form(self, transformation=False, algorithm="default"):
        """
        Return a reduced form equivalent to ``self``.

        INPUT:

        - ``self`` -- binary quadratic form of non-square discriminant

        - ``transformation`` -- boolean (default: False): if ``True``, return
          both the reduced form and a matrix whose :meth:`matrix_action_right`
          transforms ``self`` into the reduced form.

        - ``algorithm`` -- string; the algorithm to use. Valid options are:

          * ``'default'`` -- let Sage pick an algorithm (default)
          * ``'pari'`` -- use PARI (:pari:`qfbred` or :pari:`qfbredsl2`)
          * ``'sage'`` -- use Sage

        .. SEEALSO::

            - :meth:`is_reduced`
            - :meth:`is_equivalent`

        EXAMPLES::

            sage: a = BinaryQF([33, 11, 5])
            sage: a.is_reduced()
            False
            sage: b = a.reduced_form(); b                                               # optional - sage.libs.pari
            5*x^2 - x*y + 27*y^2
            sage: b.is_reduced()                                                        # optional - sage.libs.pari
            True

            sage: a = BinaryQF([15, 0, 15])
            sage: a.is_reduced()
            True
            sage: b = a.reduced_form(); b                                               # optional - sage.libs.pari
            15*x^2 + 15*y^2
            sage: b.is_reduced()                                                        # optional - sage.libs.pari
            True

        Examples of reducing indefinite forms::

            sage: f = BinaryQF(1, 0, -3)
            sage: f.is_reduced()
            False
            sage: g = f.reduced_form(); g                                               # optional - sage.libs.pari
            x^2 + 2*x*y - 2*y^2
            sage: g.is_reduced()                                                        # optional - sage.libs.pari
            True

            sage: q = BinaryQF(1, 0, -1)
            sage: q.reduced_form()                                                      # optional - sage.libs.pari
            x^2 + 2*x*y

            sage: BinaryQF(1, 9, 4).reduced_form(transformation=True)                   # optional - sage.libs.pari
            (
                                 [ 0 -1]
            4*x^2 + 7*x*y - y^2, [ 1  2]
            )
            sage: BinaryQF(3, 7, -2).reduced_form(transformation=True)                  # optional - sage.libs.pari
            (
                                   [1 0]
            3*x^2 + 7*x*y - 2*y^2, [0 1]
            )
            sage: BinaryQF(-6, 6, -1).reduced_form(transformation=True)                 # optional - sage.libs.pari
            (
                                  [ 0 -1]
            -x^2 + 2*x*y + 2*y^2, [ 1 -4]
            )

        TESTS:

        Check for :trac:`34229`::

            sage: BinaryQF([1,2,3]).reduced_form(transformation=True)                   # optional - sage.libs.pari
            (
                         [ 1 -1]
            x^2 + 2*y^2, [ 0  1]
            )
            sage: BinaryQF([-225, -743, -743]).reduced_form().is_reduced()
            True

        Some randomized testing::

            sage: while True:
            ....:     f = BinaryQF([randrange(-10^3, 10^3) for _ in 'abc'])
            ....:     if not f.discriminant().is_square():
            ....:         break
            sage: algos = ['default', 'pari']
            sage: if f.discriminant() > 0:
            ....:     algos.append('sage')
            sage: a = choice(algos)
            sage: g = f.reduced_form(algorithm=a)
            sage: g.is_reduced()
            True
            sage: g.is_equivalent(f)
            True
            sage: g,M = f.reduced_form(transformation=True, algorithm=a)
            sage: g.is_reduced()
            True
            sage: g.is_equivalent(f)
            True
            sage: f * M == g
            True
        """
        if self.is_reduced():
            if transformation:
                return self, Matrix.identity(2)
            return self

        if algorithm == "default":
            algorithm = 'sage' if self.is_reducible() else 'pari'

        if algorithm == 'sage':
            if self.discriminant() <= 0:
                raise NotImplementedError('reduction of definite binary '
                    'quadratic forms is not implemented in Sage')
            return self._reduce_indef(transformation)

        elif algorithm == 'pari':
            # Negative definite forms are not supported by PARI. We can
            # work around this by reducing [-a,b,-c] instead of [a,b,c].
            if self.is_negative_definite():
                M = Matrix.diagonal([-1, 1])
                r = (-self*M).reduced_form(transformation=transformation, algorithm=algorithm)
                if transformation:
                    return (-r[0]*M, M*r[1]*M)
                return -r*M

            if self.is_reducible():
                raise NotImplementedError('reducible forms are not '
                                          'supported using PARI')

            if transformation:
                y,g = self.__pari__().qfbredsl2()
                return BinaryQF(y), Matrix(ZZ, g)
            return BinaryQF(self.__pari__().qfbred())

        else:
            raise ValueError('unknown implementation for binary quadratic form '
                             'reduction: %s' % algorithm)

    # Buchmann/Vollmer cycle algorithm
    def _RhoTau(self):
        """
        Apply Rho and Tau operators to this form, returning a new form `Q`.

        EXAMPLES::

            sage: f = BinaryQF(1, 8, -3)
            sage: f._RhoTau()
            3*x^2 + 4*x*y - 5*y^2
        """
        d = self.discriminant().sqrt(prec=53)
        a = self._a
        b = self._b
        c = self._c
        cabs = c.abs()
        sign = c.sign()
        if cabs >= d:
            s = sign * ((cabs+b) / (2*cabs)).floor()
        else:
            s = sign * ((d+b) / (2*cabs)).floor()
        Q = BinaryQF(-c, -b + 2*s*c, -(a - b*s + c*s*s))
        return Q

    def _Rho(self):
        """
        Apply the Rho operator to this form, returning a new form `Q`.

        EXAMPLES::

            sage: f = BinaryQF(1, 8, -3)
            sage: f._Rho()
            -3*x^2 + 4*x*y + 5*y^2
        """
        d = self.discriminant().sqrt(prec=53)
        a = self._a
        b = self._b
        c = self._c
        cabs = c.abs()
        sign = c.sign()
        if cabs >= d:
            s = sign * ((cabs+b) / (2*cabs)).floor()
        else:
            s = sign * ((d+b) / (2*cabs)).floor()
        Q = BinaryQF(c, -b + 2*s*c, a - b*s + c*s*s)
        return Q

    def _Tau(self):
        """
        Apply the Tau operator to this form, returning a new form `Q`.

        EXAMPLES::

            sage: f = BinaryQF(1, 8, -3)
            sage: f._Tau()
            -x^2 + 8*x*y + 3*y^2
        """
        a = self._a
        b = self._b
        c = self._c
        Q = BinaryQF(-a, b, -c)
        return Q

    def cycle(self, proper=False):
        """
        Return the cycle of reduced forms to which ``self`` belongs.

        This is based on Algorithm 6.1 of [BUVO2007]_.

        INPUT:

        - ``self`` -- reduced, indefinite form of non-square discriminant

        - ``proper`` -- boolean (default: ``False``); if ``True``, return the
          proper cycle

        The proper cycle of a form `f` consists of all reduced forms that are
        properly equivalent to `f`. This is useful when testing for proper
        equivalence (or equivalence) between indefinite forms.

        The cycle of `f` is a technical tool that is used when computing the proper
        cycle. Our definition of the cycle is slightly different from the one
        in [BUVO2007]_. In our definition, the cycle consists of all reduced
        forms `g`, such that the `a`-coefficient of `g` has the same sign as the
        `a`-coefficient of `f`, and `g` can be obtained from `f` by performing a
        change of variables, and then multiplying by the determinant of the
        change-of-variables matrix. It is important to note that `g` might not be
        equivalent to `f` (because of multiplying by the determinant).  However,
        either `g` or `-g` must be equivalent to `f`. Also note that the cycle
        does contain `f`. (Under the definition in [BUVO2007]_, the cycle might
        not contain `f`, because all forms in the cycle are required to have
        positive `a`-coefficient, even if the `a`-coefficient of `f` is negative.)

        EXAMPLES::

            sage: Q = BinaryQF(14, 17, -2)
            sage: Q.cycle()
            [14*x^2 + 17*x*y - 2*y^2,
             2*x^2 + 19*x*y - 5*y^2,
             5*x^2 + 11*x*y - 14*y^2]
            sage: Q.cycle(proper=True)
            [14*x^2 + 17*x*y - 2*y^2,
             -2*x^2 + 19*x*y + 5*y^2,
             5*x^2 + 11*x*y - 14*y^2,
             -14*x^2 + 17*x*y + 2*y^2,
             2*x^2 + 19*x*y - 5*y^2,
             -5*x^2 + 11*x*y + 14*y^2]

            sage: Q = BinaryQF(1, 8, -3)
            sage: Q.cycle()
            [x^2 + 8*x*y - 3*y^2,
            3*x^2 + 4*x*y - 5*y^2,
            5*x^2 + 6*x*y - 2*y^2,
            2*x^2 + 6*x*y - 5*y^2,
            5*x^2 + 4*x*y - 3*y^2,
            3*x^2 + 8*x*y - y^2]
            sage: Q.cycle(proper=True)
            [x^2 + 8*x*y - 3*y^2,
            -3*x^2 + 4*x*y + 5*y^2,
             5*x^2 + 6*x*y - 2*y^2,
             -2*x^2 + 6*x*y + 5*y^2,
             5*x^2 + 4*x*y - 3*y^2,
             -3*x^2 + 8*x*y + y^2]

            sage: Q = BinaryQF(1, 7, -6)
            sage: Q.cycle()
            [x^2 + 7*x*y - 6*y^2,
            6*x^2 + 5*x*y - 2*y^2,
            2*x^2 + 7*x*y - 3*y^2,
            3*x^2 + 5*x*y - 4*y^2,
            4*x^2 + 3*x*y - 4*y^2,
            4*x^2 + 5*x*y - 3*y^2,
            3*x^2 + 7*x*y - 2*y^2,
            2*x^2 + 5*x*y - 6*y^2,
            6*x^2 + 7*x*y - y^2]

        TESTS:

        Check an example in :trac:`28989`::

            sage: Q = BinaryQF(1, 1, -1)
            sage: Q.cycle(proper=True)
            [x^2 + x*y - y^2, -x^2 + x*y + y^2]

        This is Example 6.10.6 of [BUVO2007]_::

            sage: Q = BinaryQF(1, 7, -6)
            sage: Q.cycle()
            [x^2 + 7*x*y - 6*y^2,
             6*x^2 + 5*x*y - 2*y^2,
             2*x^2 + 7*x*y - 3*y^2,
             3*x^2 + 5*x*y - 4*y^2,
             4*x^2 + 3*x*y - 4*y^2,
             4*x^2 + 5*x*y - 3*y^2,
             3*x^2 + 7*x*y - 2*y^2,
             2*x^2 + 5*x*y - 6*y^2,
             6*x^2 + 7*x*y - y^2]
            sage: Q.cycle(proper=True)
            [x^2 + 7*x*y - 6*y^2,
             -6*x^2 + 5*x*y + 2*y^2,
             2*x^2 + 7*x*y - 3*y^2,
             -3*x^2 + 5*x*y + 4*y^2,
             4*x^2 + 3*x*y - 4*y^2,
             -4*x^2 + 5*x*y + 3*y^2,
             3*x^2 + 7*x*y - 2*y^2,
             -2*x^2 + 5*x*y + 6*y^2,
             6*x^2 + 7*x*y - y^2,
             -x^2 + 7*x*y + 6*y^2,
             6*x^2 + 5*x*y - 2*y^2,
             -2*x^2 + 7*x*y + 3*y^2,
             3*x^2 + 5*x*y - 4*y^2,
             -4*x^2 + 3*x*y + 4*y^2,
             4*x^2 + 5*x*y - 3*y^2,
             -3*x^2 + 7*x*y + 2*y^2,
             2*x^2 + 5*x*y - 6*y^2,
             -6*x^2 + 7*x*y + y^2]

        This is Example 6.10.7 of [BUVO2007]_::

            sage: Q = BinaryQF(1, 8, -3)
            sage: Q.cycle()
            [x^2 + 8*x*y - 3*y^2,
             3*x^2 + 4*x*y - 5*y^2,
             5*x^2 + 6*x*y - 2*y^2,
             2*x^2 + 6*x*y - 5*y^2,
             5*x^2 + 4*x*y - 3*y^2,
             3*x^2 + 8*x*y - y^2]
            sage: Q.cycle(proper=True)
            [x^2 + 8*x*y - 3*y^2,
             -3*x^2 + 4*x*y + 5*y^2,
             5*x^2 + 6*x*y - 2*y^2,
             -2*x^2 + 6*x*y + 5*y^2,
             5*x^2 + 4*x*y - 3*y^2,
             -3*x^2 + 8*x*y + y^2]
            sage: Q.cycle(proper=True) # should be the same as the previous one
            [x^2 + 8*x*y - 3*y^2,
             -3*x^2 + 4*x*y + 5*y^2,
             5*x^2 + 6*x*y - 2*y^2,
             -2*x^2 + 6*x*y + 5*y^2,
             5*x^2 + 4*x*y - 3*y^2,
             -3*x^2 + 8*x*y + y^2]

        Try an example where a is negative::

            sage: Q = BinaryQF(-1, 8, 3)
            sage: Q.cycle(proper=True)
            [-x^2 + 8*x*y + 3*y^2,
             3*x^2 + 4*x*y - 5*y^2,
             -5*x^2 + 6*x*y + 2*y^2,
             2*x^2 + 6*x*y - 5*y^2,
             -5*x^2 + 4*x*y + 3*y^2,
             3*x^2 + 8*x*y - y^2]
        """
        if not (self.is_indef() and self.is_reduced()):
            raise ValueError("%s must be indefinite and reduced" % self)
        if self.discriminant().is_square():
            # Buchmann/Vollmer assume the discriminant to be non-square
            raise NotImplementedError('computation of cycles is only '
                    'implemented for non-square discriminants')
        if proper:
            # Prop 6.10.5 in Buchmann Vollmer
            C = list(self.cycle(proper=False)) # make a copy so we can modify it
            if len(C) % 2:
                C += C
            for i in range(len(C)//2):
                C[2*i+1] = C[2*i+1]._Tau()
            return C
        if not hasattr(self, '_cycle_list'):
            C = [self]
            Q1 = self._RhoTau()
            while not self == Q1:
                C.append(Q1)
                Q1 = Q1._RhoTau()
            self._cycle_list = C
        return self._cycle_list

    def is_positive_definite(self):
        """
        Return ``True`` if ``self`` is positive definite, i.e., has
        negative discriminant with `a > 0`.

        EXAMPLES::

            sage: Q = BinaryQF(195751, 37615, 1807)
            sage: Q.is_positive_definite()
            True
            sage: Q = BinaryQF(195751, 1212121, -1876411)
            sage: Q.is_positive_definite()
            False
        """
        return self.discriminant() < 0 and self._a > 0

    is_posdef = is_positive_definite

    def is_negative_definite(self):
        """
        Return ``True`` if ``self`` is negative definite, i.e., has
        negative discriminant with `a < 0`.

        EXAMPLES::

            sage: Q = BinaryQF(-1, 3, -5)
            sage: Q.is_positive_definite()
            False
            sage: Q.is_negative_definite()
            True
        """
        return self.discriminant() < 0 and self._a < 0

    is_negdef = is_negative_definite

    def is_indefinite(self):
        """
        Return whether ``self`` is indefinite, i.e., has positive discriminant.

        EXAMPLES::

            sage: Q = BinaryQF(1, 3, -5)
            sage: Q.is_indef()
            True
        """
        return self.discriminant() > 0

    is_indef = is_indefinite

    def is_singular(self):
        """
        Return whether ``self`` is singular, i.e., has zero discriminant.

        EXAMPLES::

            sage: Q = BinaryQF(1, 3, -5)
            sage: Q.is_singular()
            False
            sage: Q = BinaryQF(1, 2, 1)
            sage: Q.is_singular()
            True
        """
        return self.discriminant().is_zero()

    def is_nonsingular(self):
        """
        Return whether this form is nonsingular, i.e., has non-zero discriminant.

        EXAMPLES::

            sage: Q = BinaryQF(1, 3, -5)
            sage: Q.is_nonsingular()
            True
            sage: Q = BinaryQF(1, 2, 1)
            sage: Q.is_nonsingular()
            False
        """
        return not self.discriminant().is_zero()

    def is_equivalent(self, other, proper=True):
        """
        Return whether ``self`` is equivalent to ``other``.

        INPUT:

        - ``proper`` -- bool (default: ``True``); if ``True`` use proper
          equivalence
        - ``other`` -- a binary quadratic form

        EXAMPLES::

            sage: Q3 = BinaryQF(4, 4, 15)
            sage: Q2 = BinaryQF(4, -4, 15)
            sage: Q2.is_equivalent(Q3)                                                  # optional - sage.libs.pari
            True
            sage: a = BinaryQF([33, 11, 5])
            sage: b = a.reduced_form(); b                                               # optional - sage.libs.pari
            5*x^2 - x*y + 27*y^2
            sage: a.is_equivalent(b)                                                    # optional - sage.libs.pari
            True
            sage: a.is_equivalent(BinaryQF((3, 4, 5)))                                  # optional - sage.libs.pari
            False

        Some indefinite examples::

            sage: Q1 = BinaryQF(9, 8, -7)
            sage: Q2 = BinaryQF(9, -8, -7)
            sage: Q1.is_equivalent(Q2, proper=True)                                     # optional - sage.libs.pari
            False
            sage: Q1.is_equivalent(Q2, proper=False)                                    # optional - sage.libs.pari
            True

        TESTS:

        We check that :trac:`25888` is fixed::

            sage: Q1 = BinaryQF(3, 4, -2)
            sage: Q2 = BinaryQF(-2, 4, 3)
            sage: Q1.is_equivalent(Q2) == Q2.is_equivalent(Q1)                          # optional - sage.libs.pari
            True
            sage: Q1.is_equivalent(Q2, proper=False) == Q2.is_equivalent(Q1, proper=False)  # optional - sage.libs.pari
            True
            sage: Q1.is_equivalent(Q2, proper=True)                                     # optional - sage.libs.pari
            True

        We check that the first part of :trac:`29028` is fixed::

            sage: Q = BinaryQF(0, 2, 0)
            sage: Q.discriminant()
            4
            sage: Q.is_equivalent(Q, proper=True)                                       # optional - sage.libs.pari
            True
            sage: Q.is_equivalent(Q, proper=False)                                      # optional - sage.libs.pari
            True

        A test for rational forms::

            sage: Q1 = BinaryQF(0, 4, 2)
            sage: Q2 = BinaryQF(2, 4, 0)
            sage: Q1.is_equivalent(Q2, proper=False)                                    # optional - sage.libs.pari
            True

        Test another part of :trac:`28989`::

            sage: Q1, Q2 = BinaryQF(1, 1, -1), BinaryQF(-1, 1, 1)
            sage: Q1.is_equivalent(Q2, proper=True)                                     # optional - sage.libs.pari
            True
        """
        if type(other) != type(self):
            raise TypeError("%s is not a BinaryQF" % other)
        if self.discriminant() != other.discriminant():
            return False
        if self.is_indef():
            # First, reduce self and other
            selfred = self.reduced_form()
            otherred = other.reduced_form()
            if self.discriminant().is_square():
                # make sure we terminate in a form
                # with c = 0
                while selfred[2] != 0:
                    selfred = selfred._Rho()
                while otherred[2] != 0:
                    otherred = otherred._Rho()
                b = selfred._b
                a = selfred._a
                ao = otherred._a
                assert otherred._b == b
                # p. 359 of Conway-Sloane [CS1999]_
                # but `2b` in their notation is `b` in our notation
                is_properly_equiv = ((a-ao) % b == 0)
                if proper:
                    return is_properly_equiv
                else:
                    g = gcd(a, b)
                    return is_properly_equiv or ((gcd(ao,b) == g) and ((a*ao - g**2) % (b*g) == 0))

            proper_cycle = otherred.cycle(proper=True)

            is_prop = selfred in proper_cycle
            if proper or is_prop:
                return is_prop
            # note that our definition of improper equivalence
            # differs from that of Buchmann and Vollmer
            # their action is det f * q(f(x, y))
            # ours is q(f(x, y))

            # an improper equivalence in our convention
            selfred = BinaryQF(selfred._c, selfred._b, selfred._a)
            assert selfred.is_reduced()

            return selfred in proper_cycle

        # Else we're dealing with definite forms.
        if self.is_posdef() and not other.is_posdef():
            return False
        if self.is_negdef() and not other.is_negdef():
            return False
        Q1 = self.reduced_form()
        Q2 = other.reduced_form()
        if Q1 == Q2:
            return True
        if not proper:
            Q1e = BinaryQF(self._c, self._b, self._a).reduced_form()
            return Q1e == Q2
        return False

    @cached_method
    def is_reduced(self):
        r"""
        Return whether ``self`` is reduced.

        Let `f = a x^2 + b xy + c y^2` be a binary quadratic form of
        discriminant `D`.

        - If `f` is positive definite (`D < 0` and `a > 0`), then `f`
          is reduced if and only if `|b|\leq a \leq c`, and `b\geq 0`
          if either `a = b` or `a = c`.

        - If `f` is negative definite (`D < 0` and `a < 0`), then `f`
          is reduced if and only if the positive definite form with
          coefficients `(-a, b, -c)` is reduced.

        - If `f` is indefinite (`D > 0`), then `f` is reduced if and
          only if `|\sqrt{D} - 2|a|| < b < \sqrt{D}`
          or [`a = 0` and `-b < 2c \leq b`]
          or [`c = 0` and `-b < 2a \leq b`].

        EXAMPLES::

            sage: Q = BinaryQF([1, 2, 3])
            sage: Q.is_reduced()
            False

            sage: Q = BinaryQF([2, 1, 3])
            sage: Q.is_reduced()
            True

            sage: Q = BinaryQF([1, -1, 1])
            sage: Q.is_reduced()
            False

            sage: Q = BinaryQF([1, 1, 1])
            sage: Q.is_reduced()
            True

        Examples using indefinite forms::

            sage: f = BinaryQF(-1, 2, 2)
            sage: f.is_reduced()
            True
            sage: BinaryQF(1, 9, 4).is_reduced()
            False
            sage: BinaryQF(1, 5, -1).is_reduced()
            True

        """
        D = self.discriminant()
        a = self._a
        b = self._b
        c = self._c
        if D < 0 and a > 0:
            return ((-a < b <= a < c)
                    or (ZZ(0) <= b <= a == c))
        elif D < 0 and self._a < 0:
            return ((a < b <= -a < -c)
                    or (ZZ(0) <= b <= -a == -c))
        else:
            d = D.sqrt(prec=53)
            return (((d - 2*a.abs()).abs() < b < d)
                    or (0 == a and -b < 2*c <= b)
                    or (0 == c and -b < 2*a <= b))

    def complex_point(self):
        r"""
        Return the point in the complex upper half-plane associated to ``self``.

        This form, `ax^2 + b xy + cy^2`, must be definite with
        negative discriminant `b^2 - 4 a c < 0`.

        OUTPUT:

        - the unique complex root of `a x^2 + b x + c` with positive
          imaginary part

        EXAMPLES::

            sage: Q = BinaryQF([1, 0, 1])
            sage: Q.complex_point()
            1.00000000000000*I
        """
        if self.discriminant() >= 0:
            raise ValueError("only defined for negative discriminant")
        Q1 = ZZ['x']([self._c, self._b, self._a])
        return [z for z in Q1.complex_roots() if z.imag() > 0][0]

    def matrix_action_left(self, M):
        r"""
        Return the binary quadratic form resulting from the left action
        of the 2-by-2 matrix `M` on ``self``.

        Here the action of the matrix `M = \begin{pmatrix} a & b \\ c & d
        \end{pmatrix}` on the form `Q(x, y)` produces the form `Q(ax+cy,
        bx+dy)`.

        EXAMPLES::

            sage: Q = BinaryQF([2, 1, 3]); Q
            2*x^2 + x*y + 3*y^2
            sage: M = matrix(ZZ, [[1, 2], [3, 5]])
            sage: Q.matrix_action_left(M)
            16*x^2 + 83*x*y + 108*y^2
        """
        v, w = M.rows()
        a1 = self(v)
        c1 = self(w)
        b1 = self(v + w) - a1 - c1
        return BinaryQF([a1, b1, c1])

    def matrix_action_right(self, M):
        r"""
        Return the binary quadratic form resulting from the right action
        of the 2-by-2 matrix `M` on ``self``.

        Here the action of the matrix `M = \begin{pmatrix} a & b \\ c & d
        \end{pmatrix}` on the form `Q(x, y)` produces the form `Q(ax+by,
        cx+dy)`.

        EXAMPLES::

            sage: Q = BinaryQF([2, 1, 3]); Q
            2*x^2 + x*y + 3*y^2
            sage: M = matrix(ZZ, [[1, 2], [3, 5]])
            sage: Q.matrix_action_right(M)
            32*x^2 + 109*x*y + 93*y^2
        """
        v, w = M.columns()
        a1 = self(v)
        c1 = self(w)
        b1 = self(v + w) - a1 - c1
        return BinaryQF([a1, b1, c1])

    def small_prime_value(self, Bmax=1000):
        r"""
        Returns a prime represented by this (primitive positive definite) binary form.

        INPUT:

        - ``Bmax`` -- a positive bound on the representing integers.

        OUTPUT:

        A prime number represented by the form.

        .. NOTE::

            This is a very elementary implementation which just substitutes
            values until a prime is found.

        EXAMPLES::

            sage: [Q.small_prime_value() for Q in BinaryQF_reduced_representatives(-23, primitive_only=True)]   # optional - sage.libs.pari
            [23, 2, 2]
            sage: [Q.small_prime_value() for Q in BinaryQF_reduced_representatives(-47, primitive_only=True)]   # optional - sage.libs.pari
            [47, 2, 2, 3, 3]
        """
        from sage.sets.set import Set
        from sage.arith.srange import xsrange
        B = 10
        while True:
            llist = list(Set([self(x, y) for x in xsrange(-B, B) for y in xsrange(B)]))
            llist = sorted([l for l in llist if l.is_prime()])
            if llist:
                return llist[0]
            if B >= Bmax:
                raise ValueError("Unable to find a prime value of %s" % self)
            B += 10

    def solve_integer(self, n, *, algorithm="general"):
        r"""
        Solve `Q(x, y) = n` in integers `x` and `y` where `Q` is this
        quadratic form.

        INPUT:

        - ``n`` -- a positive integer

        - ``algorithm`` -- ``"general"`` (default) or ``"cornacchia"``

        To use the Cornacchia algorithm, the quadratic form must have
        `a=1` and `b=0` and `c>0`, and ``n`` must be a prime or four
        times a prime (but this is not checked).

        OUTPUT:

        A tuple `(x, y)` of integers satisfying `Q(x, y) = n`, or ``None``
        if no solution exists.

        ALGORITHM: :pari:`qfbsolve` or :pari:`qfbcornacchia`

        EXAMPLES::

            sage: Q = BinaryQF([1, 0, 419])
            sage: Q.solve_integer(773187972)                                                                    # optional - sage.libs.pari
            (4919, 1337)

        If `Q` is of the form `[1,0,c]` as above and `n` is a prime or
        four times a prime, Cornacchia's algorithm can be used, which is
        typically much faster than the general method::

            sage: Q = BinaryQF([1, 0, 12345])
            sage: n = 2^99 + 5273
            sage: Q.solve_integer(n)
            (-67446480057659, 7139620553488)
            sage: Q.solve_integer(n, algorithm='cornacchia')
            (67446480057659, 7139620553488)
            sage: timeit('Q.solve_integer(n)')                          # not tested
            125 loops, best of 3: 3.13 ms per loop
            sage: timeit('Q.solve_integer(n, algorithm="cornacchia")')  # not tested
            625 loops, best of 3: 18.6 μs per loop

        ::

            sage: Qs = BinaryQF_reduced_representatives(-23, primitive_only=True)                               # optional - sage.libs.pari
            sage: Qs                                                                                            # optional - sage.libs.pari
            [x^2 + x*y + 6*y^2, 2*x^2 - x*y + 3*y^2, 2*x^2 + x*y + 3*y^2]
            sage: [Q.solve_integer(3) for Q in Qs]                                                              # optional - sage.libs.pari
            [None, (0, -1), (0, -1)]
            sage: [Q.solve_integer(5) for Q in Qs]                                                              # optional - sage.libs.pari
            [None, None, None]
            sage: [Q.solve_integer(6) for Q in Qs]                                                              # optional - sage.libs.pari
            [(1, -1), (1, -1), (-1, -1)]

        TESTS:

        The returned solutions are correct (random inputs)::

            sage: Q = BinaryQF([randrange(-10^3, 10^3) for _ in 'abc'])
            sage: n = randrange(-10^9, 10^9)
            sage: xy = Q.solve_integer(n)                                                                       # optional - sage.libs.pari
            sage: xy is None or Q(*xy) == n                                                                     # optional - sage.libs.pari
<<<<<<< HEAD
=======
            True

        Also when using the ``"cornacchia"`` algorithm::

            sage: abc = [1,0,randrange(1,10^3)]
            sage: Q = BinaryQF(abc)
            sage: n = random_prime(10^9)
            sage: if randrange(2):
            ....:     n *= 4
            sage: xy1 = Q.solve_integer(n, algorithm='cornacchia')
            sage: xy1 is None or Q(*xy1) == n
            True
            sage: xy2 = Q.solve_integer(n)
            sage: (xy1 is None) == (xy2 is None)
>>>>>>> a36b1230
            True

        Test for square discriminants specifically (:trac:`33026`)::

            sage: n = randrange(-10^3, 10^3)
            sage: Q = BinaryQF([n, randrange(-10^3, 10^3), 0][::(-1)**randrange(2)])
            sage: U = random_matrix(ZZ, 2, 2, 'unimodular')
            sage: U.rescale_row(0, choice((+1,-1)))
            sage: assert U.det() in (+1,-1)
            sage: Q = Q.matrix_action_right(U)
            sage: Q.discriminant().is_square()
            True
            sage: xy = Q.solve_integer(n)                                                                       # optional - sage.libs.pari
            sage: Q(*xy) == n                                                                                   # optional - sage.libs.pari
            True

        Also test the `n=0` special case separately::

            sage: xy = Q.solve_integer(0)                                                                       # optional - sage.libs.pari
            sage: Q(*xy)                                                                                        # optional - sage.libs.pari
            0
        """
        n = ZZ(n)

        if self.is_negative_definite():  # not supported by PARI
            return (-self).solve_integer(-n)

        if self.is_reducible():  # square discriminant; not supported by PARI
            if self._a:
                # https://math.stackexchange.com/a/980075
                w = self.discriminant().sqrt()
                r = (-self._b + (w if w != self._b else -w)) / (2*self._a)
                p,q = r.as_integer_ratio()
                g,u,v = p.xgcd(q)
                M = Matrix(ZZ, [[v,p],[-u,q]])
            elif self._c:
                M = Matrix(ZZ, [[0,1],[1,0]])
            else:
                M = Matrix(ZZ, [[1,0],[0,1]])
            assert M.is_unit()
            Q = self.matrix_action_right(M)
            assert not Q._c

            if not Q._b:
                # at this point, Q = a*x^2
                if Q._a.divides(n) and (n // Q._a).is_square():
                    x = (n // Q._a).isqrt()
                    return tuple(row[0] * x for row in M.rows())
                return None

            # at this point, Q = a*x^2 + b*x*y
            if not n:
                return tuple(M.columns()[1])
            for x in n.divisors():
                y_num = n // x - Q._a * x
                if Q._b.divides(y_num):
                    y = y_num // Q._b
                    return tuple([row[0]*x + row[1]*y for row in M.rows()])

            return None

        if algorithm == 'cornacchia':
            if not (self._a.is_one() and self._b.is_zero() and self._c > 0):
                raise ValueError("Cornacchia's algorithm requires a=1 and b=0 and c>0")
            sol = pari.qfbcornacchia(self._c, n)
            return tuple(map(ZZ, sol)) if sol else None

        if algorithm != 'general':
            raise ValueError(f'algorithm {algorithm!r} is not a valid algorithm')

        flag = 2  # single solution, possibly imprimitive
        sol = self.__pari__().qfbsolve(n, flag)
        return tuple(map(ZZ, sol)) if sol else None


def BinaryQF_reduced_representatives(D, primitive_only=False, proper=True):
    r"""
    Return representatives for the classes of binary quadratic forms
    of discriminant `D`.

    INPUT:

    - ``D`` -- (integer) a discriminant

    - ``primitive_only`` -- (boolean; default: ``True``): if ``True``, only
      return primitive forms.

    - ``proper`` -- (boolean; default: ``True``)

    OUTPUT:

    (list) A lexicographically-ordered list of inequivalent reduced
    representatives for the (im)proper equivalence classes of binary quadratic
    forms of discriminant `D`.  If ``primitive_only`` is ``True`` then
    imprimitive forms (which only exist when `D` is not fundamental) are
    omitted; otherwise they are included.

    EXAMPLES::

        sage: BinaryQF_reduced_representatives(-4)
        [x^2 + y^2]

        sage: BinaryQF_reduced_representatives(-163)
        [x^2 + x*y + 41*y^2]

        sage: BinaryQF_reduced_representatives(-12)
        [x^2 + 3*y^2, 2*x^2 + 2*x*y + 2*y^2]

        sage: BinaryQF_reduced_representatives(-16)
        [x^2 + 4*y^2, 2*x^2 + 2*y^2]

        sage: BinaryQF_reduced_representatives(-63)
        [x^2 + x*y + 16*y^2, 2*x^2 - x*y + 8*y^2, 2*x^2 + x*y + 8*y^2, 3*x^2 + 3*x*y + 6*y^2, 4*x^2 + x*y + 4*y^2]

    The number of inequivalent reduced binary forms with a fixed negative
    fundamental discriminant D is the class number of the quadratic field
    `\QQ(\sqrt{D})`::

        sage: len(BinaryQF_reduced_representatives(-13*4))
        2
        sage: QuadraticField(-13*4, 'a').class_number()                                 # optional - sage.rings.number_field
        2
        sage: p = next_prime(2^20); p                                                   # optional - sage.libs.pari
        1048583
        sage: len(BinaryQF_reduced_representatives(-p))                                 # optional - sage.libs.pari
        689
        sage: QuadraticField(-p, 'a').class_number()                                    # optional - sage.libs.pari sage.rings.number_field
        689

        sage: BinaryQF_reduced_representatives(-23*9)
        [x^2 + x*y + 52*y^2,
        2*x^2 - x*y + 26*y^2,
        2*x^2 + x*y + 26*y^2,
        3*x^2 + 3*x*y + 18*y^2,
        4*x^2 - x*y + 13*y^2,
        4*x^2 + x*y + 13*y^2,
        6*x^2 - 3*x*y + 9*y^2,
        6*x^2 + 3*x*y + 9*y^2,
        8*x^2 + 7*x*y + 8*y^2]
        sage: BinaryQF_reduced_representatives(-23*9, primitive_only=True)              # optional - sage.libs.pari
        [x^2 + x*y + 52*y^2,
        2*x^2 - x*y + 26*y^2,
        2*x^2 + x*y + 26*y^2,
        4*x^2 - x*y + 13*y^2,
        4*x^2 + x*y + 13*y^2,
        8*x^2 + 7*x*y + 8*y^2]

    TESTS::

        sage: BinaryQF_reduced_representatives(73)
        [4*x^2 + 3*x*y - 4*y^2]
        sage: BinaryQF_reduced_representatives(76, primitive_only=True)                 # optional - sage.libs.pari
        [-3*x^2 + 4*x*y + 5*y^2,
         3*x^2 + 4*x*y - 5*y^2]
        sage: BinaryQF_reduced_representatives(136)
        [-5*x^2 + 4*x*y + 6*y^2,
         -2*x^2 + 8*x*y + 9*y^2,
         2*x^2 + 8*x*y - 9*y^2,
         5*x^2 + 4*x*y - 6*y^2]
        sage: BinaryQF_reduced_representatives(136, proper=False)
        [-2*x^2 + 8*x*y + 9*y^2, 2*x^2 + 8*x*y - 9*y^2, 5*x^2 + 4*x*y - 6*y^2]

    Check that the primitive_only keyword does something::

        sage: BinaryQF_reduced_representatives(148, proper=False, primitive_only=False)
        [x^2 + 12*x*y - y^2, 4*x^2 + 6*x*y - 7*y^2, 6*x^2 + 2*x*y - 6*y^2]
        sage: BinaryQF_reduced_representatives(148, proper=False, primitive_only=True)  # optional - sage.libs.pari
        [x^2 + 12*x*y - y^2, 4*x^2 + 6*x*y - 7*y^2]
        sage: BinaryQF_reduced_representatives(148, proper=True, primitive_only=True)   # optional - sage.libs.pari
        [-7*x^2 + 6*x*y + 4*y^2, x^2 + 12*x*y - y^2, 4*x^2 + 6*x*y - 7*y^2]
        sage: BinaryQF_reduced_representatives(148, proper=True, primitive_only=False)
        [-7*x^2 + 6*x*y + 4*y^2,
         x^2 + 12*x*y - y^2,
         4*x^2 + 6*x*y - 7*y^2,
         6*x^2 + 2*x*y - 6*y^2]

    Test another part of :trac:`29028`::

        sage: BinaryQF_reduced_representatives(10^2, proper=False, primitive_only=False)
        [-4*x^2 + 10*x*y,
         -3*x^2 + 10*x*y,
         -2*x^2 + 10*x*y,
         -x^2 + 10*x*y,
         10*x*y,
         x^2 + 10*x*y,
         2*x^2 + 10*x*y,
         5*x^2 + 10*x*y]
        sage: BinaryQF_reduced_representatives(10^2, proper=False, primitive_only=True)     # optional - sage.libs.pari
        [-3*x^2 + 10*x*y, -x^2 + 10*x*y, x^2 + 10*x*y]
        sage: BinaryQF_reduced_representatives(10^2, proper=True, primitive_only=True)      # optional - sage.libs.pari
        [-3*x^2 + 10*x*y, -x^2 + 10*x*y, x^2 + 10*x*y, 3*x^2 + 10*x*y]
        sage: BinaryQF_reduced_representatives(10^2, proper=True, primitive_only=False)
        [-4*x^2 + 10*x*y,
         -3*x^2 + 10*x*y,
         -2*x^2 + 10*x*y,
         -x^2 + 10*x*y,
         10*x*y,
         x^2 + 10*x*y,
         2*x^2 + 10*x*y,
         3*x^2 + 10*x*y,
         4*x^2 + 10*x*y,
         5*x^2 + 10*x*y]
    """
    D = ZZ(D)

    # For a fundamental discriminant all forms are primitive so we need not check:
    if primitive_only:
        primitive_only = not D.is_fundamental_discriminant()

    form_list = []

    from sage.arith.srange import xsrange

    D4 = D % 4
    if D4 == 2 or D4 == 3:
        raise ValueError("%s is not a discriminant" % D)
    if D > 0:           # Indefinite
        if D.is_square():
            b = D.sqrt()
            c = ZZ(0)
            # -b/2 < a <= b/2
            for a in xsrange((-b/2).floor() + 1, (b/2).floor() + 1):
                if (not primitive_only) or (gcd([a,b,c]) == 1):
                    form_list.append(BinaryQF(a, b, c))
        # We follow the description of Buchmann/Vollmer 6.7.1.  They
        # enumerate all reduced forms.  We only want representatives.
        else:
            sqrt_d = D.sqrt(prec=53)
            for b in xsrange(1, sqrt_d.floor() + 1):
                if (D - b) % 2:
                    continue
                A = (D - b**2) / 4
                Low_a = ((sqrt_d - b) / 2).ceil()
                High_a = (A.sqrt(prec=53)).floor()
                for a in xsrange(Low_a, High_a + 1):
                    if a == 0:
                        continue
                    c = -A/a
                    if c in ZZ:
                        if (not primitive_only) or gcd([a, b, c]) == 1:
                            Q = BinaryQF(a, b, c)
                            Q1 = BinaryQF(-a, b, -c)
                            form_list.append(Q)
                            form_list.append(Q1)
                            if a.abs() != c.abs():
                                Q = BinaryQF(c, b, a)
                                Q1 = BinaryQF(-c, b, -a)
                                form_list.append(Q)
                                form_list.append(Q1)
    else:   # Definite
        # Only iterate over positive a and over b of the same
        # parity as D such that 4a^2 + D <= b^2 <= a^2
        for a in xsrange(1, 1+((-D)//3).isqrt()):
            a4 = 4*a
            s = D + a*a4
            w = 1+(s-1).isqrt() if s > 0 else 0
            if w%2 != D%2:
                w += 1
            for b in xsrange(w, a+1, 2):
                t = b*b-D
                if t % a4 == 0:
                    c = t // a4
                    if (not primitive_only) or gcd([a, b, c]) == 1:
                        if b>0 and a>b and c>a:
                            form_list.append(BinaryQF([a, -b, c]))
                        form_list.append(BinaryQF([a, b, c]))
    if not proper or D > 0:
        # TODO:
        # instead of filtering, enumerate only improper classes to start with
        # filter for equivalence classes
        form_list_new = []
        for q in form_list:
            if not any(q.is_equivalent(q1, proper=proper) for q1 in form_list_new):
                form_list_new.append(q)
        form_list = form_list_new

    form_list.sort()
    return form_list<|MERGE_RESOLUTION|>--- conflicted
+++ resolved
@@ -52,11 +52,7 @@
 from functools import total_ordering
 
 from sage.rings.integer_ring import ZZ
-<<<<<<< HEAD
-from sage.arith.misc import gcd, is_fundamental_discriminant
-=======
 from sage.arith.misc import gcd
->>>>>>> a36b1230
 from sage.structure.sage_object import SageObject
 from sage.matrix.matrix_space import MatrixSpace
 from sage.matrix.constructor import Matrix
@@ -64,11 +60,7 @@
 
 
 try:
-<<<<<<< HEAD
-    from sage.libs.pari.all import pari_gen
-=======
     from sage.libs.pari.all import pari_gen, pari
->>>>>>> a36b1230
 except ImportError:
     pari_gen = ()
 
@@ -1616,8 +1608,6 @@
             sage: n = randrange(-10^9, 10^9)
             sage: xy = Q.solve_integer(n)                                                                       # optional - sage.libs.pari
             sage: xy is None or Q(*xy) == n                                                                     # optional - sage.libs.pari
-<<<<<<< HEAD
-=======
             True
 
         Also when using the ``"cornacchia"`` algorithm::
@@ -1632,7 +1622,6 @@
             True
             sage: xy2 = Q.solve_integer(n)
             sage: (xy1 is None) == (xy2 is None)
->>>>>>> a36b1230
             True
 
         Test for square discriminants specifically (:trac:`33026`)::
