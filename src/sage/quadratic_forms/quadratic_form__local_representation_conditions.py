# sage.doctest: optional - sage.libs.pari sage.rings.number_field
"""
Local Representation Conditions
"""
########################################################################
# Class for keeping track of the local conditions for representability #
# of numbers by a quadratic form over ZZ (and eventually QQ also).     #
########################################################################
from __future__ import annotations
from copy import deepcopy

from sage.arith.misc import is_square, prime_divisors, valuation
from sage.misc.functional import numerator, denominator
from sage.quadratic_forms.extras import least_quadratic_nonresidue
from sage.rings.infinity import infinity
from sage.rings.integer_ring import ZZ
from sage.rings.rational_field import QQ


class QuadraticFormLocalRepresentationConditions():
    """
    A class for dealing with the local conditions of a
    quadratic form, and checking local representability of numbers.

    EXAMPLES::

        sage: Q4 = DiagonalQuadraticForm(ZZ, [1,1,1,1])
        sage: Q4.local_representation_conditions()
        This form represents the p-adic integers Z_p for all primes p except
        [].  For these and the reals, we have:
             Reals:   [0, +Infinity]
        sage: Q4.is_locally_represented_number(1)
        True
        sage: Q4.is_locally_universal_at_all_primes()
        True
        sage: Q4.is_locally_universal_at_all_places()
        False
        sage: L = [m  for m in range(-5, 100)  if Q4.is_locally_represented_number(m)]
        sage: L == list(range(100))
        True

    ::

        sage: Q3 = DiagonalQuadraticForm(ZZ, [1,1,1])
        sage: Q3.local_representation_conditions()
        This form represents the p-adic integers Z_p for all primes p except
        [2].  For these and the reals, we have:
             Reals:   [0, +Infinity]
             p = 2:   [0, 0, 0, +Infinity, 0, 0, 0, 0]
        sage: E = [m  for m in range(100)  if not Q3.is_locally_represented_number(m)]
        sage: E1 = [m  for m in range(1,100)  if m / 2**(2 * (valuation(m,2) // 2)) % 8 == 7]
        sage: E == E1
        True
        sage: E
        [7, 15, 23, 28, 31, 39, 47, 55, 60, 63, 71, 79, 87, 92, 95]

    ::

        sage: Q2 = DiagonalQuadraticForm(ZZ, [1,1])
        sage: Q2.local_representation_conditions()
        This 2-dimensional form represents the p-adic integers of even
        valuation for all primes p except [2].
        For these and the reals, we have:
             Reals:   [0, +Infinity]
             p = 2:   [0, +Infinity, 0, +Infinity, 0, +Infinity, 0, +Infinity]
        sage: Q2.is_locally_universal_at_all_places()
        False
        sage: Q2.is_locally_universal_at_all_primes()
        False
        sage: L = [m  for m in range(-5, 25)  if Q2.is_locally_represented_number(m)]
        sage: L1 = [0] + [m for m in range(1, 25)
        ....:             if len([p for p in prime_factors(squarefree_part(ZZ(m)))
        ....:                       if (p % 4) == 3]) % 2 == 0]
        sage: L == L1
        True
        sage: L
        [0, 1, 2, 4, 5, 8, 9, 10, 13, 16, 17, 18, 20, 21]

    ::

        sage: Q1 = DiagonalQuadraticForm(ZZ, [1])
        sage: Q1.local_representation_conditions()
        This 1-dimensional form only represents square multiples of 1.
        sage: L = [m  for m in range(100)  if Q1.is_locally_represented_number(m)]
        sage: L
        [0, 1, 4, 9, 16, 25, 36, 49, 64, 81]

    ::

        sage: Q0 = DiagonalQuadraticForm(ZZ, [])
        sage: Q0.local_representation_conditions()
        This 0-dimensional form only represents zero.
        sage: L = [m  for m in range(100)  if Q0.is_locally_represented_number(m)]
        sage: L
        [0]
    """
    def __init__(self, Q):
        r"""
        Takes a :class:`QuadraticForm` and computes its local conditions (if
        they do not already exist).  The ``recompute_flag`` overrides the
        previously computed conditions if they exist, and stores the
        new conditions.

        INPUT:

        - ``Q`` -- Quadratic form over `\ZZ`

        OUTPUT:

        a :class:`QuadraticFormLocalRepresentationConditions` object

        EXAMPLES::

            sage: Q = DiagonalQuadraticForm(ZZ, [1,1,1,1])
            sage: from sage.quadratic_forms.quadratic_form__local_representation_conditions import QuadraticFormLocalRepresentationConditions
            sage: QuadraticFormLocalRepresentationConditions(Q)
            This form represents the p-adic integers Z_p for all primes p except
            [].  For these and the reals, we have:
                 Reals:   [0, +Infinity]
        """
        # Check that the form Q is integer-valued (we can relax this later)
        if Q.base_ring() != ZZ:
            raise TypeError("We require that the quadratic form be defined over ZZ (integer-values) for now.")

        # Basic structure initialization
        self.local_repn_array = []    # List of all local conditions
        self.dim = Q.dim()       # We allow this to be any non-negative integer.
        self.exceptional_primes = [infinity]

        # Deal with the special cases of 0 and 1-dimensional forms
        if self.dim == 0:
            self.coeff = None
            return
        if self.dim == 1:
            self.coeff = Q[0, 0]
            return

        self.coeff = None

        # Compute the local conditions at the real numbers (i.e. "p = infinity")
        # ----------------------------------------------------------------------
        M = Q.matrix()
        E = M.eigenspaces_left()
        M_eigenvalues = [E[i][0] for i in range(len(E))]

        pos_flag = infinity
        neg_flag = infinity

        for e in M_eigenvalues:
            if e > 0:
                pos_flag = 0
            elif e < 0:
                neg_flag = 0

        real_vec = [infinity, pos_flag, neg_flag, None, None, None, None, None, None]
        self.local_repn_array.append(real_vec)

        # Compute the local conditions for representability:
        # --------------------------------------------------
        N = Q.level()
        level_primes = prime_divisors(N)

        # Make a table of local normal forms for each p | N
        local_normal_forms = [Q.local_normal_form(p) for p in level_primes]

        # Check local representability conditions for each prime
        for i, p in enumerate(level_primes):
            tmp_local_repn_vec = [p, None, None, None, None, None, None, None, None]
            sqclass = self.squareclass_vector(p)

            # Check the representability in each Z_p squareclass
            for j, m in enumerate(sqclass):
                k = 0
                repn_flag = False

                while ((not repn_flag) and (m < 4 * N * p * p)):
                    if local_normal_forms[i].local_density(p, m) > 0:
                        tmp_local_repn_vec[j + 1] = k
                        repn_flag = True
                    k = k + 1
                    m = m * p * p

                # If we're not represented, write "infinity" to signify
                # that this squareclass is fully obstructed
                if not repn_flag:
                    tmp_local_repn_vec[j + 1] = infinity

            # Test if the conditions at p give exactly Z_p when dim >=3, or
            # if we represent the elements of even valuation >= 2 when dim = 2.
            omit_flag = True
            if self.dim >= 2:
                # Check that all entries are zero or 'None'
                for x in tmp_local_repn_vec[1:]:
                    if not ((x == 0) or (x is None)):
                        omit_flag = False

            # Add the results for this prime if there is a congruence obstruction
            if not omit_flag:
                self.local_repn_array.append(tmp_local_repn_vec)
                self.exceptional_primes.append(p)

    def __repr__(self) -> str:
        r"""
        Print the local conditions.

        OUTPUT: string

        .. TODO::

            Improve the output for the real numbers, and special output for locally universality.
            Also give names to the squareclasses, so it's clear what the output means! =)

        EXAMPLES::

            sage: Q = DiagonalQuadraticForm(ZZ, [1,1])
            sage: from sage.quadratic_forms.quadratic_form__local_representation_conditions import QuadraticFormLocalRepresentationConditions
            sage: C = QuadraticFormLocalRepresentationConditions(Q)
            sage: C.__repr__()
            'This 2-dimensional form represents the p-adic integers of even\nvaluation for all primes p except [2].\nFor these and the reals, we have:\n     Reals:   [0, +Infinity]\n     p = 2:   [0, +Infinity, 0, +Infinity, 0, +Infinity, 0, +Infinity]\n'
        """
        if self.dim == 0:
            out_str = "This 0-dimensional form only represents zero."
        elif self.dim == 1:
            out_str = "This 1-dimensional form only represents square multiples of " + str(self.coeff) + "."
        elif self.dim == 2:
            out_str = "This 2-dimensional form represents the p-adic integers of even\n"
            out_str += "valuation for all primes p except " + str(self.exceptional_primes[1:]) + ".\n"
            out_str += "For these and the reals, we have:\n"
        else:
            out_str = "This form represents the p-adic integers Z_p for all primes p except \n"
            out_str += str(self.exceptional_primes[1:]) + ".  For these and the reals, we have:\n"

        for v in self.local_repn_array:
            if v[0] == infinity:
                out_str += "     " + "Reals:   " + str(v[1:3]) + "\n"
            elif v[0] == 2:
                out_str += "     " + "p = 2:   " + str(v[1:]) + "\n"
            else:
                out_str += "     " + "p = " + str(v[0]) + ":   " + str(v[1:5]) + "\n"

        return out_str

    def __eq__(self, right) -> bool:
        """
        Determine if two sets of local conditions are equal.

        INPUT:

        - ``right`` -- a QuadraticFormLocalRepresentationConditions object

        OUTPUT: boolean

        EXAMPLES::

             sage: Q1 = DiagonalQuadraticForm(ZZ, [1,1])
             sage: Q2 = DiagonalQuadraticForm(ZZ, [1,1,1])
             sage: Q3 = DiagonalQuadraticForm(ZZ, [1,3,5,7])
             sage: Q4 = DiagonalQuadraticForm(ZZ, [1,1,1,1])

             sage: Q1.local_representation_conditions() == Q2.local_representation_conditions()
             False
             sage: Q1.local_representation_conditions() == Q3.local_representation_conditions()
             False
             sage: Q1.local_representation_conditions() == Q4.local_representation_conditions()
             False
             sage: Q2.local_representation_conditions() == Q3.local_representation_conditions()
             False
             sage: Q3.local_representation_conditions() == Q4.local_representation_conditions()
             True
        """
        if not isinstance(right, QuadraticFormLocalRepresentationConditions):
            return False

        # Check the dimensions agree when they affect the kind of representation conditions.
        if ((self.dim <= 2) or (right.dim <= 2)) and self.dim != right.dim:
            return False

        # Check equality by dimension
        if self.dim == 0:
            return True
        if self.dim == 1:
            return self.coeff == right.coeff     # Compare coefficients in dimension 1 (since ZZ has only one unit square)
        return ((self.exceptional_primes == right.exceptional_primes)
                and (self.local_repn_array == right.local_repn_array))

    def squareclass_vector(self, p) -> list:
        """
        Return a list of integers which are normalized
        representatives for the `p`-adic rational squareclasses
        (or the real squareclasses) at the prime `p`.

        INPUT:

        - ``p`` -- a positive prime number or "infinity"

        OUTPUT: a list of integers

        EXAMPLES::

            sage: Q = DiagonalQuadraticForm(ZZ, [1,1,1])
            sage: from sage.quadratic_forms.quadratic_form__local_representation_conditions import QuadraticFormLocalRepresentationConditions
            sage: C = QuadraticFormLocalRepresentationConditions(Q)
            sage: C.squareclass_vector(5)
            [1, 2, 5, 10]
        """
        if p == infinity:
            return [1, -1]
        if p == 2:
            return [1, 3, 5, 7, 2, 6, 10, 14]
        r = least_quadratic_nonresidue(p)
        return [1, r, p, p * r]

    def local_conditions_vector_for_prime(self, p) -> list:
        """
        Return a local representation vector for the (possibly infinite) prime `p`.

        INPUT:

        - ``p`` -- a positive prime number.  (Is 'infinity' allowed here?)

        OUTPUT: a list of integers

        EXAMPLES::

            sage: Q = DiagonalQuadraticForm(ZZ, [1,1,1])
            sage: from sage.quadratic_forms.quadratic_form__local_representation_conditions import QuadraticFormLocalRepresentationConditions
            sage: C = QuadraticFormLocalRepresentationConditions(Q)
            sage: C.local_conditions_vector_for_prime(2)
            [2, 0, 0, 0, +Infinity, 0, 0, 0, 0]
            sage: C.local_conditions_vector_for_prime(3)
            [3, 0, 0, 0, 0, None, None, None, None]
        """
        # Check if p is non-generic
        if p in self.exceptional_primes:
            return deepcopy(self.local_repn_array[self.exceptional_primes.index(p)])

        # Otherwise, generate a vector at this (finite) prime
        if self.dim >= 3:
            if p == 2:
                return [2, 0, 0, 0, 0, 0, 0, 0, 0]
            else:
                return [p, 0, 0, 0, 0, None, None, None, None]

        elif self.dim == 2:
            if p == 2:
                return [2, 0, 0, 0, 0, infinity, infinity, infinity, infinity]
            else:
                return [p, 0, 0, infinity, infinity, None, None, None, None]

        elif self.dim == 1:
            v = [p, None, None, None, None, None, None, None, None]
            sqclass = self.squareclass_vector(p)

            for i, sqi in enumerate(sqclass):
                if QQ(self.coeff / sqi).is_padic_square(p):    # Note:This should happen only once!
                    nu = valuation(self.coeff / sqi, p) / 2    # UNUSED VARIABLE !
                else:
                    v[i + 1] = infinity

        elif self.dim == 0:
            if p == 2:
                return [2, infinity, infinity, infinity, infinity, infinity, infinity, infinity, infinity]
            return [p, infinity, infinity, infinity, infinity, None, None, None, None]

        raise RuntimeError("the stored dimension should be a non-negative integer")

    def is_universal_at_prime(self, p) -> bool:
        r"""
        Determine if the (integer-valued/rational) quadratic form represents all of `\ZZ_p`.

        INPUT:

        - ``p`` -- a positive prime number or "infinity"

        OUTPUT: boolean

        EXAMPLES::

            sage: Q = DiagonalQuadraticForm(ZZ, [1,1,1])
            sage: from sage.quadratic_forms.quadratic_form__local_representation_conditions import QuadraticFormLocalRepresentationConditions
            sage: C = QuadraticFormLocalRepresentationConditions(Q)
            sage: C.is_universal_at_prime(2)
            False
            sage: C.is_universal_at_prime(3)
            True
            sage: C.is_universal_at_prime(infinity)
            False
        """
        # Check if the prime behaves generically for n >= 3.
        if self.dim >= 3 and p not in self.exceptional_primes:
            return True

        # Check if the prime behaves generically for n <= 2.
        if self.dim <= 2 and p not in self.exceptional_primes:
            return False

        # Check if the prime is "infinity" (for the reals)
        if p == infinity:
            v = self.local_repn_array[0]
            if p != v[0]:
                raise RuntimeError("Error... The first vector should be for the real numbers!")
            return (v[1:3] == [0, 0])     # True iff the form is indefinite

        # Check non-generic "finite" primes
        v = self.local_conditions_vector_for_prime(p)
        Zp_univ_flag = True
        for nu in v[1:]:
            if (nu is not None) and ((nu != 0) or (nu == infinity)):
                Zp_univ_flag = False
        return Zp_univ_flag

    def is_universal_at_all_finite_primes(self) -> bool:
        r"""
        Determine if the quadratic form represents `\ZZ_p` for all finite/non-archimedean primes.

        OUTPUT: boolean

        EXAMPLES::

            sage: Q = DiagonalQuadraticForm(ZZ, [1,1,1])
            sage: from sage.quadratic_forms.quadratic_form__local_representation_conditions import QuadraticFormLocalRepresentationConditions
            sage: C = QuadraticFormLocalRepresentationConditions(Q)
            sage: C.is_universal_at_all_finite_primes()
            False

        ::

            sage: Q = DiagonalQuadraticForm(ZZ, [1,1,1,1])
            sage: from sage.quadratic_forms.quadratic_form__local_representation_conditions import QuadraticFormLocalRepresentationConditions
            sage: C = QuadraticFormLocalRepresentationConditions(Q)
            sage: C.is_universal_at_all_finite_primes()
            True
        """
        # Check if dim <= 2.
        if self.dim <= 2:
            return False

        # Check that all non-generic finite primes are universal
        # Omit p = "infinity" here
        return all(self.is_universal_at_prime(p)
                   for p in self.exceptional_primes[1:])

    def is_universal_at_all_places(self) -> bool:
        r"""
        Determine if the quadratic form represents `\ZZ_p` for all
        finite/non-archimedean primes, and represents all real numbers.

        OUTPUT: boolean

        EXAMPLES::

            sage: from sage.quadratic_forms.quadratic_form__local_representation_conditions import QuadraticFormLocalRepresentationConditions

        ::

            sage: Q = DiagonalQuadraticForm(ZZ, [1,1,1])
            sage: C = QuadraticFormLocalRepresentationConditions(Q)
            sage: C.is_universal_at_all_places()
            False

        ::

            sage: Q = DiagonalQuadraticForm(ZZ, [1,1,1,1])
            sage: C = QuadraticFormLocalRepresentationConditions(Q)
            sage: C.is_universal_at_all_places()
            False

        ::

            sage: Q = DiagonalQuadraticForm(ZZ, [1,1,1,1,-1])
            sage: C = QuadraticFormLocalRepresentationConditions(Q)     # long time (8.5 s)
            sage: C.is_universal_at_all_places()                        # long time
            True
        """
        # Check if dim <= 2.
        if self.dim <= 2:
            return False

        # Check that all non-generic finite primes are universal
        return all(self.is_universal_at_prime(p)
                   for p in self.exceptional_primes)

    def is_locally_represented_at_place(self, m, p) -> bool:
        """
        Determine if the rational number `m` is locally represented by the
        quadratic form at the (possibly infinite) prime `p`.

        INPUT:

        - ``m`` -- an integer

        - ``p`` -- a positive prime number or "infinity"

        OUTPUT: boolean

        EXAMPLES::

            sage: from sage.quadratic_forms.quadratic_form__local_representation_conditions import QuadraticFormLocalRepresentationConditions

            sage: Q = DiagonalQuadraticForm(ZZ, [1,1,1])
            sage: C = QuadraticFormLocalRepresentationConditions(Q)
            sage: C.is_locally_represented_at_place(7, 2)
            False
            sage: C.is_locally_represented_at_place(1, 3)
            True
            sage: C.is_locally_represented_at_place(-1, infinity)
            False
            sage: C.is_locally_represented_at_place(1, infinity)
            True
            sage: C.is_locally_represented_at_place(0, infinity)
            True
        """
        # Sanity Check
        if m not in QQ:
            raise TypeError(f"m = {m} is not a rational number")

        # Representing zero
        if m == 0:
            return True

        # 0-dim'l forms
        if self.dim == 0:   # Here m != 0
            return False

        # 1-dim'l forms
        if self.dim == 1:
            m1 = QQ(m) / self.coeff
            if p == infinity:
                return m1 > 0
            return (valuation(m1, p) >= 0) and m1.is_padic_square(p)

        # >= 2-dim'l forms
        local_vec = self.local_conditions_vector_for_prime(p)

        # Check the real place
        if p == infinity:
            if m > 0:
                return local_vec[1] == 0
            if m < 0:
                return local_vec[2] == 0
            # m == 0
            return True

        # Check at a finite place
        sqclass = self.squareclass_vector(p)
        for s in sqclass:
            if (QQ(m) / s).is_padic_square(p):
                nu = valuation(m // s, p)
                return local_vec[sqclass.index(s) + 1] <= (nu / 2)

    def is_locally_represented(self, m) -> bool:
        r"""
        Determine if the rational number `m` is locally represented by
        the quadratic form (allowing vectors with coefficients in `\ZZ_p` at all
        places).

        INPUT:

        - ``m`` -- an integer

        OUTPUT: boolean

        EXAMPLES::

            sage: from sage.quadratic_forms.quadratic_form__local_representation_conditions import QuadraticFormLocalRepresentationConditions

            sage: Q = DiagonalQuadraticForm(ZZ, [1,1,1])
            sage: C = QuadraticFormLocalRepresentationConditions(Q)
            sage: C.is_locally_represented(7)
            False
            sage: C.is_locally_represented(28)
            False
            sage: C.is_locally_represented(11)
            True
            sage: C.is_locally_represented(QQ(1)/QQ(2))
            False
        """
        # Representing zero
        if m == 0:
            return True

        # 0-dim'l forms
        if self.dim == 0:    # Here m != 0
            return False

        # 1-dim'l forms
        if self.dim == 1:
            m1 = m / self.coeff
            return (m1 in ZZ) and is_square(m1)

        # Check the generic primes (when n = 2 or n >= 3)
        m_primes = prime_divisors(numerator(m) * denominator(m))
        for p in m_primes:
            if p not in self.exceptional_primes:
                val = valuation(m, p)
                if val < 0:
                    return False

        # Check the non-generic primes (when n = 2 or n >= 3)
        for p in self.exceptional_primes:
            if not self.is_locally_represented_at_place(m, p):
                return False

        # If we got here, we're locally represented!
        return True

# ---  End of QuadraticFormLocalRepresentationConditions Class ---


def local_representation_conditions(self, recompute_flag=False, silent_flag=False):
    r"""
    .. WARNING::

        This only works correctly for forms in >=3 variables,
        which are locally universal at almost all primes!

    This class finds the local conditions for a number to be integrally
    represented by an integer-valued quadratic form.  These conditions
    are stored in ``self.__local_representability_conditions`` and
    consist of a list of 9 element vectors, with one for each prime
    with a local obstruction (though only the first 5 are meaningful
    unless `p=2`).  The first element is always the prime `p` where the
    local obstruction occurs, and the next 8 (or 4) entries represent
    square-classes in the `p`-adic integers `\ZZ_p`, and are labeled by the
<<<<<<< HEAD
    `\QQ_p` square-classes `t*(\QQ_p)^2` with `t` given as follows:
=======
    `\QQ_p` square-classes `t\cdot (\QQ_p)^2` with `t` given as follows:
>>>>>>> 189eb200

    - for `p > 2`, ``[ *  1  u  p  u p  *  *  *  * ]``,

    - for `p = 2`, ``[ *  1  3  5  7  2  6  10  14 ]``.

    The integer appearing in each place tells us how `p`-divisible a
    number needs to be in that square-class in order to be locally
    represented by `Q`.  A negative number indicates that the entire `\QQ_p`
    square-class is not represented, while a positive number `x` indicates
<<<<<<< HEAD
    that `t*p^{(2*x)} (\ZZ_p)^2` is locally represented but `t*p^{(2*(x-1))}`
=======
    that `t\cdot p^{(2\cdot x)} (\ZZ_p)^2` is locally represented but `t\cdot p^{(2\cdot (x-1))}`
>>>>>>> 189eb200
    `(\ZZ_p)^2` is not.

    As an example, the vector ``[2  3  0  0  0  0  2  0  infinity]``
    tells us that all positive integers are locally represented at `p=2`
    except those of the forms:

<<<<<<< HEAD
    - `2^6 * u * r^2` with `u = 1` (mod 8)

    - `2^5 * u * r^2` with `u = 3` (mod 8)

    - `2 * u * r^2` with `u = 7` (mod 8)
=======
    - `2^6\cdot u\cdot r^2` with `u = 1` (mod 8)

    - `2^5\cdot u\cdot r^2` with `u = 3` (mod 8)

    - `2\cdot u\cdot r^2` with `u = 7` (mod 8)
>>>>>>> 189eb200

    At the real numbers, the vector which looks like ``[infinity, 0, infinity, None, None, None, None, None, None]``
    means that `Q` is negative definite (i.e., the 0 tells us all
    positive reals are represented).  The real vector always appears,
    and is listed before the other ones.

    OUTPUT:

    A list of 9-element vectors describing the representation
    obstructions at primes dividing the level.

    EXAMPLES::

        sage: Q = DiagonalQuadraticForm(ZZ, [])
        sage: Q.local_representation_conditions()
        This 0-dimensional form only represents zero.

        sage: Q = DiagonalQuadraticForm(ZZ, [5])
        sage: Q.local_representation_conditions()
        This 1-dimensional form only represents square multiples of 5.

        sage: Q1 = DiagonalQuadraticForm(ZZ, [1,1])
        sage: Q1.local_representation_conditions()
        This 2-dimensional form represents the p-adic integers of even
        valuation for all primes p except [2].
        For these and the reals, we have:
         Reals:   [0, +Infinity]
         p = 2:   [0, +Infinity, 0, +Infinity, 0, +Infinity, 0, +Infinity]

        sage: Q1 = DiagonalQuadraticForm(ZZ, [1,1,1])
        sage: Q1.local_representation_conditions()
        This form represents the p-adic integers Z_p for all primes p except
        [2].  For these and the reals, we have:
         Reals:   [0, +Infinity]
         p = 2:   [0, 0, 0, +Infinity, 0, 0, 0, 0]

        sage: Q1 = DiagonalQuadraticForm(ZZ, [1,1,1,1])
        sage: Q1.local_representation_conditions()
        This form represents the p-adic integers Z_p for all primes p except
        [].  For these and the reals, we have:
         Reals:   [0, +Infinity]

        sage: Q1 = DiagonalQuadraticForm(ZZ, [1,3,3,3])
        sage: Q1.local_representation_conditions()
        This form represents the p-adic integers Z_p for all primes p except
        [3].  For these and the reals, we have:
         Reals:   [0, +Infinity]
         p = 3:   [0, 1, 0, 0]

        sage: Q2 = DiagonalQuadraticForm(ZZ, [2,3,3,3])
        sage: Q2.local_representation_conditions()
        This form represents the p-adic integers Z_p for all primes p except
        [3].  For these and the reals, we have:
         Reals:   [0, +Infinity]
         p = 3:   [1, 0, 0, 0]

        sage: Q3 = DiagonalQuadraticForm(ZZ, [1,3,5,7])
        sage: Q3.local_representation_conditions()
        This form represents the p-adic integers Z_p for all primes p except
        [].  For these and the reals, we have:
         Reals:   [0, +Infinity]
    """
    # Recompute the local conditions if they do not exist or the recompute_flag is set.
    if not hasattr(self, "__local_representability_conditions") or recompute_flag:
        self.__local_representability_conditions = QuadraticFormLocalRepresentationConditions(self)

    # Return the local conditions if the silent_flag is not set.
    if not silent_flag:
        return self.__local_representability_conditions


def is_locally_universal_at_prime(self, p) -> bool:
    r"""
    Determine if the (integer-valued/rational) quadratic form represents all of `\ZZ_p`.

    INPUT:

    - ``p`` -- a positive prime number or "infinity"

    OUTPUT: boolean

    EXAMPLES::

        sage: Q = DiagonalQuadraticForm(ZZ, [1,3,5,7])
        sage: Q.is_locally_universal_at_prime(2)
        True
        sage: Q.is_locally_universal_at_prime(3)
        True
        sage: Q.is_locally_universal_at_prime(5)
        True
        sage: Q.is_locally_universal_at_prime(infinity)
        False

    ::

        sage: Q = DiagonalQuadraticForm(ZZ, [1,1,1])
        sage: Q.is_locally_universal_at_prime(2)
        False
        sage: Q.is_locally_universal_at_prime(3)
        True
        sage: Q.is_locally_universal_at_prime(5)
        True
        sage: Q.is_locally_universal_at_prime(infinity)
        False

    ::

        sage: Q = DiagonalQuadraticForm(ZZ, [1,1,-1])
        sage: Q.is_locally_universal_at_prime(infinity)
        True
    """
    self.local_representation_conditions(silent_flag=True)
    return self.__local_representability_conditions.is_universal_at_prime(p)


def is_locally_universal_at_all_primes(self) -> bool:
    r"""
    Determine if the quadratic form represents `\ZZ_p` for all finite/non-archimedean primes.

    OUTPUT: boolean

    EXAMPLES::

        sage: Q = DiagonalQuadraticForm(ZZ, [1,3,5,7])
        sage: Q.is_locally_universal_at_all_primes()
        True

    ::

        sage: Q = DiagonalQuadraticForm(ZZ, [1,1,1,1])
        sage: Q.is_locally_universal_at_all_primes()
        True

    ::

        sage: Q = DiagonalQuadraticForm(ZZ, [1,1,1])
        sage: Q.is_locally_universal_at_all_primes()
        False
    """
    self.local_representation_conditions(silent_flag=True)
    return self.__local_representability_conditions.is_universal_at_all_finite_primes()


def is_locally_universal_at_all_places(self) -> bool:
    r"""
    Determine if the quadratic form represents `\ZZ_p` for all
    finite/non-archimedean primes, and represents all real numbers.

    OUTPUT: boolean

    EXAMPLES::

        sage: Q = DiagonalQuadraticForm(ZZ, [1,3,5,7])
        sage: Q.is_locally_universal_at_all_places()
        False

    ::

        sage: Q = DiagonalQuadraticForm(ZZ, [1,1,1,1])
        sage: Q.is_locally_universal_at_all_places()
        False

    ::

        sage: Q = DiagonalQuadraticForm(ZZ, [1,1,1,1,-1])
        sage: Q.is_locally_universal_at_all_places()        # long time (8.5 s)
        True
    """
    self.local_representation_conditions(silent_flag=True)
    return self.__local_representability_conditions.is_universal_at_all_places()


def is_locally_represented_number_at_place(self, m, p) -> bool:
    """
    Determine if the rational number `m` is locally represented by the
    quadratic form at the (possibly infinite) prime `p`.

    INPUT:

    - ``m`` -- an integer

    - ``p`` -- a prime number > 0 or 'infinity'

    OUTPUT: boolean

    EXAMPLES::

        sage: Q = DiagonalQuadraticForm(ZZ, [1,1,1])
        sage: Q.is_locally_represented_number_at_place(7, infinity)
        True
        sage: Q.is_locally_represented_number_at_place(7, 2)
        False
        sage: Q.is_locally_represented_number_at_place(7, 3)
        True
        sage: Q.is_locally_represented_number_at_place(7, 5)
        True
        sage: Q.is_locally_represented_number_at_place(-1, infinity)
        False
        sage: Q.is_locally_represented_number_at_place(-1, 2)
        False

    ::

        sage: Q = DiagonalQuadraticForm(ZZ, [1,1,1,1,-1])
        sage: Q.is_locally_represented_number_at_place(7, infinity)     # long time (8.5 s)
        True
        sage: Q.is_locally_represented_number_at_place(7, 2)            # long time
        True
        sage: Q.is_locally_represented_number_at_place(7, 3)            # long time
        True
        sage: Q.is_locally_represented_number_at_place(7, 5)            # long time
        True
    """
    self.local_representation_conditions(silent_flag=True)
    return self.__local_representability_conditions.is_locally_represented_at_place(m, p)


def is_locally_represented_number(self, m) -> bool:
    """
    Determine if the rational number `m` is locally represented
    by the quadratic form.

    INPUT:

    - ``m`` -- an integer

    OUTPUT: boolean

    EXAMPLES::

        sage: Q = DiagonalQuadraticForm(ZZ, [1,1,1])
        sage: Q.is_locally_represented_number(2)
        True
        sage: Q.is_locally_represented_number(7)
        False
        sage: Q.is_locally_represented_number(-1)
        False
        sage: Q.is_locally_represented_number(28)
        False
        sage: Q.is_locally_represented_number(0)
        True
    """
    self.local_representation_conditions(silent_flag=True)
    return self.__local_representability_conditions.is_locally_represented(m)<|MERGE_RESOLUTION|>--- conflicted
+++ resolved
@@ -622,11 +622,7 @@
     unless `p=2`).  The first element is always the prime `p` where the
     local obstruction occurs, and the next 8 (or 4) entries represent
     square-classes in the `p`-adic integers `\ZZ_p`, and are labeled by the
-<<<<<<< HEAD
-    `\QQ_p` square-classes `t*(\QQ_p)^2` with `t` given as follows:
-=======
     `\QQ_p` square-classes `t\cdot (\QQ_p)^2` with `t` given as follows:
->>>>>>> 189eb200
 
     - for `p > 2`, ``[ *  1  u  p  u p  *  *  *  * ]``,
 
@@ -636,30 +632,18 @@
     number needs to be in that square-class in order to be locally
     represented by `Q`.  A negative number indicates that the entire `\QQ_p`
     square-class is not represented, while a positive number `x` indicates
-<<<<<<< HEAD
-    that `t*p^{(2*x)} (\ZZ_p)^2` is locally represented but `t*p^{(2*(x-1))}`
-=======
     that `t\cdot p^{(2\cdot x)} (\ZZ_p)^2` is locally represented but `t\cdot p^{(2\cdot (x-1))}`
->>>>>>> 189eb200
     `(\ZZ_p)^2` is not.
 
     As an example, the vector ``[2  3  0  0  0  0  2  0  infinity]``
     tells us that all positive integers are locally represented at `p=2`
     except those of the forms:
 
-<<<<<<< HEAD
-    - `2^6 * u * r^2` with `u = 1` (mod 8)
-
-    - `2^5 * u * r^2` with `u = 3` (mod 8)
-
-    - `2 * u * r^2` with `u = 7` (mod 8)
-=======
     - `2^6\cdot u\cdot r^2` with `u = 1` (mod 8)
 
     - `2^5\cdot u\cdot r^2` with `u = 3` (mod 8)
 
     - `2\cdot u\cdot r^2` with `u = 7` (mod 8)
->>>>>>> 189eb200
 
     At the real numbers, the vector which looks like ``[infinity, 0, infinity, None, None, None, None, None, None]``
     means that `Q` is negative definite (i.e., the 0 tells us all
