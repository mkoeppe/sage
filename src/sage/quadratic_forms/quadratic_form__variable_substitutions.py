--- conflicted
+++ resolved
@@ -75,11 +75,7 @@
 
 def multiply_variable(self, c, i, in_place=False):
     r"""
-<<<<<<< HEAD
-    Replace the variables `x_i` by `c*x_i` in the quadratic form
-=======
     Replace the variables `x_i` by `c\cdot x_i` in the quadratic form
->>>>>>> 189eb200
     (replacing the original form if the ``in_place`` flag is True).
 
     Here `c` must be an element of the base ring defining the
@@ -249,11 +245,7 @@
 
 def elementary_substitution(self, c, i, j, in_place=False):  # CHECK THIS!!!
     r"""
-<<<<<<< HEAD
-    Perform the substitution `x_i \longmapsto x_i + c*x_j` (replacing the
-=======
     Perform the substitution `x_i \longmapsto x_i + c\cdot x_j` (replacing the
->>>>>>> 189eb200
     original form if the ``in_place`` flag is True).
 
     INPUT:
@@ -326,11 +318,7 @@
 
 def add_symmetric(self, c, i, j, in_place=False):
     r"""
-<<<<<<< HEAD
-    Perform the substitution `x_j \longmapsto x_j + c*x_i`, which has the
-=======
     Perform the substitution `x_j \longmapsto x_j + c\cdot x_i`, which has the
->>>>>>> 189eb200
     effect (on associated matrices) of symmetrically adding
     `c` times the `j`-th row/column to the `i`-th row/column.
 
