--- conflicted
+++ resolved
@@ -73,11 +73,7 @@
 
             sage: # optional - nonexistent_lp_solver
             sage: from sage.numerical.backends.generic_backend import get_solver
-<<<<<<< HEAD
-            sage: p = get_solver(solver = "Nonexistent_LP_solver")
-=======
-            sage: p = get_solver(solver="Nonexistent_LP_solver")
->>>>>>> 314d772e
+            sage: p = get_solver(solver="Nonexistent_LP_solver")
             sage: p.ncols()
             0
             sage: p.add_variable()
@@ -92,11 +88,7 @@
             Traceback (most recent call last):
             ...
             ValueError: ...
-<<<<<<< HEAD
-            sage: p.add_variable(name='x',obj=1.0)
-=======
             sage: p.add_variable(name='x', obj=1.0)
->>>>>>> 314d772e
             3
             sage: p.col_name(3)
             'x'
@@ -136,11 +128,7 @@
 
             sage: # optional - nonexistent_lp_solver
             sage: from sage.numerical.backends.generic_backend import get_solver
-<<<<<<< HEAD
-            sage: p = get_solver(solver = "Nonexistent_LP_solver")
-=======
-            sage: p = get_solver(solver="Nonexistent_LP_solver")
->>>>>>> 314d772e
+            sage: p = get_solver(solver="Nonexistent_LP_solver")
             sage: p.ncols()
             0
             sage: p.add_variables(5)
@@ -155,21 +143,13 @@
         Check that arguments are used::
 
             sage: # optional - nonexistent_lp_solver
-<<<<<<< HEAD
-            sage: p.col_bounds(5)
-=======
             sage: p.col_bounds(5)               # tol 1e-8
->>>>>>> 314d772e
             (-2.0, None)
             sage: p.is_variable_integer(5)
             True
             sage: p.col_name(5)
             'a'
-<<<<<<< HEAD
-            sage: p.objective_coefficient(5)
-=======
             sage: p.objective_coefficient(5)    # tol 1e-8
->>>>>>> 314d772e
             42.0
         """
         cdef int i
@@ -250,11 +230,7 @@
 
             sage: # optional - nonexistent_lp_solver
             sage: from sage.numerical.backends.generic_backend import get_solver
-<<<<<<< HEAD
-            sage: p = get_solver(solver = "Nonexistent_LP_solver")
-=======
-            sage: p = get_solver(solver="Nonexistent_LP_solver")
->>>>>>> 314d772e
+            sage: p = get_solver(solver="Nonexistent_LP_solver")
             sage: p.ncols()
             0
             sage: p.add_variable()
@@ -280,11 +256,7 @@
 
             sage: # optional - nonexistent_lp_solver
             sage: from sage.numerical.backends.generic_backend import get_solver
-<<<<<<< HEAD
-            sage: p = get_solver(solver = "Nonexistent_LP_solver")
-=======
-            sage: p = get_solver(solver="Nonexistent_LP_solver")
->>>>>>> 314d772e
+            sage: p = get_solver(solver="Nonexistent_LP_solver")
             sage: p.is_maximization()
             True
             sage: p.set_sense(-1)
@@ -330,11 +302,7 @@
 
             sage: # optional - nonexistent_lp_solver
             sage: from sage.numerical.backends.generic_backend import get_solver
-<<<<<<< HEAD
-            sage: p = get_solver(solver = "Nonexistent_LP_solver")
-=======
-            sage: p = get_solver(solver="Nonexistent_LP_solver")
->>>>>>> 314d772e
+            sage: p = get_solver(solver="Nonexistent_LP_solver")
             sage: p.add_variable()
             0
             sage: p.objective_coefficient(0)
@@ -357,11 +325,7 @@
 
             sage: # optional - nonexistent_lp_solver
             sage: from sage.numerical.backends.generic_backend import get_solver
-<<<<<<< HEAD
-            sage: p = get_solver(solver = "Nonexistent_LP_solver")
-=======
-            sage: p = get_solver(solver="Nonexistent_LP_solver")
->>>>>>> 314d772e
+            sage: p = get_solver(solver="Nonexistent_LP_solver")
             sage: p.objective_constant_term()
             0.0
             sage: p.objective_constant_term(42)
@@ -388,11 +352,7 @@
 
             sage: # optional - nonexistent_lp_solver
             sage: from sage.numerical.backends.generic_backend import get_solver
-<<<<<<< HEAD
-            sage: p = get_solver(solver = "Nonexistent_LP_solver")
-=======
-            sage: p = get_solver(solver="Nonexistent_LP_solver")
->>>>>>> 314d772e
+            sage: p = get_solver(solver="Nonexistent_LP_solver")
             sage: p.add_variables(5)
             4
             sage: p.set_objective([1, 1, 2, 1, 3])
@@ -404,13 +364,8 @@
             sage: # optional - nonexistent_lp_solver
             sage: p = MixedIntegerLinearProgram(solver='Nonexistent_LP_solver')
             sage: x,y = p[0], p[1]
-<<<<<<< HEAD
-            sage: p.add_constraint(2*x + 3*y, max = 6)
-            sage: p.add_constraint(3*x + 2*y, max = 6)
-=======
             sage: p.add_constraint(2*x + 3*y, max=6)
             sage: p.add_constraint(3*x + 2*y, max=6)
->>>>>>> 314d772e
             sage: p.set_objective(x + y + 7)
             sage: p.set_integer(x); p.set_integer(y)
             sage: p.solve()
@@ -448,13 +403,8 @@
             sage: p = MixedIntegerLinearProgram(solver="Nonexistent_LP_solver")
             sage: v = p.new_variable(nonnegative=True)
             sage: x,y = v[0], v[1]
-<<<<<<< HEAD
-            sage: p.add_constraint(2*x + 3*y, max = 6)
-            sage: p.add_constraint(3*x + 2*y, max = 6)
-=======
             sage: p.add_constraint(2*x + 3*y, max=6)
             sage: p.add_constraint(3*x + 2*y, max=6)
->>>>>>> 314d772e
             sage: p.set_objective(x + y + 7)
             sage: p.set_integer(x); p.set_integer(y)
             sage: p.solve()
@@ -479,11 +429,7 @@
 
             sage: # optional - nonexistent_lp_solver
             sage: from sage.numerical.backends.generic_backend import get_solver
-<<<<<<< HEAD
-            sage: p = get_solver(solver = "Nonexistent_LP_solver")
-=======
-            sage: p = get_solver(solver="Nonexistent_LP_solver")
->>>>>>> 314d772e
+            sage: p = get_solver(solver="Nonexistent_LP_solver")
             sage: p.add_variables(2)
             1
             sage: p.add_linear_constraint([(0, 2), (1, 3)], None, 6)
@@ -521,11 +467,7 @@
 
             sage: # optional - nonexistent_lp_solver
             sage: from sage.numerical.backends.generic_backend import get_solver
-<<<<<<< HEAD
-            sage: p = get_solver(solver = "Nonexistent_LP_solver")
-=======
-            sage: p = get_solver(solver="Nonexistent_LP_solver")
->>>>>>> 314d772e
+            sage: p = get_solver(solver="Nonexistent_LP_solver")
             sage: p.add_variables(5)
             4
             sage: p.add_linear_constraint( zip(range(5), range(5)), 2.0, 2.0)
@@ -644,11 +586,7 @@
 
             sage: # optional - nonexistent_lp_solver
             sage: from sage.numerical.backends.generic_backend import get_solver
-<<<<<<< HEAD
-            sage: p = get_solver(solver = "Nonexistent_LP_solver")
-=======
-            sage: p = get_solver(solver="Nonexistent_LP_solver")
->>>>>>> 314d772e
+            sage: p = get_solver(solver="Nonexistent_LP_solver")
             sage: p.ncols()
             0
             sage: p.nrows()
@@ -702,11 +640,7 @@
 
             sage: # optional - nonexistent_lp_solver
             sage: from sage.numerical.backends.generic_backend import get_solver
-<<<<<<< HEAD
-            sage: p = get_solver(solver = "Nonexistent_LP_solver")
-=======
-            sage: p = get_solver(solver="Nonexistent_LP_solver")
->>>>>>> 314d772e
+            sage: p = get_solver(solver="Nonexistent_LP_solver")
             sage: p.add_variables(5)
             5
             sage: p.add_linear_constraints(5, None, 2)
@@ -771,11 +705,7 @@
 
             sage: # optional - nonexistent_lp_solver
             sage: from sage.numerical.backends.generic_backend import get_solver
-<<<<<<< HEAD
-            sage: p = get_solver(solver = "Nonexistent_LP_solver")
-=======
-            sage: p = get_solver(solver="Nonexistent_LP_solver")
->>>>>>> 314d772e
+            sage: p = get_solver(solver="Nonexistent_LP_solver")
             sage: p.add_linear_constraints(5, 0, None)
             sage: p.add_col(list(range(5)), list(range(5)))
             sage: p.solve()
@@ -829,11 +759,7 @@
 
             sage: # optional - nonexistent_lp_solver
             sage: from sage.numerical.backends.generic_backend import get_solver
-<<<<<<< HEAD
-            sage: p = get_solver(solver = "Nonexistent_LP_solver")
-=======
-            sage: p = get_solver(solver="Nonexistent_LP_solver")
->>>>>>> 314d772e
+            sage: p = get_solver(solver="Nonexistent_LP_solver")
             sage: p.add_variables(2)
             1
             sage: p.add_linear_constraint([(0,1), (1,2)], None, 3)
@@ -932,11 +858,7 @@
 
             sage: # optional - nonexistent_lp_solver
             sage: from sage.numerical.backends.generic_backend import get_solver
-<<<<<<< HEAD
-            sage: p = get_solver(solver = "Nonexistent_LP_solver")
-=======
-            sage: p = get_solver(solver="Nonexistent_LP_solver")
->>>>>>> 314d772e
+            sage: p = get_solver(solver="Nonexistent_LP_solver")
             sage: p.add_variables(2)
             1
             sage: p.add_linear_constraint([(0,1), (1, 2)], None, 3)
@@ -961,11 +883,7 @@
 
             sage: # optional - nonexistent_lp_solver
             sage: from sage.numerical.backends.generic_backend import get_solver
-<<<<<<< HEAD
-            sage: p = get_solver(solver = "Nonexistent_LP_solver")
-=======
-            sage: p = get_solver(solver="Nonexistent_LP_solver")
->>>>>>> 314d772e
+            sage: p = get_solver(solver="Nonexistent_LP_solver")
             sage: p.ncols()
             0
             sage: p.add_variables(2)
@@ -992,11 +910,7 @@
 
             sage: # optional - nonexistent_lp_solver
             sage: from sage.numerical.backends.generic_backend import get_solver
-<<<<<<< HEAD
-            sage: p = get_solver(solver = "Nonexistent_LP_solver")
-=======
-            sage: p = get_solver(solver="Nonexistent_LP_solver")
->>>>>>> 314d772e
+            sage: p = get_solver(solver="Nonexistent_LP_solver")
             sage: p.nrows()
             0
             sage: p.add_linear_constraints(2, 2.0, None)
@@ -1014,11 +928,7 @@
 
             sage: # optional - nonexistent_lp_solver
             sage: from sage.numerical.backends.generic_backend import get_solver
-<<<<<<< HEAD
-            sage: p = get_solver(solver = "Nonexistent_LP_solver")
-=======
-            sage: p = get_solver(solver="Nonexistent_LP_solver")
->>>>>>> 314d772e
+            sage: p = get_solver(solver="Nonexistent_LP_solver")
             sage: p.is_maximization()
             True
             sage: p.set_sense(-1)
@@ -1059,11 +969,7 @@
 
             sage: # optional - nonexistent_lp_solver
             sage: from sage.numerical.backends.generic_backend import get_solver
-<<<<<<< HEAD
-            sage: p = get_solver(solver = "Nonexistent_LP_solver")
-=======
-            sage: p = get_solver(solver="Nonexistent_LP_solver")
->>>>>>> 314d772e
+            sage: p = get_solver(solver="Nonexistent_LP_solver")
             sage: p.add_variables(2)
             2
             sage: p.add_linear_constraint([(0, 1], (1, 2)], None, 3)
@@ -1086,11 +992,7 @@
 
             sage: # optional - nonexistent_lp_solver
             sage: from sage.numerical.backends.generic_backend import get_solver
-<<<<<<< HEAD
-            sage: p = get_solver(solver = "Nonexistent_LP_solver")
-=======
-            sage: p = get_solver(solver="Nonexistent_LP_solver")
->>>>>>> 314d772e
+            sage: p = get_solver(solver="Nonexistent_LP_solver")
             sage: p.add_variables(2)
             2
             sage: p.add_linear_constraint([(0, 1), (1, 2)], None, 3)
@@ -1110,11 +1012,7 @@
 
             sage: # optional - nonexistent_lp_solver
             sage: from sage.numerical.backends.generic_backend import get_solver
-<<<<<<< HEAD
-            sage: p = MixedIntegerLinearProgram(solver = "Nonexistent_LP_solver")
-=======
             sage: p = MixedIntegerLinearProgram(solver="Nonexistent_LP_solver")
->>>>>>> 314d772e
             sage: b = p.new_variable()
             sage: p.add_constraint(b[1] + b[2] <= 6)
             sage: p.set_objective(b[1] + b[2])
@@ -1132,11 +1030,7 @@
 
             sage: # optional - nonexistent_lp_solver
             sage: from sage.numerical.backends.generic_backend import get_solver
-<<<<<<< HEAD
-            sage: p = MixedIntegerLinearProgram(solver = "Nonexistent_LP_solver")
-=======
             sage: p = MixedIntegerLinearProgram(solver="Nonexistent_LP_solver")
->>>>>>> 314d772e
             sage: b = p.new_variable()
             sage: p.add_constraint(b[1] + b[2] <= 6)
             sage: p.set_objective(b[1] + b[2])
@@ -1156,11 +1050,7 @@
 
             sage: # optional - nonexistent_lp_solver
             sage: from sage.numerical.backends.generic_backend import get_solver
-<<<<<<< HEAD
-            sage: p = MixedIntegerLinearProgram(solver = "Nonexistent_LP_solver")
-=======
             sage: p = MixedIntegerLinearProgram(solver="Nonexistent_LP_solver")
->>>>>>> 314d772e
             sage: b = p.new_variable()
             sage: p.add_constraint(b[1] + b[2] <= 6)
             sage: p.set_objective(b[1] + b[2])
@@ -1191,11 +1081,7 @@
 
             sage: # optional - nonexistent_lp_solver
             sage: from sage.numerical.backends.generic_backend import get_solver
-<<<<<<< HEAD
-            sage: p = get_solver(solver = "Nonexistent_LP_solver")
-=======
-            sage: p = get_solver(solver="Nonexistent_LP_solver")
->>>>>>> 314d772e
+            sage: p = get_solver(solver="Nonexistent_LP_solver")
             sage: p.add_variables(5)
             4
             sage: p.add_linear_constraint(zip(range(5), range(5)), 2, 2)
@@ -1224,11 +1110,7 @@
 
             sage: # optional - nonexistent_lp_solver
             sage: from sage.numerical.backends.generic_backend import get_solver
-<<<<<<< HEAD
-            sage: p = get_solver(solver = "Nonexistent_LP_solver")
-=======
-            sage: p = get_solver(solver="Nonexistent_LP_solver")
->>>>>>> 314d772e
+            sage: p = get_solver(solver="Nonexistent_LP_solver")
             sage: p.add_variables(5)
             4
             sage: p.add_linear_constraint(list(range(5)), list(range(5)), 2, 2)
@@ -1257,11 +1139,7 @@
 
             sage: # optional - nonexistent_lp_solver
             sage: from sage.numerical.backends.generic_backend import get_solver
-<<<<<<< HEAD
-            sage: p = get_solver(solver = "Nonexistent_LP_solver")
-=======
-            sage: p = get_solver(solver="Nonexistent_LP_solver")
->>>>>>> 314d772e
+            sage: p = get_solver(solver="Nonexistent_LP_solver")
             sage: p.add_variable()
             0
             sage: p.col_bounds(0)
@@ -1284,11 +1162,7 @@
 
             sage: # optional - nonexistent_lp_solver
             sage: from sage.numerical.backends.generic_backend import get_solver
-<<<<<<< HEAD
-            sage: p = get_solver(solver = "Nonexistent_LP_solver")
-=======
-            sage: p = get_solver(solver="Nonexistent_LP_solver")
->>>>>>> 314d772e
+            sage: p = get_solver(solver="Nonexistent_LP_solver")
             sage: p.ncols()
             0
             sage: p.add_variable()
@@ -1312,11 +1186,7 @@
 
             sage: # optional - nonexistent_lp_solver
             sage: from sage.numerical.backends.generic_backend import get_solver
-<<<<<<< HEAD
-            sage: p = get_solver(solver = "Nonexistent_LP_solver")
-=======
-            sage: p = get_solver(solver="Nonexistent_LP_solver")
->>>>>>> 314d772e
+            sage: p = get_solver(solver="Nonexistent_LP_solver")
             sage: p.ncols()
             0
             sage: p.add_variable()
@@ -1339,11 +1209,7 @@
 
             sage: # optional - nonexistent_lp_solver
             sage: from sage.numerical.backends.generic_backend import get_solver
-<<<<<<< HEAD
-            sage: p = get_solver(solver = "Nonexistent_LP_solver")
-=======
-            sage: p = get_solver(solver="Nonexistent_LP_solver")
->>>>>>> 314d772e
+            sage: p = get_solver(solver="Nonexistent_LP_solver")
             sage: p.ncols()
             0
             sage: p.add_variable()
@@ -1497,11 +1363,7 @@
 
             sage: # optional - nonexistent_lp_solver
             sage: from sage.numerical.backends.generic_backend import get_solver
-<<<<<<< HEAD
-            sage: p = get_solver(solver = "Nonexistent_LP_solver")
-=======
-            sage: p = get_solver(solver="Nonexistent_LP_solver")
->>>>>>> 314d772e
+            sage: p = get_solver(solver="Nonexistent_LP_solver")
             sage: p.add_variable()
             0
             sage: p.col_bounds(0)
@@ -1528,11 +1390,7 @@
 
             sage: # optional - nonexistent_lp_solver
             sage: from sage.numerical.backends.generic_backend import get_solver
-<<<<<<< HEAD
-            sage: p = get_solver(solver = "Nonexistent_LP_solver")
-=======
-            sage: p = get_solver(solver="Nonexistent_LP_solver")
->>>>>>> 314d772e
+            sage: p = get_solver(solver="Nonexistent_LP_solver")
             sage: p.add_variable()
             0
             sage: p.col_bounds(0)
@@ -1563,11 +1421,7 @@
 
             sage: # optional - nonexistent_lp_solver
             sage: from sage.numerical.backends.generic_backend import get_solver
-<<<<<<< HEAD
-            sage: p = get_solver(solver = "Nonexistent_LP_solver")
-=======
-            sage: p = get_solver(solver="Nonexistent_LP_solver")
->>>>>>> 314d772e
+            sage: p = get_solver(solver="Nonexistent_LP_solver")
             sage: p.solver_parameter("timelimit")
             sage: p.solver_parameter("timelimit", 60)
             sage: p.solver_parameter("timelimit")
@@ -1588,13 +1442,8 @@
         EXAMPLES::
 
             sage: # optional - nonexistent_lp_solver
-<<<<<<< HEAD
-            sage: p = MixedIntegerLinearProgram(maximization=True,\
-                                                solver="Nonexistent_LP_solver") # optional - Nonexistent_LP_solver
-=======
             sage: p = MixedIntegerLinearProgram(maximization=True,
             ....:                               solver="Nonexistent_LP_solver")
->>>>>>> 314d772e
             sage: x = p.new_variable(nonnegative=True)
             sage: p.add_constraint(-x[0] + x[1] <= 2)
             sage: p.add_constraint(8 * x[0] + 2 * x[1] <= 17)
@@ -1624,13 +1473,8 @@
         EXAMPLES::
 
             sage: # optional - nonexistent_lp_solver
-<<<<<<< HEAD
-            sage: p = MixedIntegerLinearProgram(maximization=True,\
-                                                solver="Nonexistent_LP_solver") # optional - Nonexistent_LP_solver
-=======
             sage: p = MixedIntegerLinearProgram(maximization=True,
             ....:                               solver="Nonexistent_LP_solver")
->>>>>>> 314d772e
             sage: x = p.new_variable(nonnegative=True)
             sage: p.add_constraint(-x[0] + x[1] <= 2)
             sage: p.add_constraint(8 * x[0] + 2 * x[1] <= 17)
@@ -1660,13 +1504,8 @@
         EXAMPLES::
 
             sage: # optional - nonexistent_lp_solver
-<<<<<<< HEAD
-            sage: p = MixedIntegerLinearProgram(maximization=True,\
-                                                solver="Nonexistent_LP_solver") # optional - Nonexistent_LP_solver
-=======
             sage: p = MixedIntegerLinearProgram(maximization=True,
             ....:                               solver="Nonexistent_LP_solver")
->>>>>>> 314d772e
             sage: x = p.new_variable(nonnegative=True)
             sage: p.add_constraint(-x[0] + x[1] <= 2)
             sage: p.add_constraint(8 * x[0] + 2 * x[1] <= 17)
@@ -1696,13 +1535,8 @@
         EXAMPLES::
 
             sage: # optional - nonexistent_lp_solver
-<<<<<<< HEAD
-            sage: p = MixedIntegerLinearProgram(maximization=True,\
-                                                solver="Nonexistent_LP_solver") # optional - Nonexistent_LP_solver
-=======
             sage: p = MixedIntegerLinearProgram(maximization=True,
             ....:                               solver="Nonexistent_LP_solver")
->>>>>>> 314d772e
             sage: x = p.new_variable(nonnegative=True)
             sage: p.add_constraint(-x[0] + x[1] <= 2)
             sage: p.add_constraint(8 * x[0] + 2 * x[1] <= 17)
@@ -1892,10 +1726,6 @@
     else:
         raise ValueError("'solver' should be set to 'GLPK', 'Coin', 'CPLEX', 'CVXOPT', 'CVXPY', 'Gurobi', 'PPL', 'SCIP', 'InteractiveLP', a callable, or None.")
 
-<<<<<<< HEAD
-
-=======
->>>>>>> 314d772e
 cpdef GenericBackend get_solver(constraint_generation=False, solver=None, base_ring=None):
     """
     Return a solver according to the given preferences
