# sage_setup: distribution = sagemath-polyhedra
r"""
Interactive Simplex Method

This module, meant for **educational purposes only**, supports learning and
exploring of the simplex method.

Do you want to solve Linear Programs efficiently? use
:class:`MixedIntegerLinearProgram` instead.

The methods implemented here allow solving Linear Programming Problems (LPPs) in
a number of ways, may require explicit (and correct!) description of steps and
are likely to be much slower than "regular" LP solvers. If, however, you want to
learn how the simplex method works and see what happens in different situations
using different strategies, but don't want to deal with tedious arithmetic, this
module is for you!

Historically it was created to complement the Math 373 course on Mathematical
Programming and Optimization at the University of Alberta, Edmonton, Canada.

AUTHORS:

- Andrey Novoseltsev (2013-03-16): initial version.

- Matthias Koeppe, Peijun Xiao (2015-07-05): allow different output styles.

EXAMPLES:

Most of the module functionality is demonstrated on the following problem.

.. admonition:: Corn & Barley

    A farmer has 1000 acres available to grow corn and barley.
    Corn has a net profit of 10 dollars per acre while barley has a net
    profit of 5 dollars per acre.
    The farmer has 1500 kg of fertilizer available with 3 kg per acre
    needed for corn and 1 kg per acre needed for barley.
    The farmer wants to maximize profit.
    (Sometimes we also add one more constraint to make the initial dictionary
    infeasible: the farmer has to use at least 40% of the available land.)

Using variables `C` and `B` for land used to grow corn and barley respectively,
in acres, we can construct the following LP problem::

    sage: A = ([1, 1], [3, 1])
    sage: b = (1000, 1500)
    sage: c = (10, 5)
    sage: P = InteractiveLPProblem(A, b, c, ["C", "B"], variable_type=">=")
    sage: P
    LP problem (use 'view(...)' or '%display typeset' for details)

It is recommended to copy-paste such examples into your own worksheet, so that
you can run these commands with typeset mode on (``%display typeset``) and get

.. MATH::

    \begin{array}{l}
    \begin{array}{lcrcrcl}
     \max \mspace{-6mu}&\mspace{-6mu}  \mspace{-6mu}&\mspace{-6mu} 10 C \mspace{-6mu}&\mspace{-6mu} + \mspace{-6mu}&\mspace{-6mu} 5 B \mspace{-6mu} \\
     \mspace{-6mu}&\mspace{-6mu}  \mspace{-6mu}&\mspace{-6mu} C \mspace{-6mu}&\mspace{-6mu} + \mspace{-6mu}&\mspace{-6mu} B \mspace{-6mu}&\mspace{-6mu} \leq \mspace{-6mu}&\mspace{-6mu} 1000 \\
     \mspace{-6mu}&\mspace{-6mu}  \mspace{-6mu}&\mspace{-6mu} 3 C \mspace{-6mu}&\mspace{-6mu} + \mspace{-6mu}&\mspace{-6mu} B \mspace{-6mu}&\mspace{-6mu} \leq \mspace{-6mu}&\mspace{-6mu} 1500 \\
    \end{array} \\
    C, B \geq 0
    \end{array}

Since it has only two variables, we can solve it graphically::

    sage: P.plot()                                                                      # needs sage.plot
    Graphics object consisting of 19 graphics primitives


The simplex method can be applied only to :class:`problems in standard form
<InteractiveLPProblemStandardForm>`, which can be created either directly ::

    sage: InteractiveLPProblemStandardForm(A, b, c, ["C", "B"])
    LP problem (use ...)

or from an already constructed problem of "general type"::

    sage: P = P.standard_form()

In this case the problem does not require any modifications to be written in
standard form, but this step is still necessary to enable methods related to
the simplex method.

The simplest way to use the simplex method is::

    sage: P.run_simplex_method()
    \begin{equation*}
    ...
    The optimal value: $6250$. An optimal solution: $\left(250,\,750\right)$.

(This method produces quite long formulas which have been omitted here.)
But, of course, it is much more fun to do most of the steps by hand. Let's start
by creating the initial dictionary::

    sage: D = P.initial_dictionary()
    sage: D
    LP problem dictionary (use ...)

Using typeset mode as recommended, you'll see

.. MATH::

    \renewcommand{\arraystretch}{1.5}
    \begin{array}{|rcrcrcr|}
    \hline
    x_{3} \mspace{-6mu}&\mspace{-6mu} = \mspace{-6mu}&\mspace{-6mu} 1000 \mspace{-6mu}&\mspace{-6mu} - \mspace{-6mu}&\mspace{-6mu} C \mspace{-6mu}&\mspace{-6mu} - \mspace{-6mu}&\mspace{-6mu} B\\
    x_{4} \mspace{-6mu}&\mspace{-6mu} = \mspace{-6mu}&\mspace{-6mu} 1500 \mspace{-6mu}&\mspace{-6mu} - \mspace{-6mu}&\mspace{-6mu} 3 C \mspace{-6mu}&\mspace{-6mu} - \mspace{-6mu}&\mspace{-6mu} B\\
    \hline
    z \mspace{-6mu}&\mspace{-6mu} = \mspace{-6mu}&\mspace{-6mu} 0 \mspace{-6mu}&\mspace{-6mu} + \mspace{-6mu}&\mspace{-6mu} 10 C \mspace{-6mu}&\mspace{-6mu} + \mspace{-6mu}&\mspace{-6mu} 5 B\\
    \hline
    \end{array}

With the initial or any other dictionary you can perform a number of checks::

    sage: D.is_feasible()
    True
    sage: D.is_optimal()
    False

You can look at many of its pieces and associated data::

    sage: D.basic_variables()
    (x3, x4)
    sage: D.basic_solution()
    (0, 0)
    sage: D.objective_value()
    0

Most importantly, you can perform steps of the simplex method by picking an
entering variable, a leaving variable, and updating the dictionary::

    sage: D.enter("C")
    sage: D.leave(4)
    sage: D.update()

If everything was done correctly, the new dictionary is still feasible and the
objective value did not decrease::

    sage: D.is_feasible()
    True
    sage: D.objective_value()
    5000

If you are unsure about picking entering and leaving variables, you can use
helper methods that will try their best to tell you what are your next
options::

    sage: D.possible_entering()
    [B]
    sage: D.possible_leaving()
    Traceback (most recent call last):
    ...
    ValueError: leaving variables can be determined
     for feasible dictionaries with a set entering variable
     or for dual feasible dictionaries

It is also possible to obtain :meth:`feasible sets <InteractiveLPProblem.feasible_set>`
and :meth:`final dictionaries <InteractiveLPProblemStandardForm.final_dictionary>` of
problems, work with :class:`revised dictionaries <LPRevisedDictionary>`,
and use the dual simplex method!

.. NOTE::

    Currently this does not have a display format for the terminal.

Classes and functions
---------------------
"""
# ****************************************************************************
#       Copyright (C) 2013 Andrey Novoseltsev <novoselt@gmail.com>
#
#  Distributed under the terms of the GNU General Public License (GPL)
#  as published by the Free Software Foundation; either version 2 of
#  the License, or (at your option) any later version.
#                  https://www.gnu.org/licenses/
# ****************************************************************************

import operator
import re

from copy import copy

from sage.misc.abstract_method import abstract_method
from sage.geometry.polyhedron.constructor import Polyhedron
from sage.matrix.special import column_matrix
from sage.matrix.special import identity_matrix
from sage.matrix.constructor import matrix
from sage.matrix.special import random_matrix
from sage.misc.latex import LatexExpr, latex
from sage.misc.cachefunc import cached_function, cached_method
from sage.misc.prandom import randint, random
from sage.misc.html import HtmlFragment
from sage.misc.misc import get_main_globals
from sage.modules.free_module_element import random_vector
from sage.modules.free_module_element import free_module_element as vector
from sage.misc.lazy_import import lazy_import
lazy_import("sage.plot.all", ["Graphics", "arrow", "line", "point", "rainbow", "text"])
from sage.rings.infinity import Infinity
from sage.rings.polynomial.polynomial_ring import polygen
from sage.rings.polynomial.polynomial_ring_constructor import PolynomialRing
from sage.rings.rational_field import QQ
from sage.rings.real_double import RDF
from sage.rings.integer_ring import ZZ
from sage.structure.all import SageObject


# We produce rather complicated LaTeX code which needs some tweaks to be
# displayed nicely by MathJax, which make it look slightly different from real
# LaTeX. We use our own variable as it may be convenient to override it.
# Hopefully, some day there will be no need in it at all and only "if" parts
# will have to be left.
generate_real_LaTeX = False

def _assemble_arrayl(lines, stretch=None):
    r"""
    Return ``lines`` assembled in a left-justified array.

    INPUT:

    - ``lines`` -- a list of strings suitable for math mode typesetting

    - ``stretch`` -- (default: None) if given, a command setting
      ``\arraystretch`` to this value will be added before the array

    OUTPUT:

    - a :class:`LatexExpr`

    EXAMPLES::

        sage: from sage.numerical.interactive_simplex_method \
        ....:     import _assemble_arrayl
        sage: lines = ["1 + 1", "2"]
        sage: print(_assemble_arrayl(lines))
        %notruncate
        \begin{array}{l}
        1 + 1\\
        2
        \end{array}
        sage: print(_assemble_arrayl(lines, 1.5))
        %notruncate
        \renewcommand{\arraystretch}{1.500000}
        \begin{array}{l}
        1 + 1\\
        2
        \end{array}
    """
    # Even simple LP problems tend to generate long output, so we prohibit
    # truncation in the notebook cells and hope for the best!
    return LatexExpr(("" if generate_real_LaTeX else "%notruncate\n") +
                     ("" if stretch is None else
                      "\\renewcommand{\\arraystretch}{%f}\n" % stretch) +
                     "\\begin{array}{l}\n" +
                     "\\\\\n".join(lines) +
                     "\n\\end{array}")


def _latex_product(coefficients, variables,
                   separator=None, head=None, tail=None,
                   drop_plus=True, allow_empty=False):
    r"""
    Generate LaTeX code for a linear function.

    This function is intended for internal use by LaTeX methods of LP problems
    and their dictionaries.

    INPUT:

    - ``coefficients`` -- a list of coefficients

    - ``variables`` -- a list of variables

    - ``separator`` -- (default: ``"&"`` with some extra space adjustment) a
      string to be inserted between elements of the generated expression

    - ``head`` -- either ``None`` (default) or a list of entries to be
      added to the beginning of the output

    - ``tail`` -- either ``None`` (default) or a list of entries to be
      added to the end of the output

    - ``drop_plus`` -- (default: ``True``) whether to drop the leading plus
      sign or not

    - ``allow_empty`` -- (default: ``False``) whether to allow empty output or
      produce at least "0"

    OUTPUT:

    - A string joining ``head``, each sign and coefficient-variable product,
      and ``tail`` using ``separator``. Strings in ``head`` and ``tail`` are
      used as is except for "<=", "==", and ">=", which are replaced by LaTeX
      commands. Other elements in ``head`` in ``tail`` are processed by
      :func:`latex`.

    TESTS::

        sage: from sage.numerical.interactive_simplex_method import \
        ....:       _latex_product
        sage: var("x, y")                                                               # needs sage.symbolic
        (x, y)
        sage: print(_latex_product([-1, 3], [x, y]))                                    # needs sage.symbolic
        - \mspace{-6mu}&\mspace{-6mu} x \mspace{-6mu}&\mspace{-6mu} + \mspace{-6mu}&\mspace{-6mu} 3 y
    """
    entries = []
    for c, v in zip(coefficients, variables):
        if c == 0:
            entries.extend(["", ""])
            continue
        sign = "+"
        if latex(c).strip().startswith("-"):
            sign = "-"
            c = - c
        if c == 1:
            t = latex(v)
        else:
            t = latex(c)
            if '+' in t or '-' in t:
                from sage.symbolic.ring import SR
                if SR(c).operator() in [operator.add, operator.sub]:
                    t = r"\left( " + t + r" \right)"
            t += " " + latex(v)
        entries.extend([sign, t])
    if drop_plus:   # Don't start with +
        for i, e in enumerate(entries):
            if e:   # The first non-empty
                if e == "+":
                    entries[i] = ""
                break
    if not (allow_empty or any(entries)):   # Return at least 0
        entries[-1] = "0"
    latex_relations = {"<=": r"\leq", "==": "=", ">=": r"\geq"}
    if head is not None:
        for e in reversed(head):
            if not isinstance(e, str):
                e = latex(e)
            elif e in latex_relations:
                e = latex_relations[e]
            entries.insert(0, e)
    if tail is not None:
        for e in tail:
            if not isinstance(e, str):
                e = latex(e)
            elif e in latex_relations:
                e = latex_relations[e]
            entries.append(e)
    if separator is None:
        if generate_real_LaTeX:
            separator = " & "
        else:
            separator = r" \mspace{-6mu}&\mspace{-6mu} "
    return separator.join(entries)


@cached_function
def variable(R, v):
    r"""
    Interpret ``v`` as a variable of ``R``.

    INPUT:

    - ``R`` -- a polynomial ring

    - ``v`` -- a variable of ``R`` or convertible into ``R``, a string
      with the name of a variable of ``R`` or an index of a variable in ``R``

    OUTPUT:

    - a variable of ``R``

    EXAMPLES::

        sage: from sage.numerical.interactive_simplex_method \
        ....:     import variable
        sage: R = PolynomialRing(QQ, "x3, y5, x5, y")
        sage: R.inject_variables()
        Defining x3, y5, x5, y
        sage: variable(R, "x3")
        x3
        sage: variable(R, x3)
        x3
        sage: variable(R, 3)
        x3
        sage: variable(R, 0)
        Traceback (most recent call last):
        ...
        ValueError: there is no variable with the given index
        sage: variable(R, 5)
        Traceback (most recent call last):
        ...
        ValueError: the given index is ambiguous
        sage: variable(R, 2 * x3)
        Traceback (most recent call last):
        ...
        ValueError: cannot interpret given data as a variable
        sage: variable(R, "z")
        Traceback (most recent call last):
        ...
        ValueError: cannot interpret given data as a variable
    """
    if v in ZZ:
        v = str(v)
        tail = re.compile(r"\d+$")
        matches = []
        for g in R.gens():
            match = tail.search(str(g))
            if match is not None and match.group() == v:
                matches.append(g)
        if not matches:
            raise ValueError("there is no variable with the given index")
        if len(matches) > 1:
            raise ValueError("the given index is ambiguous")
        return matches[0]
    else:
        try:
            v = R(v)
            if v in R.gens():
                return v
        except TypeError:
            pass
        raise ValueError("cannot interpret given data as a variable")


available_styles = {
    "UAlberta": {
        "primal decision": "x",
        "primal slack": "x",
        "dual decision": "y",
        "dual slack": "y",
        "primal objective": "z",
        "dual objective": "z",
        "auxiliary objective": "w",
        },
    "Vanderbei": {
        "primal decision": "x",
        "primal slack": "w",
        "dual decision": "y",
        "dual slack": "z",
        "primal objective": "zeta",
        "dual objective": "xi",
        "auxiliary objective": "xi",
        },
    }

current_style = 'UAlberta'

def default_variable_name(variable):
    r"""
    Return default variable name for the current :func:`style`.

    INPUT:

    - ``variable`` - a string describing requested name

    OUTPUT:

    - a string with the requested name for current style

    EXAMPLES::

        sage: sage.numerical.interactive_simplex_method.default_variable_name("primal slack")
        'x'
        sage: sage.numerical.interactive_simplex_method.style('Vanderbei')
        'Vanderbei'
        sage: sage.numerical.interactive_simplex_method.default_variable_name("primal slack")
        'w'
        sage: sage.numerical.interactive_simplex_method.style('UAlberta')
        'UAlberta'
    """
    return available_styles[current_style][variable]

def style(new_style=None):
    r"""
    Set or get the current style of problems and dictionaries.

    INPUT:

    - ``new_style`` -- a string or ``None`` (default)

    OUTPUT:

    - a string with current style (same as ``new_style`` if it was given)

    If the input is not recognized as a valid style, a ``ValueError`` exception
    is raised.

    Currently supported styles are:

    - 'UAlberta' (default):  Follows the style used in the Math 373 course
      on Mathematical Programming and Optimization at the University of
      Alberta, Edmonton, Canada; based on Chvatal's book.

      - Objective functions of dictionaries are printed at the bottom.

      Variable names default to

      - `z` for primal objective

      - `z` for dual objective

      - `w` for auxiliary objective

      - `x_1, x_2, \dots, x_n` for primal decision variables

      - `x_{n+1}, x_{n+2}, \dots, x_{n+m}` for primal slack variables

      - `y_1, y_2, \dots, y_m` for dual decision variables

      - `y_{m+1}, y_{m+2}, \dots, y_{m+n}` for dual slack variables

    - 'Vanderbei':  Follows the style of Robert Vanderbei's textbook,
      Linear Programming -- Foundations and Extensions.

      - Objective functions of dictionaries are printed at the top.

      Variable names default to

      - `zeta` for primal objective

      - `xi` for dual objective

      - `xi` for auxiliary objective

      - `x_1, x_2, \dots, x_n` for primal decision variables

      - `w_1, w_2, \dots, w_m` for primal slack variables

      - `y_1, y_2, \dots, y_m` for dual decision variables

      - `z_1, z_2, \dots, z_n` for dual slack variables

    EXAMPLES::

        sage: sage.numerical.interactive_simplex_method.style()
        'UAlberta'
        sage: sage.numerical.interactive_simplex_method.style('Vanderbei')
        'Vanderbei'
        sage: sage.numerical.interactive_simplex_method.style('Doesntexist')
        Traceback (most recent call last):
        ...
        ValueError: Style must be one of: UAlberta, Vanderbei
        sage: sage.numerical.interactive_simplex_method.style('UAlberta')
        'UAlberta'
    """
    global current_style
    if new_style is not None:
        if new_style not in available_styles:
            raise ValueError("Style must be one of: {}".format(
                             ", ".join(available_styles.keys())))
        current_style = new_style
    return current_style


class InteractiveLPProblem(SageObject):
    r"""
    Construct an LP (Linear Programming) problem.

    .. NOTE::

        This class is for **educational purposes only**: if you want to solve
        Linear Programs efficiently, use :class:`MixedIntegerLinearProgram`
        instead.

    This class supports LP problems with "variables on the left" constraints.

    INPUT:

    - ``A`` -- a matrix of constraint coefficients

    - ``b`` -- a vector of constraint constant terms

    - ``c`` -- a vector of objective coefficients

    - ``x`` -- (default: ``"x"``) a vector of decision variables or a
      string giving the base name

    - ``constraint_type`` -- (default: ``"<="``) a string specifying constraint
      type(s): either ``"<="``, ``">="``, ``"=="``, or a list of them

    - ``variable_type`` -- (default: ``""``) a string specifying variable
      type(s): either ``">="``, ``"<="``, ``""`` (the empty string), or a
      list of them, corresponding, respectively, to non-negative,
      non-positive, and free variables

    - ``problem_type`` -- (default: ``"max"``) a string specifying the
      problem type: ``"max"``, ``"min"``, ``"-max"``, or ``"-min"``

    - ``base_ring`` -- (default: the fraction field of a common ring for all
      input coefficients) a field to which all input coefficients will be
      converted

    - ``is_primal`` -- (default: ``True``) whether this problem is primal or
      dual: each problem is of course dual to its own dual, this flag is mostly
      for internal use and affects default variable names only

    - ``objective_constant_term`` -- (default: 0) a constant term of the
      objective

    EXAMPLES:

    We will construct the following problem:

    .. MATH::

        \begin{array}{l}
        \begin{array}{lcrcrcl}
         \max \mspace{-6mu}&\mspace{-6mu}  \mspace{-6mu}&\mspace{-6mu} 10 C \mspace{-6mu}&\mspace{-6mu} + \mspace{-6mu}&\mspace{-6mu} 5 B \mspace{-6mu} \\
         \mspace{-6mu}&\mspace{-6mu}  \mspace{-6mu}&\mspace{-6mu} C \mspace{-6mu}&\mspace{-6mu} + \mspace{-6mu}&\mspace{-6mu} B \mspace{-6mu}&\mspace{-6mu} \leq \mspace{-6mu}&\mspace{-6mu} 1000 \\
         \mspace{-6mu}&\mspace{-6mu}  \mspace{-6mu}&\mspace{-6mu} 3 C \mspace{-6mu}&\mspace{-6mu} + \mspace{-6mu}&\mspace{-6mu} B \mspace{-6mu}&\mspace{-6mu} \leq \mspace{-6mu}&\mspace{-6mu} 1500 \\
        \end{array} \\
        C, B \geq 0
        \end{array}

    ::

        sage: A = ([1, 1], [3, 1])
        sage: b = (1000, 1500)
        sage: c = (10, 5)
        sage: P = InteractiveLPProblem(A, b, c, ["C", "B"], variable_type=">=")

    Same problem, but more explicitly::

        sage: P = InteractiveLPProblem(A, b, c, ["C", "B"],
        ....:     constraint_type="<=", variable_type=">=")

    Even more explicitly::

        sage: P = InteractiveLPProblem(A, b, c, ["C", "B"], problem_type="max",
        ....:     constraint_type=["<=", "<="], variable_type=[">=", ">="])

    Using the last form you should be able to represent any LP problem, as long
    as all like terms are collected and in constraints variables and constants
    are on different sides.
    """

    def __init__(self, A, b, c, x="x",
                 constraint_type="<=", variable_type="", problem_type="max",
                 base_ring=None, is_primal=True, objective_constant_term=0):
        r"""
        See :class:`InteractiveLPProblem` for documentation.

        TESTS::

            sage: A = ([1, 1], [3, 1])
            sage: b = (1000, 1500)
            sage: c = (10, 5)
            sage: P = InteractiveLPProblem(A, b, c, ["C", "B"], variable_type=">=")
            sage: TestSuite(P).run()
        """
        super().__init__()
        A = matrix(A)
        b = vector(b)
        c = vector(c)
        if base_ring is None:
            base_ring = vector(A.list() + list(b) + list(c)).base_ring()
        base_ring = base_ring.fraction_field()
        A = A.change_ring(base_ring)
        A.set_immutable()
        m, n = A.nrows(), A.ncols()
        b = b.change_ring(base_ring)
        b.set_immutable()
        if b.degree() != m:
            raise ValueError("A and b have incompatible dimensions")
        c = c.change_ring(base_ring)
        c.set_immutable()
        if c.degree() != n:
            raise ValueError("A and c have incompatible dimensions")
        if isinstance(x, str):
            x = ["{}{:d}".format(x, i) for i in range(1, n+1)]
        else:
            x = [str(_) for _ in x]
            if len(x) != n:
                raise ValueError("A and x have incompatible dimensions")
        R = PolynomialRing(base_ring, x, order="neglex")
        x = vector(R, R.gens()) # All variables as a vector
        self._Abcx = A, b, c, x
        self._constant_term = objective_constant_term

        if constraint_type in ["<=", ">=", "=="]:
            constraint_type = (constraint_type, ) * m
        else:
            constraint_type = tuple(constraint_type)
            if any(ct not in ["<=", ">=", "=="] for ct in constraint_type):
                raise ValueError("unknown constraint type")
            if len(constraint_type) != m:
                raise ValueError("wrong number of constraint types")
        self._constraint_types = constraint_type

        if variable_type in ["<=", ">=", ""]:
            variable_type = (variable_type, ) * n
        else:
            variable_type = tuple(variable_type)
            if any(vt not in ["<=", ">=", ""] for vt in variable_type):
                raise ValueError("unknown variable type")
            if len(variable_type) != n:
                raise ValueError("wrong number of variable types")
        self._variable_types = variable_type

        if problem_type.startswith("-"):
            self._is_negative = True
            problem_type = problem_type[1:]
        else:
            self._is_negative = False
        if problem_type not in ["max", "min"]:
            raise ValueError("unknown problem type")
        self._problem_type = problem_type

        self._is_primal = is_primal

    def __eq__(self, other):
        r"""
        Check if two LP problems are equal.

        INPUT:

        - ``other`` -- anything

        OUTPUT:

        - ``True`` if ``other`` is an :class:`InteractiveLPProblem` with all details the
          same as ``self``, ``False`` otherwise.

        TESTS::

            sage: A = ([1, 1], [3, 1])
            sage: b = (1000, 1500)
            sage: c = (10, 5)
            sage: P = InteractiveLPProblem(A, b, c, ["C", "B"], variable_type=">=")
            sage: P2 = InteractiveLPProblem(A, b, c, ["C", "B"], variable_type=">=")
            sage: P == P2
            True
            sage: P3 = InteractiveLPProblem(A, c, b, ["C", "B"], variable_type=">=")
            sage: P == P3
            False
        """
        return (isinstance(other, InteractiveLPProblem) and
                self.Abcx() == other.Abcx() and
                self._constant_term == other._constant_term and
                self._problem_type == other._problem_type and
                self._is_negative == other._is_negative and
                self._constraint_types == other._constraint_types and
                self._variable_types == other._variable_types)

    def _latex_(self):
        r"""
        Return a LaTeX representation of ``self``.

        OUTPUT:

        - a string

        TESTS::

            sage: A = ([1, 1], [3, 1])
            sage: b = (1000, 1500)
            sage: c = (10, 5)
            sage: P = InteractiveLPProblem(A, b, c, ["C", "B"], variable_type=">=")
            sage: print(P._latex_())
            \begin{array}{l}
            \begin{array}{lcrcrcl}
             \max \mspace{-6mu}&\mspace{-6mu}  \mspace{-6mu}&\mspace{-6mu} 10 C \mspace{-6mu}&\mspace{-6mu} + \mspace{-6mu}&\mspace{-6mu} 5 B \mspace{-6mu}&\mspace{-6mu}  \mspace{-6mu}&\mspace{-6mu} \\
             \mspace{-6mu}&\mspace{-6mu}  \mspace{-6mu}&\mspace{-6mu} C \mspace{-6mu}&\mspace{-6mu} + \mspace{-6mu}&\mspace{-6mu} B \mspace{-6mu}&\mspace{-6mu} \leq \mspace{-6mu}&\mspace{-6mu} 1000 \\
             \mspace{-6mu}&\mspace{-6mu}  \mspace{-6mu}&\mspace{-6mu} 3 C \mspace{-6mu}&\mspace{-6mu} + \mspace{-6mu}&\mspace{-6mu} B \mspace{-6mu}&\mspace{-6mu} \leq \mspace{-6mu}&\mspace{-6mu} 1500 \\
            \end{array} \\
            C, B \geq 0
            \end{array}
        """
        A, b, c, x = self.Abcx()
        lines = []
        lines.append(r"\begin{array}{l}")
        if generate_real_LaTeX:
            lines[-1] += r" \setlength{\arraycolsep}{0.125em}"
        lines.append(r"\begin{array}{l" + "cr" * len(x) + "cl}")
        head = [r"{} \{}".format("- " if self._is_negative else "",
                                 self._problem_type)]
        if self._constant_term == 0:
            tail = ["", ""]
        elif latex(self._constant_term).strip().startswith("-"):
            tail = ["-", - self._constant_term]
        else:
            tail = ["+", self._constant_term]
        lines.append(_latex_product(c, x, head=head, tail=tail) + r"\\")
        for Ai, ri, bi in zip(A.rows(), self._constraint_types, b):
            lines.append(_latex_product(Ai, x, head=[""], tail=[ri, bi]) +
                         r" \\")
        lines.append(r"\end{array} \\")
        if set(self._variable_types) == set([">="]):
            lines.append(r"{} \geq 0".format(", ".join(map(latex, x))))
        else:
            lines.append(r",\ ".join(r"{} {} 0".format(
                                latex(xj), r"\geq" if vt == ">=" else r"\leq")
                            for xj, vt in zip(x, self._variable_types) if vt))
        lines.append(r"\end{array}")
        return "\n".join(lines)

    def _repr_(self):
        r"""
        Return a string representation of ``self``.

        OUTPUT:

        - a string

        TESTS::

            sage: A = ([1, 1], [3, 1])
            sage: b = (1000, 1500)
            sage: c = (10, 5)
            sage: P = InteractiveLPProblem(A, b, c, ["C", "B"], variable_type=">=")
            sage: print(P._repr_())
            LP problem (use ...)
        """
        return "LP problem (use 'view(...)' or '%display typeset' for details)"

    def _solution(self, x):
        r"""
        Return ``x`` as a normalized solution of ``self``.

        INPUT:

        - ``x`` -- anything that can be interpreted as a solution of this
          problem, e.g. a vector or a list of correct length or a single
          element list with such a vector

        OUTPUT:

        - ``x`` as a vector

        EXAMPLES::

            sage: A = ([1, 1], [3, 1])
            sage: b = (1000, 1500)
            sage: c = (10, 5)
            sage: P = InteractiveLPProblem(A, b, c, variable_type=">=")
            sage: P._solution([100, 200])
            (100, 200)
            sage: P._solution([[100, 200]])
            (100, 200)
            sage: P._solution([1000])
            Traceback (most recent call last):
            ...
            TypeError: given input is not a solution for this problem
        """
        S = self.c().parent()
        try:
            return S(x)
        except TypeError:
            if len(x) == 1:
                try:
                    return S(x[0])
                except TypeError:
                    pass
        raise TypeError("given input is not a solution for this problem")

    @cached_method
    def _solve(self):
        r"""
        Return an optimal solution and the optimal value of ``self``.

        OUTPUT:

        - A pair consisting of a vector and a number. If the problem is
          infeasible, both components are ``None``. If the problem is
          unbounded, the first component is ``None`` and the second is
          `\pm \infty`.

        This function uses "brute force" solution technique of evaluating the
        objective at all vertices of the feasible set and taking into account
        its rays and lines.

        EXAMPLES::

            sage: A = ([1, 1], [3, 1])
            sage: b = (1000, 1500)
            sage: c = (10, 5)
            sage: P = InteractiveLPProblem(A, b, c, ["C", "B"], variable_type=">=")
            sage: P._solve()
            ((250, 750), 6250)
        """
        F = self.feasible_set()
        R = F.base_ring()
        A, b, c, x = self._Abcx
        if F.n_vertices() == 0:
            return (None, None)
        elif c.is_zero():
            M, S = 0, F.vertices()[0]
        elif self._problem_type == "max":
            if any(c * vector(R, ray) > 0 for ray in F.rays()) or \
               any(c * vector(R, line) != 0 for line in F.lines()):
                M, S = Infinity, None
            else:
                M, S = max((c * vector(R, v), v) for v in F.vertices())
        elif self._problem_type == "min":
            if any(c * vector(R, ray) < 0 for ray in F.rays()) or \
               any(c * vector(R, line) != 0 for line in F.lines()):
                M, S = -Infinity, None
            else:
                M, S = min((c * vector(R, v), v) for v in F.vertices())
        if S is not None:
            S = vector(R, S)
            S.set_immutable()
            M += self._constant_term
        if self._is_negative:
            M = - M
        return S, M

    def Abcx(self):
        r"""
        Return `A`, `b`, `c`, and `x` of ``self`` as a tuple.

        OUTPUT:

        - a tuple

        EXAMPLES::

            sage: A = ([1, 1], [3, 1])
            sage: b = (1000, 1500)
            sage: c = (10, 5)
            sage: P = InteractiveLPProblem(A, b, c, ["C", "B"], variable_type=">=")
            sage: P.Abcx()
            (
            [1 1]
            [3 1], (1000, 1500), (10, 5), (C, B)
            )
        """
        return self._Abcx

    def add_constraint(self, coefficients, constant_term, constraint_type="<="):
        r"""
        Return a new LP problem by adding a constraint to``self``.

        INPUT:

        - ``coefficients`` -- coefficients of the new constraint

        - ``constant_term`` -- a constant term of the new constraint

        - ``constraint_type`` -- (default: ``"<="``) a string indicating
          the constraint type of the new constraint

        OUTPUT:

        - an :class:`LP problem <InteractiveLPProblem>`

        EXAMPLES::

            sage: A = ([1, 1], [3, 1])
            sage: b = (1000, 1500)
            sage: c = (10, 5)
            sage: P = InteractiveLPProblem(A, b, c)
            sage: P1 = P.add_constraint(([2, 4]), 2000, "<=")
            sage: P1.Abcx()
            (
            [1 1]
            [3 1]
            [2 4], (1000, 1500, 2000), (10, 5), (x1, x2)
            )
            sage: P1.constraint_types()
            ('<=', '<=', '<=')
            sage: P.Abcx()
            (
            [1 1]
            [3 1], (1000, 1500), (10, 5), (x1, x2)
            )
            sage: P.constraint_types()
            ('<=', '<=')
            sage: P2 = P.add_constraint(([2, 4, 6]), 2000, "<=")
            Traceback (most recent call last):
            ...
            TypeError: number of columns must be the same, not 2 and 3
            sage: P3 = P.add_constraint(([2, 4]), 2000, "<")
            Traceback (most recent call last):
            ...
            ValueError: unknown constraint type
        """
        A, b, c, x = self.Abcx()
        A = A.stack(matrix(coefficients))
        b = tuple(b) + (constant_term,)
        if self._is_negative:
            problem_type = "-" + self.problem_type()
        else:
            problem_type = self.problem_type()
        return InteractiveLPProblem(A, b, c, x,
                    constraint_type=self._constraint_types + (constraint_type,),
                    variable_type=self.variable_types(),
                    problem_type=problem_type,
                    base_ring=self.base_ring(),
                    is_primal=self._is_primal,
                    objective_constant_term=self.objective_constant_term())

    def base_ring(self):
        r"""
        Return the base ring of ``self``.

        .. NOTE::

            The base ring of LP problems is always a field.

        OUTPUT:

        - a ring

        EXAMPLES::

            sage: A = ([1, 1], [3, 1])
            sage: b = (1000, 1500)
            sage: c = (10, 5)
            sage: P = InteractiveLPProblem(A, b, c, ["C", "B"], variable_type=">=")
            sage: P.base_ring()
            Rational Field

            sage: c = (10, 5.)
            sage: P = InteractiveLPProblem(A, b, c, ["C", "B"], variable_type=">=")
            sage: P.base_ring()
            Real Field with 53 bits of precision
        """
        return self._Abcx[0].base_ring()

    def constant_terms(self):
        r"""
        Return constant terms of constraints of ``self``, i.e. `b`.

        OUTPUT:

        - a vector

        EXAMPLES::

            sage: A = ([1, 1], [3, 1])
            sage: b = (1000, 1500)
            sage: c = (10, 5)
            sage: P = InteractiveLPProblem(A, b, c, ["C", "B"], variable_type=">=")
            sage: P.constant_terms()
            (1000, 1500)
            sage: P.b()
            (1000, 1500)
        """
        return self._Abcx[1]

    def constraint_coefficients(self):
        r"""
        Return coefficients of constraints of ``self``, i.e. `A`.

        OUTPUT:

        - a matrix

        EXAMPLES::

            sage: A = ([1, 1], [3, 1])
            sage: b = (1000, 1500)
            sage: c = (10, 5)
            sage: P = InteractiveLPProblem(A, b, c, ["C", "B"], variable_type=">=")
            sage: P.constraint_coefficients()
            [1 1]
            [3 1]
            sage: P.A()
            [1 1]
            [3 1]
        """
        return self._Abcx[0]

    def constraint_types(self):
        r"""
        Return a tuple listing the constraint types of all rows.

        OUTPUT:

        - a tuple of strings

        EXAMPLES::

            sage: A = ([1, 1], [3, 1])
            sage: b = (1000, 1500)
            sage: c = (10, 5)
            sage: P = InteractiveLPProblem(A, b, c, ["C", "B"], variable_type=">=", constraint_type=["<=", "=="])
            sage: P.constraint_types()
            ('<=', '==')
        """
        return self._constraint_types

    def decision_variables(self):
        r"""
        Return decision variables of ``self``, i.e. `x`.

        OUTPUT:

        - a vector

        EXAMPLES::

            sage: A = ([1, 1], [3, 1])
            sage: b = (1000, 1500)
            sage: c = (10, 5)
            sage: P = InteractiveLPProblem(A, b, c, ["C", "B"], variable_type=">=")
            sage: P.decision_variables()
            (C, B)
            sage: P.x()
            (C, B)
        """
        return self._Abcx[3]

    def dual(self, y=None):
        r"""
        Construct the dual LP problem for ``self``.

        INPUT:

        - ``y`` -- (default: depends on :func:`style`)
          a vector of dual decision variables or a string giving the base name

        OUTPUT:

        - an :class:`InteractiveLPProblem`

        EXAMPLES::

            sage: A = ([1, 1], [3, 1])
            sage: b = (1000, 1500)
            sage: c = (10, 5)
            sage: P = InteractiveLPProblem(A, b, c, ["C", "B"], variable_type=">=")
            sage: DP = P.dual()
            sage: DP.b() == P.c()
            True
            sage: DP.dual(["C", "B"]) == P
            True

        TESTS::

            sage: DP.standard_form().objective_name()
            -z
            sage: sage.numerical.interactive_simplex_method.style("Vanderbei")
            'Vanderbei'
            sage: P.dual().standard_form().objective_name()
            -xi
            sage: sage.numerical.interactive_simplex_method.style("UAlberta")
            'UAlberta'
            sage: P.dual().standard_form().objective_name()
            -z
        """
        A, c, b, x = self.Abcx()
        A = A.transpose()
        if y is None:
            y = default_variable_name(
                "dual decision" if self.is_primal() else "primal decision")
        problem_type = "min" if self._problem_type == "max" else "max"
        constraint_type = []
        for vt in self._variable_types:
            if (vt == ">=" and problem_type == "min" or
                vt == "<=" and problem_type == "max"):
                constraint_type.append(">=")
            elif (vt == "<=" and problem_type == "min" or
                vt == ">=" and problem_type == "max"):
                constraint_type.append("<=")
            else:
                constraint_type.append("==")
        variable_type = []
        for ct in self._constraint_types:
            if (ct == ">=" and problem_type == "min" or
                ct == "<=" and problem_type == "max"):
                variable_type.append("<=")
            elif (ct == "<=" and problem_type == "min" or
                ct == ">=" and problem_type == "max"):
                variable_type.append(">=")
            else:
                variable_type.append("")
        if self._is_negative:
            problem_type = "-" + problem_type
        return InteractiveLPProblem(A, b, c, y,
            constraint_type, variable_type, problem_type,
            is_primal=not self.is_primal(),
            objective_constant_term=self._constant_term)

    @cached_method
    def feasible_set(self):
        r"""
        Return the feasible set of ``self``.

        OUTPUT:

        - a :mod:`Polyhedron <sage.geometry.polyhedron.constructor>`

        EXAMPLES::

            sage: A = ([1, 1], [3, 1])
            sage: b = (1000, 1500)
            sage: c = (10, 5)
            sage: P = InteractiveLPProblem(A, b, c, ["C", "B"], variable_type=">=")
            sage: P.feasible_set()
            A 2-dimensional polyhedron in QQ^2
            defined as the convex hull of 4 vertices
        """
        ieqs = []
        eqns = []
        for a, r, b in zip(self.A().rows(), self._constraint_types, self.b()):
            if r == "<=":
                ieqs.append([b] + list(-a))
            elif r == ">=":
                ieqs.append([-b] + list(a))
            else:
                eqns.append([-b] + list(a))
        for n, r in zip(identity_matrix(self.n()).rows(), self._variable_types):
            if r == "<=":
                ieqs.append([0] + list(-n))
            elif r == ">=":
                ieqs.append([0] + list(n))
        if self.base_ring() is QQ:
            R = QQ
        else:
            R = RDF
            ieqs = [[R(_) for _ in ieq] for ieq in ieqs]
            eqns = [[R(_) for _ in eqn] for eqn in eqns]
        return Polyhedron(ieqs=ieqs, eqns=eqns, base_ring=R)

    def is_bounded(self):
        r"""
        Check if ``self`` is bounded.

        OUTPUT:

        - ``True`` is ``self`` is bounded, ``False`` otherwise

        EXAMPLES::

            sage: A = ([1, 1], [3, 1])
            sage: b = (1000, 1500)
            sage: c = (10, 5)
            sage: P = InteractiveLPProblem(A, b, c, ["C", "B"], variable_type=">=")
            sage: P.is_bounded()
            True

        Note that infeasible problems are always bounded::

            sage: b = (-1000, 1500)
            sage: P = InteractiveLPProblem(A, b, c, variable_type=">=")
            sage: P.is_feasible()
            False
            sage: P.is_bounded()
            True
        """
        return self.optimal_solution() is not None or not self.is_feasible()

    def is_feasible(self, *x):
        r"""
        Check if ``self`` or given solution is feasible.

        INPUT:

        - (optional) anything that can be interpreted as a valid solution for
          this problem, i.e. a sequence of values for all decision variables

        OUTPUT:

        - ``True`` is this problem or given solution is feasible, ``False``
          otherwise

        EXAMPLES::

            sage: A = ([1, 1], [3, 1])
            sage: b = (1000, 1500)
            sage: c = (10, 5)
            sage: P = InteractiveLPProblem(A, b, c, variable_type=">=")
            sage: P.is_feasible()
            True
            sage: P.is_feasible(100, 200)
            True
            sage: P.is_feasible(1000, 200)
            False
            sage: P.is_feasible([1000, 200])
            False
            sage: P.is_feasible(1000)
            Traceback (most recent call last):
            ...
            TypeError: given input is not a solution for this problem
        """
        if x:
            return self.feasible_set().contains(self._solution(x))
        return self.optimal_value() is not None

    def is_negative(self):
        r"""
        Return `True` when the problem is of type ``"-max"`` or ``"-min"``.

        EXAMPLES::

            sage: A = ([1, 1], [3, 1])
            sage: b = (1000, 1500)
            sage: c = (10, 5)
            sage: P = InteractiveLPProblem(A, b, c, ["C", "B"], variable_type=">=")
            sage: P.is_negative()
            False
            sage: P = InteractiveLPProblem(A, b, c, ["C", "B"], variable_type=">=", problem_type="-min")
            sage: P.is_negative()
            True
        """
        return self._is_negative

    def is_primal(self):
        r"""
        Check if we consider this problem to be primal or dual.

        This distinction affects only some automatically chosen variable names.

        OUTPUT:

        - boolean

        EXAMPLES::

            sage: A = ([1, 1], [3, 1])
            sage: b = (1000, 1500)
            sage: c = (10, 5)
            sage: P = InteractiveLPProblem(A, b, c, ["C", "B"], variable_type=">=")
            sage: P.is_primal()
            True
            sage: P.dual().is_primal()
            False
        """
        return self._is_primal

    def is_optimal(self, *x):
        r"""
        Check if given solution is feasible.

        INPUT:

        - anything that can be interpreted as a valid solution for
          this problem, i.e. a sequence of values for all decision variables

        OUTPUT:

        - ``True`` is the given solution is optimal, ``False`` otherwise

        EXAMPLES::

            sage: A = ([1, 1], [3, 1])
            sage: b = (1000, 1500)
            sage: c = (15, 5)
            sage: P = InteractiveLPProblem(A, b, c, variable_type=">=")
            sage: P.is_optimal(100, 200)
            False
            sage: P.is_optimal(500, 0)
            True
            sage: P.is_optimal(499, 3)
            True
            sage: P.is_optimal(501, -3)
            False
        """
        return (self.optimal_value() == self.objective_value(*x) and
                self.is_feasible(*x))

    def n_constraints(self):
        r"""
        Return the number of constraints of ``self``, i.e. `m`.

        OUTPUT:

        - an integer

        EXAMPLES::

            sage: A = ([1, 1], [3, 1])
            sage: b = (1000, 1500)
            sage: c = (10, 5)
            sage: P = InteractiveLPProblem(A, b, c, ["C", "B"], variable_type=">=")
            sage: P.n_constraints()
            2
            sage: P.m()
            2
        """
        return self._Abcx[0].nrows()

    def n_variables(self):
        r"""
        Return the number of decision variables of ``self``, i.e. `n`.

        OUTPUT:

        - an integer

        EXAMPLES::

            sage: A = ([1, 1], [3, 1])
            sage: b = (1000, 1500)
            sage: c = (10, 5)
            sage: P = InteractiveLPProblem(A, b, c, ["C", "B"], variable_type=">=")
            sage: P.n_variables()
            2
            sage: P.n()
            2
        """
        return self._Abcx[0].ncols()

    def objective_coefficients(self):
        r"""
        Return coefficients of the objective of ``self``, i.e. `c`.

        OUTPUT:

        - a vector

        EXAMPLES::

            sage: A = ([1, 1], [3, 1])
            sage: b = (1000, 1500)
            sage: c = (10, 5)
            sage: P = InteractiveLPProblem(A, b, c, ["C", "B"], variable_type=">=")
            sage: P.objective_coefficients()
            (10, 5)
            sage: P.c()
            (10, 5)
        """
        return self._Abcx[2]

    def objective_constant_term(self):
        r"""
        Return the constant term of the objective.

        OUTPUT:

        - a number

        EXAMPLES::

            sage: A = ([1, 1], [3, 1])
            sage: b = (1000, 1500)
            sage: c = (10, 5)
            sage: P = InteractiveLPProblem(A, b, c, ["C", "B"], variable_type=">=")
            sage: P.objective_constant_term()
            0
            sage: P.optimal_value()
            6250
            sage: P = InteractiveLPProblem(A, b, c, ["C", "B"],
            ....:       variable_type=">=", objective_constant_term=-1250)
            sage: P.objective_constant_term()
            -1250
            sage: P.optimal_value()
            5000
        """
        return self._constant_term

    def objective_value(self, *x):
        r"""
        Return the value of the objective on the given solution.

        INPUT:

        - anything that can be interpreted as a valid solution for
          this problem, i.e. a sequence of values for all decision variables

        OUTPUT:

        - the value of the objective on the given solution taking into account
          :meth:`objective_constant_term` and :meth:`is_negative`

        EXAMPLES::

            sage: A = ([1, 1], [3, 1])
            sage: b = (1000, 1500)
            sage: c = (10, 5)
            sage: P = InteractiveLPProblem(A, b, c, variable_type=">=")
            sage: P.objective_value(100, 200)
            2000
        """
        v = self.c() * self._solution(x) + self._constant_term
        return - v if self._is_negative else v

    def optimal_solution(self):
        r"""
        Return **an** optimal solution of ``self``.

        OUTPUT:

        - a vector or ``None`` if there are no optimal solutions

        EXAMPLES::

            sage: A = ([1, 1], [3, 1])
            sage: b = (1000, 1500)
            sage: c = (10, 5)
            sage: P = InteractiveLPProblem(A, b, c, ["C", "B"], variable_type=">=")
            sage: P.optimal_solution()
            (250, 750)
        """
        return self._solve()[0]

    def optimal_value(self):
        r"""
        Return the optimal value for ``self``.

        OUTPUT:

        - a number if the problem is bounded, `\pm \infty` if it is unbounded,
          or ``None`` if it is infeasible

        EXAMPLES::

            sage: A = ([1, 1], [3, 1])
            sage: b = (1000, 1500)
            sage: c = (10, 5)
            sage: P = InteractiveLPProblem(A, b, c, ["C", "B"], variable_type=">=")
            sage: P.optimal_value()
            6250
        """
        return self._solve()[1]

    def plot(self, *args, **kwds):
        r"""
        Return a plot for solving ``self`` graphically.

        INPUT:

        - ``xmin``, ``xmax``, ``ymin``, ``ymax`` -- bounds for the axes, if
          not given, an attempt will be made to pick reasonable values

        - ``alpha`` -- (default: 0.2) determines how opaque are shadows

        OUTPUT:

        - a plot

        This only works for problems with two decision variables. On the plot
        the black arrow indicates the direction of growth of the objective. The
        lines perpendicular to it are level curves of the objective. If there
        are optimal solutions, the arrow originates in one of them and the
        corresponding level curve is solid: all points of the feasible set
        on it are optimal solutions. Otherwise the arrow is placed in the
        center. If the problem is infeasible or the objective is zero, a plot
        of the feasible set only is returned.

        EXAMPLES::

            sage: A = ([1, 1], [3, 1])
            sage: b = (1000, 1500)
            sage: c = (10, 5)
            sage: P = InteractiveLPProblem(A, b, c, ["C", "B"], variable_type=">=")
            sage: p = P.plot()                                                          # needs sage.plot
            sage: p.show()                                                              # needs sage.plot

        In this case the plot works better with the following axes ranges::

            sage: p = P.plot(0, 1000, 0, 1500)                                          # needs sage.plot
            sage: p.show()                                                              # needs sage.plot

        TESTS:

        We check that zero objective can be dealt with::

            sage: InteractiveLPProblem(A, b, (0, 0), ["C", "B"], variable_type=">=").plot()         # needs sage.plot
            Graphics object consisting of 8 graphics primitives
        """
        FP = self.plot_feasible_set(*args, **kwds)
        c = self.c().n().change_ring(QQ)
        if c.is_zero():
            return FP
        xmin = FP.xmin()
        xmax = FP.xmax()
        ymin = FP.ymin()
        ymax = FP.ymax()
        xmin, xmax, ymin, ymax = map(QQ, [xmin, xmax, ymin, ymax])
        start = self.optimal_solution()
        start = vector(QQ, start.n() if start is not None
                            else [xmin + (xmax-xmin)/2, ymin + (ymax-ymin)/2])
        length = min(xmax - xmin, ymax - ymin) / 5
        end = start + (c * length / c.norm()).n().change_ring(QQ)
        result = FP + point(start, color="black", size=50, zorder=10)
        result += arrow(start, end, color="black", zorder=10)
        ieqs = [(xmax, -1, 0), (- xmin, 1, 0),
                (ymax, 0, -1), (- ymin, 0, 1)]
        box = Polyhedron(ieqs=ieqs)
        d = vector([c[1], -c[0]])
        for i in range(-10, 11):
            level = Polyhedron(vertices=[start + i*(end-start)], lines=[d])
            level = box.intersection(level)
            if level.vertices():
                if i == 0 and self.is_bounded():
                    result += line(level.vertices(), color="black",
                                   thickness=2)
                else:
                    result += line(level.vertices(), color="black",
                                   linestyle="--")
        result.set_axes_range(xmin, xmax, ymin, ymax)
        result.axes_labels(FP.axes_labels())    #FIXME: should be preserved!
        return result

    def plot_feasible_set(self, xmin=None, xmax=None, ymin=None, ymax=None,
                          alpha=0.2):
        r"""
        Return a plot of the feasible set of ``self``.

        INPUT:

        - ``xmin``, ``xmax``, ``ymin``, ``ymax`` -- bounds for the axes, if
          not given, an attempt will be made to pick reasonable values

        - ``alpha`` -- (default: 0.2) determines how opaque are shadows

        OUTPUT:

        - a plot

        This only works for a problem with two decision variables. The plot
        shows boundaries of constraints with a shadow on one side for
        inequalities. If the :meth:`feasible_set` is not empty and at least
        part of it is in the given boundaries, it will be shaded gray and `F`
        will be placed in its middle.

        EXAMPLES::

            sage: A = ([1, 1], [3, 1])
            sage: b = (1000, 1500)
            sage: c = (10, 5)
            sage: P = InteractiveLPProblem(A, b, c, ["C", "B"], variable_type=">=")
            sage: p = P.plot_feasible_set()                                             # needs sage.plot
            sage: p.show()                                                              # needs sage.plot

        In this case the plot works better with the following axes ranges::

            sage: p = P.plot_feasible_set(0, 1000, 0, 1500)                             # needs sage.plot
            sage: p.show()                                                              # needs sage.plot
        """
        if self.n() != 2:
            raise ValueError("only problems with 2 variables can be plotted")
        A, b, c, x = self.Abcx()
        if self.base_ring() is not QQ:
            # Either we use QQ or crash
            A = A.n().change_ring(QQ)
            b = b.n().change_ring(QQ)
        F = self.feasible_set()
        if ymax is None:
            ymax = max([abs(bb) for bb in b] + [v[1] for v in F.vertices()])
        if ymin is None:
            ymin = min([-ymax/4.0] + [v[1] for v in F.vertices()])
        if xmax is None:
            xmax = max([1.5*ymax] + [v[0] for v in F.vertices()])
        if xmin is None:
            xmin = min([-xmax/4.0] + [v[0] for v in F.vertices()])
        xmin, xmax, ymin, ymax = map(QQ, [xmin, xmax, ymin, ymax])
        pad = max(xmax - xmin, ymax - ymin) / 20
        ieqs = [(xmax, -1, 0), (- xmin, 1, 0),
                (ymax, 0, -1), (- ymin, 0, 1)]
        box = Polyhedron(ieqs=ieqs)
        F = box.intersection(F)
        result = Graphics()
        colors = rainbow(self.m() + 2)
        for Ai, ri, bi, color in zip(A.rows(), self._constraint_types,
                                           b, colors[:-2]):
            border = box.intersection(Polyhedron(eqns=[[-bi] + list(Ai)]))
            vertices = border.vertices()
            if not vertices:
                continue
            label = r"${}$".format(_latex_product(Ai, x, " ", tail=[ri, bi]))
            result += line(vertices, color=color, legend_label=label)
            if ri == "<=":
                ieqs = [[bi] + list(-Ai), [-bi+pad*Ai.norm().n()] + list(Ai)]
            elif ri == ">=":
                ieqs = [[-bi] + list(Ai), [bi+pad*Ai.norm().n()] + list(-Ai)]
            else:
                continue
            ieqs = [ [QQ(_) for _ in ieq] for ieq in ieqs]
            halfplane = box.intersection(Polyhedron(ieqs=ieqs))
            result += halfplane.render_solid(alpha=alpha, color=color)
        # Same for variables, but no legend
        for ni, ri, color in zip((QQ**2).gens(), self._variable_types,
                                 colors[-2:]):
            border = box.intersection(Polyhedron(eqns=[[0] + list(ni)]))
            if not border.vertices():
                continue
            if ri == "<=":
                ieqs = [[0] + list(-ni), [pad] + list(ni)]
            elif ri == ">=":
                ieqs = [[0] + list(ni), [pad] + list(-ni)]
            else:
                continue
            ieqs = [ [QQ(_) for _ in ieq] for ieq in ieqs]
            halfplane = box.intersection(Polyhedron(ieqs=ieqs))
            result += halfplane.render_solid(alpha=alpha, color=color)
        if F.vertices():
            result += F.render_solid(alpha=alpha, color="gray")
            result += text("$F$", F.center(),
                           fontsize=20, color="black", zorder=5)
        result.set_axes_range(xmin, xmax, ymin, ymax)
        result.axes_labels(["${}$".format(latex(xi)) for xi in x])
        result.legend(True)
        result.set_legend_options(fancybox=True, handlelength=1.5, loc=1,
                                  shadow=True)
        result._extra_kwds["aspect_ratio"] = 1
        result.set_aspect_ratio(1)
        return result

    def problem_type(self):
        r"""
        Return the problem type.

        Needs to be used together with ``is_negative``.

        OUTPUT:

        - a string, one of ``"max"``, ``"min"``.

        EXAMPLES::

            sage: A = ([1, 1], [3, 1])
            sage: b = (1000, 1500)
            sage: c = (10, 5)
            sage: P = InteractiveLPProblem(A, b, c, ["C", "B"], variable_type=">=")
            sage: P.problem_type()
            'max'
            sage: P = InteractiveLPProblem(A, b, c, ["C", "B"], variable_type=">=", problem_type="-min")
            sage: P.problem_type()
            'min'
        """
        return self._problem_type

    def standard_form(self, transformation=False, **kwds):
        r"""
        Construct the LP problem in standard form equivalent to ``self``.

        INPUT:

        - ``transformation`` -- (default: ``False``) if ``True``, a map
          converting solutions of the problem in standard form to the original
          one will be returned as well

        - you can pass (as keywords only) ``slack_variables``,
          ``auxiliary_variable``,``objective_name`` to the constructor of
          :class:`InteractiveLPProblemStandardForm`

        OUTPUT:

        - an :class:`InteractiveLPProblemStandardForm` by itself or a tuple
          with variable transformation as the second component

        EXAMPLES::

            sage: A = ([1, 1], [3, 1])
            sage: b = (1000, 1500)
            sage: c = (10, 5)
            sage: P = InteractiveLPProblem(A, b, c, variable_type=">=")
            sage: DP = P.dual()
            sage: DPSF = DP.standard_form()
            sage: DPSF.b()
            (-10, -5)
            sage: DPSF.slack_variables()
            (y3, y4)
            sage: DPSF = DP.standard_form(slack_variables=["L", "F"])
            sage: DPSF.slack_variables()
            (L, F)
            sage: DPSF, f = DP.standard_form(True)
            sage: f
            Vector space morphism represented by the matrix:
            [1 0]
            [0 1]
            Domain: Vector space of dimension 2 over Rational Field
            Codomain: Vector space of dimension 2 over Rational Field

        A more complicated transformation map::

            sage: P = InteractiveLPProblem(A, b, c, variable_type=["<=", ""],
            ....:                          objective_constant_term=42)
            sage: PSF, f = P.standard_form(True)
            sage: f
            Vector space morphism represented by the matrix:
            [-1  0]
            [ 0  1]
            [ 0 -1]
            Domain: Vector space of dimension 3 over Rational Field
            Codomain: Vector space of dimension 2 over Rational Field
            sage: PSF.optimal_solution()
            (0, 1000, 0)
            sage: P.optimal_solution()
            (0, 1000)
            sage: P.is_optimal(PSF.optimal_solution())
            Traceback (most recent call last):
            ...
            TypeError: given input is not a solution for this problem
            sage: P.is_optimal(f(PSF.optimal_solution()))
            True
            sage: PSF.optimal_value()
            5042
            sage: P.optimal_value()
            5042

        TESTS:

        Above also works for the equivalent minimization problem::

            sage: c = (-10, -5)
            sage: P = InteractiveLPProblem(A, b, c, variable_type=["<=", ""],
            ....:                          objective_constant_term=-42,
            ....:                          problem_type="min")
            sage: PSF, f = P.standard_form(True)
            sage: PSF.optimal_solution()
            (0, 1000, 0)
            sage: P.optimal_solution()
            (0, 1000)
            sage: PSF.optimal_value()
            -5042
            sage: P.optimal_value()
            -5042

        """
        A, b, c, x = self.Abcx()
        f = identity_matrix(self.n()).columns()
        if not all(ct == "<=" for ct in self._constraint_types):
            newA = []
            newb = []
            for ct, Ai, bi in zip(self._constraint_types, A, b):
                if ct in ["<=", "=="]:
                    newA.append(Ai)
                    newb.append(bi)
                if ct in [">=", "=="]:
                    newA.append(-Ai)
                    newb.append(-bi)
            A = matrix(newA)
            b = vector(newb)
        if not all(vt == ">=" for vt in self._variable_types):
            newA = []
            newc = []
            newx = []
            newf = []
            for vt, Aj, cj, xj, fj in zip(
                                self._variable_types, A.columns(), c, x, f):
                xj = str(xj)
                if vt in [">=", ""]:
                    newA.append(Aj)
                    newc.append(cj)
                    newf.append(fj)
                if vt == ">=":
                    newx.append(xj)
                if vt == "":
                    newx.append(xj + "_p")
                if vt in ["<=", ""]:
                    newA.append(-Aj)
                    newc.append(-cj)
                    newx.append(xj + "_n")
                    newf.append(-fj)
            A = column_matrix(newA)
            c = vector(newc)
            x = newx
            f = newf

<<<<<<< HEAD
        objective_name = kwds.get("objective_name", default_variable_name(
            "primal objective" if self.is_primal() else "dual objective"))
        if isinstance(objective_name, str):
            if objective_name.startswith('-'):
                objective_name = -polygen(ZZ, objective_name[1:])
            else:
                objective_name = polygen(ZZ, objective_name)
=======
        objective_name = polygen(ZZ, kwds.get("objective_name", default_variable_name(
            "primal objective" if self.is_primal() else "dual objective")))
>>>>>>> b380794a
        is_negative = self._is_negative
        constant_term = self._constant_term
        if self._problem_type == "min":
            is_negative = not is_negative
            c = - c
            constant_term = - constant_term
            objective_name = - objective_name
        kwds["objective_name"] = objective_name
        kwds["problem_type"] = "-max" if is_negative else "max"
        kwds["is_primal"] = self.is_primal()
        kwds["objective_constant_term"] = constant_term
        P = InteractiveLPProblemStandardForm(A, b, c, x, **kwds)
        f = P.c().parent().hom(f, self.c().parent())
        return (P, f) if transformation else P

    def variable_types(self):
        r"""
        Return a tuple listing the variable types of all decision variables.

        OUTPUT:

        - a tuple of strings

        EXAMPLES::

            sage: A = ([1, 1], [3, 1])
            sage: b = (1000, 1500)
            sage: c = (10, 5)
            sage: P = InteractiveLPProblem(A, b, c, ["C", "B"], variable_type=[">=", ""])
            sage: P.variable_types()
            ('>=', '')
        """
        return self._variable_types

    # Aliases for the standard notation
    A = constraint_coefficients
    b = constant_terms
    c = objective_coefficients
    x = decision_variables
    m = n_constraints
    n = n_variables


class InteractiveLPProblemStandardForm(InteractiveLPProblem):
    r"""
    Construct an LP (Linear Programming) problem in standard form.

    .. NOTE::

        This class is for **educational purposes only**: if you want to solve
        Linear Programs efficiently, use :class:`MixedIntegerLinearProgram`
        instead.

    The used standard form is:

    .. MATH::

        \begin{array}{l}
        \pm \max cx \\
        Ax \leq b \\
        x \geq 0
        \end{array}

    INPUT:

    - ``A`` -- a matrix of constraint coefficients

    - ``b`` -- a vector of constraint constant terms

    - ``c`` -- a vector of objective coefficients

    - ``x`` -- (default: ``"x"``) a vector of decision variables or a string
      the base name giving

    - ``problem_type`` -- (default: ``"max"``) a string specifying the
      problem type: either ``"max"`` or ``"-max"``

    - ``slack_variables`` -- (default: depends on :func:`style`)
      a vector of slack variables or a string giving the base name

    - ``auxiliary_variable`` -- (default: same as ``x`` parameter with adjoined
      ``"0"`` if it was given as a string, otherwise ``"x0"``) the auxiliary
      name, expected to be the same as the first decision variable for
      auxiliary problems

    - ``base_ring`` -- (default: the fraction field of a common ring for all
      input coefficients) a field to which all input coefficients will be
      converted

    - ``is_primal`` -- (default: ``True``) whether this problem is primal or
      dual: each problem is of course dual to its own dual, this flag is mostly
      for internal use and affects default variable names only

    - ``objective_name`` -- a string or a symbolic expression for the
      objective used in dictionaries, default depends on :func:`style`

    - ``objective_constant_term`` -- (default: 0) a constant term of the
      objective

    EXAMPLES::

        sage: A = ([1, 1], [3, 1])
        sage: b = (1000, 1500)
        sage: c = (10, 5)
        sage: P = InteractiveLPProblemStandardForm(A, b, c)

    Unlike :class:`InteractiveLPProblem`, this class does not allow you to adjust types of
    constraints (they are always ``"<="``) and variables (they are always
    ``">="``), and the problem type may only be ``"max"`` or ``"-max"``.
    You may give custom names to slack and auxiliary variables, but in
    most cases defaults should work::

        sage: P.decision_variables()
        (x1, x2)
        sage: P.slack_variables()
        (x3, x4)
    """

    def __init__(self, A, b, c, x="x", problem_type="max",
                 slack_variables=None, auxiliary_variable=None,
                 base_ring=None, is_primal=True, objective_name=None,
                 objective_constant_term=0):
        r"""
        See :class:`InteractiveLPProblemStandardForm` for documentation.

        TESTS::

            sage: A = ([1, 1], [3, 1])
            sage: b = (1000, 1500)
            sage: c = (10, 5)
            sage: P = InteractiveLPProblemStandardForm(A, b, c)
            sage: TestSuite(P).run()
        """
        if problem_type not in ("max", "-max"):
            raise ValueError("problems in standard form must be of (negative) "
                             "maximization type")
        super().__init__(
            A, b, c, x,
            problem_type=problem_type,
            constraint_type="<=",
            variable_type=">=",
            base_ring=base_ring,
            is_primal=is_primal,
            objective_constant_term=objective_constant_term)
        n, m = self.n(), self.m()
        if slack_variables is None:
            slack_variables = default_variable_name(
                "primal slack" if is_primal else "dual slack")
        if isinstance(slack_variables, str):
            if style() == "UAlberta":
                indices = range(n + 1, n + m + 1)
            if style() == 'Vanderbei':
                indices = range(1, m + 1)
            slack_variables = ["{}{:d}".format(slack_variables, i)
                               for i in indices]
        else:
            slack_variables = [str(s) for s in slack_variables]
            if len(slack_variables) != m:
                raise ValueError("wrong number of slack variables")
        if auxiliary_variable is None:
            auxiliary_variable = x + "0" if isinstance(x, str) else "x0"
        names = [str(auxiliary_variable)]
        names.extend([str(s) for s in self.x()])
        names.extend(slack_variables)
        if names[0] == names[1]:
            names.pop(0)
        R = PolynomialRing(self.base_ring(), names, order="neglex")
        self._R = R
        x = vector(R.gens()[-n-m:-m])
        x.set_immutable()
        self._Abcx = self._Abcx[:-1] + (x, )
        if objective_name is None:
            objective_name = default_variable_name(
                "primal objective" if is_primal else "dual objective")
        self._objective_name = polygen(ZZ, objective_name)

    @staticmethod
    def random_element(m, n, bound=5, special_probability=0.2,
                       **kwds):
        r"""
        Construct a random ``InteractiveLPProblemStandardForm``.

        INPUT:

        - ``m`` -- the number of constraints/basic variables

        - ``n`` -- the number of decision/non-basic variables

        - ``bound`` -- (default: 5) a bound on coefficients

        - ``special_probability`` -- (default: 0.2) probability of
          constructing a problem whose initial dictionary is allowed
          to be primal infeasible or dual feasible

        All other keyword arguments are passed to the constructor.

        EXAMPLES::

            sage: InteractiveLPProblemStandardForm.random_element(3, 4)
            LP problem (use 'view(...)' or '%display typeset' for details)
        """
        if not kwds.pop('is_primal', True):
            raise NotImplementedError('only random primal problems are implemented')
        A = random_matrix(ZZ, m, n, x=-bound, y=bound).change_ring(QQ)
        if special_probability < random():
            b = random_vector(ZZ, m, x=0, y=bound).change_ring(QQ)
        else:   # Allow infeasible dictionary
            b = random_vector(ZZ, m, x=-bound, y=bound).change_ring(QQ)
        if special_probability < random():
            c = random_vector(ZZ, n, x=-bound, y=bound).change_ring(QQ)
        else:   # Make dual feasible dictionary
            c = random_vector(ZZ, n, x=-bound, y=0).change_ring(QQ)
        return InteractiveLPProblemStandardForm(A, b, c, **kwds)

    def add_constraint(self, coefficients, constant_term, slack_variable=None):
        r"""
        Return a new LP problem by adding a constraint to``self``.

        INPUT:

        - ``coefficients`` -- coefficients of the new constraint

        - ``constant_term`` -- a constant term of the new constraint

        - ``slack_variable`` -- (default: depends on :func:`style`)
          a string giving the name of the slack variable of the new constraint

        OUTPUT:

        - an :class:`LP problem in standard form <InteractiveLPProblemStandardForm>`

        EXAMPLES::

            sage: A = ([1, 1], [3, 1])
            sage: b = (1000, 1500)
            sage: c = (10, 5)
            sage: P = InteractiveLPProblemStandardForm(A, b, c)
            sage: P.Abcx()
            (
            [1 1]
            [3 1], (1000, 1500), (10, 5), (x1, x2)
            )
            sage: P.slack_variables()
            (x3, x4)
            sage: P1 = P.add_constraint(([2, 4]), 2000)
            sage: P1.Abcx()
            (
            [1 1]
            [3 1]
            [2 4], (1000, 1500, 2000), (10, 5), (x1, x2)
            )
            sage: P1.slack_variables()
            (x3, x4, x5)
            sage: P2 = P.add_constraint(([2, 4]), 2000, slack_variable='c')
            sage: P2.slack_variables()
            (x3, x4, c)
            sage: P3 = P.add_constraint(([2, 4, 6]), 2000)
            Traceback (most recent call last):
            ...
            TypeError: number of columns must be the same, not 2 and 3
        """
        A, b, c, x = self.Abcx()
        A = A.stack(matrix(coefficients))
        b = tuple(b) + (constant_term,)
        if self._is_negative:
            problem_type = "-" + self.problem_type()
        else:
            problem_type = self.problem_type()
        if slack_variable is None:
            slack_variable = default_variable_name(
                "primal slack" if self._is_primal else "dual slack")
            if style() == "UAlberta":
                index = self.n() + self.m() + 1
            if style() == 'Vanderbei':
                index = self.m() + 1
            slack_variable = "{}{:d}".format(slack_variable, index)
        return InteractiveLPProblemStandardForm(
                    A, b, c, x,
                    problem_type=problem_type,
                    slack_variables=tuple(self.slack_variables()) + (slack_variable,),
                    auxiliary_variable=self.auxiliary_variable(),
                    base_ring=self.base_ring(),
                    is_primal=self._is_primal,
                    objective_name=self._objective_name,
                    objective_constant_term=self.objective_constant_term())

    def auxiliary_problem(self, objective_name=None):
        r"""
        Construct the auxiliary problem for ``self``.

        INPUT:

        - ``objective_name`` -- a string or a symbolic expression for the
          objective used in dictionaries, default depends on :func:`style`

        OUTPUT:

        - an :class:`LP problem in standard form <InteractiveLPProblemStandardForm>`

        The auxiliary problem with the auxiliary variable `x_0` is

        .. MATH::

            \begin{array}{l}
            \max - x_0 \\
            - x_0 + A_i x \leq b_i \text{ for all } i \\
            x \geq 0
            \end{array}\ .

        Such problems are used when the :meth:`initial_dictionary` is
        infeasible.

        EXAMPLES::

            sage: A = ([1, 1], [3, 1], [-1, -1])
            sage: b = (1000, 1500, -400)
            sage: c = (10, 5)
            sage: P = InteractiveLPProblemStandardForm(A, b, c)
            sage: AP = P.auxiliary_problem()
        """
        X = self.coordinate_ring().gens()
        m, n = self.m(), self.n()
        if len(X) == m + n:
            raise ValueError("auxiliary variable is already among decision "
                             "ones")
        F = self.base_ring()
        A = column_matrix(F, [-1] * m).augment(self.A())
        c = vector(F, [-1] + [0] * n)
        if objective_name is None:
            objective_name = default_variable_name("auxiliary objective")
        return InteractiveLPProblemStandardForm(
            A, self.b(), c,
            X[:-m], slack_variables=X[-m:], auxiliary_variable=X[0],
            objective_name=objective_name)

    def auxiliary_variable(self):
        r"""
        Return the auxiliary variable of ``self``.

        Note that the auxiliary variable may or may not be among
        :meth:`~InteractiveLPProblem.decision_variables`.

        OUTPUT:

        - a variable of the :meth:`coordinate_ring` of ``self``

        EXAMPLES::

            sage: A = ([1, 1], [3, 1], [-1, -1])
            sage: b = (1000, 1500, -400)
            sage: c = (10, 5)
            sage: P = InteractiveLPProblemStandardForm(A, b, c)
            sage: P.auxiliary_variable()
            x0
            sage: P.decision_variables()
            (x1, x2)
            sage: AP = P.auxiliary_problem()
            sage: AP.auxiliary_variable()
            x0
            sage: AP.decision_variables()
            (x0, x1, x2)
        """
        return self._R.gen(0)

    def coordinate_ring(self):
        r"""
        Return the coordinate ring of ``self``.

        OUTPUT:

        - a polynomial ring over the :meth:`~InteractiveLPProblem.base_ring` of ``self`` in
          the :meth:`auxiliary_variable`, :meth:`~InteractiveLPProblem.decision_variables`,
          and :meth:`slack_variables` with "neglex" order

        EXAMPLES::

            sage: A = ([1, 1], [3, 1], [-1, -1])
            sage: b = (1000, 1500, -400)
            sage: c = (10, 5)
            sage: P = InteractiveLPProblemStandardForm(A, b, c)
            sage: P.coordinate_ring()
            Multivariate Polynomial Ring in x0, x1, x2, x3, x4, x5
            over Rational Field
            sage: P.base_ring()
            Rational Field
            sage: P.auxiliary_variable()
            x0
            sage: P.decision_variables()
            (x1, x2)
            sage: P.slack_variables()
            (x3, x4, x5)
        """
        return self._R

    def dictionary(self, *x_B):
        r"""
        Construct a dictionary for ``self`` with given basic variables.

        INPUT:

        - basic variables for the dictionary to be constructed

        OUTPUT:

        - a :class:`dictionary <LPDictionary>`

        .. NOTE::

            This is a synonym for ``self.revised_dictionary(x_B).dictionary()``,
            but basic variables are mandatory.

        EXAMPLES::

            sage: A = ([1, 1], [3, 1])
            sage: b = (1000, 1500)
            sage: c = (10, 5)
            sage: P = InteractiveLPProblemStandardForm(A, b, c)
            sage: D = P.dictionary("x1", "x2")
            sage: D.basic_variables()
            (x1, x2)
        """
        if not x_B:
            raise ValueError("basic variables must be given explicitly")
        return self.revised_dictionary(*x_B).dictionary()

    def feasible_dictionary(self, auxiliary_dictionary):
        r"""
        Construct a feasible dictionary for ``self``.

        INPUT:

        - ``auxiliary_dictionary`` -- an optimal dictionary for the
          :meth:`auxiliary_problem` of ``self`` with the optimal value `0` and
          a non-basic auxiliary variable

        OUTPUT:

        - a feasible :class:`dictionary <LPDictionary>` for ``self``

        EXAMPLES::

            sage: A = ([1, 1], [3, 1], [-1, -1])
            sage: b = (1000, 1500, -400)
            sage: c = (10, 5)
            sage: P = InteractiveLPProblemStandardForm(A, b, c)
            sage: AP = P.auxiliary_problem()
            sage: D = AP.initial_dictionary()
            sage: D.enter(0)
            sage: D.leave(5)
            sage: D.update()
            sage: D.enter(1)
            sage: D.leave(0)
            sage: D.update()
            sage: D.is_optimal()
            True
            sage: D.objective_value()
            0
            sage: D.basic_solution()
            (0, 400, 0)
            sage: D = P.feasible_dictionary(D)
            sage: D.is_optimal()
            False
            sage: D.is_feasible()
            True
            sage: D.objective_value()
            4000
            sage: D.basic_solution()
            (400, 0)
        """
        # It is good to have sanity checks in this function, but they are a bit
        # problematic with numerical dictionaries, so we do only few.
        x0 = self.auxiliary_variable()
        if x0 not in auxiliary_dictionary.nonbasic_variables():
            raise ValueError("the auxiliary variable must be non-basic")
        if not auxiliary_dictionary.is_feasible():
            raise ValueError("the auxiliary dictionary must be feasible")
        A, b, c, v, B, N, z = auxiliary_dictionary._AbcvBNz
        B = tuple(B)
        N = tuple(N)
        k = N.index(x0)
        N = N[:k] + N[k+1:]
        n = len(c)
        A = A.matrix_from_columns(list(range(k)) + list(range(k + 1, n)))
        b = copy(b)
        c = vector(self.base_ring(), n - 1)
        v = self._constant_term
        for cj, xj in zip(*self.Abcx()[-2:]):
            if xj in N:
                c[N.index(xj)] += cj
            else:
                i = B.index(xj)
                c -= cj * A[i]
                v += cj * b[i]
        B = [self._R(_) for _ in B]
        N = [self._R(_) for _ in N]
        return LPDictionary(A, b, c, v, B, N, self.objective_name())

    def final_dictionary(self):
        r"""
        Return the final dictionary of the simplex method applied to ``self``.

        See :meth:`run_simplex_method` for the description of possibilities.

        OUTPUT:

        - a :class:`dictionary <LPDictionary>`

        EXAMPLES::

            sage: A = ([1, 1], [3, 1])
            sage: b = (1000, 1500)
            sage: c = (10, 5)
            sage: P = InteractiveLPProblemStandardForm(A, b, c)
            sage: D = P.final_dictionary()
            sage: D.is_optimal()
            True

        TESTS::

            sage: P.final_dictionary() is P.final_dictionary()
            False
        """
        try:
            D = self._final_dictionary
            # Since dictionaries are "highly mutable", forget the returned one.
            del self._final_dictionary
            return D
        except AttributeError:
            self.run_simplex_method()
            return self.final_dictionary()

    def final_revised_dictionary(self):
        r"""
        Return the final dictionary of the revised simplex method applied
        to ``self``.

        See :meth:`run_revised_simplex_method` for the description of
        possibilities.

        OUTPUT:

        - a :class:`revised dictionary <LPRevisedDictionary>`

        EXAMPLES::

            sage: A = ([1, 1], [3, 1])
            sage: b = (1000, 1500)
            sage: c = (10, 5)
            sage: P = InteractiveLPProblemStandardForm(A, b, c)
            sage: D = P.final_revised_dictionary()
            sage: D.is_optimal()
            True

        TESTS::

            sage: P.final_revised_dictionary() is P.final_revised_dictionary()
            False
        """
        try:
            D = self._final_revised_dictionary
            # Since dictionaries are "highly mutable", forget the returned one.
            del self._final_revised_dictionary
            return D
        except AttributeError:
            self.run_revised_simplex_method()
            return self.final_revised_dictionary()

    def initial_dictionary(self):
        r"""
        Construct the initial dictionary of ``self``.

        The initial dictionary "defines" :meth:`slack_variables` in terms
        of the :meth:`~InteractiveLPProblem.decision_variables`, i.e. it has slack
        variables as basic ones.

        OUTPUT:

        - a :class:`dictionary <LPDictionary>`

        EXAMPLES::

            sage: A = ([1, 1], [3, 1])
            sage: b = (1000, 1500)
            sage: c = (10, 5)
            sage: P = InteractiveLPProblemStandardForm(A, b, c)
            sage: D = P.initial_dictionary()
        """
        A, b, c, x = self.Abcx()
        x = self._R.gens()
        m, n = self.m(), self.n()
        return LPDictionary(A, b, c, self._constant_term, x[-m:], x[-m-n:-m],
                            self.objective_name())

    def inject_variables(self, scope=None, verbose=True):
        r"""
        Inject variables of ``self`` into ``scope``.

        INPUT:

        - ``scope`` -- namespace (default: global)

        - ``verbose`` -- if ``True`` (default), names of injected variables
          will be printed

        OUTPUT:

        - none

        EXAMPLES::

            sage: A = ([1, 1], [3, 1])
            sage: b = (1000, 1500)
            sage: c = (10, 5)
            sage: P = InteractiveLPProblemStandardForm(A, b, c)
            sage: P.inject_variables()
            Defining x0, x1, x2, x3, x4
            sage: 3*x1 + x2
            x2 + 3*x1
        """
        if scope is None:
            scope = get_main_globals()
        try:
            self._R.inject_variables(scope, verbose)
        except AttributeError:
            pass

    def objective_name(self):
        r"""
        Return the objective name used in dictionaries for this problem.

        OUTPUT:

        - a symbolic expression

        EXAMPLES::

            sage: A = ([1, 1], [3, 1], [-1, -1])
            sage: b = (1000, 1500, -400)
            sage: c = (10, 5)
            sage: P = InteractiveLPProblemStandardForm(A, b, c)
            sage: P.objective_name()
            z
            sage: sage.numerical.interactive_simplex_method.style("Vanderbei")
            'Vanderbei'
            sage: P = InteractiveLPProblemStandardForm(A, b, c)
            sage: P.objective_name()
            zeta
            sage: sage.numerical.interactive_simplex_method.style("UAlberta")
            'UAlberta'
            sage: P = InteractiveLPProblemStandardForm(A, b, c, objective_name="custom")
            sage: P.objective_name()
            custom
        """
        return self._objective_name

    def revised_dictionary(self, *x_B):
        r"""
        Construct a revised dictionary for ``self``.

        INPUT:

        - basic variables for the dictionary to be constructed; if not given,
          :meth:`slack_variables` will be used, perhaps with the
          :meth:`auxiliary_variable` to give a feasible dictionary

        OUTPUT:

        - a :class:`revised dictionary <LPRevisedDictionary>`

        EXAMPLES::

            sage: A = ([1, 1], [3, 1])
            sage: b = (1000, 1500)
            sage: c = (10, 5)
            sage: P = InteractiveLPProblemStandardForm(A, b, c)
            sage: D = P.revised_dictionary("x1", "x2")
            sage: D.basic_variables()
            (x1, x2)

        If basic variables are not given the initial dictionary is
        constructed::

            sage: P.revised_dictionary().basic_variables()
            (x3, x4)
            sage: P.initial_dictionary().basic_variables()
            (x3, x4)

        Unless it is infeasible, in which case a feasible dictionary for the
        auxiliary problem is constructed::

            sage: A = ([1, 1], [3, 1], [-1,-1])
            sage: b = (1000, 1500, -400)
            sage: P = InteractiveLPProblemStandardForm(A, b, c)
            sage: P.initial_dictionary().is_feasible()
            False
            sage: P.revised_dictionary().basic_variables()
            (x3, x4, x0)
        """
        if not x_B:
            x_B = list(self.slack_variables())
            bm = min(self.b())
            if bm < 0:
                x_B[self.b().list().index(bm)] = self.auxiliary_variable()
        return LPRevisedDictionary(self, x_B)

    def run_revised_simplex_method(self):
        r"""
        Apply the revised simplex method and return all steps.

        OUTPUT:

        - :class:`~sage.misc.html.HtmlFragment` with HTML/`\LaTeX` code of
          all encountered dictionaries

        .. NOTE::

            You can access the :meth:`final_revised_dictionary`, which can be
            one of the following:

            - an optimal dictionary with the :meth:`auxiliary_variable` among
              :meth:`~LPRevisedDictionary.basic_variables` and a non-zero
              optimal value indicating
              that ``self`` is infeasible;

            - a non-optimal dictionary that has marked entering
              variable for which there is no choice of the leaving variable,
              indicating that ``self`` is unbounded;

            - an optimal dictionary.

        EXAMPLES::

            sage: A = ([1, 1], [3, 1], [-1, -1])
            sage: b = (1000, 1500, -400)
            sage: c = (10, 5)
            sage: P = InteractiveLPProblemStandardForm(A, b, c)
            sage: P.run_revised_simplex_method()
            \begin{equation*}
            ...
            \end{equation*}
            Entering: $x_{1}$. Leaving: $x_{0}$.
            \begin{equation*}
            ...
            \end{equation*}
            Entering: $x_{5}$. Leaving: $x_{4}$.
            \begin{equation*}
            ...
            \end{equation*}
            Entering: $x_{2}$. Leaving: $x_{3}$.
            \begin{equation*}
            ...
            \end{equation*}
            The optimal value: $6250$. An optimal solution: $\left(250,\,750\right)$.
        """
        d = self.revised_dictionary()
        output = [d.run_simplex_method()]
        if d.is_optimal():
            if self.auxiliary_variable() in d.basic_variables():
                output.append("The problem is infeasible.")
            else:
                v = d.objective_value()
                if self._is_negative:
                    v = - v
                output.append(("The optimal value: ${}$. "
                               "An optimal solution: ${}$.").format(
                               latex(v), latex(d.basic_solution())))
        self._final_revised_dictionary = d
        return HtmlFragment("\n".join(output))

    def run_simplex_method(self):
        r"""
        Apply the simplex method and return all steps and intermediate states.

        OUTPUT:

        - :class:`~sage.misc.html.HtmlFragment` with HTML/`\LaTeX` code of
          all encountered dictionaries

        .. NOTE::

            You can access the :meth:`final_dictionary`, which can be one
            of the following:

            - an optimal dictionary for the :meth:`auxiliary_problem` with a
              non-zero optimal value indicating that ``self`` is infeasible;

            - a non-optimal dictionary for ``self`` that has marked entering
              variable for which there is no choice of the leaving variable,
              indicating that ``self`` is unbounded;

            - an optimal dictionary for ``self``.

        EXAMPLES::

            sage: A = ([1, 1], [3, 1], [-1, -1])
            sage: b = (1000, 1500, -400)
            sage: c = (10, 5)
            sage: P = InteractiveLPProblemStandardForm(A, b, c)
            sage: P.run_simplex_method()
            \begin{equation*}
            ...
            \end{equation*}
            The initial dictionary is infeasible, solving auxiliary problem.
            ...
            Entering: $x_{0}$. Leaving: $x_{5}$.
            ...
            Entering: $x_{1}$. Leaving: $x_{0}$.
            ...
            Back to the original problem.
            ...
            Entering: $x_{5}$. Leaving: $x_{4}$.
            ...
            Entering: $x_{2}$. Leaving: $x_{3}$.
            ...
            The optimal value: $6250$. An optimal solution: $\left(250,\,750\right)$.
        """
        output = []
        d = self.initial_dictionary()
        if not d.is_feasible():
            output.append(d._html_())
            output.append("The initial dictionary is infeasible, "
                          "solving auxiliary problem.")
            # Phase I
            ad = self.auxiliary_problem().initial_dictionary()
            ad.enter(self.auxiliary_variable())
            ad.leave(min(zip(ad.constant_terms(), ad.basic_variables()))[1])
            output.append(ad.run_simplex_method())
            if ad.objective_value() < 0:
                output.append("The original problem is infeasible.")
                self._final_dictionary = ad
            else:
                output.append("Back to the original problem.")
                d = self.feasible_dictionary(ad)
        if d.is_feasible():
            # Phase II
            output.append(d.run_simplex_method())
            if d.is_optimal():
                v = d.objective_value()
                if self._is_negative:
                    v = - v
                output.append(("The optimal value: ${}$. "
                               "An optimal solution: ${}$.").format(
                               latex(v), latex(d.basic_solution())))
            self._final_dictionary = d
        return HtmlFragment("\n".join(output))

    def slack_variables(self):
        r"""
        Return slack variables of ``self``.

        Slack variables are differences between the constant terms and
        left hand sides of the constraints.

        If you want to give custom names to slack variables, you have to do so
        during construction of the problem.

        OUTPUT:

        - a tuple

        EXAMPLES::

            sage: A = ([1, 1], [3, 1])
            sage: b = (1000, 1500)
            sage: c = (10, 5)
            sage: P = InteractiveLPProblemStandardForm(A, b, c)
            sage: P.slack_variables()
            (x3, x4)
            sage: P = InteractiveLPProblemStandardForm(A, b, c, ["C", "B"],
            ....:     slack_variables=["L", "F"])
            sage: P.slack_variables()
            (L, F)
        """
        return self._R.gens()[-self.m():]


class LPAbstractDictionary(SageObject):
    r"""
    Abstract base class for dictionaries for LP problems.

    Instantiating this class directly is meaningless, see :class:`LPDictionary`
    and :class:`LPRevisedDictionary` for useful extensions.
    """

    def __init__(self):
        r"""
        Initialize internal fields for entering and leaving variables.

        TESTS::

            sage: A = ([1, 1], [3, 1])
            sage: b = (1000, 1500)
            sage: c = (10, 5)
            sage: P = InteractiveLPProblemStandardForm(A, b, c)
            sage: D = P.initial_dictionary()    # indirect doctest
        """
        super().__init__()
        self._entering = None
        self._leaving = None

    def _html_(self):
        r"""
        Return an HTML representation of ``self``.

        OUTPUT:

        - a string

        TESTS::

            sage: A = ([1, 1], [3, 1])
            sage: b = (1000, 1500)
            sage: c = (10, 5)
            sage: P = InteractiveLPProblemStandardForm(A, b, c)
            sage: D = P.initial_dictionary()
            sage: print(D._html_())
            \begin{equation*}
            ...
            \end{equation*}
        """
        return "\n".join([r"\begin{equation*}", latex(self), r"\end{equation*}"])

    def _preupdate_output(self, direction):
        r"""
        Return auxiliary output before the update step.

        Called from :meth:`run_simplex_method`.

        INPUT:

        - ``direction`` -- a string specifying the type of the simplex method
          used, either "primal" or "dual"

        OUTPUT:

        - :class:`~sage.misc.html.HtmlFragment`.

        TESTS::

            sage: A = ([1, 1], [3, 1])
            sage: b = (1000, 1500)
            sage: c = (10, 5)
            sage: P = InteractiveLPProblemStandardForm(A, b, c)
            sage: D = P.initial_dictionary()
            sage: D.enter(1)
            sage: D.leave(4)
            sage: D._preupdate_output("primal")
            Entering: $x_{1}$. Leaving: $x_{4}$.
            sage: D._preupdate_output("dual")
            Leaving: $x_{4}$. Entering: $x_{1}$.
        """
        entering = "Entering: ${}$. ".format(latex(self.entering()))
        leaving = "Leaving: ${}$. ".format(latex(self.leaving()))
        if direction == "primal":
            return HtmlFragment(entering + leaving)
        elif direction == "dual":
            return HtmlFragment(leaving + entering)
        else:
            raise ValueError("direction must be either primal or dual")

    def _repr_(self):
        r"""
        Return a string representation of ``self``.

        OUTPUT:

        - a string

        TESTS::

            sage: A = ([1, 1], [3, 1])
            sage: b = (1000, 1500)
            sage: c = (10, 5)
            sage: P = InteractiveLPProblemStandardForm(A, b, c)
            sage: D = P.initial_dictionary()
            sage: print(D._repr_())
            LP problem dictionary (use ...)
            sage: D = P.revised_dictionary()
            sage: print(D._repr_())
            LP problem dictionary (use ...)
        """
        return "LP problem dictionary (use 'view(...)' or '%display typeset' for details)"

    @abstract_method
    def add_row(self, nonbasic_coefficients, constant, basic_variable=None):
        r"""
        Return a dictionary with an additional row based on a given dictionary.

        INPUT:

        - ``nonbasic_coefficients``-- a list of the coefficients for the
          new row (with which nonbasic variables are subtracted in the relation
          for the new basic variable)

        - ``constant``--  the constant term for the new row

        - ``basic_variable``-- (default: depends on :func:`style`)
          a string giving the name of the basic variable of the new row

        OUTPUT:

        - a new dictionary of the same class

        EXAMPLES::

            sage: A = ([-1, 1, 7], [8, 2, 13], [34, 17, 12])
            sage: b = (2, 17, 6)
            sage: c = (55/10, 21/10, 14/30)
            sage: P = InteractiveLPProblemStandardForm(A, b, c)
            sage: D = P.dictionary("x1", "x2", "x4")
            sage: D1 = D.add_row([7, 11, 19], 42, basic_variable='c')
            sage: D1.row_coefficients("c")
            (7, 11, 19)
        """

    def base_ring(self):
        r"""
        Return the base ring of ``self``, i.e. the ring of coefficients.

        OUTPUT:

        - a ring

        EXAMPLES::

            sage: A = ([1, 1], [3, 1])
            sage: b = (1000, 1500)
            sage: c = (10, 5)
            sage: P = InteractiveLPProblemStandardForm(A, b, c)
            sage: D = P.initial_dictionary()
            sage: D.base_ring()
            Rational Field
            sage: D = P.revised_dictionary()
            sage: D.base_ring()
            Rational Field
        """
        return self.coordinate_ring().base_ring()

    @abstract_method
    def basic_variables(self):
        r"""
        Return the basic variables of ``self``.

        OUTPUT:

        - a vector

        EXAMPLES::

            sage: A = ([1, 1], [3, 1])
            sage: b = (1000, 1500)
            sage: c = (10, 5)
            sage: P = InteractiveLPProblemStandardForm(A, b, c)
            sage: D = P.initial_dictionary()
            sage: D.basic_variables()
            (x3, x4)
        """

    def basic_solution(self, include_slack_variables=False):
        r"""
        Return the basic solution of ``self``.

        The basic solution associated to a dictionary is obtained by setting to
        zero all :meth:`~LPDictionary.nonbasic_variables`, in which case
        :meth:`~LPDictionary.basic_variables` have to be equal to
        :meth:`~LPDictionary.constant_terms` in equations.
        It may refer to values of :meth:`~InteractiveLPProblem.decision_variables` only or
        include :meth:`~InteractiveLPProblemStandardForm.slack_variables` as well.

        INPUT:

        - ``include_slack_variables`` -- (default: ``False``) if ``True``,
          values of slack variables will be appended at the end

        OUTPUT:

        - a vector

        EXAMPLES::

            sage: A = ([1, 1], [3, 1])
            sage: b = (1000, 1500)
            sage: c = (10, 5)
            sage: P = InteractiveLPProblemStandardForm(A, b, c)
            sage: D = P.initial_dictionary()
            sage: D.basic_solution()
            (0, 0)
            sage: D.basic_solution(True)
            (0, 0, 1000, 1500)
            sage: D = P.revised_dictionary()
            sage: D.basic_solution()
            (0, 0)
            sage: D.basic_solution(True)
            (0, 0, 1000, 1500)
        """
        vv = list(zip(self.basic_variables(), self.constant_terms()))
        N = self.nonbasic_variables()
        vv += [(v, 0) for v in N]
        vv.sort()   # We use neglex order
        v = [value for _, value in vv]
        return vector(self.base_ring(),
                      v if include_slack_variables else v[:len(N)])

    @abstract_method
    def column_coefficients(self, v):
        r"""
        Return the coefficients of a nonbasic variable.

        INPUT:

        - ``v`` -- a nonbasic variable of ``self``, can be given as a string, an
          actual variable, or an integer interpreted as the index of a variable

        OUTPUT:

        - a vector of coefficients of a nonbasic variable

        EXAMPLES::

            sage: A = ([1, 1], [3, 1])
            sage: b = (1000, 1500)
            sage: c = (10, 5)
            sage: P = InteractiveLPProblemStandardForm(A, b, c)
            sage: D = P.revised_dictionary()
            sage: D.column_coefficients(1)
            (1, 3)
        """

    @abstract_method
    def constant_terms(self):
        r"""
        Return the constant terms of relations of ``self``.

        OUTPUT:

        - a vector.

        EXAMPLES::

            sage: A = ([1, 1], [3, 1])
            sage: b = (1000, 1500)
            sage: c = (10, 5)
            sage: P = InteractiveLPProblemStandardForm(A, b, c)
            sage: D = P.initial_dictionary()
            sage: D.constant_terms()
            (1000, 1500)
        """

    def coordinate_ring(self):
        r"""
        Return the coordinate ring of ``self``.

        OUTPUT:

        - a polynomial ring in
          :meth:`~InteractiveLPProblemStandardForm.auxiliary_variable`,
          :meth:`~InteractiveLPProblem.decision_variables`, and
          :meth:`~InteractiveLPProblemStandardForm.slack_variables` of ``self`` over the
          :meth:`base_ring`

        EXAMPLES::

            sage: A = ([1, 1], [3, 1])
            sage: b = (1000, 1500)
            sage: c = (10, 5)
            sage: P = InteractiveLPProblemStandardForm(A, b, c)
            sage: D = P.initial_dictionary()
            sage: D.coordinate_ring()
            Multivariate Polynomial Ring in x0, x1, x2, x3, x4
            over Rational Field
            sage: D = P.revised_dictionary()
            sage: D.coordinate_ring()
            Multivariate Polynomial Ring in x0, x1, x2, x3, x4
            over Rational Field
        """
        return self.basic_variables()[0].parent()

    def dual_ratios(self):
        r"""
        Return ratios used to determine the entering variable based on leaving.

        OUTPUT:

        - A list of pairs `(r_j, x_j)` where `x_j` is a non-basic variable and
          `r_j = c_j / a_{ij}` is the ratio of the objective coefficient `c_j`
          to the coefficient `a_{ij}` of `x_j` in the relation for the leaving
          variable `x_i`:

          .. MATH::

              x_i = b_i - \cdots - a_{ij} x_j - \cdots.

          The order of pairs matches the order of
          :meth:`~LPDictionary.nonbasic_variables`,
          but only `x_j` with negative `a_{ij}` are considered.

        EXAMPLES::

            sage: A = ([1, 1], [3, 1], [-1, -1])
            sage: b = (1000, 1500, -400)
            sage: c = (10, 5)
            sage: P = InteractiveLPProblemStandardForm(A, b, c)
            sage: D = P.dictionary(2, 3, 5)
            sage: D.leave(3)
            sage: D.dual_ratios()
            [(5/2, x1), (5, x4)]
            sage: D = P.revised_dictionary(2, 3, 5)
            sage: D.leave(3)
            sage: D.dual_ratios()
            [(5/2, x1), (5, x4)]
        """
        return [(c / a, x) for c, a, x in zip(self.objective_coefficients(),
                                              self.leaving_coefficients(),
                                            self.nonbasic_variables()) if a < 0]

    def enter(self, v):
        r"""
        Set ``v`` as the entering variable of ``self``.

        INPUT:

        - ``v`` -- a non-basic variable of ``self``, can be given as a string,
          an actual variable, or an integer interpreted as the index of a
          variable. It is also possible to enter ``None`` to reset choice.

        OUTPUT:

        - none, but the selected variable will be used as entering by methods
          that require an entering variable and the corresponding column
          will be typeset in green

        EXAMPLES::

            sage: A = ([1, 1], [3, 1])
            sage: b = (1000, 1500)
            sage: c = (10, 5)
            sage: P = InteractiveLPProblemStandardForm(A, b, c)
            sage: D = P.initial_dictionary()
            sage: D.enter("x1")

        We can also use indices of variables::

            sage: D.enter(1)

        Or variable names without quotes after injecting them::

            sage: P.inject_variables()
            Defining x0, x1, x2, x3, x4
            sage: D.enter(x1)

        The same works for revised dictionaries as well::

            sage: D = P.revised_dictionary()
            sage: D.enter(x1)
        """
        if v is not None:
            v = variable(self.coordinate_ring(), v)
            if v not in self.nonbasic_variables():
                raise ValueError("entering variable must be non-basic")
        self._entering = v

    def entering(self):
        r"""
        Return the currently chosen entering variable.

        OUTPUT:

        - a variable if the entering one was chosen, otherwise ``None``

        EXAMPLES::

            sage: A = ([1, 1], [3, 1])
            sage: b = (1000, 1500)
            sage: c = (10, 5)
            sage: P = InteractiveLPProblemStandardForm(A, b, c)
            sage: D = P.initial_dictionary()
            sage: D.entering() is None
            True
            sage: D.enter(1)
            sage: D.entering()
            x1
        """
        return self._entering

    def entering_coefficients(self):
        r"""
        Return coefficients of the entering variable.

        OUTPUT:

        - a vector

        EXAMPLES::

            sage: A = ([1, 1], [3, 1])
            sage: b = (1000, 1500)
            sage: c = (10, 5)
            sage: P = InteractiveLPProblemStandardForm(A, b, c)
            sage: D = P.initial_dictionary()
            sage: D.enter(1)
            sage: D.entering_coefficients()
            (1, 3)
        """
        if self._entering is None:
            raise ValueError("entering variable must be chosen to compute "
                             "its coefficients")
        return self.column_coefficients(self._entering)

    def is_dual_feasible(self):
        r"""
        Check if ``self`` is dual feasible.

        OUTPUT:

        - ``True`` if all :meth:`~LPDictionary.objective_coefficients` are
          non-positive, ``False`` otherwise

        EXAMPLES::

            sage: A = ([1, 1], [3, 1])
            sage: b = (1000, 1500)
            sage: c = (10, 5)
            sage: P = InteractiveLPProblemStandardForm(A, b, c)
            sage: D = P.initial_dictionary()
            sage: D.is_dual_feasible()
            False
            sage: D = P.revised_dictionary()
            sage: D.is_dual_feasible()
            False
        """
        return all(ci <= 0 for ci in self.objective_coefficients())

    def is_feasible(self):
        r"""
        Check if ``self`` is feasible.

        OUTPUT:

        - ``True`` if all :meth:`~LPDictionary.constant_terms` are
          non-negative, ``False`` otherwise

        EXAMPLES::

            sage: A = ([1, 1], [3, 1])
            sage: b = (1000, 1500)
            sage: c = (10, 5)
            sage: P = InteractiveLPProblemStandardForm(A, b, c)
            sage: D = P.initial_dictionary()
            sage: D.is_feasible()
            True
            sage: D = P.revised_dictionary()
            sage: D.is_feasible()
            True
        """
        return all(bi >= 0 for bi in self.constant_terms())

    def is_optimal(self):
        r"""
        Check if ``self`` is optimal.

        OUTPUT:

        - ``True`` if ``self`` :meth:`is_feasible` and :meth:`is_dual_feasible`
          (i.e. all :meth:`~LPDictionary.constant_terms` are non-negative and
          all :meth:`~LPDictionary.objective_coefficients` are non-positive),
          ``False`` otherwise.

        EXAMPLES::

            sage: A = ([1, 1], [3, 1])
            sage: b = (1000, 1500)
            sage: c = (10, 5)
            sage: P = InteractiveLPProblemStandardForm(A, b, c)
            sage: D = P.initial_dictionary()
            sage: D.is_optimal()
            False
            sage: D = P.revised_dictionary()
            sage: D.is_optimal()
            False
            sage: D = P.revised_dictionary(1, 2)
            sage: D.is_optimal()
            True
        """
        return self.is_feasible() and self.is_dual_feasible()

    def leave(self, v):
        r"""
        Set ``v`` as the leaving variable of ``self``.

        INPUT:

        - ``v`` -- a basic variable of ``self``, can be given as a string, an
          actual variable, or an integer interpreted as the index of a
          variable. It is also possible to leave ``None`` to reset choice.

        OUTPUT:

        - none, but the selected variable will be used as leaving by methods
          that require a leaving variable and the corresponding row will be
          typeset in red

        EXAMPLES::

            sage: A = ([1, 1], [3, 1])
            sage: b = (1000, 1500)
            sage: c = (10, 5)
            sage: P = InteractiveLPProblemStandardForm(A, b, c)
            sage: D = P.initial_dictionary()
            sage: D.leave("x4")

        We can also use indices of variables::

            sage: D.leave(4)

        Or variable names without quotes after injecting them::

            sage: P.inject_variables()
            Defining x0, x1, x2, x3, x4
            sage: D.leave(x4)

        The same works for revised dictionaries as well::

            sage: D = P.revised_dictionary()
            sage: D.leave(x4)
        """
        if v is not None:
            v = variable(self.coordinate_ring(), v)
            if v not in self.basic_variables():
                raise ValueError("leaving variable must be basic")
        self._leaving = v

    def leaving(self):
        r"""
        Return the currently chosen leaving variable.

        OUTPUT:

        - a variable if the leaving one was chosen, otherwise ``None``

        EXAMPLES::

            sage: A = ([1, 1], [3, 1])
            sage: b = (1000, 1500)
            sage: c = (10, 5)
            sage: P = InteractiveLPProblemStandardForm(A, b, c)
            sage: D = P.initial_dictionary()
            sage: D.leaving() is None
            True
            sage: D.leave(4)
            sage: D.leaving()
            x4
        """
        return self._leaving

    def leaving_coefficients(self):
        r"""
        Return coefficients of the leaving variable.

        OUTPUT:

        - a vector

        EXAMPLES::

            sage: A = ([1, 1], [3, 1])
            sage: b = (1000, 1500)
            sage: c = (10, 5)
            sage: P = InteractiveLPProblemStandardForm(A, b, c)
            sage: D = P.dictionary(2, 3)
            sage: D.leave(3)
            sage: D.leaving_coefficients()
            (-2, -1)

        The same works for revised dictionaries as well::

            sage: D = P.revised_dictionary(2, 3)
            sage: D.leave(3)
            sage: D.leaving_coefficients()
            (-2, -1)
        """
        if self._leaving is None:
            raise ValueError("leaving variable must be chosen to compute "
                             "its coefficients")
        return self.row_coefficients(self._leaving)

    @abstract_method
    def nonbasic_variables(self):
        r"""
        Return non-basic variables of ``self``.

        OUTPUT:

        - a vector

        EXAMPLES::

            sage: A = ([1, 1], [3, 1])
            sage: b = (1000, 1500)
            sage: c = (10, 5)
            sage: P = InteractiveLPProblemStandardForm(A, b, c)
            sage: D = P.initial_dictionary()
            sage: D.nonbasic_variables()
            (x1, x2)
        """

    @abstract_method
    def objective_coefficients(self):
        r"""
        Return coefficients of the objective of ``self``.

        OUTPUT:

        - a vector

        EXAMPLES::

            sage: A = ([1, 1], [3, 1])
            sage: b = (1000, 1500)
            sage: c = (10, 5)
            sage: P = InteractiveLPProblemStandardForm(A, b, c)
            sage: D = P.initial_dictionary()
            sage: D.objective_coefficients()
            (10, 5)
        """

    @abstract_method
    def objective_name(self):
        r"""
        Return the objective name of ``self``.

        OUTPUT:

        - a symbolic expression

        EXAMPLES::

            sage: A = ([1, 1], [3, 1])
            sage: b = (1000, 1500)
            sage: c = (10, 5)
            sage: P = InteractiveLPProblemStandardForm(A, b, c)
            sage: D = P.initial_dictionary()
            sage: D.objective_name()
            z
        """

    @abstract_method
    def objective_value(self):
        r"""
        Return the value of the objective at the
        :meth:`~LPAbstractDictionary.basic_solution` of ``self``.

        OUTPUT:

        - a number

        EXAMPLES::

            sage: A = ([1, 1], [3, 1])
            sage: b = (1000, 1500)
            sage: c = (10, 5)
            sage: P = InteractiveLPProblemStandardForm(A, b, c)
            sage: D = P.initial_dictionary()
            sage: D.objective_value()
            0
        """

    def possible_dual_simplex_method_steps(self):
        r"""
        Return possible dual simplex method steps for ``self``.

        OUTPUT:

        - A list of pairs ``(leaving, entering)``, where ``leaving`` is a
          basic variable that may :meth:`leave` and ``entering`` is a list of
          non-basic variables that may :meth:`enter` when ``leaving`` leaves.
          Note that ``entering`` may be empty, indicating that the problem is
          infeasible (since the dual one is unbounded).

        EXAMPLES::

            sage: A = ([1, 1], [3, 1])
            sage: b = (1000, 1500)
            sage: c = (10, 5)
            sage: P = InteractiveLPProblemStandardForm(A, b, c)
            sage: D = P.dictionary(2, 3)
            sage: D.possible_dual_simplex_method_steps()
            [(x3, [x1])]
            sage: D = P.revised_dictionary(2, 3)
            sage: D.possible_dual_simplex_method_steps()
            [(x3, [x1])]
        """
        if not self.is_dual_feasible():
            raise ValueError("dual simplex method steps are applicable to "
                             "dual feasible dictionaries only")
        steps = []
        old_entering = self._entering
        self._entering = None
        old_leaving = self._leaving
        for l in self.possible_leaving():
            self.leave(l)
            steps.append((l, self.possible_entering()))
        self._entering = old_entering
        self._leaving = old_leaving
        return steps

    def possible_entering(self):
        r"""
        Return possible entering variables for ``self``.

        OUTPUT:

        - a list of non-basic variables of ``self`` that can :meth:`enter` on
          the next step of the (dual) simplex method

        EXAMPLES::

            sage: A = ([1, 1], [3, 1])
            sage: b = (1000, 1500)
            sage: c = (10, 5)
            sage: P = InteractiveLPProblemStandardForm(A, b, c)
            sage: D = P.initial_dictionary()
            sage: D.possible_entering()
            [x1, x2]
            sage: D = P.revised_dictionary()
            sage: D.possible_entering()
            [x1, x2]
        """
        if self.is_dual_feasible() and self._leaving is not None:
            ratios = self.dual_ratios()
            if not ratios:
                return []
            min_ratio = min(ratios)[0]
            return [v for r, v in ratios if r == min_ratio]
        if self.is_feasible():
            return [v for c, v in zip(self.objective_coefficients(),
                                      self.nonbasic_variables()) if c > 0]
        raise ValueError("entering variables can be determined for feasible "
                         "dictionaries or for dual feasible dictionaries "
                         "with a set leaving variable")

    def possible_leaving(self):
        r"""
        Return possible leaving variables for ``self``.

        OUTPUT:

        - a list of basic variables of ``self`` that can :meth:`leave` on
          the next step of the (dual) simplex method

        EXAMPLES::

            sage: A = ([1, 1], [3, 1])
            sage: b = (1000, 1500)
            sage: c = (10, 5)
            sage: P = InteractiveLPProblemStandardForm(A, b, c)
            sage: D = P.initial_dictionary()
            sage: D.enter(1)
            sage: D.possible_leaving()
            [x4]
            sage: D = P.revised_dictionary()
            sage: D.enter(1)
            sage: D.possible_leaving()
            [x4]
        """
        if self.is_feasible() and self._entering is not None:
            ratios = self.ratios()
            if not ratios:
                return []
            min_ratio = min(ratios)[0]
            return [v for r, v in ratios if r == min_ratio]
        if self.is_dual_feasible():
            return [v for b, v in zip(self.constant_terms(),
                                      self.basic_variables()) if b < 0]
        raise ValueError("leaving variables can be determined for feasible "
                         "dictionaries with a set entering variable "
                         "or for dual feasible dictionaries")

    def possible_simplex_method_steps(self):
        r"""
        Return possible simplex method steps for ``self``.

        OUTPUT:

        - A list of pairs ``(entering, leaving)``, where ``entering`` is a
          non-basic variable that may :meth:`enter` and ``leaving`` is a list
          of basic variables that may :meth:`leave` when ``entering`` enters.
          Note that ``leaving`` may be empty, indicating that the problem is
          unbounded.

        EXAMPLES::

            sage: A = ([1, 1], [3, 1])
            sage: b = (1000, 1500)
            sage: c = (10, 5)
            sage: P = InteractiveLPProblemStandardForm(A, b, c)
            sage: D = P.initial_dictionary()
            sage: D.possible_simplex_method_steps()
            [(x1, [x4]), (x2, [x3])]
            sage: D = P.revised_dictionary()
            sage: D.possible_simplex_method_steps()
            [(x1, [x4]), (x2, [x3])]
        """
        if not self.is_feasible():
            raise ValueError("simplex method steps are applicable to feasible "
                             "dictionaries only")
        steps = []
        old_entering = self._entering
        old_leaving = self._leaving
        self._leaving = None
        for e in self.possible_entering():
            self.enter(e)
            steps.append((e, self.possible_leaving()))
        self._entering = old_entering
        self._leaving = old_leaving
        return steps

    def ratios(self):
        r"""
        Return ratios used to determine the leaving variable based on entering.

        OUTPUT:

        - A list of pairs `(r_i, x_i)` where `x_i` is a basic variable and
          `r_i = b_i / a_{ik}` is the ratio of the constant term `b_i` to the
          coefficient `a_{ik}` of the entering variable `x_k` in the relation
          for `x_i`:

          .. MATH::

              x_i = b_i - \cdots - a_{ik} x_k - \cdots.

          The order of pairs matches the order of
          :meth:`~LPDictionary.basic_variables`,
          but only `x_i` with positive `a_{ik}` are considered.

        EXAMPLES::

            sage: A = ([1, 1], [3, 1])
            sage: b = (1000, 1500)
            sage: c = (10, 5)
            sage: P = InteractiveLPProblemStandardForm(A, b, c)
            sage: D = P.initial_dictionary()
            sage: D.enter(1)
            sage: D.ratios()
            [(1000, x3), (500, x4)]
            sage: D = P.revised_dictionary()
            sage: D.enter(1)
            sage: D.ratios()
            [(1000, x3), (500, x4)]
        """
        return [(b / a, x) for b, a, x in zip(self.constant_terms(),
                                              self.entering_coefficients(),
                                              self.basic_variables()) if a > 0]

    @abstract_method
    def row_coefficients(self, v):
        r"""
        Return the coefficients of the basic variable ``v``.

        These are the coefficients with which nonbasic variables are subtracted
        in the relation for ``v``.

        INPUT:

        - ``v`` -- a basic variable of ``self``, can be given as a string, an
          actual variable, or an integer interpreted as the index of a variable

        OUTPUT:

        - a vector of coefficients of a basic variable

        EXAMPLES::

            sage: A = ([-1, 1], [8, 2])
            sage: b = (2, 17)
            sage: c = (55/10, 21/10)
            sage: P = InteractiveLPProblemStandardForm(A, b, c)
            sage: D = P.final_dictionary()
            sage: D.row_coefficients("x1")
            (1/10, -1/5)

        We can also use indices of variables::

            sage: D.row_coefficients(1)
            (1/10, -1/5)

        Or use variable names without quotes after injecting them::

            sage: P.inject_variables()
            Defining x0, x1, x2, x3, x4
            sage: D.row_coefficients(x1)
            (1/10, -1/5)
        """

    def run_dual_simplex_method(self):
        r"""
        Apply the dual simplex method and return all steps/intermediate states.

        If either entering or leaving variables were already set, they will be
        used.

        OUTPUT:

        - :class:`~sage.misc.html.HtmlFragment` with HTML/`\LaTeX` code of
          all encountered dictionaries

        EXAMPLES::

            sage: A = ([1, 1], [3, 1], [-1, -1])
            sage: b = (1000, 1500, -400)
            sage: c = (10, 5)
            sage: P = InteractiveLPProblemStandardForm(A, b, c)
            sage: D = P.initial_dictionary()
            sage: D.run_dual_simplex_method()
            Traceback (most recent call last):
            ...
            ValueError: leaving variables can be determined for feasible
            dictionaries with a set entering variable or for dual feasible
            dictionaries

        Let's start with a dual feasible dictionary then::

            sage: D = P.dictionary(2, 3, 5)
            sage: D.is_dual_feasible()
            True
            sage: D.is_optimal()
            False
            sage: D.run_dual_simplex_method()
            \begin{equation*}
            ...
            \end{equation*}
            Leaving: $x_{3}$. Entering: $x_{1}$.
            \begin{equation*}
            ...
            \end{equation*}
            sage: D.is_optimal()
            True

        This method detects infeasible problems::

            sage: A = ([1, 0],)
            sage: b = (-1,)
            sage: c = (0, -1)
            sage: P = InteractiveLPProblemStandardForm(A, b, c)
            sage: D = P.initial_dictionary()
            sage: D.run_dual_simplex_method()
            \begin{equation*}
            ...
            \end{equation*}
            The problem is infeasible because of $x_{3}$ constraint.
        """
        output = []
        while not self.is_optimal():
            if self.leaving() is None:
                self.leave(min(self.possible_leaving()))
            if self.entering() is None:
                possible = self.possible_entering()
                if possible:
                    self.enter(min(possible))
            output.append(self._html_())
            if self.entering() is None:
                output.append("The problem is infeasible because of "
                              "${}$ constraint.".format(latex(self.leaving())))
                break
            output.append(self._preupdate_output("dual"))
            self.update()
        if self.is_optimal():
            output.append(self._html_())
        return HtmlFragment("\n".join(output))

    def run_simplex_method(self):
        r"""
        Apply the simplex method and return all steps and intermediate states.

        If either entering or leaving variables were already set, they will be
        used.

        OUTPUT:

        - :class:`~sage.misc.html.HtmlFragment` with HTML/`\LaTeX` code of
          all encountered dictionaries

        EXAMPLES::

            sage: A = ([1, 1], [3, 1], [-1, -1])
            sage: b = (1000, 1500, -400)
            sage: c = (10, 5)
            sage: P = InteractiveLPProblemStandardForm(A, b, c)
            sage: D = P.initial_dictionary()
            sage: D.run_simplex_method()
            Traceback (most recent call last):
            ...
            ValueError: entering variables can be determined for feasible
            dictionaries or for dual feasible dictionaries with a set leaving
            variable

        Let's start with a feasible dictionary then::

            sage: D = P.dictionary(1, 3, 4)
            sage: D.is_feasible()
            True
            sage: D.is_optimal()
            False
            sage: D.run_simplex_method()
            \begin{equation*}
            ...
            \end{equation*}
            Entering: $x_{5}$. Leaving: $x_{4}$.
            \begin{equation*}
            ...
            \end{equation*}
            Entering: $x_{2}$. Leaving: $x_{3}$.
            \begin{equation*}
            ...
            \end{equation*}
            sage: D.is_optimal()
            True

        This method detects unbounded problems::

            sage: A = ([1, 0],)
            sage: b = (1,)
            sage: c = (0, 1)
            sage: P = InteractiveLPProblemStandardForm(A, b, c)
            sage: D = P.initial_dictionary()
            sage: D.run_simplex_method()
            \begin{equation*}
            ...
            \end{equation*}
            The problem is unbounded in $x_{2}$ direction.
        """
        output = []
        while not self.is_optimal():
            if self.entering() is None:
                self.enter(min(self.possible_entering()))
            if self.leaving() is None:
                possible = self.possible_leaving()
                if possible:
                    self.leave(min(possible))
            output.append(self._html_())
            if self.leaving() is None:
                output.append("The problem is unbounded in ${}$ direction."
                              .format(latex(self.entering())))
                break
            output.append(self._preupdate_output("primal"))
            self.update()
        if self.is_optimal():
            output.append(self._html_())
        return HtmlFragment("\n".join(output))

    @abstract_method
    def update(self):
        r"""
        Update ``self`` using previously set entering and leaving variables.

        EXAMPLES::

            sage: A = ([1, 1], [3, 1])
            sage: b = (1000, 1500)
            sage: c = (10, 5)
            sage: P = InteractiveLPProblemStandardForm(A, b, c)
            sage: D = P.initial_dictionary()
            sage: D.objective_value()
            0
            sage: D.enter("x1")
            sage: D.leave("x4")
            sage: D.update()
            sage: D.objective_value()
            5000
        """

class LPDictionary(LPAbstractDictionary):
    r"""
    Construct a dictionary for an LP problem.

    A dictionary consists of the following data:

    .. MATH::

        \begin{array}{|l|}
        \hline
        x_B = b - A x_N\\
        \hline
        z = z^* + c x_N\\
        \hline
        \end{array}

    INPUT:

    - ``A`` -- a matrix of relation coefficients

    - ``b`` -- a vector of relation constant terms

    - ``c`` -- a vector of objective coefficients

    - ``objective_value`` -- current value of the objective `z^*`

    - ``basic_variables`` -- a list of basic variables `x_B`

    - ``nonbasic_variables`` -- a list of non-basic variables `x_N`

    - ``objective_name`` -- a "name" for the objective `z`

    OUTPUT:

    - a :class:`dictionary for an LP problem <LPDictionary>`

    .. NOTE::

        This constructor does not check correctness of input, as it is
        intended to be used internally by :class:`InteractiveLPProblemStandardForm`.

    EXAMPLES:

    The intended way to use this class is indirect::

        sage: A = ([1, 1], [3, 1])
        sage: b = (1000, 1500)
        sage: c = (10, 5)
        sage: P = InteractiveLPProblemStandardForm(A, b, c)
        sage: D = P.initial_dictionary()
        sage: D
        LP problem dictionary (use ...)

    But if you want you can create a dictionary without starting with an LP
    problem, here is construction of the same dictionary as above::

        sage: A = matrix(QQ, ([1, 1], [3, 1]))
        sage: b = vector(QQ, (1000, 1500))
        sage: c = vector(QQ, (10, 5))
        sage: R = PolynomialRing(QQ, "x1, x2, x3, x4", order="neglex")
        sage: from sage.numerical.interactive_simplex_method \
        ....:     import LPDictionary
        sage: D2 = LPDictionary(A, b, c, 0, R.gens()[2:], R.gens()[:2], "z")
        sage: D2 == D
        True
    """

    def __init__(self, A, b, c, objective_value,
                 basic_variables, nonbasic_variables,
                 objective_name):
        r"""
        See :class:`LPDictionary` for documentation.

        TESTS::

            sage: A = matrix(QQ, ([1, 1], [3, 1]))
            sage: b = vector(QQ, (1000, 1500))
            sage: c = vector(QQ, (10, 5))
            sage: R = PolynomialRing(QQ, "x1, x2, x3, x4", order="neglex")
            sage: from sage.numerical.interactive_simplex_method \
            ....:     import LPDictionary
            sage: D = LPDictionary(A, b, c, 0, R.gens()[2:], R.gens()[:2], "z")
            sage: TestSuite(D).run()
        """
        super().__init__()
        # We are going to change stuff while InteractiveLPProblem has immutable data.
        A = copy(A)
        b = copy(b)
        c = copy(c)
        B = vector(basic_variables)
        N = vector(nonbasic_variables)
<<<<<<< HEAD
        if isinstance(objective_name, str):
            if objective_name.startswith('-'):
                objective_name = -polygen(ZZ, objective_name[1:])
            else:
                objective_name = polygen(ZZ, objective_name)
        self._AbcvBNz = [A, b, c, objective_value, B, N, objective_name]
=======
        self._AbcvBNz = [A, b, c, objective_value, B, N, polygen(ZZ, objective_name)]
>>>>>>> b380794a

    @staticmethod
    def random_element(m, n, bound=5, special_probability=0.2):
        r"""
        Construct a random dictionary.

        INPUT:

        - ``m`` -- the number of constraints/basic variables

        - ``n`` -- the number of decision/non-basic variables

        - ``bound`` -- (default: 5) a bound on dictionary entries

        - ``special_probability`` -- (default: 0.2) probability of constructing a
          potentially infeasible or potentially optimal dictionary

        OUTPUT:

        - an :class:`LP problem dictionary <LPDictionary>`

        EXAMPLES::

            sage: from sage.numerical.interactive_simplex_method \
            ....:     import random_dictionary
            sage: random_dictionary(3, 4)  # indirect doctest
            LP problem dictionary (use 'view(...)' or '%display typeset' for details)
        """
        A = random_matrix(ZZ, m, n, x=-bound, y=bound).change_ring(QQ)
        if special_probability < random():
            b = random_vector(ZZ, m, x=0, y=bound).change_ring(QQ)
        else:   # Allow infeasible dictionary
            b = random_vector(ZZ, m, x=-bound, y=bound).change_ring(QQ)
        if special_probability < random():
            c = random_vector(ZZ, n, x=-bound, y=bound).change_ring(QQ)
        else:   # Make dual feasible dictionary
            c = random_vector(ZZ, n, x=-bound, y=0).change_ring(QQ)
        x_N = list(PolynomialRing(QQ, "x", m + n + 1, order="neglex").gens())
        x_N.pop(0)
        x_B = []
        for i in range(m):
            x_B.append(x_N.pop(randint(0, n + m - i - 1)))
        return LPDictionary(A, b, c, randint(-bound, bound), x_B, x_N, "z")

    def __eq__(self, other):
        r"""
        Check if two LP problem dictionaries are equal.

        INPUT:

        - ``other`` -- anything

        OUTPUT:

        - ``True`` if ``other`` is an :class:`LPDictionary` with all
          details the same as ``self``, ``False`` otherwise.

        TESTS::

            sage: A = ([1, 1], [3, 1])
            sage: b = (1000, 1500)
            sage: c = (10, 5)
            sage: P = InteractiveLPProblemStandardForm(A, b, c)
            sage: D = P.initial_dictionary()

            sage: A = matrix(QQ, ([1, 1], [3, 1]))
            sage: b = vector(QQ, (1000, 1500))
            sage: c = vector(QQ, (10, 5))
            sage: R = PolynomialRing(QQ, "x1, x2, x3, x4", order="neglex")
            sage: from sage.numerical.interactive_simplex_method \
            ....:     import LPDictionary
            sage: D2 = LPDictionary(A, b, c, 0, R.gens()[2:], R.gens()[:2], "z")
            sage: D2 == D
            True

            sage: D3 = LPDictionary(A, b, c, 0, R.gens()[2:], R.gens()[:2], "w")
            sage: D2 == D3
            False
        """
        return (isinstance(other, LPDictionary) and
                self._AbcvBNz == other._AbcvBNz)

    def _latex_(self):
        r"""
        Return a LaTeX representation of ``self``.

        OUTPUT:

        - a string

        TESTS::

            sage: A = ([1, 1], [3, 1])
            sage: b = (1000, 1500)
            sage: c = (10, 5)
            sage: P = InteractiveLPProblemStandardForm(A, b, c)
            sage: D = P.initial_dictionary()
            sage: print(D._latex_())
            \renewcommand{\arraystretch}{1.5} %notruncate
            \begin{array}{|rcrcrcr|}
            \hline
            x_{3} \mspace{-6mu}&\mspace{-6mu} = \mspace{-6mu}&\mspace{-6mu} 1000 \mspace{-6mu}&\mspace{-6mu} - \mspace{-6mu}&\mspace{-6mu} x_{1} \mspace{-6mu}&\mspace{-6mu} - \mspace{-6mu}&\mspace{-6mu} x_{2}\\
            x_{4} \mspace{-6mu}&\mspace{-6mu} = \mspace{-6mu}&\mspace{-6mu} 1500 \mspace{-6mu}&\mspace{-6mu} - \mspace{-6mu}&\mspace{-6mu} 3 x_{1} \mspace{-6mu}&\mspace{-6mu} - \mspace{-6mu}&\mspace{-6mu} x_{2}\\
            \hline
            z \mspace{-6mu}&\mspace{-6mu} = \mspace{-6mu}&\mspace{-6mu} 0 \mspace{-6mu}&\mspace{-6mu} + \mspace{-6mu}&\mspace{-6mu} 10 x_{1} \mspace{-6mu}&\mspace{-6mu} + \mspace{-6mu}&\mspace{-6mu} 5 x_{2}\\
            \hline
            \end{array}
        """
        A, b, c, v, B, N, z = self._AbcvBNz
        lines = []
        lines.append(r"\renewcommand{\arraystretch}{1.5} %notruncate")
        if generate_real_LaTeX:
            lines[-1] += r" \setlength{\arraycolsep}{0.125em}"
        relations = [_latex_product(-Ai,N, head=[xi, "=", bi],
                                    drop_plus=False, allow_empty=True) + r"\\"
                     for xi, bi, Ai in zip(B, b, A.rows())]
        objective = _latex_product(c, N, head=[z, "=", v],
                                   drop_plus=False, allow_empty=True) + r"\\"
        if style() == "UAlberta":
            lines.append(r"\begin{array}{|rcr%s|}" % ("cr"*len(N)))
            lines.append(r"\hline")
            lines.extend(relations)
            lines.append(r"\hline")
            lines.append(objective)
            lines.append(r"\hline")
        if style() == "Vanderbei":
            lines.append(r"\begin{array}{rcr%s}" % ("cr"*len(N)))
            lines.append(objective)
            lines.append(r"\hline")
            lines.extend(relations)
        lines.append(r"\end{array}")
        latex.add_package_to_preamble_if_available("color")
        if self._entering is not None:
            # Highlight the entering variable column
            e = 2 * tuple(N).index(self._entering) + 4
            for i, lin in enumerate(lines):
                lin = lin[:-2].split("&")
                # Issue #30809: The MathJaX version of \color takes an argument
                if len(lin) > 1:
                    lin[e] = r"\color{green}{%s}" % (lin[e],)
                    lines[i] = "&".join(lin) + r"\\"
        if self._leaving is not None:
            # Highlight the leaving variable row
            l = tuple(B).index(self._leaving)
            if style() == "UAlberta":
                l += 3
            if style() == "Vanderbei":
                l += 4
            lin = lines[l][:-2].split("&")
            for i, term in enumerate(lin):
                lin[i] = r"\color{red}{%s}" % (term,)
            lin = "&".join(lin) + r"\\"
            lin = lin.replace(r"\color{red}{\color{green}{", r"\color{blue}{{")
            lines[l] = lin
        return "\n".join(lines)

    def add_row(self, nonbasic_coefficients, constant, basic_variable=None):
        r"""
        Return a dictionary with an additional row based on a given dictionary.

        INPUT:

        - ``nonbasic_coefficients``-- a list of the coefficients for the
          new row (with which nonbasic variables are subtracted in the relation
          for the new basic variable)

        - ``constant``--  the constant term for the new row

        - ``basic_variable``-- (default: depends on :func:`style`)
          a string giving the name of the basic variable of the new row

        OUTPUT:

        - a :class:`dictionary <LPDictionary>`

        EXAMPLES::

            sage: A = ([-1, 1, 7], [8, 2, 13], [34, 17, 12])
            sage: b = (2, 17, 6)
            sage: c = (55/10, 21/10, 14/30)
            sage: P = InteractiveLPProblemStandardForm(A, b, c)
            sage: D = P.dictionary("x1", "x2", "x4")
            sage: D1 = D.add_row([7, 11, 19], 42, basic_variable='c')
            sage: D1.row_coefficients("c")
            (7, 11, 19)
            sage: D1.constant_terms()[-1]
            42
            sage: D1.basic_variables()[-1]
            c
        """
        A, b, c, v, B, N, z = self._AbcvBNz
        m = len(B)
        n = len(N)
        BR = self.base_ring()
        A = A.stack(vector(BR, n, nonbasic_coefficients))
        b = vector(BR, m + 1, tuple(b) + (constant,))

        if basic_variable is None:
            basic_variable = default_variable_name("primal slack")
            if style() == "UAlberta":
                index = n + m + 1
            elif style() == 'Vanderbei':
                index = m + 1
            basic_variable = "{}{:d}".format(basic_variable, index)
        if not isinstance(basic_variable, str):
            basic_variable = str(basic_variable)

        R = PolynomialRing(
            BR, list(B.base_ring().variable_names()) + [basic_variable], order="neglex")
        B = list(B) + [basic_variable]
        B = map(R, B)
        N = map(R, N)
        return LPDictionary(A, b, c, v, B, N, z)

    def basic_variables(self):
        r"""
        Return the basic variables of ``self``.

        OUTPUT:

        - a vector

        EXAMPLES::

            sage: A = ([1, 1], [3, 1])
            sage: b = (1000, 1500)
            sage: c = (10, 5)
            sage: P = InteractiveLPProblemStandardForm(A, b, c)
            sage: D = P.initial_dictionary()
            sage: D.basic_variables()
            (x3, x4)
        """
        return self._AbcvBNz[4]

    def column_coefficients(self, v):
        r"""
        Return coefficients of a nonbasic variable.

        INPUT:

        - ``v`` -- a nonbasic variable of ``self``, can be given as a string, an
          actual variable, or an integer interpreted as the index of a variable

        OUTPUT:

        - a vector

        EXAMPLES::

            sage: A = ([1, 1], [3, 1])
            sage: b = (1000, 1500)
            sage: c = (10, 5)
            sage: P = InteractiveLPProblemStandardForm(A, b, c)
            sage: D = P.initial_dictionary()
            sage: D.column_coefficients(1)
            (1, 3)
        """
        if v is not None:
            v = variable(self.coordinate_ring(), v)
            if v not in self.nonbasic_variables():
                raise ValueError("variable must be nonbasic")
        k = tuple(self.nonbasic_variables()).index(v)
        return self._AbcvBNz[0].column(k)

    def constant_terms(self):
        r"""
        Return the constant terms of relations of ``self``.

        OUTPUT:

        - a vector.

        EXAMPLES::

            sage: A = ([1, 1], [3, 1])
            sage: b = (1000, 1500)
            sage: c = (10, 5)
            sage: P = InteractiveLPProblemStandardForm(A, b, c)
            sage: D = P.initial_dictionary()
            sage: D.constant_terms()
            (1000, 1500)
        """
        return self._AbcvBNz[1]

    def nonbasic_variables(self):
        r"""
        Return non-basic variables of ``self``.

        OUTPUT:

        - a vector

        EXAMPLES::

            sage: A = ([1, 1], [3, 1])
            sage: b = (1000, 1500)
            sage: c = (10, 5)
            sage: P = InteractiveLPProblemStandardForm(A, b, c)
            sage: D = P.initial_dictionary()
            sage: D.nonbasic_variables()
            (x1, x2)
        """
        return self._AbcvBNz[5]

    def objective_coefficients(self):
        r"""
        Return coefficients of the objective of ``self``.

        OUTPUT:

        - a vector

        EXAMPLES::

            sage: A = ([1, 1], [3, 1])
            sage: b = (1000, 1500)
            sage: c = (10, 5)
            sage: P = InteractiveLPProblemStandardForm(A, b, c)
            sage: D = P.initial_dictionary()
            sage: D.objective_coefficients()
            (10, 5)
        """
        return self._AbcvBNz[2]

    def objective_name(self):
        r"""
        Return the objective name of ``self``.

        OUTPUT:

        - a symbolic expression

        EXAMPLES::

            sage: A = ([1, 1], [3, 1])
            sage: b = (1000, 1500)
            sage: c = (10, 5)
            sage: P = InteractiveLPProblemStandardForm(A, b, c)
            sage: D = P.initial_dictionary()
            sage: D.objective_name()
            z
        """
        return self._AbcvBNz[6]

    def objective_value(self):
        r"""
        Return the value of the objective at the
        :meth:`~LPAbstractDictionary.basic_solution` of ``self``.

        OUTPUT:

        - a number

        EXAMPLES::

            sage: A = ([1, 1], [3, 1])
            sage: b = (1000, 1500)
            sage: c = (10, 5)
            sage: P = InteractiveLPProblemStandardForm(A, b, c)
            sage: D = P.initial_dictionary()
            sage: D.objective_value()
            0
        """
        return self._AbcvBNz[3]

    def row_coefficients(self, v):
        r"""
        Return the coefficients of the basic variable ``v``.

        These are the coefficients with which nonbasic variables are subtracted
        in the relation for ``v``.

        INPUT:

        - ``v`` -- a basic variable of ``self``, can be given as a string, an
          actual variable, or an integer interpreted as the index of a variable

        OUTPUT:

        - a vector of coefficients of a basic variable

        EXAMPLES::

            sage: A = ([-1, 1], [8, 2])
            sage: b = (2, 17)
            sage: c = (55/10, 21/10)
            sage: P = InteractiveLPProblemStandardForm(A, b, c)
            sage: D = P.final_dictionary()
            sage: D.row_coefficients("x1")
            (1/10, -1/5)

        We can also use indices of variables::

            sage: D.row_coefficients(1)
            (1/10, -1/5)

        Or use variable names without quotes after injecting them::

            sage: P.inject_variables()
            Defining x0, x1, x2, x3, x4
            sage: D.row_coefficients(x1)
            (1/10, -1/5)
        """
        if v is not None:
            v = variable(self.coordinate_ring(), v)
            if v not in self.basic_variables():
                raise ValueError("variable must be basic")
        i = tuple(self.basic_variables()).index(v)
        return self._AbcvBNz[0][i]

    def update(self):
        r"""
        Update ``self`` using previously set entering and leaving variables.

        EXAMPLES::

            sage: A = ([1, 1], [3, 1])
            sage: b = (1000, 1500)
            sage: c = (10, 5)
            sage: P = InteractiveLPProblemStandardForm(A, b, c)
            sage: D = P.initial_dictionary()
            sage: D.objective_value()
            0
            sage: D.enter("x1")
            sage: D.leave("x4")
            sage: D.update()
            sage: D.objective_value()
            5000
        """
        A, b, c, v, B, N, z = self._AbcvBNz
        entering = self._entering
        if entering is None:
            raise ValueError("entering variable must be set before updating")
        leaving = self._leaving
        if leaving is None:
            raise ValueError("leaving variable must be set before updating")
        l = tuple(B).index(leaving)
        e = tuple(N).index(entering)
        Ale = A[l, e]
        if Ale == 0:
            raise ValueError("incompatible choice of entering and leaving "
                             "variables")
        # Variables
        B[l] = entering
        N[e] = leaving
        # "The Changing Relation"
        b[l] /= Ale
        A[l] /= Ale
        A[l, e] = 1 / Ale
        # Other relations
        for i in range(A.nrows()):
            if i != l:
                Aie = A[i, e]
                A[i, e] = 0
                b[i] -= Aie * b[l]
                A[i] -= Aie * A[l]
        # Objective
        ce = c[e]
        c[e] = 0
        self._AbcvBNz[2] = c - ce * A[l]
        self._AbcvBNz[3] += ce * b[l]
        self._entering = None
        self._leaving = None


random_dictionary = LPDictionary.random_element

class LPRevisedDictionary(LPAbstractDictionary):
    r"""
    Construct a revised dictionary for an LP problem.

    INPUT:

    - ``problem`` -- an :class:`LP problem in standard form
      <InteractiveLPProblemStandardForm>`

    - ``basic_variables`` -- a list of basic variables or their indices

    OUTPUT:

    - a :class:`revised dictionary for an LP problem <LPRevisedDictionary>`

    A revised dictionary encodes the same relations as a
    :class:`regular dictionary <LPDictionary>`, but stores only what is
    "necessary to efficiently compute data for the simplex method".

    Let the original problem be

    .. MATH::

        \begin{array}{l}
        \pm \max cx \\
        Ax \leq b \\
        x \geq 0
        \end{array}

    Let `\bar{x}` be the vector of :meth:`~InteractiveLPProblem.decision_variables` `x`
    followed by the :meth:`~InteractiveLPProblemStandardForm.slack_variables`.
    Let `\bar{c}` be the vector of :meth:`~InteractiveLPProblem.objective_coefficients` `c`
    followed by zeroes for all slack variables.
    Let `\bar{A} = (A | I)` be the matrix of
    :meth:`~InteractiveLPProblem.constraint_coefficients` `A` augmented by the identity
    matrix as columns corresponding to the slack variables. Then the problem
    above can be written as

    .. MATH::

        \begin{array}{l}
        \pm \max \bar{c} \bar{x} \\
        \bar{A} \bar{x} = b \\
        \bar{x} \geq 0
        \end{array}

    and any dictionary is a system of equations equivalent to
    `\bar{A} \bar{x} = b`, but resolved for :meth:`basic_variables` `x_B` in
    terms of :meth:`nonbasic_variables` `x_N` together with the expression for
    the objective in terms of `x_N`. Let :meth:`c_B` and :meth:`c_N` be vectors
    "splitting `\bar{c}` into basic and non-basic parts". Let :meth:`B` and
    :meth:`A_N` be the splitting of `\bar{A}`. Then the corresponding dictionary
    is

    .. MATH::

        \begin{array}{|l|}
        \hline
        x_B = B^{-1} b - B^{-1} A_N x_N\\
        \hline
        z = y b + \left(c_N - y^T A_N\right) x_N\\
        \hline
        \end{array}

    where `y = c_B^T B^{-1}`. To proceed with the simplex method, it is not
    necessary to compute all entries of this dictionary. On the other hand, any
    entry is easy to compute, if you know `B^{-1}`, so we keep track of it
    through the update steps.

    EXAMPLES::

        sage: A = ([1, 1], [3, 1])
        sage: b = (1000, 1500)
        sage: c = (10, 5)
        sage: P = InteractiveLPProblemStandardForm(A, b, c)
        sage: from sage.numerical.interactive_simplex_method \
        ....:     import LPRevisedDictionary
        sage: D = LPRevisedDictionary(P, [1, 2])
        sage: D.basic_variables()
        (x1, x2)
        sage: D
        LP problem dictionary (use ...)

    The same dictionary can be constructed through the problem::

        sage: P.revised_dictionary(1, 2) == D
        True

    When this dictionary is typeset, you will see two tables like these ones:

    .. MATH::

        \renewcommand{\arraystretch}{1.500000}
        \begin{array}{l}
        \begin{array}{l|r|rr||r||r}
        x_B & c_B &  & \mspace{-16mu} B^{-1} & y & B^{-1} b \\
        \hline
        x_{1} & 10 & -\frac{1}{2} & \frac{1}{2} & \frac{5}{2} & 250 \\
        x_{2} & 5 & \frac{3}{2} & -\frac{1}{2} & \frac{5}{2} & 750 \\
        \end{array}\\
        \\
        \begin{array}{r|rr}
        x_N & x_{3} & x_{4} \\
        \hline
        c_N^T & 0 & 0 \\
        \hline
        y^T A_N & \frac{5}{2} & \frac{5}{2} \\
        \hline
        c_N^T - y^T A_N & -\frac{5}{2} & -\frac{5}{2} \\
        \end{array}
        \end{array}

    More details will be shown if entering and leaving variables are set, but in
    any case the top table shows `B^{-1}` and a few extra columns, while the
    bottom one shows several rows: these are related to columns and rows of
    dictionary entries.
    """

    def __init__(self, problem, basic_variables):
        r"""
        See :class:`LPRevisedDictionary` for documentation.

        TESTS::

            sage: A = ([1, 1], [3, 1])
            sage: b = (1000, 1500)
            sage: c = (10, 5)
            sage: P = InteractiveLPProblemStandardForm(A, b, c)
            sage: from sage.numerical.interactive_simplex_method \
            ....:     import LPRevisedDictionary
            sage: D = LPRevisedDictionary(P, [1, 2])
            sage: TestSuite(D).run()
        """
        if problem.auxiliary_variable() == problem.decision_variables()[0]:
            raise ValueError("revised dictionaries should not be constructed "
                             "for auxiliary problems")
        super().__init__()
        self._problem = problem
        R = problem.coordinate_ring()
        self._x_B = vector(R, [variable(R, v) for v in basic_variables])

    def __eq__(self, other):
        r"""
        Check if two revised LP problem dictionaries are equal.

        INPUT:

        - ``other`` -- anything

        OUTPUT:

        - ``True`` if ``other`` is an :class:`LPRevisedDictionary` for the same
          :class:`InteractiveLPProblemStandardForm` with the same :meth:`basic_variables`,
          ``False`` otherwise

        TESTS::

            sage: A = ([1, 1], [3, 1])
            sage: b = (1000, 1500)
            sage: c = (10, 5)
            sage: P = InteractiveLPProblemStandardForm(A, b, c)
            sage: from sage.numerical.interactive_simplex_method \
            ....:     import LPRevisedDictionary
            sage: D1 = LPRevisedDictionary(P, [1, 2])
            sage: D2 = LPRevisedDictionary(P, [1, 2])
            sage: D1 is D2
            False
            sage: D1 == D2
            True
            sage: D3 = LPRevisedDictionary(P, [2, 0])
            sage: D1 == D3
            False
        """
        return (isinstance(other, LPRevisedDictionary) and
                self._problem == other._problem and
                self._x_B == other._x_B)

    def _latex_(self):
        r"""
        Return a LaTeX representation of ``self``.

        OUTPUT:

        - a string

        TESTS::

            sage: A = ([1, 1], [3, 1])
            sage: b = (1000, 1500)
            sage: c = (10, 5)
            sage: P = InteractiveLPProblemStandardForm(A, b, c)
            sage: D = P.revised_dictionary()
            sage: D.enter(1)
            sage: D.leave(3)
            sage: print(D._latex_())
            %notruncate
            \renewcommand{\arraystretch}{1.500000}
            \begin{array}{l}
            \begin{array}{l|r|rr||r||r|r|r}
            x_B & c_B &  & \mspace{-16mu} B^{-1} & y & B^{-1} b & B^{-1} A_{x_{1}} & \hbox{Ratio} \\
            \hline
            \color{red}{ x_{3} } & \color{red}{ 0 } & \color{red}{ 1 } & \color{red}{ 0 } & 0 & \color{red}{ 1000 } & \color{red}{ 1 } & \color{red}{ 1000 } \\
            x_{4} & 0 & 0 & 1 & 0 & 1500 & 3 & 500 \\
            \end{array}\\
            \\
            \begin{array}{r|rr}
            x_N & \color{green}{ x_{1} } & x_{2} \\
            \hline
            c_N^T & \color{green}{ 10 } & 5 \\
            \hline
            y^T A_N & \color{green}{ 0 } & 0 \\
            \hline
            c_N^T - y^T A_N & \color{green}{ 10 } & 5 \\
            \end{array}
            \end{array}
        """
        latex.add_package_to_preamble_if_available("color")
        x_B = self._x_B
        m = len(x_B)
        entering = self._entering
        leaving = self._leaving
        show_ratios = entering is not None and self.is_feasible()
        if leaving is not None:
            l = x_B.list().index(leaving)
        lines = []
        lines.append(r"\begin{array}{l|r|%s||r||r%s%s}" % ("r"*m,
            "|r" if entering is not None else "", "|r" if show_ratios else ""))
        headers = ["x_B", "c_B"]
        if generate_real_LaTeX:
            headers.append(r"\multicolumn{%d}{c||}{B^{-1}}" % m)
        else:
            headers.extend([""] * (m//2))
            headers.append(r"\mspace{-16mu} B^{-1}")
            headers.extend([""] * ((m-1)//2))
        headers.extend(["y", "B^{-1} b"])
        if entering is not None:
            headers.append("B^{-1} A_{%s}" % latex(entering))
        if show_ratios:
            headers.append(r"\hbox{Ratio}")
        lines.append(" & ".join(headers) + r" \\")
        lines.append(r"\hline")
        Bi = self.B_inverse()
        c_B = self.c_B()
        y = self.y()
        Bib = self.constant_terms()
        if entering is not None:
            Biae = self.entering_coefficients()
        if show_ratios:
            ratios = self.ratios()
        for i in range(m):
            entries = [x_B[i], c_B[i]]
            entries.extend(Bi.row(i))
            entries.extend([y[i], Bib[i]])
            if entering is not None:
                entries.append(Biae[i])
            if show_ratios:
                if ratios and ratios[0][1] == x_B[i]:
                    entries.append(ratios.pop(0)[0])
            terms = [latex(_) for _ in entries]
            if leaving is not None and i == l:
                for j, t in enumerate(terms):
                    if j == m + 2:
                        continue
                    # Issue #30809: The MathJaX version of \color takes an argument
                    terms[j] = r"\color{red}{" + t + "}"
            lines.append(" & ".join(terms) + r" \\")
        lines.append(r"\end{array}")
        top = "\n".join(lines)

        def make_line(header, terms):
            terms = [latex(_) for _ in terms]
            if entering is not None:
                terms[k] = r"\color{green}{" + terms[k] + "}"
            lines.append(" & ".join([header] + terms) + r" \\")

        lines = []
        x_N = self.x_N()
        if entering is not None:
            k = x_N.list().index(entering)
        lines.append(r"\begin{array}{r|" + "r" * len(x_N) + "}")
        make_line("x_N", x_N)
        lines.append(r"\hline")
        make_line("c_N^T", self.c_N())
        lines.append(r"\hline")
        make_line("y^T A_N", y * self.A_N())
        lines.append(r"\hline")
        make_line("c_N^T - y^T A_N", self.objective_coefficients())
        if leaving is not None and self.is_dual_feasible():
            lines.append(r"\hline")
            make_line("B^{-1}_{%s} A_N" % latex(leaving),
                      self.leaving_coefficients())
            lines.append(r"\hline")
            ratios = self.dual_ratios()
            make_line(r"\hbox{Ratio}", [ratios.pop(0)[0]
                                        if ratios and ratios[0][1] == x else ""
                                        for x in x_N])
        lines.append(r"\end{array}")
        bottom = "\n".join(lines)
        return _assemble_arrayl([top, "", bottom], 1.5)

    def _preupdate_output(self, direction):
        r"""
        Return auxiliary output before the update step.

        In addition to generic output, show matrices for updating B-inverse.

        INPUT:

        - ``direction`` -- a string specifying the type of the simplex method
          used, either "primal" or "dual"

        OUTPUT:

        - :class:`~sage.misc.html.HtmlFragment`.

        TESTS::

            sage: A = ([1, 1], [3, 1])
            sage: b = (1000, 1500)
            sage: c = (10, 5)
            sage: P = InteractiveLPProblemStandardForm(A, b, c)
            sage: D = P.revised_dictionary()
            sage: D.enter(1)
            sage: D.leave(4)
            sage: D._preupdate_output("primal")
            Entering: $x_{1}$. Leaving: $x_{4}$.
            \begin{equation*}
            B_\mathrm{new}^{-1} = E^{-1} B_\mathrm{old}^{-1} =
            \left(\begin{array}{rr}
            1 & -\frac{1}{3} \\
            0 & \frac{1}{3}
            \end{array}\right)
            \left(\begin{array}{rr}
            1 & 0 \\
            0 & 1
            \end{array}\right)
            \end{equation*}
        """
        return HtmlFragment("\n".join([
            super()._preupdate_output(direction),
            r"\begin{equation*}",
            r"B_\mathrm{new}^{-1} = E^{-1} B_\mathrm{old}^{-1} = ",
            latex(self.E_inverse()),
            latex(self.B_inverse()),
            r"\end{equation*}"]))

    def A(self, v):
        r"""
        Return the column of constraint coefficients corresponding to ``v``.

        INPUT:

        - ``v`` -- a variable, its name, or its index

        OUTPUT:

        - a vector

        EXAMPLES::

            sage: A = ([1, 1], [3, 1])
            sage: b = (1000, 1500)
            sage: c = (10, 5)
            sage: P = InteractiveLPProblemStandardForm(A, b, c)
            sage: D = P.revised_dictionary()
            sage: D.A(1)
            (1, 3)
            sage: D.A(0)
            (-1, -1)
            sage: D.A("x3")
            (1, 0)
        """
        P = self.problem()
        R = P.coordinate_ring()
        v = variable(R, v)
        k = R.gens().index(v)
        R = R.base_ring()
        m, n = P.m(), P.n()
        if k == 0:
            return vector(R, [-1] * m)
        elif k <= n:
            return P.A().column(k - 1)
        else:
            return identity_matrix(R, m).column(k - n - 1)

    def A_N(self):
        r"""
        Return the `A_N` matrix, constraint coefficients of
        non-basic variables.

        OUTPUT:

        - a matrix

        EXAMPLES::

            sage: A = ([1, 1], [3, 1])
            sage: b = (1000, 1500)
            sage: c = (10, 5)
            sage: P = InteractiveLPProblemStandardForm(A, b, c)
            sage: D = P.revised_dictionary()
            sage: D.A_N()
            [1 1]
            [3 1]
        """
        return column_matrix(self.problem().base_ring(),
                             [self.A(x) for x in self.x_N()])

    def B(self):
        r"""
        Return the `B` matrix, i.e. constraint coefficients of
        basic variables.

        OUTPUT:

        - a matrix

        EXAMPLES::

            sage: A = ([1, 1], [3, 1])
            sage: b = (1000, 1500)
            sage: c = (10, 5)
            sage: P = InteractiveLPProblemStandardForm(A, b, c)
            sage: D = P.revised_dictionary(1, 2)
            sage: D.B()
            [1 1]
            [3 1]
        """
        return column_matrix(self.problem().base_ring(),
                             [self.A(x) for x in self._x_B])

    def B_inverse(self):
        r"""
        Return the inverse of the :meth:`B` matrix.

        This inverse matrix is stored and computed during dictionary update in
        a more efficient way than generic inversion.

        OUTPUT:

        - a matrix

        EXAMPLES::

            sage: A = ([1, 1], [3, 1])
            sage: b = (1000, 1500)
            sage: c = (10, 5)
            sage: P = InteractiveLPProblemStandardForm(A, b, c)
            sage: D = P.revised_dictionary(1, 2)
            sage: D.B_inverse()
            [-1/2  1/2]
            [ 3/2 -1/2]
        """
        try:
            return self._B_inverse
        except AttributeError:
            self._B_inverse = self.B().inverse()
            return self._B_inverse

    def E(self):
        r"""
        Return the eta matrix between ``self`` and the next dictionary.

        OUTPUT:

        - a matrix

        If `B_{\mathrm{old}}` is the current matrix `B` and `B_{\mathrm{new}}`
        is the `B` matrix of the next dictionary (after the update step), then
        `B_{\mathrm{new}} = B_{\mathrm{old}} E`.

        EXAMPLES::

            sage: A = ([1, 1], [3, 1])
            sage: b = (1000, 1500)
            sage: c = (10, 5)
            sage: P = InteractiveLPProblemStandardForm(A, b, c)
            sage: D = P.revised_dictionary()
            sage: D.enter(1)
            sage: D.leave(4)
            sage: D.E()
            [1 1]
            [0 3]
        """
        if self._entering is None:
            raise ValueError("entering variable must be set to compute the "
                             "eta matrix")
        leaving = self._leaving
        if leaving is None:
            raise ValueError("leaving variable must be set to compute the "
                             "eta matrix")
        l = self._x_B.list().index(leaving)
        E = identity_matrix(self.base_ring(), self.problem().m())
        E.set_column(l, self.entering_coefficients())
        return E

    def E_inverse(self):
        r"""
        Return the inverse of the matrix :meth:`E`.

        This inverse matrix is computed in a more efficient way than generic
        inversion.

        OUTPUT:

        - a matrix

        EXAMPLES::

            sage: A = ([1, 1], [3, 1])
            sage: b = (1000, 1500)
            sage: c = (10, 5)
            sage: P = InteractiveLPProblemStandardForm(A, b, c)
            sage: D = P.revised_dictionary()
            sage: D.enter(1)
            sage: D.leave(4)
            sage: D.E_inverse()
            [   1 -1/3]
            [   0  1/3]
        """
        E = self.E()
        l = self._x_B.list().index(self._leaving)
        d = E[l, l]
        if d == 0:
            raise ValueError("eta matrix is not invertible due to incompatible "
                             "choice of entering and leaving variables")
        E.set_col_to_multiple_of_col(l, l, -1/d)
        E[l, l] = 1 / d
        return E

    def add_row(self, nonbasic_coefficients, constant, basic_variable=None):
        r"""
        Return a dictionary with an additional row based on a given dictionary.

        The implementation of this method for revised dictionaries
        adds a new inequality constraint to the problem, in which the given
        `basic_variable` becomes the slack variable.  The resulting dictionary
        (with `basic_variable` added to the basis) will have the given
        `nonbasic_coefficients` and `constant` as a new row.

        INPUT:

        - ``nonbasic_coefficients``-- a list of the coefficients for the
          new row (with which nonbasic variables are subtracted in the relation
          for the new basic variable)

        - ``constant``--  the constant term for the new row

        - ``basic_variable``-- (default: depends on :func:`style`)
          a string giving the name of the basic variable of the new row

        OUTPUT:

        - a :class:`revised dictionary <LPRevisedDictionary>`

        EXAMPLES::

            sage: A = ([-1, 1111, 3, 17], [8, 222, 7, 6],
            ....: [3, 7, 17, 5], [9, 5, 7, 3])
            sage: b = (2, 17, 11, 27)
            sage: c = (5/133, 1/10, 1/18, 47/3)
            sage: P = InteractiveLPProblemStandardForm(A, b, c)
            sage: D = P.final_revised_dictionary()
            sage: D1 = D.add_row([7, 11, 13, 9], 42)
            sage: D1.row_coefficients("x9")
            (7, 11, 13, 9)
            sage: D1.constant_terms()[-1]
            42
            sage: D1.basic_variables()[-1]
            x9

            sage: A = ([-9, 7, 48, 31, 23], [5, 2, 9, 13, 98],
            ....: [14, 15, 97, 49, 1], [9, 5, 7, 3, 17],
            ....: [119, 7, 121, 5, 111])
            sage: b = (33, 27, 1, 272, 61)
            sage: c = (51/133, 1/100, 149/18, 47/37, 13/17)
            sage: P = InteractiveLPProblemStandardForm(A, b, c)
            sage: D = P.revised_dictionary("x1", "x2", "x3", "x4", "x5")
            sage: D2 = D.add_row([5 ,7, 11, 13, 9], 99, basic_variable='c')
            sage: D2.row_coefficients("c")
            (5, 7, 11, 13, 9)
            sage: D2.constant_terms()[-1]
            99
            sage: D2.basic_variables()[-1]
            c

            sage: D = P.revised_dictionary(0, 1, 2, 3, 4)
            sage: D.add_row([1, 2, 3, 4, 5, 6], 0)
            Traceback (most recent call last):
            ...
            ValueError: the sum of coefficients of nonbasic slack variables has
            to be equal to -1 when inserting a row into a dictionary for the
            auxiliary problem
            sage: D3 = D.add_row([1, 2, 3, 4, 5, -15], 0)
            sage: D3.row_coefficients(11)
            (1, 2, 3, 4, 5, -15)
        """
        P = self.problem()
        n = P.n()
        # Split nonbasic_coefficients into decision and slack parts
        nbc_decision = vector(P.base_ring(), n)
        nbc_slack = vector(P.base_ring(), P.m())
        for i, coef in zip(self.nonbasic_indices(), nonbasic_coefficients):
            # Extra -1 is due to the auxiliary variable at index 0
            if i > n:
                nbc_slack[i - 1 - n] = coef
            else:
                nbc_decision[i - 1] = coef
        if 0 in self.basic_indices() and not sum(nbc_slack) == -1:
            raise ValueError(
                "the sum of coefficients of nonbasic slack variables has to "
                "be equal to -1 when inserting a row into a dictionary for "
                "the auxiliary problem")
        P_new = P.add_constraint(nbc_decision - nbc_slack * P.A(),
                                 constant - nbc_slack * P.b(),
                                 basic_variable)
        x_B = list(self.x_B()) + [P_new.slack_variables()[-1]]
        return P_new.revised_dictionary(*x_B)

    def basic_indices(self):
        r"""
        Return the basic indices of ``self``.

        .. NOTE::

            Basic indices are indices of :meth:`basic_variables` in the list of
            generators of the :meth:`~InteractiveLPProblemStandardForm.coordinate_ring` of
            the :meth:`problem` of ``self``, they may not coincide with the
            indices of variables which are parts of their names. (They will for
            the default indexed names.)

        OUTPUT:

        - a list.

        EXAMPLES::

            sage: A = ([1, 1], [3, 1])
            sage: b = (1000, 1500)
            sage: c = (10, 5)
            sage: P = InteractiveLPProblemStandardForm(A, b, c)
            sage: D = P.revised_dictionary()
            sage: D.basic_indices()
            [3, 4]
        """
        gens = self.coordinate_ring().gens()
        return [gens.index(x) for x in self._x_B]

    def basic_variables(self):
        r"""
        Return the basic variables of ``self``.

        OUTPUT:

        - a vector

        EXAMPLES::

            sage: A = ([1, 1], [3, 1])
            sage: b = (1000, 1500)
            sage: c = (10, 5)
            sage: P = InteractiveLPProblemStandardForm(A, b, c)
            sage: D = P.revised_dictionary()
            sage: D.basic_variables()
            (x3, x4)
        """
        return vector(self._x_B[0].parent(), self._x_B)

    def c_B(self):
        r"""
        Return the `c_B` vector, objective coefficients of basic variables.

        OUTPUT:

        - a vector

        EXAMPLES::

            sage: A = ([1, 1], [3, 1])
            sage: b = (1000, 1500)
            sage: c = (10, 5)
            sage: P = InteractiveLPProblemStandardForm(A, b, c)
            sage: D = P.revised_dictionary(1, 2)
            sage: D.c_B()
            (10, 5)
        """
        P = self.problem()
        R = self.base_ring()
        BB = self.basic_indices()
        if 0 in BB:
            c_B = vector(R, P.m())
            c_B[BB.index(0)] = -1
            return c_B
        else:
            c_D = P.c()
            n = P.n()
            return vector(R, [c_D[k - 1] if k <= n else 0 for k in BB])

    def c_N(self):
        r"""
        Return the `c_N` vector, objective coefficients of non-basic variables.

        OUTPUT:

        - a vector

        EXAMPLES::

            sage: A = ([1, 1], [3, 1])
            sage: b = (1000, 1500)
            sage: c = (10, 5)
            sage: P = InteractiveLPProblemStandardForm(A, b, c)
            sage: D = P.revised_dictionary()
            sage: D.c_N()
            (10, 5)
        """
        P = self.problem()
        n = P.n()
        R = P.base_ring()
        if 0 in self.basic_indices():
            return vector(R, n + 1)
        else:
            c_D = P.c()
            return vector(R, (c_D[k - 1] if k <= n else 0
                              for k in self.nonbasic_indices()))

    def column_coefficients(self, v):
        r"""
        Return the coefficients of a nonbasic variable.

        INPUT:

        - ``v`` -- a nonbasic variable of ``self``, can be given as a string, an
          actual variable, or an integer interpreted as the index of a variable

        OUTPUT:

        - a vector

        EXAMPLES::

            sage: A = ([1, 1], [3, 1])
            sage: b = (1000, 1500)
            sage: c = (10, 5)
            sage: P = InteractiveLPProblemStandardForm(A, b, c)
            sage: D = P.revised_dictionary()
            sage: D.column_coefficients(1)
            (1, 3)
        """
        if v is not None:
            v = variable(self.coordinate_ring(), v)
            if v not in self.nonbasic_variables():
                raise ValueError("variable must be nonbasic")
        return self.B_inverse() * self.A(v)

    def constant_terms(self):
        r"""
        Return constant terms in the relations of ``self``.

        OUTPUT:

        - a vector

        EXAMPLES::

            sage: A = ([1, 1], [3, 1])
            sage: b = (1000, 1500)
            sage: c = (10, 5)
            sage: P = InteractiveLPProblemStandardForm(A, b, c)
            sage: D = P.revised_dictionary()
            sage: D.constant_terms()
            (1000, 1500)
        """
        return self.B_inverse() * self.problem().b()

    def dictionary(self):
        r"""
        Return a regular LP dictionary matching ``self``.

        OUTPUT:

        - an :class:`LP dictionary <LPDictionary>`

        EXAMPLES::

            sage: A = ([1, 1], [3, 1], [-1, -1])
            sage: b = (1000, 1500, -400)
            sage: c = (10, 5)
            sage: P = InteractiveLPProblemStandardForm(A, b, c)
            sage: D = P.revised_dictionary()
            sage: D.dictionary()
            LP problem dictionary (use ...)
        """
        D = LPDictionary(self.B_inverse() * self.A_N(),
                         self.constant_terms(),
                         self.objective_coefficients(),
                         self.objective_value(),
                         self.basic_variables(),
                         self.nonbasic_variables(),
                         self.problem().objective_name())
        D._entering = self._entering
        D._leaving = self._leaving
        return D

    def nonbasic_indices(self):
        r"""
        Return the non-basic indices of ``self``.

        .. NOTE::

            Non-basic indices are indices of :meth:`nonbasic_variables` in the
            list of generators of the
            :meth:`~InteractiveLPProblemStandardForm.coordinate_ring` of the
            :meth:`problem` of ``self``, they may not coincide with the indices
            of variables which are parts of their names. (They will for the
            default indexed names.)

        OUTPUT:

        - a list

        EXAMPLES::

            sage: A = ([1, 1], [3, 1])
            sage: b = (1000, 1500)
            sage: c = (10, 5)
            sage: P = InteractiveLPProblemStandardForm(A, b, c)
            sage: D = P.revised_dictionary()
            sage: D.nonbasic_indices()
            [1, 2]
        """
        gens = self.coordinate_ring().gens()
        return [gens.index(x) for x in self.x_N()]

    def nonbasic_variables(self):
        r"""
        Return non-basic variables of ``self``.

        OUTPUT:

        - a vector

        EXAMPLES::

            sage: A = ([1, 1], [3, 1])
            sage: b = (1000, 1500)
            sage: c = (10, 5)
            sage: P = InteractiveLPProblemStandardForm(A, b, c)
            sage: D = P.revised_dictionary()
            sage: D.nonbasic_variables()
            (x1, x2)
        """
        R = self.coordinate_ring()
        return vector(R, [xi for xi in R.gens()[1:] if xi not in self._x_B])

    def objective_coefficients(self):
        r"""
        Return coefficients of the objective of ``self``.

        OUTPUT:

        - a vector

        These are coefficients of non-basic variables when basic variables are
        eliminated.

        EXAMPLES::

            sage: A = ([1, 1], [3, 1])
            sage: b = (1000, 1500)
            sage: c = (10, 5)
            sage: P = InteractiveLPProblemStandardForm(A, b, c)
            sage: D = P.revised_dictionary()
            sage: D.objective_coefficients()
            (10, 5)
        """
        return self.c_N() - self.y() * self.A_N()

    def objective_name(self):
        r"""
        Return the objective name of ``self``.

        OUTPUT:

        - a symbolic expression

        EXAMPLES::

            sage: A = ([1, 1], [3, 1])
            sage: b = (1000, 1500)
            sage: c = (10, 5)
            sage: P = InteractiveLPProblemStandardForm(A, b, c)
            sage: D = P.revised_dictionary()
            sage: D.objective_name()
            z
        """
        return self.problem().objective_name()

    def objective_value(self):
        r"""
        Return the value of the objective at the basic solution of ``self``.

        OUTPUT:

        - a number

        EXAMPLES::

            sage: A = ([1, 1], [3, 1])
            sage: b = (1000, 1500)
            sage: c = (10, 5)
            sage: P = InteractiveLPProblemStandardForm(A, b, c)
            sage: D = P.revised_dictionary()
            sage: D.objective_value()
            0
        """
        return (self.y() * self.problem().b() +
                self.problem().objective_constant_term())

    def problem(self):
        r"""
        Return the original problem.

        OUTPUT:

        - an :class:`LP problem in standard form <InteractiveLPProblemStandardForm>`

        EXAMPLES::

            sage: A = ([1, 1], [3, 1])
            sage: b = (1000, 1500)
            sage: c = (10, 5)
            sage: P = InteractiveLPProblemStandardForm(A, b, c)
            sage: D = P.revised_dictionary()
            sage: D.problem() is P
            True
        """
        return self._problem

    def row_coefficients(self, v):
        r"""
        Return the coefficients of the basic variable ``v``.

        These are the coefficients with which nonbasic variables are subtracted
        in the relation for ``v``.

        INPUT:

        - ``v`` -- a basic variable of ``self``, can be given as a string, an
          actual variable, or an integer interpreted as the index of a variable

        OUTPUT:

        - a vector of coefficients of a basic variable

        EXAMPLES::

            sage: A = ([-1, 1], [8, 2])
            sage: b = (2, 17)
            sage: c = (55/10, 21/10)
            sage: P = InteractiveLPProblemStandardForm(A, b, c)
            sage: D = P.revised_dictionary()
            sage: D.row_coefficients("x3")
            (-1, 1)

        We can also use indices of variables::

            sage: D.row_coefficients(3)
            (-1, 1)

        Or variable names without quotes after injecting them::

            sage: P.inject_variables()
            Defining x0, x1, x2, x3, x4
            sage: D.row_coefficients(x3)
            (-1, 1)
        """
        if v is not None:
            v = variable(self.coordinate_ring(), v)
            if v not in self.basic_variables():
                raise ValueError("variable must be basic")
        i = tuple(self.basic_variables()).index(v)
        return self.B_inverse()[i] * self.A_N()

    def update(self):
        r"""
        Update ``self`` using previously set entering and leaving variables.

        EXAMPLES::

            sage: A = ([1, 1], [3, 1])
            sage: b = (1000, 1500)
            sage: c = (10, 5)
            sage: P = InteractiveLPProblemStandardForm(A, b, c)
            sage: D = P.revised_dictionary()
            sage: D.objective_value()
            0
            sage: D.enter("x1")
            sage: D.leave("x4")
            sage: D.update()
            sage: D.objective_value()
            5000
        """
        # Update the inverse of B first, in case it is impossible
        self._B_inverse = self.E_inverse() * self.B_inverse()
        # Now update the rest and clear settings
        self._x_B[self._x_B.list().index(self._leaving)] = self._entering
        self._entering = None
        self._leaving = None

    def y(self):
        r"""
        Return the `y` vector, the product of :meth:`c_B` and
        :meth:`B_inverse`.

        OUTPUT:

        - a vector

        EXAMPLES::

            sage: A = ([1, 1], [3, 1])
            sage: b = (1000, 1500)
            sage: c = (10, 5)
            sage: P = InteractiveLPProblemStandardForm(A, b, c)
            sage: D = P.revised_dictionary()
            sage: D.y()
            (0, 0)
        """
        return self.c_B() * self.B_inverse()

    # Aliases for the standard notation
    x_B = basic_variables
    x_N = nonbasic_variables<|MERGE_RESOLUTION|>--- conflicted
+++ resolved
@@ -1843,18 +1843,8 @@
             x = newx
             f = newf
 
-<<<<<<< HEAD
-        objective_name = kwds.get("objective_name", default_variable_name(
-            "primal objective" if self.is_primal() else "dual objective"))
-        if isinstance(objective_name, str):
-            if objective_name.startswith('-'):
-                objective_name = -polygen(ZZ, objective_name[1:])
-            else:
-                objective_name = polygen(ZZ, objective_name)
-=======
         objective_name = polygen(ZZ, kwds.get("objective_name", default_variable_name(
             "primal objective" if self.is_primal() else "dual objective")))
->>>>>>> b380794a
         is_negative = self._is_negative
         constant_term = self._constant_term
         if self._problem_type == "min":
@@ -3917,16 +3907,7 @@
         c = copy(c)
         B = vector(basic_variables)
         N = vector(nonbasic_variables)
-<<<<<<< HEAD
-        if isinstance(objective_name, str):
-            if objective_name.startswith('-'):
-                objective_name = -polygen(ZZ, objective_name[1:])
-            else:
-                objective_name = polygen(ZZ, objective_name)
-        self._AbcvBNz = [A, b, c, objective_value, B, N, objective_name]
-=======
         self._AbcvBNz = [A, b, c, objective_value, B, N, polygen(ZZ, objective_name)]
->>>>>>> b380794a
 
     @staticmethod
     def random_element(m, n, bound=5, special_probability=0.2):
