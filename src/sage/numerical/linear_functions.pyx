--- conflicted
+++ resolved
@@ -8,11 +8,7 @@
 
     sage: p = MixedIntegerLinearProgram()
     sage: x = p.new_variable()
-<<<<<<< HEAD
-    doctest:...: DeprecationWarning: The default behaviour of new_variable() will soon change ! It will return 'real' variables instead of nonnegative ones. Please be explicit and call new_variable(nonnegative=True) instead.
-=======
     doctest:...: DeprecationWarning: The default value of 'nonnegative' will change, to False instead of True. You should add the explicit 'nonnegative=True'.
->>>>>>> 169b80c8
     See http://trac.sagemath.org/15521 for details.
     sage: f = 1 + x[1] + 2*x[2];  f     #  a linear function
     1 + x_0 + 2*x_1
