--- conflicted
+++ resolved
@@ -371,31 +371,6 @@
             sage: e['aa'] + 2*e['bb']                                                                                   # optional - sage.modules
             F[a, a] + 2*F[b, b]
 
-<<<<<<< HEAD
-            sage: QS3 = CombinatorialFreeModule(QQ, Permutations(3), prefix="")                                         # optional - sage.modules
-            sage: original_print_options = QS3.print_options()                                                          # optional - sage.modules
-            sage: a = 2*QS3([1,2,3])+4*QS3([3,2,1])                                                                     # optional - sage.modules
-            sage: a                      # indirect doctest                                                             # optional - sage.modules
-            2*[[1, 2, 3]] + 4*[[3, 2, 1]]
-
-            sage: QS3.print_options(bracket = False)                                                                    # optional - sage.modules
-            sage: a              # indirect doctest                                                                     # optional - sage.modules
-            2*[1, 2, 3] + 4*[3, 2, 1]
-
-            sage: QS3.print_options(prefix='')                                                                          # optional - sage.modules
-            sage: a              # indirect doctest                                                                     # optional - sage.modules
-            2*[1, 2, 3] + 4*[3, 2, 1]
-
-            sage: QS3.print_options(bracket="|", scalar_mult=" *@* ")                                                   # optional - sage.modules
-            sage: a              # indirect doctest                                                                     # optional - sage.modules
-            2 *@* |[1, 2, 3]| + 4 *@* |[3, 2, 1]|
-
-            sage: QS3.print_options(bracket="|", scalar_mult="*", iterate_key=True)                                     # optional - sage.modules
-            sage: a              # indirect doctest                                                                     # optional - sage.modules
-            2*|1, 2, 3| + 4*|3, 2, 1|
-
-            sage: QS3.print_options(**original_print_options) # reset                                                   # optional - sage.modules
-=======
             sage: QS3 = CombinatorialFreeModule(QQ, Permutations(3), prefix="")                                         # optional - sage.combinat sage.modules
             sage: original_print_options = QS3.print_options()                                                          # optional - sage.combinat sage.modules
             sage: a = 2*QS3([1,2,3])+4*QS3([3,2,1])                                                                     # optional - sage.combinat sage.modules
@@ -419,7 +394,6 @@
             2*|1, 2, 3| + 4*|3, 2, 1|
 
             sage: QS3.print_options(**original_print_options) # reset                                                   # optional - sage.combinat sage.modules
->>>>>>> 98b9451f
 
         TESTS::
 
@@ -582,23 +556,6 @@
             sage: latex(e['a'] + 2*e['b'])    # indirect doctest                                                        # optional - sage.modules
             C_{a} + 2 C_{b}
 
-<<<<<<< HEAD
-            sage: QS3 = CombinatorialFreeModule(QQ, Permutations(3), prefix="", scalar_mult="*")                        # optional - sage.modules
-            sage: original_print_options = QS3.print_options()                                                          # optional - sage.modules
-            sage: a = 2*QS3([1,2,3])+4*QS3([3,2,1])                                                                     # optional - sage.modules
-            sage: latex(a)                     # indirect doctest                                                       # optional - sage.modules
-            2 [1, 2, 3] + 4 [3, 2, 1]
-            sage: QS3.print_options(latex_bracket=True)                                                                 # optional - sage.modules
-            sage: latex(a)                     # indirect doctest                                                       # optional - sage.modules
-            2 \left[ [1, 2, 3] \right] + 4 \left[ [3, 2, 1] \right]
-            sage: QS3.print_options(latex_bracket="(")                                                                  # optional - sage.modules
-            sage: latex(a)                     # indirect doctest                                                       # optional - sage.modules
-            2 \left( [1, 2, 3] \right) + 4 \left( [3, 2, 1] \right)
-            sage: QS3.print_options(latex_bracket=('\\myleftbracket', '\\myrightbracket'))                              # optional - sage.modules
-            sage: latex(a)                     # indirect doctest                                                       # optional - sage.modules
-            2 \myleftbracket [1, 2, 3] \myrightbracket + 4 \myleftbracket [3, 2, 1] \myrightbracket
-            sage: QS3.print_options(**original_print_options) # reset                                                   # optional - sage.modules
-=======
             sage: QS3 = CombinatorialFreeModule(QQ, Permutations(3), prefix="", scalar_mult="*")                        # optional - sage.combinat sage.modules
             sage: original_print_options = QS3.print_options()                                                          # optional - sage.combinat sage.modules
             sage: a = 2*QS3([1,2,3])+4*QS3([3,2,1])                                                                     # optional - sage.combinat sage.modules
@@ -614,7 +571,6 @@
             sage: latex(a)                     # indirect doctest                                                       # optional - sage.combinat sage.modules
             2 \myleftbracket [1, 2, 3] \myrightbracket + 4 \myleftbracket [3, 2, 1] \myrightbracket
             sage: QS3.print_options(**original_print_options) # reset                                                   # optional - sage.combinat sage.modules
->>>>>>> 98b9451f
 
         TESTS::
 
