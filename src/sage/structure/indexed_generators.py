--- conflicted
+++ resolved
@@ -464,26 +464,16 @@
 
         TESTS::
 
-<<<<<<< HEAD
-            sage: # needs sage.combinat
-            sage: R = NonCommutativeSymmetricFunctions(QQ).R()                          # needs sage.modules
-            sage: ascii_art(R[1,2,2,4])                                                 # needs sage.modules
-=======
             sage: # needs sage.combinat sage.modules
             sage: R = NonCommutativeSymmetricFunctions(QQ).R()
             sage: ascii_art(R[1,2,2,4])
->>>>>>> 5212775b
             R
                ****
               **
              **
              *
             sage: Partitions.options(diagram_str="#", convention="french")
-<<<<<<< HEAD
-            sage: ascii_art(R[1,2,2,4])                                                 # needs sage.modules
-=======
             sage: ascii_art(R[1,2,2,4])
->>>>>>> 5212775b
             R
              #
              ##
