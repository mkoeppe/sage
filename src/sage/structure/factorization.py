--- conflicted
+++ resolved
@@ -578,11 +578,7 @@
 
     def is_commutative(self) -> bool:
         """
-<<<<<<< HEAD
-        Return ``True`` if my factors commute.
-=======
         Return whether the factors commute.
->>>>>>> 370fce78
 
         EXAMPLES::
 
