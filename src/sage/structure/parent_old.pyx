--- conflicted
+++ resolved
@@ -46,21 +46,6 @@
 
     TESTS::
 
-<<<<<<< HEAD
-        sage: V = VectorSpace(GF(2,'a'), 2)                                             # needs sage.modules
-        sage: V.list()                                                                  # needs sage.modules
-        [(0, 0), (1, 0), (0, 1), (1, 1)]
-        sage: MatrixSpace(GF(3), 1, 1).list()                                           # needs sage.modules
-        [[0], [1], [2]]
-        sage: DirichletGroup(3).list()                                                  # needs sage.groups
-        [Dirichlet character modulo 3 of conductor 1 mapping 2 |--> 1,
-         Dirichlet character modulo 3 of conductor 3 mapping 2 |--> -1]
-        sage: K = GF(7^6,'a')                                                           # needs sage.rings.finite_rings
-        sage: K.list()[:10]                     # long time                             # needs sage.rings.finite_rings
-        [0, 1, 2, 3, 4, 5, 6, a, a + 1, a + 2]
-        sage: K.<a> = GF(4)                                                             # needs sage.rings.finite_rings
-        sage: K.list()                                                                  # needs sage.rings.finite_rings
-=======
         sage: # needs sage.modules
         sage: V = VectorSpace(GF(2,'a'), 2)
         sage: V.list()
@@ -77,7 +62,6 @@
         [0, 1, 2, 3, 4, 5, 6, a, a + 1, a + 2]
         sage: K.<a> = GF(4)
         sage: K.list()
->>>>>>> 5212775b
         [0, a, a + 1, 1]
     """
 
