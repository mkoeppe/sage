r"""
Base class for parent objects

CLASS HIERARCHY::

    SageObject
        CategoryObject
            Parent

A simple example of registering coercions::

    sage: class A_class(Parent):
    ....:   def __init__(self, name):
    ....:       Parent.__init__(self)
    ....:       self._populate_coercion_lists_()
    ....:       self.rename(name)
    ....:
    ....:   def category(self):
    ....:       return Sets()
    ....:
    ....:   def _element_constructor_(self, i):
    ....:       assert(isinstance(i, (int, Integer)))
    ....:       return ElementWrapper(self, i)
    sage: A = A_class("A")
    sage: B = A_class("B")
    sage: C = A_class("C")

    sage: def f(a):
    ....:   return B(a.value+1)
    sage: class MyMorphism(Morphism):
    ....:   def __init__(self, domain, codomain):
    ....:       Morphism.__init__(self, Hom(domain, codomain))
    ....:
    ....:   def _call_(self, x):
    ....:       return self.codomain()(x.value)
    sage: f = MyMorphism(A,B)
    sage: f
        Generic morphism:
          From: A
          To:   B
    sage: B.register_coercion(f)
    sage: C.register_coercion(MyMorphism(B,C))
    sage: A(A(1)) == A(1)
    True
    sage: B(A(1)) == B(1)
    True
    sage: C(A(1)) == C(1)
    True

    sage: A(B(1))
    Traceback (most recent call last):
    ...
    AssertionError

When implementing an element of a ring, one would typically provide the
element class with ``_rmul_`` and/or ``_lmul_`` methods for the action of a
base ring, and with ``_mul_`` for the ring multiplication. However, prior to
:trac:`14249`, it would have been necessary to additionally define a method
``_an_element_()`` for the parent. But now, the following example works::

    sage: from sage.structure.element import RingElement
    sage: class MyElement(RingElement):
    ....:      def __init__(self, parent, x, y):
    ....:          RingElement.__init__(self, parent)
    ....:      def _mul_(self, other):
    ....:          return self
    ....:      def _rmul_(self, other):
    ....:          return self
    ....:      def _lmul_(self, other):
    ....:          return self
    sage: class MyParent(Parent):
    ....:      Element = MyElement

Now, we define ::

    sage: P = MyParent(base=ZZ, category=Rings())
    sage: a = P(1,2)
    sage: a*a is a
    True
    sage: a*2 is a
    True
    sage: 2*a is a
    True

TESTS:

This came up in some subtle bug once::

    sage: gp(2) + gap(3)                                                                # optional - sage.libs.pari
    5
"""
# ****************************************************************************
#       Copyright (C) 2009 Robert Bradshaw <robertwb@math.washington.edu>
#       Copyright (C) 2008 Burcin Erocal   <burcin@erocal.org>
#       Copyright (C) 2008 Mike Hansen     <mhansen@gmail.com>
#       Copyright (C) 2008 David Roe       <roed@math.harvard.edu>
#       Copyright (C) 2007 William Stein   <wstein@gmail.com>
#
# This program is free software: you can redistribute it and/or modify
# it under the terms of the GNU General Public License as published by
# the Free Software Foundation, either version 2 of the License, or
# (at your option) any later version.
#                  https://www.gnu.org/licenses/
# ****************************************************************************

from cpython.object cimport Py_EQ, Py_LE, Py_GE
from cpython.bool cimport *

from types import MethodType, BuiltinMethodType
import operator
from copy import copy

from sage.cpython.type cimport can_assign_class
cimport sage.categories.map as map
from sage.structure.debug_options cimport debug
from sage.structure.sage_object cimport SageObject
from sage.misc.cachefunc import cached_method
from sage.misc.lazy_attribute import lazy_attribute
from sage.categories.sets_cat import Sets, EmptySetError
from sage.misc.lazy_string cimport _LazyString
from sage.sets.pythonclass cimport Set_PythonType_class
from .category_object import CategoryObject
from .coerce cimport coercion_model
from .coerce cimport parent_is_integers
from .coerce_exceptions import CoercionException
from .coerce_maps cimport (NamedConvertMap, DefaultConvertMap,
                           DefaultConvertMap_unique, CallableConvertMap)
from .element cimport parent


cdef _record_exception():
    coercion_model._record_exception()

cdef object _Integer
cdef bint is_Integer(x):
    global _Integer
    if _Integer is None:
        from sage.rings.integer import Integer as _Integer
    return type(x) is _Integer or type(x) is int


def is_Parent(x):
    """
    Return ``True`` if x is a parent object, i.e., derives from
    sage.structure.parent.Parent and ``False`` otherwise.

    EXAMPLES::

        sage: from sage.structure.parent import is_Parent
        sage: is_Parent(2/3)
        False
        sage: is_Parent(ZZ)
        True
        sage: is_Parent(Primes())
        True
    """
    return isinstance(x, Parent)


cdef bint guess_pass_parent(parent, element_constructor):
    # Returning True here is deprecated, see #26879
    if isinstance(element_constructor, MethodType):
        return False
    elif isinstance(element_constructor, BuiltinMethodType):
        return element_constructor.__self__ is not parent
    else:
        return True

from sage.categories.category import Category
from sage.structure.dynamic_class import dynamic_class
Sets_parent_class = Sets().parent_class


cdef inline bint good_as_coerce_domain(S):
    """
    Determine whether the input can be the domain of a map.

    .. NOTE::

        This is the same as being an object in a category, or
        being a type. Namely, in Sage, we do consider coercion maps
        from the type ``<int>`` to, say, `ZZ`.

    TESTS:

    If an instance `S` is not suitable as domain of a map, then
    the non-existence of a coercion or conversion map from `S`
    to some other parent is not cached, by :trac:`13378`::

        sage: P.<x,y> = QQ[]
        sage: P._is_coercion_cached(x)
        False
        sage: P.coerce_map_from(x)
        sage: P._is_coercion_cached(x)
        False
    """
    return isinstance(S, (CategoryObject, type))


cdef inline bint good_as_convert_domain(S):
    return isinstance(S, (SageObject, type))


cdef class Parent(sage.structure.category_object.CategoryObject):
    def __cinit__(self):
        self._action_hash = TripleDict()

    def __init__(self, base=None, *, category=None,
                 names=None, normalize=True, facade=None):
        """
        Base class for all parents.

        Parents are the Sage/mathematical analogues of container
        objects in computer science.

        INPUT:

        - ``base`` -- An algebraic structure considered to be the
          "base" of this parent (e.g. the base field for a vector
          space).

        - ``category`` -- a category or list/tuple of categories. The
          category in which this parent lies (or list or tuple
          thereof).  Since categories support more general
          super-categories, this should be the most specific category
          possible. If category is a list or tuple, a JoinCategory is
          created out of them.  If category is not specified, the
          category will be guessed (see
          :class:`~sage.structure.category_object.CategoryObject`),
          but will not be used to inherit parent's or element's code from
          this category.

        - ``names`` -- Names of generators.

        - ``normalize`` -- Whether to standardize the names (remove
          punctuation, etc)

        - ``facade`` -- a parent, or tuple thereof, or ``True``

        If ``facade`` is specified, then ``Sets().Facade()`` is added
        to the categories of the parent. Furthermore, if ``facade`` is
        not ``True``, the internal attribute ``_facade_for`` is set
        accordingly for use by
        :meth:`Sets.Facade.ParentMethods.facade_for`.

        Internal invariants:

        - ``self._element_init_pass_parent == guess_pass_parent(self,
          self._element_constructor)`` Ensures that :meth:`__call__`
          passes down the parent properly to
          :meth:`_element_constructor`.  See :trac:`5979`.

        .. TODO::

            Eventually, category should be
            :class:`~sage.categories.sets_cat.Sets` by default.

        TESTS:

        We check that the facade option is compatible with specifying
        categories as a tuple::

            sage: class MyClass(Parent): pass
            sage: P = MyClass(facade = ZZ, category = (Monoids(), CommutativeAdditiveMonoids()))
            sage: P.category()
            Join of Category of monoids and Category of commutative additive monoids and Category of facade sets

        .. automethod:: __call__
        .. automethod:: _populate_coercion_lists_
        .. automethod:: __mul__
        .. automethod:: __contains__
        .. automethod:: _coerce_map_from_
        .. automethod:: _convert_map_from_
        .. automethod:: _get_action_
        .. automethod:: _an_element_
        .. automethod:: _repr_option
        .. automethod:: _init_category_
        .. automethod:: _is_coercion_cached
        .. automethod:: _is_conversion_cached
        """
        if isinstance(category, (tuple, list)):
            category = Category.join(category)
        if facade is not None and facade is not False:
            if facade is not True:
                if isinstance(facade, Parent):
                    self._facade_for = (facade,)
                else:
                    self._facade_for = tuple(facade)
            if category is None:
                category = Sets().Facade()
            else:
                category = Category.join((category, Sets().Facade()))

        CategoryObject.__init__(self, category, base)

        if names is not None:
            self._assign_names(names, normalize)
        self._set_element_constructor()
        self.init_coerce(False)

        for cls in self.__class__.mro():
            # this calls __init_extra__ if it is *defined* in cls (not in a super class)
            if "__init_extra__" in cls.__dict__:
                cls.__init_extra__(self)

    def _init_category_(self, category):
        """
        Initialize the category framework.

        Most parents initialize their category upon construction, and
        this is the recommended behavior. For example, this happens
        when the constructor calls :meth:`Parent.__init__` directly or
        indirectly. However, some parents defer this for performance
        reasons. For example,
        :mod:`sage.matrix.matrix_space.MatrixSpace` does not.

        EXAMPLES::

            sage: P = Parent()
            sage: P.category()
            Category of sets
            sage: class MyParent(Parent):
            ....:     def __init__(self):
            ....:         self._init_category_(Groups())
            sage: MyParent().category()
            Category of groups
        """
        CategoryObject._init_category_(self, category)

        # This substitutes the class of this parent to a subclass
        # which also subclasses the parent_class of the category.

        # Some parent class may readily have their category classes attached
        # TODO: assert that the category is consistent
        if can_assign_class(self) and not isinstance(self, Sets_parent_class):
            # Documentation transfer is handled by dynamic_class
            self.__class__ = dynamic_class(
                f"{type(self).__name__}_with_category",
                (type(self), self._category.parent_class),
                doccls=type(self))

    def _refine_category_(self, category):
        """
        Change the category of ``self`` into a subcategory.

        INPUT:

        - ``category`` -- a category or list or tuple thereof

        The new category is obtained by adjoining ``category`` to the
        current one.

        .. NOTE::

            The class of ``self`` might be replaced by a sub-class.

        .. SEEALSO::

            :meth:`CategoryObject._refine_category`

        EXAMPLES::

            sage: P.<x,y> = QQ[]
            sage: Q = P.quotient(x^2 + 2)
            sage: Q.category()
            Join of
             Category of commutative rings and
             Category of subquotients of monoids and
             Category of quotients of semigroups
            sage: first_class = Q.__class__
            sage: Q._refine_category_(Fields())
            sage: Q.category()
            Join of
             Category of fields and
             Category of subquotients of monoids and
             Category of quotients of semigroups
            sage: first_class == Q.__class__
            False
            sage: TestSuite(Q).run()                                                    # optional - sage.libs.singular

        TESTS:

        Here is a test against :trac:`14471`. Refining the category will issue
        a warning, if this change affects the hash value (note that this will
        only be seen in doctest mode)::

            sage: class MyParent(Parent):
            ....:     def __hash__(self):
            ....:         return hash(type(self))   # subtle mistake
            sage: a = MyParent()
            sage: h_a = hash(a)
            sage: a._refine_category_(Algebras(QQ))
            hash of <class '__main__.MyParent_with_category'> changed in
            Parent._refine_category_ during initialisation

            sage: b = MyParent(category=Rings())
            sage: h_b = hash(b)
            sage: h_a == h_b
            False
            sage: b._refine_category_(Algebras(QQ))
            hash of <class '__main__.MyParent_with_category'> changed in
            Parent._refine_category_ during refinement
            sage: hash(a) == hash(b)
            True
            sage: hash(a) != h_a
            True

        """
        cdef Py_hash_t hash_old = -1
        if debug.refine_category_hash_check:
            # check that the hash stays the same after refinement
            hash_old = hash(self)

        if self._category is None:
            self._init_category_(category)
            if hash_old != -1 and hash_old != hash(self):
                print(f'hash of {type(self)} changed in Parent._refine_category_ during initialisation')
            return
        if category is self._category:
            return
        CategoryObject._refine_category_(self, category)
        category = self._category

        # This substitutes the class of this parent to a subclass
        # which also subclasses the parent_class of the category.
        # However, we only do so if we do not have an extension class.
        if can_assign_class(self):
            # We tested in the very beginning that this parent
            # had its category initialised. Hence, the class
            # is already a dynamic class.
            base = self.__class__.__base__
            # documentation transfer is handled by dynamic_class
            self.__class__ = dynamic_class(
                "%s_with_category" % base.__name__,
                (base, category.parent_class),
                doccls=base)
        # If the element class has already been assigned, it
        # needs to be erased now.
        try:
            del self.__dict__['element_class']
            del self.__dict__['_abstract_element_class']
        except (AttributeError, KeyError):
            pass
        if hash_old != -1 and hash_old != hash(self):
            print(f'hash of {type(self)} changed in Parent._refine_category_ during refinement')

    def _unset_category(self):
        """
        Remove the information on ``self``'s category.

        .. NOTE::

            This may change ``self``'s class!

        EXAMPLES:

        Let us create a parent in the category of rings::

            sage: class MyParent(Parent):
            ....:     def __init__(self):
            ....:         Parent.__init__(self, category=Rings())
            ....:
            sage: P = MyParent()
            sage: P.category()
            Category of rings

        Of course, its category is initialised::

            sage: P._is_category_initialized()
            True

        We may now refine the category to the category of fields.
        Note that this changes the class::

            sage: C = type(P)
            sage: C == MyParent
            False
            sage: P._refine_category_(Fields())
            sage: P.category()
            Category of fields
            sage: C == type(P)
            False

        Now we may have noticed that the category refinement was a
        mistake. We do not need to worry, because we can undo category
        initialisation totally::

            sage: P._unset_category()
            sage: P._is_category_initialized()
            False
            sage: type(P) == MyParent
            True

        Hence, we can now initialise the parent again in the original
        category, i.e., the category of rings. We find that not only
        the category, but also the class of the parent is brought back
        to what it was after the original category initialisation::

            sage: P._init_category_(Rings())
            sage: type(P) == C
            True

        """
        self._category = None
        if can_assign_class(self):
            while issubclass(self.__class__, Sets_parent_class):
                self.__class__ = self.__class__.__base__

    @lazy_attribute
    def _abstract_element_class(self):
        """
        An abstract class for the elements of this parent.

        By default, this is the element class provided by the category
        of the parent.

        .. SEEALSO::

            - :meth:`sage.categories.homset.Homset._abstract_element_class`
            - :meth:`element_class`
            - :meth:`Element.__getattr__`

        EXAMPLES::

            sage: S = Semigroups().example()
            sage: S.category()
            Category of semigroups
            sage: S._abstract_element_class
            <class 'sage.categories.semigroups.Semigroups.element_class'>
        """
        return self.category().element_class

    # This probably should go into Sets().Parent
    @lazy_attribute
    def element_class(self):
        """
        The (default) class for the elements of this parent

        FIXME's and design issues:

        - If self.Element is "trivial enough", should we optimize it away with:
          self.element_class = dynamic_class("%s.element_class"%self.__class__.__name__, (category.element_class,), self.Element)
        - This should lookup for Element classes in all super classes
        """
        try:  # if hasattr(self, 'Element'):
            return self.__make_element_class__(self.Element,
                                               name="%s.element_class" % self.__class__.__name__,
                                               module=self.__class__.__module__)
        except AttributeError:  # else:
            return NotImplemented

    def __make_element_class__(self, cls, name=None, module=None, inherit=None):
        """
        A utility to construct classes for the elements of this
        parent, with appropriate inheritance from the element class of
        the category.

        It used to be the case that this did not work for extension
        types, which used to never support a ``__dict__`` for instances.
        So for backwards compatibility, we only use dynamic classes by
        default if the class has a non-zero ``__dictoffset__``. But it
        works regardless: just pass ``inherit=True`` to
        ``__make_element_class__``. See also :trac:`24715`.

        When we do not use a dynamic element class, the ``__getattr__``
        implementation from :class:`Element` provides fake
        inheritance from categories.
        """
        if not isinstance(cls, type):
            raise TypeError(f"element class {cls!r} should be a type")
        if inherit is None:
            inherit = (cls.__dictoffset__ != 0)
        if inherit:
            if name is None:
                name = "%s_with_category" % cls.__name__
            cls = dynamic_class(name, (cls, self._abstract_element_class))
            if module is not None:
                cls.__module__ = module
        return cls

    def _set_element_constructor(self):
        """
        This function is used in translating from the old to the new coercion model.

        It is called from sage.structure.parent_old.Parent.__init__
        when an old style parent provides a _element_constructor_ method.

        It just asserts that this _element_constructor_ is callable and
        also sets self._element_init_pass_parent

        EXAMPLES::

            sage: k = GF(5)                                                             # optional - sage.rings.finite_rings
            sage: k._set_element_constructor()                                          # optional - sage.rings.finite_rings
        """
        try:
            _element_constructor_ = self._element_constructor_
        except (AttributeError, TypeError):
            # Remark: A TypeError can actually occur;
            # it is a possible reason for "hasattr" to return False
            return
        assert callable(_element_constructor_)
        self._element_constructor = _element_constructor_
        self._element_init_pass_parent = guess_pass_parent(self, self._element_constructor)

    def category(self):
        """
        EXAMPLES::

            sage: P = Parent()
            sage: P.category()
            Category of sets
            sage: class MyParent(Parent):
            ....:     def __init__(self): pass
            sage: MyParent().category()
            Category of sets
        """
        if self._category is None:
            # COERCE TODO: we should not need this
            self._category = Sets()
        return self._category

    def _test_category(self, **options):
        """
        Run generic tests on the method :meth:`.category`.

        See also: :class:`TestSuite`.

        EXAMPLES::

            sage: C = Sets().example()
            sage: C._test_category()

        Let us now write a parent with broken categories:

            sage: class MyParent(Parent):
            ....:     def __init__(self):
            ....:         pass
            sage: P = MyParent()
            sage: P._test_category()
            Traceback (most recent call last):
            ...
            AssertionError: category of <__main__.MyParent object ...> improperly initialized

        To fix this, :meth:`MyParent.__init__` should initialize the
        category of ``self`` by calling :meth:`._init_category` or
        ``Parent.__init__(self, category = ...)``.
        """
        tester = self._tester(**options)
        SageObject._test_category(self, tester=tester)
        category = self.category()
        tester.assertTrue(category.is_subcategory(Sets()))
        # Tests that self inherits methods from the categories
        if can_assign_class(self):
            # For usual Python classes, that should be done with
            # standard inheritance
            tester.assertTrue(isinstance(self, category.parent_class),
                _LazyString("category of %s improperly initialized", (self,), {}))
        else:
            # For extension types we just check that inheritance
            # occurs on one specific method.
            # _test_an_element from Sets().ParentMethods is a good
            # candidate because it's unlikely to be overriden in self.
            tester.assertTrue(hasattr(self, "_test_an_element"),
                _LazyString("category of %s improperly initialized", (self,), {}))

    def _test_eq(self, **options):
        """
        Test that ``self`` is equal to ``self`` and different to ``None``.

        See also: :class:`TestSuite`.

        TESTS::

            sage: O = Parent()
            sage: O._test_eq()

        Let us now write a broken class method::

            sage: class CCls(Parent):
            ....:     def __eq__(self, other):
            ....:         return True
            sage: CCls()._test_eq()
            Traceback (most recent call last):
            ...
            AssertionError: broken equality: <__main__.CCls object at ...> == None

        Let us now break inequality::

            sage: class CCls(Parent):
            ....:     def __ne__(self, other):
            ....:         return True
            sage: CCls()._test_eq()
            Traceback (most recent call last):
            ...
            AssertionError: broken non-equality: <__main__.CCls object at ...> != itself
        """
        tester = self._tester(**options)

        # We do not use assertEqual / assertNonEqual in order to be
        # 100% sure we indeed call the operators == and !=, whatever
        # the version of Python is (see #11236)
        tester.assertTrue(self == self,
                   _LazyString("broken equality: %s == itself is False", (self,), {}))
        tester.assertFalse(self == None,
                   _LazyString("broken equality: %s == None", (self,), {}))
        tester.assertFalse(self != self,
                   _LazyString("broken non-equality: %s != itself", (self,), {}))
        tester.assertTrue(self != None,
                   _LazyString("broken non-equality: %s != None is False", (self,), {}))

    cdef int init_coerce(self, bint warn=True) except -1:
        if self._coerce_from_hash is None:
            if warn:
                raise AssertionError(f"unexpected call of init_coerce() for {type(self)}")
            self._initial_coerce_list = []
            self._initial_action_list = []
            self._initial_convert_list = []
            self._coerce_from_list = []
            self._registered_domains = []
            self._coerce_from_hash = MonoDict()
            self._action_list = []
            self._convert_from_list = []
            self._convert_from_hash = MonoDict()
            self._embedding = None

    def _introspect_coerce(self):
        """
        Used for debugging the coercion model.

        EXAMPLES::

            sage: sorted(QQ._introspect_coerce().items())
            [('_action_list', []),
             ('_coerce_from_hash', <sage.structure.coerce_dict.MonoDict object at ...>),
             ('_coerce_from_list', []),
             ('_convert_from_hash', <sage.structure.coerce_dict.MonoDict object at ...>),
             ('_convert_from_list', [...]),
             ('_element_init_pass_parent', False),
             ('_embedding', None),
             ('_initial_action_list', []),
             ('_initial_coerce_list', []),
             ('_initial_convert_list', [])]
        """
        return {
            '_coerce_from_list': self._coerce_from_list,
            '_coerce_from_hash': self._coerce_from_hash,
            '_action_list': self._action_list,
            '_convert_from_list': self._convert_from_list,
            '_convert_from_hash': self._convert_from_hash,
            '_embedding': self._embedding,
            '_initial_coerce_list': self._initial_coerce_list,
            '_initial_action_list': self._initial_action_list,
            '_initial_convert_list': self._initial_convert_list,
            '_element_init_pass_parent': self._element_init_pass_parent,
        }

    def __getstate__(self):
        """
        Used for pickling.

        TESTS::

            sage: loads(dumps(RR['x'])) == RR['x']
            True
        """
        d = CategoryObject.__getstate__(self)
        d['_embedding'] = self._embedding
        d['_element_constructor'] = self._element_constructor
        d['_convert_method_name'] = self._convert_method_name
        d['_element_init_pass_parent'] = self._element_init_pass_parent
        d['_initial_coerce_list'] = self._initial_coerce_list
        d['_initial_action_list'] = self._initial_action_list
        d['_initial_convert_list'] = self._initial_convert_list
        return d

    def __setstate__(self, d):
        """
        Used for pickling.

        TESTS::

            sage: loads(dumps(CDF['x'])) == CDF['x']
            True
        """
        CategoryObject.__setstate__(self, d)
        try:
            version = d['_pickle_version']
        except KeyError:
            version = 0
        if version == 1:
            self.init_coerce(False)  # Really, do we want to init this with the same initial data as before?
            self._populate_coercion_lists_(coerce_list=d['_initial_coerce_list'] or [],
                                           action_list=d['_initial_action_list'] or [],
                                           convert_list=d['_initial_convert_list'] or [],
                                           embedding=d['_embedding'],
                                           convert_method_name=d['_convert_method_name'],
                                           element_constructor=d['_element_constructor'],
                                           init_no_parent=not d['_element_init_pass_parent'],
                                           unpickling=True)

    def _repr_option(self, key):
        """
        Metadata about the :meth:`_repr_` output.

        INPUT:

        - ``key`` -- string. A key for different metadata informations
          that can be inquired about.

        Valid ``key`` arguments are:

        - ``'ascii_art'``: The :meth:`_repr_` output is multi-line
          ascii art and each line must be printed starting at the same
          column, or the meaning is lost.

        - ``'element_ascii_art'``: same but for the output of the
          elements. Used in :mod:`sage.repl.display.formatter`.

        - ``'element_is_atomic'``: the elements print atomically, that
          is, parenthesis are not required when *printing* out any of
          `x - y`, `x + y`, `x^y` and `x/y`.

        OUTPUT:

        Boolean.

        EXAMPLES::

            sage: ZZ._repr_option('ascii_art')
            False
            sage: MatrixSpace(ZZ, 2)._repr_option('element_ascii_art')                  # optional - sage.modules
            True
        """
        if not isinstance(key, basestring):
            raise ValueError('key must be a string')
        defaults = {'ascii_art': False,
                    'element_ascii_art': False,
                    'element_is_atomic': False}
        return defaults[key]

    def __call__(self, x=0, *args, **kwds):
        """
        This is the generic call method for all parents.

        When called, it will find a map based on the Parent (or type) of x.
        If a coercion exists, it will always be chosen. This map will
        then be called (with the arguments and keywords if any).

        By default this will dispatch as quickly as possible to
        :meth:`_element_constructor_` though faster pathways are
        possible if so desired.

        TESTS:

        We check that the invariant

        ::

            self._element_init_pass_parent == guess_pass_parent(self, self._element_constructor)

        is preserved (see :trac:`5979`)::

            sage: class MyParent(Parent):
            ....:     def _element_constructor_(self, x):
            ....:         print("{} {}".format(self, x))
            ....:         return sage.structure.element.Element(parent = self)
            ....:     def _repr_(self):
            ....:         return "my_parent"
            sage: my_parent = MyParent()
            sage: x = my_parent("bla")
            my_parent bla
            sage: x.parent()         # indirect doctest
            my_parent

            sage: x = my_parent()    # shouldn't this one raise an error?
            my_parent 0
            sage: x = my_parent(3)   # todo: not implemented  why does this one fail???
            my_parent 3
        """
        if self._element_constructor is None:
            raise NotImplementedError(f"cannot construct elements of {self}")
        cdef Py_ssize_t i
        cdef R = parent(x)
        cdef bint no_extra_args = (not args and not kwds)
        if R is self and no_extra_args:
            return x

        # Here we inline the first part of convert_map_from for speed.
        # (Yes, the virtual function overhead can matter.)
        if self._convert_from_hash is None:  # this is because parent.__init__() does not always get called
            self.init_coerce()
        cdef map.Map mor
        try:
            mor = <map.Map> self._convert_from_hash.get(R)
        except KeyError:
            mor = <map.Map> self._internal_convert_map_from(R)

        if mor is not None:
            if no_extra_args:
                return mor._call_(x)
            else:
                return mor._call_with_args(x, args, kwds)

        raise TypeError(_LazyString("No conversion defined from %s to %s", (R, self), {}))

    def __mul__(self, x):
        """
        This is a multiplication method that more or less directly
        calls another attribute ``_mul_`` (single underscore). This
        is because ``__mul__`` cannot be implemented via inheritance
        from the parent methods of the category, but ``_mul_`` can
        be inherited. This is, e.g., used when creating twosided
        ideals of matrix algebras. See :trac:`7797`.

        EXAMPLES::

            sage: MS = MatrixSpace(QQ, 2, 2)                                            # optional - sage.modules

        This matrix space is in fact an algebra, and in particular
        it is a ring, from the point of view of categories::

            sage: MS.category()                                                         # optional - sage.modules
            Category of infinite finite dimensional algebras with basis
             over (number fields and quotient fields and metric spaces)
            sage: MS in Rings()                                                         # optional - sage.modules
            True

        However, its class does not inherit from the base class
        ``Ring``::

            sage: isinstance(MS, Ring)                                                  # optional - sage.modules
            False

        Its ``_mul_`` method is inherited from the category, and
        can be used to create a left or right ideal::

            sage: MS._mul_.__module__                                                   # optional - sage.modules
            'sage.categories.rings'
            sage: MS * MS.1      # indirect doctest                                     # optional - sage.modules
            Left Ideal
            (
              [0 1]
              [0 0]
            )
             of Full MatrixSpace of 2 by 2 dense matrices over Rational Field
            sage: MS * [MS.1, 2]                                                        # optional - sage.modules
            Left Ideal
            (
              [0 1]
              [0 0],
            <BLANKLINE>
              [2 0]
              [0 2]
            )
             of Full MatrixSpace of 2 by 2 dense matrices over Rational Field
            sage: MS.1 * MS                                                             # optional - sage.modules
            Right Ideal
            (
              [0 1]
              [0 0]
            )
             of Full MatrixSpace of 2 by 2 dense matrices over Rational Field
            sage: [MS.1, 2] * MS                                                        # optional - sage.modules
            Right Ideal
            (
              [0 1]
              [0 0],
            <BLANKLINE>
              [2 0]
              [0 2]
            )
             of Full MatrixSpace of 2 by 2 dense matrices over Rational Field

        """
        # generic multiplication method. It defers to
        # _mul_, which may be defined via categories.
        _mul_ = None
        switch = False
        try:
            if isinstance(self, Parent):
                _mul_ = self._mul_
        except AttributeError:
            pass
        if _mul_ is None:
            try:
                if isinstance(x, Parent):
                    _mul_ = x._mul_
                    switch = True
            except AttributeError:
                pass
        if _mul_ is None:
            raise TypeError(_LazyString("For implementing multiplication, provide the method '_mul_' for %s resp. %s", (self, x), {}))
        if switch:
            return _mul_(self, switch_sides=True)
        return _mul_(x)

    def __pow__(self, x, mod):
        """
        Power function.

        The default implementation of ``__pow__`` on parent redirects to the
        super class (in case of multiple inheritance) or to the category. This
        redirection is necessary when the parent is a Cython class (aka
        extension class) because in that case the parent class does not inherit
        from the ``ParentMethods`` of the category.

        Concrete implementations of parents can freely overwrite this default
        method.

        TESTS::

            sage: ZZ^3                                                                  # optional - sage.modules
            Ambient free module of rank 3 over the principal ideal domain
             Integer Ring
            sage: QQ^3                                                                  # optional - sage.modules
            Vector space of dimension 3 over Rational Field
            sage: QQ['x']^3                                                             # optional - sage.modules
            Ambient free module of rank 3 over the principal ideal domain
             Univariate Polynomial Ring in x over Rational Field
            sage: IntegerModRing(6)^3                                                   # optional - sage.modules
            Ambient free module of rank 3 over Ring of integers modulo 6

            sage: 3^ZZ
            Traceback (most recent call last):
            ...
            TypeError: unsupported operand parent(s) for ^: 'Integer Ring' and '<class 'sage.rings.integer_ring.IntegerRing_class'>'
            sage: Partitions(3)^3                                                       # optional - sage.combinat sage.modules
            Traceback (most recent call last):
            ...
            TypeError: unsupported operand type(s) for ** or pow(): 'Partitions_n_with_category' and 'int'

        Check multiple inheritance::

            sage: class A:
            ....:    def __pow__(self, n):
            ....:        return 'Apow'
            sage: class MyParent(A, Parent):
            ....:    pass
            sage: MyParent()^2
            'Apow'
        """
        if mod is not None or not isinstance(self, Parent):
            return NotImplemented
        try:
            # get __pow__ from super class
            meth = super().__pow__
        except AttributeError:
            # get __pow__ from category in case the parent is a Cython class
            try:
                meth = (<Parent> self).getattr_from_category('__pow__')
            except AttributeError:
                return NotImplemented
        return meth(x)

    #############################################################################
    # Containment testing
    #############################################################################
    def __contains__(self, x):
        r"""
        True if there is an element of self that is equal to x under
        ==, or if x is already an element of self.  Also, True in other
        cases involving the Symbolic Ring, which is handled specially.

        For many structures we test this by using :meth:`__call__` and
        then testing equality between x and the result.

        The Symbolic Ring is treated differently because it is
        ultra-permissive about letting other rings coerce in, but
        ultra-strict about doing comparisons.

        EXAMPLES::

            sage: 2 in Integers(7)
            True
            sage: 2 in ZZ
            True
            sage: Integers(7)(3) in ZZ
            True
            sage: 3/1 in ZZ
            True
            sage: 5 in QQ
            True
            sage: I in RR                                                               # optional - sage.rings.real_mpfr
            False
            sage: SR(2) in ZZ                                                           # optional - sage.symbolic
            True
            sage: RIF(1, 2) in RIF
            True
            sage: pi in RIF  # there is no element of RIF equal to pi                   # optional - sage.symbolic
            False
            sage: sqrt(2) in CC                                                         # optional - sage.symbolic
            True
            sage: pi in RR                                                              # optional - sage.symbolic
            True
            sage: pi in CC                                                              # optional - sage.symbolic
            True
            sage: pi in RDF                                                             # optional - sage.symbolic
            True
            sage: pi in CDF                                                             # optional - sage.symbolic
            True

        Note that we have

        ::

            sage: 3/2 in RIF
            True

        because ``3/2`` has an exact representation in ``RIF`` (i.e. can be
        represented as an interval that contains exactly one value)::

            sage: RIF(3/2).is_exact()
            True

        On the other hand, we have

        ::

            sage: 2/3 in RIF
            False

        because ``2/3`` has no exact representation in ``RIF``. Since
        ``RIF(2/3)`` is a nontrivial interval, it cannot be equal to anything
        (not even itself)::

            sage: RIF(2/3).is_exact()
            False
            sage: RIF(2/3).endpoints()
            (0.666666666666666, 0.666666666666667)
            sage: RIF(2/3) == RIF(2/3)
            False

        TESTS:

        Check that :trac:`13824` is fixed::

            sage: 4/3 in GF(3)                                                          # optional - sage.rings.finite_rings
            False
            sage: 15/50 in GF(25, 'a')                                                  # optional - sage.rings.finite_rings
            False
            sage: 7/4 in Integers(4)
            False
            sage: 15/36 in Integers(6)
            False

        Check that :trac:`32078` is fixed::

            sage: P = Frac(ZZ['x,y'])
            sage: P(1) in ZZ
            True
            sage: P(1/2) in ZZ
            False

        Check that :trac:`24209` is fixed::

            sage: I in QQbar                                                            # optional - sage.rings.number_field
            True
            sage: sqrt(-1) in QQbar                                                     # optional - sage.rings.number_field sage.symbolic
            True
        """
        P = parent(x)
        if P is self or P == self:
            return True
        try:
            x2 = self(x)
            EQ = (x2 == x)
            if EQ is True:
                return True
            elif EQ is False:
                return False
            elif EQ:
                return True
            else:
                from sage.structure.element import Expression
                return isinstance(EQ, Expression)
            # if comparing gives an Expression, then it must be an equation.
            # We return *true* here, even though the equation
            # EQ must have evaluated to False for us to get to
            # this point. The reason is because... in practice
            # SR is ultra-permissive about letting other rings
            # coerce in, but ultra-strict about doing
            # comparisons.
        except (TypeError, ValueError, ArithmeticError):
            return False

    cpdef coerce(self, x):
        """
        Return x as an element of self, if and only if there is a canonical
        coercion from the parent of x to self.

        EXAMPLES::

            sage: QQ.coerce(ZZ(2))
            2
            sage: ZZ.coerce(QQ(2))
            Traceback (most recent call last):
            ...
            TypeError: no canonical coercion from Rational Field to Integer Ring

        We make an exception for zero::

<<<<<<< HEAD
            sage: V = GF(7)^7                                                           # optional - sage.rings.finite_rings
            sage: V.coerce(0)                                                           # optional - sage.rings.finite_rings
=======
            sage: V = GF(7)^7                                                           # optional - sage.modules sage.rings.finite_rings
            sage: V.coerce(0)                                                           # optional - sage.modules sage.rings.finite_rings
>>>>>>> 1e24dff2
            (0, 0, 0, 0, 0, 0, 0)
        """
        cdef R = parent(x)
        if R is self:
            return x
        mor = self._internal_coerce_map_from(R)
        if mor is None:
            if is_Integer(x) and not x:
                try:
                    return self(0)
                except Exception:
                    _record_exception()
            raise TypeError(_LazyString("no canonical coercion from %s to %s", (parent(x), self), {}))
        else:
            return (<map.Map>mor)._call_(x)

    def __bool__(self):
        """
        By default, all Parents are treated as ``True`` when used in an if
        statement. Override this method if other behavior is desired
        (for example, for empty sets).

        EXAMPLES::

            sage: if ZZ: print("Yes")
            Yes
        """
        return True

    # Should be moved and merged into the EnumeratedSets() category (#12955)
    def __getitem__(self, n):
        """
        Returns the `n^{th}` item or slice `n` of self,
        by getting self as a list.

        EXAMPLES::

            sage: VectorSpace(GF(7), 3)[:10]                                            # optional - sage.rings.finite_rings
            [(0, 0, 0),
             (1, 0, 0),
             (2, 0, 0),
             (3, 0, 0),
             (4, 0, 0),
             (5, 0, 0),
             (6, 0, 0),
             (0, 1, 0),
             (1, 1, 0),
             (2, 1, 0)]

        TESTS:

        We test the workaround described in :trac:`12956` to let categories
        override this default implementation::

            sage: class As(Category):
            ....:     def super_categories(self): return [Sets()]
            ....:     class ParentMethods:
            ....:         def __getitem__(self, n):
            ....:             return 'coucou'
            sage: class A(Parent):
            ....:     def __init__(self):
            ....:         Parent.__init__(self, category=As())
            sage: a = A()
            sage: a[1]
            'coucou'
        """
        try:
            meth = super().__getitem__
        except AttributeError:
            # needed when self is a Cython object
            try:
                meth = self.getattr_from_category('__getitem__')
            except AttributeError:
                return self.list()[n]
        return meth(n)

    #########################################################################
    # Generators and Homomorphisms
    #########################################################################

    def _is_valid_homomorphism_(self, codomain, im_gens, base_map=None):
        r"""
        Return True if ``im_gens`` defines a valid homomorphism
        from self to codomain; otherwise return False.

        If determining whether or not a homomorphism is valid has not
        been implemented for this ring, then a NotImplementedError exception
        is raised.
        """
        raise NotImplementedError("Verification of correctness of homomorphisms from %s not yet implemented." % self)

    def Hom(self, codomain, category=None):
        r"""
        Return the homspace ``Hom(self, codomain, category)``.

        INPUT:

        - ``codomain`` -- a parent
        - ``category`` -- a category or ``None`` (default: ``None``)
          If ``None``, the meet of the category of ``self`` and
          ``codomain`` is used.

        OUTPUT:

        The homspace of all homomorphisms from ``self`` to
        ``codomain`` in the category ``category``.

        .. SEEALSO:: :func:`~sage.categories.homset.Hom`

        EXAMPLES::

            sage: R.<x,y> = PolynomialRing(QQ, 2)
            sage: R.Hom(QQ)
            Set of Homomorphisms from Multivariate Polynomial Ring in x, y over Rational Field to Rational Field

        Homspaces are defined for very general Sage objects, even elements of familiar rings::

            sage: n = 5; Hom(n,7)
            Set of Morphisms from 5 to 7 in Category of elements of Integer Ring
            sage: z=(2/3); Hom(z,8/1)
            Set of Morphisms from 2/3 to 8 in Category of elements of Rational Field

        This example illustrates the optional third argument::

            sage: QQ.Hom(ZZ, Sets())
            Set of Morphisms from Rational Field to Integer Ring in Category of sets

        A parent may specify how to construct certain homsets by
        implementing a method :meth:`_Hom_`(codomain, category).
        See :func:`~sage.categories.homset.Hom` for details.
        """
        from sage.categories.homset import Hom
        return Hom(self, codomain, category)

    def hom(self, im_gens, codomain=None, check=None, base_map=None, category=None, **kwds):
        r"""
        Return the unique homomorphism from self to codomain that
        sends ``self.gens()`` to the entries of ``im_gens``.
        Raises a TypeError if there is no such homomorphism.

        INPUT:

        - ``im_gens`` -- the images in the codomain of the generators
          of this object under the homomorphism

        - ``codomain`` -- the codomain of the homomorphism

        - ``base_map`` -- a map from the base ring to the codomain.
          If not given, coercion is used.

        - ``check`` -- whether to verify that the images of generators
          extend to define a map (using only canonical coercions).

        OUTPUT:

        A homomorphism self --> codomain

        .. NOTE::

            As a shortcut, one can also give an object X instead of
            ``im_gens``, in which case return the (if it exists)
            natural map to X.

        EXAMPLES:

        Polynomial Ring: We first illustrate construction of a few
        homomorphisms involving a polynomial ring::

            sage: R.<x> = PolynomialRing(ZZ)
            sage: f = R.hom([5], QQ)
            sage: f(x^2 - 19)
            6

            sage: R.<x> = PolynomialRing(QQ)
            sage: f = R.hom([5], GF(7))                                                 # optional - sage.rings.finite_rings
            Traceback (most recent call last):
            ...
            ValueError: relations do not all (canonically) map to 0
            under map determined by images of generators

            sage: R.<x> = PolynomialRing(GF(7))                                         # optional - sage.rings.finite_rings
            sage: f = R.hom([3], GF(49,'a'))                                            # optional - sage.rings.finite_rings
            sage: f                                                                     # optional - sage.rings.finite_rings
            Ring morphism:
              From: Univariate Polynomial Ring in x over Finite Field of size 7
              To:   Finite Field in a of size 7^2
              Defn: x |--> 3
            sage: f(x + 6)                                                              # optional - sage.rings.finite_rings
            2
            sage: f(x^2 + 1)                                                            # optional - sage.rings.finite_rings
            3

        Natural morphism::

            sage: f = ZZ.hom(GF(5))                                                     # optional - sage.rings.finite_rings
            sage: f(7)                                                                  # optional - sage.rings.finite_rings
            2
            sage: f                                                                     # optional - sage.rings.finite_rings
            Natural morphism:
              From: Integer Ring
              To:   Finite Field of size 5

        There might not be a natural morphism, in which case a
        ``TypeError`` is raised::

            sage: QQ.hom(ZZ)
            Traceback (most recent call last):
            ...
            TypeError: natural coercion morphism from Rational Field to Integer Ring not defined
        """
        if isinstance(im_gens, Parent):
            return self.Hom(im_gens).natural_map()
        from sage.structure.sequence import Sequence_generic, Sequence
        if codomain is None:
            im_gens = Sequence(im_gens)
            codomain = im_gens.universe()
        if isinstance(im_gens, Sequence_generic):
            im_gens = list(im_gens)
        # Not all homsets accept category/check/base_map as arguments
        if check is not None:
            kwds['check'] = check
        if base_map is not None:
            # Ideally we would have machinery here to determine
            # how the base map affects the category of the resulting
            # morphism.  But for now it's not clear how to do this,
            # so we leave the category as the default for now.
            kwds['base_map'] = base_map
        Hom_kwds = {} if category is None else {'category': category}
        return self.Hom(codomain, **Hom_kwds)(im_gens, **kwds)

    #################################################################################
    # New Coercion support functionality
    #################################################################################

    def _populate_coercion_lists_(self,
                                  coerce_list=[],
                                  action_list=[],
                                  convert_list=[],
                                  embedding=None,
                                  convert_method_name=None,
                                  element_constructor=None,
                                  init_no_parent=None,
                                  bint unpickling=False):
        """
        This function allows one to specify coercions, actions, conversions
        and embeddings involving this parent.

        IT SHOULD ONLY BE CALLED DURING THE __INIT__ method, often at the end.

        INPUT:

        - ``coerce_list`` -- a list of coercion Morphisms to self and
          parents with canonical coercions to self

        - ``action_list`` -- a list of actions on and by self

        - ``convert_list`` -- a list of conversion Maps to self and
           parents with conversions to self

        - ``embedding`` -- a single Morphism from self

        - ``convert_method_name`` -- a name to look for that other elements
          can implement to create elements of self (e.g. _integer_)

        - ``init_no_parent`` -- if True omit passing self in as the
          first argument of element_constructor for conversion. This
          is useful if parents are unique, or element_constructor is a
          bound method (this latter case can be detected
          automatically).
        """
        self.init_coerce(False)

        if not unpickling:
            if element_constructor is not None:
                raise ValueError("element_constructor can only be given when unpickling is True")
            try:
                element_constructor = self._element_constructor_
            except AttributeError:
                raise RuntimeError("an _element_constructor_ method must be defined")
        self._element_constructor = element_constructor
        self._element_init_pass_parent = guess_pass_parent(self, element_constructor)

        if not isinstance(coerce_list, list):
            raise ValueError(_LazyString("%s_populate_coercion_lists_: coerce_list is type %s, must be list", (type(coerce_list), type(self)), {}))
        if not isinstance(action_list, list):
            raise ValueError(_LazyString("%s_populate_coercion_lists_: action_list is type %s, must be list", (type(action_list), type(self)), {}))
        if not isinstance(convert_list, list):
            raise ValueError(_LazyString("%s_populate_coercion_lists_: convert_list is type %s, must be list", (type(convert_list), type(self)), {}))

        self._initial_coerce_list = copy(coerce_list)
        self._initial_action_list = copy(action_list)
        self._initial_convert_list = copy(convert_list)

        self._convert_method_name = convert_method_name
        if init_no_parent is not None:
            self._element_init_pass_parent = not init_no_parent

        for mor in coerce_list:
            self.register_coercion(mor)
        for action in action_list:
            self.register_action(action)
        for mor in convert_list:
            self.register_conversion(mor)
        if embedding is not None:
            self.register_embedding(embedding)

    def _unset_coercions_used(self):
        r"""
        Pretend that this parent has never been interrogated by the coercion
        model, so that it is possible to add coercions, conversions, and
        actions.  Does not remove any existing embedding.

        WARNING::

            For internal use only!
        """
        self._coercions_used = False
        coercion_model.reset_cache()

    def _unset_embedding(self):
        r"""
        Pretend that this parent has never been interrogated by the
        coercion model, and remove any existing embedding.

        WARNING::

            This does *not* make it safe to add an entirely new embedding!  It
            is possible that a `Parent` has cached information about the
            existing embedding; that cached information *is not* removed by
            this call.

            For internal use only!
        """
        self._embedding = None
        self._unset_coercions_used()

    def _is_coercion_cached(self, domain):
        r"""
        Test whether the coercion from ``domain`` is already cached.

        EXAMPLES::

            sage: R.<XX> = QQ
            sage: R._remove_from_coerce_cache(QQ)
            sage: R._is_coercion_cached(QQ)
            False
            sage: _ = R.coerce_map_from(QQ)
            sage: R._is_coercion_cached(QQ)
            True
        """
        return domain in self._coerce_from_hash

    def _is_conversion_cached(self, domain):
        r"""
        Test whether the conversion from ``domain`` is already set.

        EXAMPLES::

            sage: P = Parent()
            sage: P._is_conversion_cached(P)
            False
            sage: P.convert_map_from(P)
            Identity endomorphism of <sage.structure.parent.Parent object at ...>
            sage: P._is_conversion_cached(P)
            True
        """
        return domain in self._convert_from_hash

    def _remove_from_coerce_cache(self, domain):
        r"""
        Remove the coercion and the conversion from ``domain`` to self from the cache.

        EXAMPLES::

            sage: R.<XX> = QQ
            sage: R._remove_from_coerce_cache(QQ)
            sage: R._is_coercion_cached(QQ)
            False
            sage: _ = R.coerce_map_from(QQ)
            sage: R._is_coercion_cached(QQ)
            True
            sage: R._remove_from_coerce_cache(QQ)
            sage: R._is_coercion_cached(QQ)
            False
            sage: R._is_conversion_cached(QQ)
            False
        """
        try:
            del self._coerce_from_hash[domain]
        except KeyError:
            pass
        try:
            del self._convert_from_hash[domain]
        except KeyError:
            pass

    cpdef register_coercion(self, mor):
        r"""
        Update the coercion model to use `mor : P \to \text{self}` to coerce
        from a parent ``P`` into ``self``.

        For safety, an error is raised if another coercion has already
        been registered or discovered between ``P`` and ``self``.

        EXAMPLES::

            sage: K.<a> = ZZ['a']
            sage: L.<b> = ZZ['b']
            sage: L_into_K = L.hom([-a]) # non-trivial automorphism
            sage: K.register_coercion(L_into_K)

            sage: K(0) + b
            -a
            sage: a + b
            0
            sage: K(b) # check that convert calls coerce first; normally this is just a
            -a

            sage: L(0) + a in K # this goes through the coercion mechanism of K
            True
            sage: L(a) in L # this still goes through the convert mechanism of L
            True

            sage: K.register_coercion(L_into_K)
            Traceback (most recent call last):
            ...
            AssertionError: coercion from Univariate Polynomial Ring in b over Integer Ring to Univariate Polynomial Ring in a over Integer Ring already registered or discovered

        TESTS:

        We check that :trac:`29517` has been fixed::

            sage: A.<x> = ZZ[]
            sage: B.<y> = ZZ[]
            sage: B.has_coerce_map_from(A)
            False
            sage: B.register_coercion(A.hom([y]))
            sage: x + y
            2*y
        """
        if isinstance(mor, map.Map):
            if mor.codomain() is not self:
                raise ValueError(_LazyString("Map's codomain must be self (%s) is not (%s)", (self, mor.codomain()), {}))
        elif isinstance(mor, (type, Parent)):
            mor = self._generic_coerce_map(mor)
        else:
            raise TypeError(_LazyString("coercions must be parents or maps (got %s)", (mor,), {}))
        D = mor.domain()

        assert not (self._coercions_used and D in self._coerce_from_hash and
                    self._coerce_from_hash.get(D) is not None), "coercion from {} to {} already registered or discovered".format(D, self)
        mor._is_coercion = True
        self._coerce_from_list.append(mor)
        self._registered_domains.append(D)
        self._coerce_from_hash.set(D, mor)

    cpdef register_action(self, action):
        r"""
        Update the coercion model to use ``action`` to act on self.

        ``action`` should be of type ``sage.categories.action.Action``.

        EXAMPLES::

            sage: import sage.categories.action
            sage: import operator

            sage: class SymmetricGroupAction(sage.categories.action.Action):
            ....:     "Act on a multivariate polynomial ring by permuting the generators."
            ....:     def __init__(self, G, M, is_left=True):
            ....:         sage.categories.action.Action.__init__(self, G, M, is_left, operator.mul)
            ....:
            ....:     def _act_(self, g, a):
            ....:         D = {}
            ....:         for k, v in a.dict().items():
            ....:             nk = [0]*len(k)
            ....:             for i in range(len(k)):
            ....:                 nk[g(i+1)-1] = k[i]
            ....:             D[tuple(nk)] = v
            ....:         return a.parent()(D)

            sage: R.<x, y, z> = QQ['x, y, z']
            sage: G = SymmetricGroup(3)                                                 # optional - sage.groups
            sage: act = SymmetricGroupAction(G, R)                                      # optional - sage.groups
            sage: t = x + 2*y + 3*z

            sage: act(G((1, 2)), t)                                                     # optional - sage.groups
            2*x + y + 3*z
            sage: act(G((2, 3)), t)                                                     # optional - sage.groups
            x + 3*y + 2*z
            sage: act(G((1, 2, 3)), t)                                                  # optional - sage.groups
            3*x + y + 2*z

        This should fail, since we have not registered the left
        action::

            sage: G((1,2)) * t                                                          # optional - sage.groups
            Traceback (most recent call last):
            ...
            TypeError: ...

        Now let's make it work::

            sage: R._unset_coercions_used()                                             # optional - sage.groups
            sage: R.register_action(act)                                                # optional - sage.groups
            sage: G((1, 2)) * t                                                         # optional - sage.groups
            2*x + y + 3*z
        """
        if self._coercions_used:
            raise RuntimeError("actions and coercions must be registered before use")
        from sage.categories.action import Action
        if not isinstance(action, Action):
            raise TypeError("actions must be actions")
        if action.actor() is not self and action.domain() is not self:
            raise ValueError("action must involve self")
        self._action_list.append(action)

    cpdef register_conversion(self, mor):
        r"""
        Update the coercion model to use `\text{mor} : P \to \text{self}` to convert
        from ``P`` into ``self``.

        EXAMPLES::

            sage: K.<a> = ZZ['a']
            sage: M.<c> = ZZ['c']
            sage: M_into_K = M.hom([a]) # trivial automorphism
            sage: K._unset_coercions_used()
            sage: K.register_conversion(M_into_K)

            sage: K(c)
            a
            sage: K(0) + c
            Traceback (most recent call last):
            ...
            TypeError: ...
        """
        assert not (self._coercions_used and mor.domain() in self._convert_from_hash), "conversion from %s to %s already registered or discovered" % (mor.domain(), self)
        if isinstance(mor, map.Map):
            if mor.codomain() is not self:
                raise ValueError("Map's codomain must be self")
            self._convert_from_list.append(mor)
            self._convert_from_hash.set(mor.domain(), mor)
        elif isinstance(mor, (Parent, type)):
            t = mor
            mor = self._generic_convert_map(mor)
            self._convert_from_list.append(mor)
            self._convert_from_hash.set(t, mor)
            self._convert_from_hash.set(mor.domain(), mor)
        else:
            raise TypeError("conversions must be parents or maps")

    cpdef register_embedding(self, embedding):
        r"""
        Add embedding to coercion model.

        This method updates the coercion model to use
        `\text{embedding} : \text{self} \to P` to embed ``self`` into
        the parent ``P``.

        There can only be one embedding registered; it can only be registered
        once; and it must be registered before using this parent in the
        coercion model.

        EXAMPLES::

            sage: S3 = AlternatingGroup(3)                                              # optional - sage.groups
            sage: G = SL(3, QQ)                                                         # optional - sage.groups
            sage: p = S3[2]; p.matrix()                                                 # optional - sage.groups
            [0 0 1]
            [1 0 0]
            [0 1 0]

        In general one cannot mix matrices and permutations::

            sage: G(p)                                                                  # optional - sage.groups
            Traceback (most recent call last):
            ...
            TypeError: unable to convert (1,3,2) to a rational
            sage: phi = S3.hom(lambda p: G(p.matrix()), codomain=G)                     # optional - sage.groups
            sage: phi(p)                                                                # optional - sage.groups
            [0 0 1]
            [1 0 0]
            [0 1 0]
            sage: S3._unset_coercions_used()                                            # optional - sage.groups
            sage: S3.register_embedding(phi)                                            # optional - sage.groups

        By :trac:`14711`, coerce maps should be copied when using outside of
        the coercion system::

            sage: phi = copy(S3.coerce_embedding()); phi                                # optional - sage.groups
            Generic morphism:
              From: Alternating group of order 3!/2 as a permutation group
              To:   Special Linear Group of degree 3 over Rational Field
            sage: phi(p)                                                                # optional - sage.groups
            [0 0 1]
            [1 0 0]
            [0 1 0]

        This does not work since matrix groups are still old-style
        parents (see :trac:`14014`)::

            sage: G(p)                               # todo: not implemented            # optional - sage.groups

        Though one can have a permutation act on the rows of a matrix::

            sage: G(1) * p                                                              # optional - sage.groups
            [0 0 1]
            [1 0 0]
            [0 1 0]

        Some more advanced examples::

            sage: x = QQ['x'].0
            sage: t = abs(ZZ.random_element(10^6))
            sage: K = NumberField(x^2 + 2*3*7*11, "a"+str(t))                           # optional - sage.rings.number_field
            sage: a = K.gen()                                                           # optional - sage.rings.number_field
            sage: K_into_MS = K.hom([a.matrix()])                                       # optional - sage.rings.number_field
            sage: K._unset_coercions_used()                                             # optional - sage.rings.number_field
            sage: K.register_embedding(K_into_MS)                                       # optional - sage.rings.number_field

            sage: L = NumberField(x^2 + 2*3*7*11*19*31,                                 # optional - sage.rings.number_field
            ....:                 "b" + str(abs(ZZ.random_element(10^6))))
            sage: b = L.gen()                                                           # optional - sage.rings.number_field
            sage: L_into_MS = L.hom([b.matrix()])                                       # optional - sage.rings.number_field
            sage: L._unset_coercions_used()                                             # optional - sage.rings.number_field
            sage: L.register_embedding(L_into_MS)                                       # optional - sage.rings.number_field

            sage: K.coerce_embedding()(a)                                               # optional - sage.rings.number_field
            [   0    1]
            [-462    0]
            sage: L.coerce_embedding()(b)                                               # optional - sage.rings.number_field
            [      0       1]
            [-272118       0]

            sage: a.matrix() * b.matrix()                                               # optional - sage.rings.number_field
            [-272118       0]
            [      0    -462]
            sage: a.matrix() * b.matrix()                                               # optional - sage.rings.number_field
            [-272118       0]
            [      0    -462]
        """
        assert not self._coercions_used, "coercions must all be registered up before use"
        assert self._embedding is None, "only one embedding allowed"

        if isinstance(embedding, map.Map):
            if embedding.domain() is not self:
                raise ValueError("embedding's domain must be self")
            self._embedding = embedding
        elif isinstance(embedding, Parent):
            self._embedding = embedding._generic_coerce_map(self)
        elif embedding is not None:
            raise TypeError("embedding must be a parent or map")
        self._embedding._make_weak_references()

    def coerce_embedding(self):
        """
        Return the embedding of ``self`` into some other parent, if such a
        parent exists.

        This does not mean that there are no coercion maps from ``self`` into
        other fields, this is simply a specific morphism specified out of
        ``self`` and usually denotes a special relationship (e.g. sub-objects,
        choice of completion, etc.)

        EXAMPLES::

            sage: x = polygen(ZZ, 'x')
            sage: K.<a> = NumberField(x^3 + x^2 + 1, embedding=1)                       # optional - sage.rings.number_field
            sage: K.coerce_embedding()                                                  # optional - sage.rings.number_field
            Generic morphism:
              From: Number Field in a with defining polynomial x^3 + x^2 + 1
                    with a = -1.465571231876768?
              To:   Real Lazy Field
              Defn: a -> -1.465571231876768?
            sage: K.<a> = NumberField(x^3 + x^2 + 1, embedding=CC.gen())                # optional - sage.rings.number_field
            sage: K.coerce_embedding()                                                  # optional - sage.rings.number_field
            Generic morphism:
              From: Number Field in a with defining polynomial x^3 + x^2 + 1
                    with a = 0.2327856159383841? + 0.7925519925154479?*I
              To:   Complex Lazy Field
              Defn: a -> 0.2327856159383841? + 0.7925519925154479?*I
        """
        return copy(self._embedding)  # It might be overkill to make a copy here

    cpdef _generic_coerce_map(self, S):
        r"""
        Returns a default coercion map based on the data provided to
        :meth:`_populate_coercion_lists_`.

        This method differs from :meth:`_generic_convert_map` only in setting
        the category for the map to the meet of the category of this parent
        and ``S``.

        EXAMPLES::

            sage: QQ['x']._generic_coerce_map(ZZ)
            Conversion map:
                From: Integer Ring
                To:   Univariate Polynomial Ring in x over Rational Field

        TESTS:

        We check that :trac:`23184` has been resolved::

            sage: QQ['x', 'y']._generic_coerce_map(QQ).category_for()
            Category of infinite unique factorization domains
            sage: QQ[['x']].coerce_map_from(QQ).category_for()
            Category of euclidean domains
        """
        if isinstance(S, type):
            category = None
        else:
            category = self.category()._meet_(S.category())
        return self._generic_convert_map(S, category=category)

    cpdef _generic_convert_map(self, S, category=None):
        r"""
        Returns the default conversion map based on the data provided to
        :meth:`_populate_coercion_lists_`.

        This is called when :meth:`_coerce_map_from_` returns ``True``.

        If a ``convert_method_name`` is provided, it creates a
        ``NamedConvertMap``, otherwise it creates a
        ``DefaultConvertMap`` or ``DefaultConvertMap_unique``
        depending on whether or not init_no_parent is set.

        EXAMPLES::

            sage: QQ['x']._generic_convert_map(SR)                                      # optional - sage.symbolic
            Conversion via _polynomial_ method map:
              From: Symbolic Ring
              To:   Univariate Polynomial Ring in x over Rational Field
            sage: GF(11)._generic_convert_map(GF(7))                                    # optional - sage.rings.finite_rings
            Conversion map:
              From: Finite Field of size 7
              To:   Finite Field of size 11
            sage: ZZ._generic_convert_map(RDF)
            Conversion via _integer_ method map:
              From: Real Double Field
              To:   Integer Ring

        TESTS:

        We check that :trac:`23184` has been resolved::

            sage: QQ[['x']].coerce_map_from(QQ).category_for()
            Category of euclidean domains
        """
        m = self._convert_method_name
        if m is not None:
            f = self.convert_method_map(S, m)
            if f is not None:
                return f
        if self._element_init_pass_parent:
            # deprecation(26879)
            return DefaultConvertMap(S, self, category=category)
        else:
            return DefaultConvertMap_unique(S, self, category=category)

    def _convert_method_map(self, S, method_name=None):
        """
        Return a map to convert from ``S`` to ``self`` using a convert
        method like ``_integer_`` on elements of ``S``.

        OUTPUT: either an instance of :class:`NamedConvertMap` or
        ``None`` if ``S`` does not have the method.
        """
        # NOTE: in Cython code, call convert_method_map() directly
        if method_name is None:
            method_name = self._convert_method_name
        return self.convert_method_map(S, method_name)

    cdef convert_method_map(self, S, method_name):
        # Cython implementation of _convert_method_map()
        cdef Parent P
        if isinstance(S, Parent):
            P = <Parent>S
            try:
                element_cls = P.Element
            except AttributeError:
                element_cls = type(P.an_element())
        else:
            element_cls = S
        if hasattr(element_cls, method_name):
            return NamedConvertMap(S, self, method_name)
        else:
            return None

    def _coerce_map_via(self, v, S):
        """
        This attempts to construct a morphism from S to self by passing through
        one of the items in v (tried in order).

        S may appear in the list, in which case algorithm will never progress
        beyond that point.

        This is useful when defining _coerce_map_from_.

        INPUT:

        - ``v`` - A list (iterator) of parents with coercions into self. There
          MUST be maps provided from each item in the list to self.

        - ``S`` - the starting parent

        EXAMPLES:

        By :trac:`14711`, coerce maps should be copied for usage outside
        of the coercion system::

            sage: copy(CDF._coerce_map_via([ZZ, RR, CC], int))
            Composite map:
              From: Set of Python objects of class 'int'
              To:   Complex Double Field
              Defn:   Native morphism:
                      From: Set of Python objects of class 'int'
                      To:   Integer Ring
                    then
                      Native morphism:
                      From: Integer Ring
                      To:   Complex Double Field

            sage: copy(CDF._coerce_map_via([ZZ, RR, CC], QQ))
            Composite map:
              From: Rational Field
              To:   Complex Double Field
              Defn:   Generic map:
                      From: Rational Field
                      To:   Real Field with 53 bits of precision
                    then
                      Native morphism:
                      From: Real Field with 53 bits of precision
                      To:   Complex Double Field

            sage: copy(CDF._coerce_map_via([ZZ, RR, CC], CC))
            Generic map:
              From: Complex Field with 53 bits of precision
              To:   Complex Double Field
        """
        cdef Parent R
        for R in v:
            if R is None:
                continue
            if R is S:
                return self._internal_coerce_map_from(R)
            connecting = R._internal_coerce_map_from(S)
            if connecting is not None:
                return self._internal_coerce_map_from(R) * connecting

    cpdef bint has_coerce_map_from(self, S) except -2:
        """
        Return ``True`` if there is a natural map from ``S`` to ``self``.
        Otherwise, return ``False``.

        EXAMPLES::

            sage: RDF.has_coerce_map_from(QQ)
            True
            sage: RDF.has_coerce_map_from(QQ['x'])
            False
            sage: RDF['x'].has_coerce_map_from(QQ['x'])
            True
            sage: RDF['x,y'].has_coerce_map_from(QQ['x'])
            True
        """
        if S is self:
            return True
        elif S == self:
            if debug.unique_parent_warnings:
                print("Warning: non-unique parents %s" % (type(S)))
            return True
        return self._internal_coerce_map_from(S) is not None

    cpdef _coerce_map_from_(self, S):
        """
        Override this method to specify coercions beyond those specified
        in coerce_list.

        If no such coercion exists, return None or False. Otherwise, it may
        return either an actual Map to use for the coercion, a callable
        (in which case it will be wrapped in a Map), or True (in which case
        a generic map will be provided).
        """
        try:
            # Try possible _coerce_map_from_() methods defined in
            # ParentMethods classes of categories.
            return super(Parent, self)._coerce_map_from_(S)
        except AttributeError:
            return None

    cpdef coerce_map_from(self, S):
        """
        Return a :class:`Map` object to coerce from ``S`` to ``self`` if one
        exists, or ``None`` if no such coercion exists.

        EXAMPLES:

        By :trac:`12313`, a special kind of weak key dictionary is used to
        store coercion and conversion maps, namely
        :class:`~sage.structure.coerce_dict.MonoDict`. In that way, a memory
        leak was fixed that would occur in the following test::

            sage: import gc
            sage: _ = gc.collect()
            sage: K = GF(1<<55,'t')                                                     # optional - sage.rings.finite_rings
            sage: for i in range(50):                                                   # optional - sage.rings.finite_rings sage.schemes
            ....:   a = K.random_element()
            ....:   E = EllipticCurve(j=a)
            ....:   b = K.has_coerce_map_from(E)
            sage: _ = gc.collect()
            sage: len([x for x in gc.get_objects() if isinstance(x, type(E))])          # optional - sage.rings.finite_rings sage.schemes
            1

        TESTS:

        The following was fixed in :trac:`12969`::

            sage: R = QQ['q,t'].fraction_field()
            sage: Sym = sage.combinat.sf.sf.SymmetricFunctions(R)                       # optional - sage.combinat sage.modules
            sage: H = Sym.macdonald().H()                                               # optional - sage.combinat sage.modules
            sage: P = Sym.macdonald().P()                                               # optional - sage.combinat sage.modules
            sage: m = Sym.monomial()                                                    # optional - sage.combinat sage.modules
            sage: Ht = Sym.macdonald().Ht()                                             # optional - sage.combinat sage.modules
            sage: phi = m.coerce_map_from(P)                                            # optional - sage.combinat sage.modules
        """
        return copy(self._internal_coerce_map_from(S))

    cpdef _internal_coerce_map_from(self, S):
        """
        Return the :class:`Map` object to coerce from ``S`` to ``self`` that
        is used internally by the coercion system if one exists, or ``None``
        if no such coercion exists.

        EXAMPLES:

        By :trac:`14711`, coerce maps should be copied when using them
        outside of the coercion system, because they may become defunct
        by garbage collection::

            sage: ZZ._internal_coerce_map_from(int)
            (map internal to coercion system -- copy before use)
            Native morphism:
              From: Set of Python objects of class 'int'
              To:   Integer Ring
            sage: copy(ZZ._internal_coerce_map_from(int))
            Native morphism:
              From: Set of Python objects of class 'int'
              To:   Integer Ring
            sage: copy(QQ._internal_coerce_map_from(ZZ))
            Natural morphism:
              From: Integer Ring
              To:   Rational Field

            sage: R = QQ['q,t'].fraction_field()
<<<<<<< HEAD
            sage: Sym = sage.combinat.sf.sf.SymmetricFunctions(R)                       # optional - sage.combinat sage.modules
            sage: P = Sym.macdonald().P()                                               # optional - sage.combinat sage.modules
            sage: Ht = Sym.macdonald().Ht()                                             # optional - sage.combinat sage.modules
            sage: Ht._internal_coerce_map_from(P)                                       # optional - sage.combinat sage.modules
=======
            sage: Sym = sage.combinat.sf.sf.SymmetricFunctions(R)                       # optional - sage.combinat
            sage: P = Sym.macdonald().P()                                               # optional - sage.combinat
            sage: Ht = Sym.macdonald().Ht()                                             # optional - sage.combinat
            sage: Ht._internal_coerce_map_from(P)                                       # optional - sage.combinat
>>>>>>> 1e24dff2
            (map internal to coercion system -- copy before use)
            Composite map:
              From: Symmetric Functions over Fraction Field of Multivariate Polynomial Ring in q, t over Rational Field in the Macdonald P basis
              To:   Symmetric Functions over Fraction Field of Multivariate Polynomial Ring in q, t over Rational Field in the Macdonald Ht basis
<<<<<<< HEAD
            sage: copy(Ht._internal_coerce_map_from(P))                                 # optional - sage.combinat sage.modules
=======
            sage: copy(Ht._internal_coerce_map_from(P))                                 # optional - sage.combinat
>>>>>>> 1e24dff2
            Composite map:
              From: Symmetric Functions over Fraction Field of Multivariate Polynomial Ring in q, t over Rational Field in the Macdonald P basis
              To:   Symmetric Functions over Fraction Field of Multivariate Polynomial Ring in q, t over Rational Field in the Macdonald Ht basis
              Defn:   Generic morphism:
                      From: Symmetric Functions over Fraction Field of Multivariate Polynomial Ring in q, t over Rational Field in the Macdonald P basis
                      To:   Symmetric Functions over Fraction Field of Multivariate Polynomial Ring in q, t over Rational Field in the Macdonald J basis
                    then
                      Generic morphism:
                      From: Symmetric Functions over Fraction Field of Multivariate Polynomial Ring in q, t over Rational Field in the Macdonald J basis
                      To:   Symmetric Functions over Fraction Field of Multivariate Polynomial Ring in q, t over Rational Field in the Schur basis
                    then
                      Generic morphism:
                      From: Symmetric Functions over Fraction Field of Multivariate Polynomial Ring in q, t over Rational Field in the Schur basis
                      To:   Symmetric Functions over Fraction Field of Multivariate Polynomial Ring in q, t over Rational Field in the Macdonald Ht basis

        The following was fixed in :trac:`4740`::

            sage: F = GF(13)                                                            # optional - sage.rings.finite_rings
            sage: F._internal_coerce_map_from(F) is F._internal_coerce_map_from(F)      # optional - sage.rings.finite_rings
            True
        """
        if not good_as_coerce_domain(S):
            return None
        self._coercions_used = True
        cdef map.Map mor

        if isinstance(S, Set_PythonType_class):
            return self._internal_coerce_map_from(S._type)
        if self._coerce_from_hash is None:  # this is because parent.__init__() does not always get called
            self.init_coerce(False)

        try:
            return self._coerce_from_hash.get(S)
        except KeyError:
            pass

        if S is self:
            from sage.categories.homset import Hom
            mor = Hom(self, self).identity()
            mor._is_coercion = True
            self._coerce_from_hash.set(S, mor)
            return mor

        if S == self:
            # non-unique parents
            if debug.unique_parent_warnings:
                print("Warning: non-unique parents %s" % (type(S)))
            mor = self._generic_coerce_map(S)
            mor._is_coercion = True
            self._coerce_from_hash.set(S, mor)
            mor._make_weak_references()
            return mor

        try:
            _register_pair(self, S, "coerce")
            mor = self.discover_coerce_map_from(S)
            # if mor is not None:
            #    # Need to check that this morphism does not connect previously unconnected parts of the coercion diagram
            #    if self._embedding is not None and not self._embedding.codomain().has_coerce_map_from(S):
            #        # The following if statement may call this function with self and S.  If so, we want to return None,
            #        # so that it does not use this path for the existence of a coercion path.
            #        # We disable this for now because it is too strict
            #        pass
            #        # mor = None
            # if mor is not None:
            #     # NOTE: this line is what makes the coercion detection stateful
            #     # self._coerce_from_list.append(mor)
            #     pass
            # It may be that the only coercion from S to self is
            # via another parent X. But if the pair (S,X) is temporarily
            # disregarded (using _register_pair, to avoid infinite recursion)
            # then we are not allowed to cache the absence of a coercion
            # from S to self. See #12969
            if (mor is not None) or _may_cache_none(self, S, "coerce"):
                self._coerce_from_hash.set(S, mor)
                if mor is not None:
                    mor._is_coercion = True
                    mor._make_weak_references()
            return mor
        except CoercionException as ex:
            _record_exception()
            return None
        finally:
            _unregister_pair(self, S, "coerce")

    cdef discover_coerce_map_from(self, S):
        """
        Precedence for discovering a coercion S -> self goes as follows:

        1. If S has an embedding into self, return that embedding.

        2. If self._coerce_map_from_(S) is NOT exactly one of

           - DefaultConvertMap
           - DefaultConvertMap_unique
           - NamedConvertMap

           return this map.

        3. Traverse the coercion lists looking for another map
           returning the map from step (2) if none is found.

        4. If S has an embedding into some parent T, look for T -> self and
           return composition.

        In the future, multiple paths may be discovered and compared.

        TESTS:

        Regression test for :trac:`12919` (probably not 100% robust)::

            sage: class P(Parent):
            ....:     def __init__(self):
            ....:         Parent.__init__(self, category=Sets())
            ....:     Element=ElementWrapper
            sage: A = P(); a = A('a')
            sage: B = P(); b = B('b')
            sage: C = P(); c = C('c')
            sage: D = P(); d = D('d')
            sage: Hom(A, B)(lambda x: b).register_as_coercion()
            sage: Hom(B, A)(lambda x: a).register_as_coercion()
            sage: Hom(C, B)(lambda x: b).register_as_coercion()
            sage: Hom(D, C)(lambda x: c).register_as_coercion()
            sage: A(d)
            'a'

        Another test::

            sage: x = polygen(ZZ, 'x')
            sage: K = NumberField([x^2 - 2, x^2 - 3], 'a,b')                            # optional - sage.rings.number_field
            sage: M = K.absolute_field('c')                                             # optional - sage.rings.number_field
            sage: M_to_K, K_to_M = M.structure()                                        # optional - sage.rings.number_field
            sage: M.register_coercion(K_to_M)                                           # optional - sage.rings.number_field
            sage: K.register_coercion(M_to_K)                                           # optional - sage.rings.number_field
            sage: phi = M.coerce_map_from(QQ)                                           # optional - sage.rings.number_field
            sage: p = QQ.random_element()                                               # optional - sage.rings.number_field
            sage: c = phi(p) - p; c                                                     # optional - sage.rings.number_field
            0
            sage: c.parent() is M                                                       # optional - sage.rings.number_field
            True
            sage: K.coerce_map_from(QQ)                                                 # optional - sage.rings.number_field
            Coercion map:
              From: Rational Field
              To:   Number Field in a with defining polynomial x^2 - 2 over its base field

        Test that :trac:`17981` is fixed::

            sage: class P(Parent):
            ....:     def __init__(self):
            ....:         Parent.__init__(self, category=Sets())
            ....:     def _coerce_map_from_(self, A):
            ....:         if A == ZZ:
            ....:             return lambda x: self.element_class(self, x)
            ....:         return False
            ....:     Element=ElementWrapper
            sage: X = P()
            sage: X.has_coerce_map_from(ZZ)
            True

        Check that :trac:`14982` is fixed, and more generally that we discover
        sensible coercion paths in the presence of embeddings::

            sage: K.<a> = NumberField(x^2 + 1/2, embedding=CC(0, 1))                    # optional - sage.rings.number_field
            sage: L = NumberField(x^2 + 2, 'b', embedding=1/a)                          # optional - sage.rings.number_field
            sage: PolynomialRing(L, 'x').coerce_map_from(L)                             # optional - sage.rings.number_field
            Polynomial base injection morphism:
              From: Number Field in b with defining polynomial x^2 + 2 with b = -2*a
              To:   Univariate Polynomial Ring in x over Number Field in b
                    with defining polynomial x^2 + 2 with b = -2*a
            sage: PolynomialRing(K, 'x').coerce_map_from(L)                             # optional - sage.rings.number_field
            Composite map:
              From: Number Field in b with defining polynomial x^2 + 2 with b = -2*a
              To:   Univariate Polynomial Ring in x over Number Field in a
                    with defining polynomial x^2 + 1/2 with a = 0.7071067811865475?*I
              Defn:   Generic morphism:
                      From: Number Field in b with defining polynomial x^2 + 2 with b = -2*a
                      To:   Number Field in a with defining polynomial x^2 + 1/2 with a = 0.7071067811865475?*I
                      Defn: b -> -2*a
                    then
                      Polynomial base injection morphism:
                      From: Number Field in a with defining polynomial x^2 + 1/2 with a = 0.7071067811865475?*I
                      To:   Univariate Polynomial Ring in x over Number Field in a
                            with defining polynomial x^2 + 1/2 with a = 0.7071067811865475?*I
            sage: MatrixSpace(L, 2, 2).coerce_map_from(L)                               # optional - sage.rings.number_field
            Coercion map:
              From: Number Field in b with defining polynomial x^2 + 2 with b = -2*a
              To:   Full MatrixSpace of 2 by 2 dense matrices over Number Field in b
                    with defining polynomial x^2 + 2 with b = -2*a
            sage: PowerSeriesRing(L, 'x').coerce_map_from(L)                            # optional - sage.rings.number_field
            Coercion map:
              From: Number Field in b with defining polynomial x^2 + 2 with b = -2*a
              To:   Power Series Ring in x over Number Field in b
                    with defining polynomial x^2 + 2 with b = -2*a
        """
        if isinstance(S, Parent) and (<Parent>S)._embedding is not None:
            if (<Parent>S)._embedding.codomain() is self:
                return (<Parent>S)._embedding

        user_provided_mor = self._coerce_map_from_(S)

        if user_provided_mor is None or user_provided_mor is False:
            best_mor = None
        elif user_provided_mor is True:
            best_mor = self._generic_coerce_map(S)
            if not isinstance(best_mor, DefaultConvertMap):
                return best_mor
            # Continue searching for better maps.  If there is something
            # better in the list, return that instead.  This is so, for
            # example, _coerce_map_from_ can return True but still take
            # advantage of the _populate_coercion_lists_ data.
        elif isinstance(user_provided_mor, map.Map):
            return user_provided_mor
        elif callable(user_provided_mor):
            return CallableConvertMap(S, self, user_provided_mor)
        else:
            raise TypeError(
                _LazyString("_coerce_map_from_ must return None, a boolean, a callable, or an explicit Map (called on %s, got %s)",
                            (type(self), type(user_provided_mor)), {}))

        from sage.categories.homset import Hom

        cdef map.Map mor
        cdef int num_paths = 1
        # this is the number of paths we find before settling on the best (the one with lowest coerce_cost).
        # setting this to 1 will make it return the first path found.

        cdef int mor_found = 0
        cdef Parent R, D
        # Recurse.  Note that if S is the domain of one of the maps in self._coerce_from_list,
        # we will have stuck the map into _coerce_map_hash and thus returned it already.
        for mor in self._coerce_from_list:
            D = mor.domain()
            if D is self:
                continue
            if D is S:
                if best_mor is None or mor._coerce_cost < best_mor._coerce_cost:
                    best_mor = mor
                mor_found += 1
                if mor_found >= num_paths:
                    return best_mor
            else:
                connecting = None
                if EltPair(D, S, "coerce") not in _coerce_test_dict:
                    connecting = D._internal_coerce_map_from(S)
                if connecting is not None:
                    mor = mor * connecting
                    if best_mor is None or mor._coerce_cost < best_mor._coerce_cost:
                        best_mor = mor
                    mor_found += 1
                    if mor_found >= num_paths:
                        return best_mor

        if best_mor is not None:
            return best_mor

        if isinstance(S, Parent) and (<Parent>S)._embedding is not None:
            connecting = self._internal_coerce_map_from((<Parent>S)._embedding.codomain())
            if connecting is not None:
                return (<Parent>S)._embedding.post_compose(connecting)

    cpdef convert_map_from(self, S):
        """
        This function returns a :class:`Map` from `S` to `self`,
        which may or may not succeed on all inputs.
        If a coercion map from S to self exists,
        then the it will be returned. If a coercion from `self` to `S` exists,
        then it will attempt to return a section of that map.

        Under the new coercion model, this is the fastest way to convert
        elements of `S` to elements of `self` (short of manually constructing
        the elements) and is used by :meth:`__call__`.

        EXAMPLES::

            sage: m = ZZ.convert_map_from(QQ)
            sage: m
            Generic map:
              From: Rational Field
              To:   Integer Ring
            sage: m(-35/7)
            -5
            sage: parent(m(-35/7))
            Integer Ring
        """
        return copy(self._internal_convert_map_from(S))

    cpdef _internal_convert_map_from(self, S):
        """
        This function returns a :class:`Map` from `S` to `self`,
        which may or may not succeed on all inputs.
        If a coercion map from S to self exists,
        then the it will be returned. If a coercion from `self` to `S` exists,
        then it will attempt to return a section of that map.

        Under the new coercion model, this is the fastest way to convert
        elements of `S` to elements of `self` (short of manually constructing
        the elements) and is used by :func:`__call__`.

        EXAMPLES::

            sage: m = ZZ._internal_convert_map_from(QQ)
            sage: m
            (map internal to coercion system -- copy before use)
            Generic map:
              From: Rational Field
              To:   Integer Ring
            sage: m(-35/7)
            -5
            sage: parent(m(-35/7))
            Integer Ring
        """
        if not good_as_convert_domain(S):
            return None
        if self._convert_from_hash is None:  # this is because parent.__init__() does not always get called
            self.init_coerce()
        try:
            return self._convert_from_hash.get(S)
        except KeyError:
            mor = self.discover_convert_map_from(S)
            # Before trac #14711, the morphism has been
            # put both into _convert_from_list and into
            # _convert_from_hash. But there is no reason
            # to have a double book-keeping, specifically
            # if one of them is by strong references!
            self._convert_from_hash.set(S, mor)
            # Moreover, again by #14711, the morphism should
            # only keep weak references to domain and codomain,
            # to allow them being garbage collected.
            if mor is not None:
                mor._make_weak_references()
            return mor

    cdef discover_convert_map_from(self, S):

        cdef map.Map mor = self._internal_coerce_map_from(S)
        if mor is not None:
            return mor

        if isinstance(S, Parent):
            mor = S._internal_coerce_map_from(self)
            if mor is not None:
                mor = mor.section()
                if mor is not None:
                    return mor

        user_provided_mor = self._convert_map_from_(S)

        if user_provided_mor is not None:
            if isinstance(user_provided_mor, map.Map):
                return user_provided_mor
            elif callable(user_provided_mor):
                return CallableConvertMap(S, self, user_provided_mor)
            else:
                raise TypeError(
                    _LazyString("_convert_map_from_ must return a map or callable (called on %s, got %s)",
                                (type(self), type(user_provided_mor)), {}))

        mor = self._generic_convert_map(S)
        return mor

    cpdef _convert_map_from_(self, S):
        """
        Override this method to provide additional conversions beyond those
        given in convert_list.

        This function is called after coercions are attempted. If there is a
        coercion morphism in the opposite direction, one should consider
        adding a section method to that.

        This MUST return a Map from S to self, or None. If None is returned
        then a generic map will be provided.
        """
        return None

    cpdef get_action(self, S, op=operator.mul, bint self_on_left=True, self_el=None, S_el=None):
        """
        Returns an action of self on S or S on self.

        To provide additional actions, override :meth:`_get_action_`.

        .. WARNING::

            This is not the method that you typically want to call.
            Instead, call ``coercion_model.get_action(...)`` which
            caches results (this ``Parent.get_action`` method does not).

        TESTS::

            sage: M = QQ['y']^3                                                         # optional - sage.modules
            sage: M.get_action(ZZ['x']['y'])                                            # optional - sage.modules
            Right scalar multiplication
             by Univariate Polynomial Ring in y
                over Univariate Polynomial Ring in x over Integer Ring
             on Ambient free module of rank 3 over the principal ideal domain
                Univariate Polynomial Ring in y over Rational Field
            sage: print(M.get_action(ZZ['x']))                                          # optional - sage.modules
            None
        """
        action = self._get_action_(S, op, self_on_left)
        if action is None:
            action = self.discover_action(S, op, self_on_left, self_el, S_el)

        if action is not None:
            from sage.categories.action import Action
            if not isinstance(action, Action):
                raise TypeError("_get_action_ must return None or an Action")

        self._action_hash.set(S, op, self_on_left, action)
        return action

    cdef discover_action(self, S, op, bint self_on_left, self_el=None, S_el=None):
        """
        TESTS::

            sage: E = EllipticCurve([1,0])                                              # optional - sage.schemes
            sage: coercion_model.get_action(E, ZZ, operator.mul)                        # optional - sage.schemes
            Right Integer Multiplication by Integer Ring
             on Elliptic Curve defined by y^2 = x^3 + x over Rational Field
            sage: coercion_model.get_action(ZZ, E, operator.mul)                        # optional - sage.schemes
            Left Integer Multiplication by Integer Ring
             on Elliptic Curve defined by y^2 = x^3 + x over Rational Field
            sage: coercion_model.get_action(E, int, operator.mul)                       # optional - sage.schemes
            Right Integer Multiplication by Set of Python objects of class 'int'
             on Elliptic Curve defined by y^2 = x^3 + x over Rational Field
            sage: coercion_model.get_action(int, E, operator.mul)                       # optional - sage.schemes
            Left Integer Multiplication by Set of Python objects of class 'int'
             on Elliptic Curve defined by y^2 = x^3 + x over Rational Field

        ::

            sage: R.<x> = CDF[]
            sage: coercion_model.get_action(R, ZZ, operator.pow)
            Right Integer Powering by Integer Ring
             on Univariate Polynomial Ring in x over Complex Double Field
            sage: print(coercion_model.get_action(ZZ, R, operator.pow))
            None
            sage: coercion_model.get_action(R, int, operator.pow)
            Right Integer Powering by Set of Python objects of class 'int'
             on Univariate Polynomial Ring in x over Complex Double Field
            sage: print(coercion_model.get_action(int, R, operator.pow))
            None
            sage: coercion_model.get_action(R, IntegerModRing(7), operator.pow)
            Right Integer Powering by Ring of integers modulo 7
             on Univariate Polynomial Ring in x over Complex Double Field

        ::

            sage: print(coercion_model.get_action(E, ZZ, operator.pow))                 # optional - sage.schemes
            None
        """
        # G acts on S, G -> G', R -> S => G' acts on R (?)
        # NO! ZZ[x,y] acts on Matrices(ZZ[x]) but ZZ[y] does not.
        # What may be true is that if the action's destination is S, then this can be allowed.
        # Note: a is either None or a sample elements of self.
        # If needed, it will be passed to Left/RightModuleAction.
        from sage.categories.action import Action, PrecomposedAction
        from sage.categories.homset import Hom
        cdef Parent R

        for action in self._action_list:
            if isinstance(action, Action) and action.operation() is op:
                if self_on_left:
                    if action.left_domain() is not self:
                        continue
                    R = action.right_domain()
                else:
                    if action.right_domain() is not self:
                        continue
                    R = action.left_domain()
            else:
                continue
            if R is S:
                return action
            else:
                connecting = R._internal_coerce_map_from(S)  # S -> R
                if connecting is not None:
                    if self_on_left:
                        return PrecomposedAction(action, None, connecting)
                    else:
                        return PrecomposedAction(action, connecting, None)

        if op is operator.mul:  # elements define special action methods.
            try:
                _register_pair(self, S, "action")  # avoid possible infinite loops

                # detect actions defined by _rmul_, _lmul_, _act_on_, and _acted_upon_ methods
                from .coerce_actions import detect_element_action
                action = detect_element_action(self, S, self_on_left, self_el, S_el)
                if action is not None:
                    return action

                if parent_is_integers(S) and not self.has_coerce_map_from(S):
                    from sage.structure.coerce_actions import IntegerMulAction
                    try:
                        return IntegerMulAction(S, self, not self_on_left, self_el)
                    except TypeError:
                        _record_exception()
            finally:
                _unregister_pair(self, S, "action")
        elif self_on_left and op is operator.pow:
            S_is_int = parent_is_integers(S)
            if not S_is_int:
                from sage.rings.abc import IntegerModRing
                if isinstance(S, IntegerModRing):
                    # We allow powering by an IntegerMod by treating it
                    # as an integer.
                    #
                    # TODO: this makes sense in a few cases that we want
                    # to support. But in general this should not be
                    # allowed. See Issue #15709
                    S_is_int = True
            if S_is_int:
                from sage.structure.coerce_actions import IntegerPowAction
                try:
                    return IntegerPowAction(S, self, False, self_el)
                except TypeError:
                    _record_exception()

    cpdef _get_action_(self, S, op, bint self_on_left):
        """
        Override this method to provide an action of self on S or S on self
        beyond what was specified in action_list.

        This must return an action which accepts an element of self and an
        element of S (in the order specified by self_on_left).
        """
        return None

    # TODO: remove once all parents in Sage will inherit properly from
    # Sets().ParentMethods.an_element
    cpdef an_element(self):
        r"""
        Returns a (preferably typical) element of this parent.

        This is used both for illustration and testing purposes. If
        the set ``self`` is empty, :meth:`an_element` raises the
        exception :class:`EmptySetError`.

        This calls :meth:`_an_element_` (which see), and caches the
        result. Parent are thus encouraged to override :meth:`_an_element_`.

        EXAMPLES::

            sage: CDF.an_element()
            1.0*I
            sage: ZZ[['t']].an_element()
            t

        In case the set is empty, an :class:`EmptySetError` is raised::

            sage: Set([]).an_element()
            Traceback (most recent call last):
            ...
            EmptySetError
        """
        # _cache_an_element, not _cache__an_element, to prevent a possible
        # conflict with @cached_method
        if self._cache_an_element is None:
            self._cache_an_element = self._an_element_()
        return self._cache_an_element

    def _an_element_(self):
        """
        Return an element of ``self``.

        Want it in sufficient generality
        that poorly-written functions will not work when they are not
        supposed to. This is cached so does not have to be super fast.

        EXAMPLES::

            sage: QQ._an_element_()
            1/2
            sage: ZZ['x,y,z']._an_element_()
            x

        TESTS:

        Since ``Parent`` comes before the parent classes provided by
        categories in the hierarchy of classes, we make sure that this
        default implementation of :meth:`_an_element_` does not
        override some provided by the categories.  Eventually, this
        default implementation should be moved into the categories to
        avoid this workaround::

            sage: S = FiniteEnumeratedSet([1,2,3])
            sage: S.category()
            Category of facade finite enumerated sets
            sage: super(Parent, S)._an_element_
            Cached version of <function ..._an_element_from_iterator at ...>
            sage: S._an_element_()
            1
            sage: S = FiniteEnumeratedSet([])
            sage: S._an_element_()
            Traceback (most recent call last):
            ...
            EmptySetError
        """
        try:
            return super()._an_element_()
        except EmptySetError:
            raise
        except Exception:
            _record_exception()
            pass

        try:
            return self.gen(0)
        except Exception:
            _record_exception()
            pass

        try:
            return self.gen()
        except Exception:
            _record_exception()
            pass

        from sage.rings.infinity import infinity
        for x in ['_an_element_', 'pi', 1.2, 2, 1, 0, infinity]:
            # This weird looking list is to try to get an element
            # which does not coerce other places.
            try:
                return self(x)
            except (TypeError, NameError, NotImplementedError, AttributeError, ValueError):
                _record_exception()

        raise NotImplementedError(_LazyString("please implement _an_element_ for %s", (self,), {}))

    cpdef bint is_exact(self) except -2:
        """
        Test whether the ring is exact.

        .. NOTE::

            This defaults to true, so even if it does return ``True``
            you have no guarantee (unless the ring has properly
            overloaded this).

        OUTPUT:

        Return True if elements of this ring are represented exactly, i.e.,
        there is no precision loss when doing arithmetic.

        EXAMPLES::

            sage: QQ.is_exact()
            True
            sage: ZZ.is_exact()
            True
            sage: Qp(7).is_exact()                                                      # optional - sage.rings.padics
            False
            sage: Zp(7, type='capped-abs').is_exact()                                   # optional - sage.rings.padics
            False
        """
        return True

    @cached_method
    def _is_numerical(self):
        r"""
        Test if elements of this parent can be numerically evaluated as complex
        numbers (in a canonical way).

        EXAMPLES::

            sage: QuadraticField(-1)._is_numerical()                                    # optional - sage.rings.number_field
            True
<<<<<<< HEAD
            sage: QQ._is_numerical()
            True
            sage: [RR._is_numerical(), CC._is_numerical()]                              # optional - sage.rings.real_mpfr
            [True, True]
=======
            sage: [R._is_numerical() for R in [RR, CC, QQ]]
            [True, True, True]
>>>>>>> 1e24dff2
            sage: SR._is_numerical()                                                    # optional - sage.symbolic
            False
            sage: [R._is_numerical() for R in [QQ['x'], QQ[['x']]]]
            [False, False]
            sage: [R._is_numerical() for R in [RBF, CBF]]                               # optional - sage.libs.flint
            [False, False]
            sage: [R._is_numerical() for R in [RIF, CIF]]
            [False, False]
        """
        try:
            from sage.rings.complex_mpfr import ComplexField
            from sage.rings.real_mpfr import mpfr_prec_min
        except ImportError:
            pass
        else:
            return ComplexField(mpfr_prec_min()).has_coerce_map_from(self)

        from sage.rings.real_double import CDF
        return CDF.has_coerce_map_from(self)

    @cached_method
    def _is_real_numerical(self):
        r"""
        Test if elements of this parent can be numerically evaluated as real
        numbers (in a canonical way).

        EXAMPLES::

            sage: QuadraticField(2)._is_real_numerical()                                # optional - sage.rings.number_field
            True
<<<<<<< HEAD
            sage: [QQ._is_real_numerical(), ZZ._is_real_numerical()]
            [True, True]
            sage: [RR._is_real_numerical(), RLF._is_real_numerical()]                   # optional - sage.rings.real_mpfr
            [True, True]
            sage: QuadraticField(-1)._is_real_numerical()                               # optional - sage.rings.number_field
            False
            sage: CC._is_real_numerical()                                               # optional - sage.rings.real_mpfr
=======
            sage: [R._is_real_numerical() for R in [RR, QQ, ZZ, RLF]]
            [True, True, True, True]
            sage: QuadraticField(-1)._is_real_numerical()                               # optional - sage.rings.number_field
            False
            sage: CC._is_real_numerical()
>>>>>>> 1e24dff2
            False
            sage: SR._is_real_numerical()                                               # optional - sage.symbolic
            False
            sage: [R._is_real_numerical() for R in [QQ['x'], QQ[['x']]]]
            [False, False]
            sage: [R._is_real_numerical() for R in [RBF, CBF]]                          # optional - sage.libs.flint
            [False, False]
            sage: [R._is_real_numerical() for R in [RIF, CIF]]                          # optional - sage.libs.flint
            [False, False]
        """
        try:
            from sage.rings.real_mpfr import RealField, mpfr_prec_min
        except ImportError:
            pass
        else:
            return RealField(mpfr_prec_min()).has_coerce_map_from(self)

        from sage.rings.real_double import RDF
        return RDF.has_coerce_map_from(self)

############################################################################
# Set base class --
############################################################################

cdef class Set_generic(Parent):
    """
    Abstract base class for sets.

    TESTS::

        sage: Set(QQ).category()
        Category of infinite sets

    """
    def object(self):
        """
        Return the underlying object of ``self``.

        EXAMPLES::

            sage: Set(QQ).object()
            Rational Field
        """
        return self

    def __bool__(self):
        """
        A set is considered True unless it is empty, in which case it is
        considered to be False.

        EXAMPLES::

            sage: bool(Set(QQ))
            True
            sage: bool(Set(GF(3)))                                                      # optional - sage.rings.finite_rings
            True
        """
        return not (self.is_finite() and len(self) == 0)


# These functions are to guarantee that user defined _lmul_, _rmul_,
# _act_on_, _acted_upon_ do not in turn call __mul__ on their
# arguments, leading to an infinite loop.

cdef dict _coerce_test_dict = {}

cdef class EltPair:
    cdef x, y, tag

    def __init__(self, x, y, tag):
        self.x = x
        self.y = y
        self.tag = tag

    def __richcmp__(EltPair self, EltPair other, int op):
        cdef bint eq = self.x is other.x and self.y is other.y and self.tag is other.tag
        if op in [Py_EQ, Py_GE, Py_LE]:
            return eq
        else:
            return not eq

    def __hash__(self):
        """
        EXAMPLES::

            sage: from sage.structure.parent import EltPair
            sage: a = EltPair(ZZ, QQ, "coerce")
            sage: b = EltPair(ZZ, QQ, "coerce")
            sage: hash(a) == hash(b)
            True

        TESTS:

        Verify that :trac:`16341` has been resolved::

            sage: K.<a> = Qq(9)                                                         # optional - sage.rings.padics
            sage: E = EllipticCurve_from_j(0).base_extend(K)                            # optional - sage.rings.padics
            sage: E.get_action(ZZ)                                                      # optional - sage.rings.padics
            Right Integer Multiplication
             by Integer Ring
             on Elliptic Curve defined by y^2 + (1+O(3^20))*y = x^3
              over 3-adic Unramified Extension Field in a
               defined by x^2 + 2*x + 2
        """
        return hash((id(self.x), id(self.y), id(self.tag)))

    def short_repr(self):
        return self.tag, hex(<long><void*>self.x), hex(<long><void*>self.y)

    def __repr__(self):
        return "%r: %r (%r), %r (%r)" % (self.tag, self.x, type(self.x), self.y, type(self.y))

cdef bint _may_cache_none(x, y, tag) except -1:
    # Are we allowed to cache the absence of a coercion
    # from y to x? We are only allowed, if y is *not*
    # part of any coerce path that is temporarily disregarded,
    # with the only exception of the path from y to x.
    # See #12969.
    cdef EltPair P
    for P in _coerce_test_dict:
        if (P.y is y) and (P.x is not x) and (P.tag is tag):
            return 0
    return 1

cdef bint _register_pair(x, y, tag) except -1:
    # Means: We will temporarily disregard coercions from
    # y to x when looking for a coercion path by depth first
    # search. This is to avoid infinite recursion.
    both = EltPair(x, y, tag)

    if both in _coerce_test_dict:
        xp = type(x) if isinstance(x, Parent) else parent(x)
        yp = type(y) if isinstance(y, Parent) else parent(y)
        raise CoercionException(
            _LazyString("Infinite loop in action of %s (parent %s) and %s (parent %s)!",
                        (x, xp, y, yp), {}))
    _coerce_test_dict[both] = True
    return 0

cdef bint _unregister_pair(x, y, tag) except -1:
    try:
        _coerce_test_dict.pop(EltPair(x, y, tag), None)
    except (ValueError, CoercionException):
        pass<|MERGE_RESOLUTION|>--- conflicted
+++ resolved
@@ -1200,13 +1200,8 @@
 
         We make an exception for zero::
 
-<<<<<<< HEAD
-            sage: V = GF(7)^7                                                           # optional - sage.rings.finite_rings
-            sage: V.coerce(0)                                                           # optional - sage.rings.finite_rings
-=======
             sage: V = GF(7)^7                                                           # optional - sage.modules sage.rings.finite_rings
             sage: V.coerce(0)                                                           # optional - sage.modules sage.rings.finite_rings
->>>>>>> 1e24dff2
             (0, 0, 0, 0, 0, 0, 0)
         """
         cdef R = parent(x)
@@ -2163,26 +2158,15 @@
               To:   Rational Field
 
             sage: R = QQ['q,t'].fraction_field()
-<<<<<<< HEAD
             sage: Sym = sage.combinat.sf.sf.SymmetricFunctions(R)                       # optional - sage.combinat sage.modules
             sage: P = Sym.macdonald().P()                                               # optional - sage.combinat sage.modules
             sage: Ht = Sym.macdonald().Ht()                                             # optional - sage.combinat sage.modules
             sage: Ht._internal_coerce_map_from(P)                                       # optional - sage.combinat sage.modules
-=======
-            sage: Sym = sage.combinat.sf.sf.SymmetricFunctions(R)                       # optional - sage.combinat
-            sage: P = Sym.macdonald().P()                                               # optional - sage.combinat
-            sage: Ht = Sym.macdonald().Ht()                                             # optional - sage.combinat
-            sage: Ht._internal_coerce_map_from(P)                                       # optional - sage.combinat
->>>>>>> 1e24dff2
             (map internal to coercion system -- copy before use)
             Composite map:
               From: Symmetric Functions over Fraction Field of Multivariate Polynomial Ring in q, t over Rational Field in the Macdonald P basis
               To:   Symmetric Functions over Fraction Field of Multivariate Polynomial Ring in q, t over Rational Field in the Macdonald Ht basis
-<<<<<<< HEAD
             sage: copy(Ht._internal_coerce_map_from(P))                                 # optional - sage.combinat sage.modules
-=======
-            sage: copy(Ht._internal_coerce_map_from(P))                                 # optional - sage.combinat
->>>>>>> 1e24dff2
             Composite map:
               From: Symmetric Functions over Fraction Field of Multivariate Polynomial Ring in q, t over Rational Field in the Macdonald P basis
               To:   Symmetric Functions over Fraction Field of Multivariate Polynomial Ring in q, t over Rational Field in the Macdonald Ht basis
@@ -2850,15 +2834,10 @@
 
             sage: QuadraticField(-1)._is_numerical()                                    # optional - sage.rings.number_field
             True
-<<<<<<< HEAD
             sage: QQ._is_numerical()
             True
             sage: [RR._is_numerical(), CC._is_numerical()]                              # optional - sage.rings.real_mpfr
             [True, True]
-=======
-            sage: [R._is_numerical() for R in [RR, CC, QQ]]
-            [True, True, True]
->>>>>>> 1e24dff2
             sage: SR._is_numerical()                                                    # optional - sage.symbolic
             False
             sage: [R._is_numerical() for R in [QQ['x'], QQ[['x']]]]
@@ -2889,7 +2868,6 @@
 
             sage: QuadraticField(2)._is_real_numerical()                                # optional - sage.rings.number_field
             True
-<<<<<<< HEAD
             sage: [QQ._is_real_numerical(), ZZ._is_real_numerical()]
             [True, True]
             sage: [RR._is_real_numerical(), RLF._is_real_numerical()]                   # optional - sage.rings.real_mpfr
@@ -2897,13 +2875,6 @@
             sage: QuadraticField(-1)._is_real_numerical()                               # optional - sage.rings.number_field
             False
             sage: CC._is_real_numerical()                                               # optional - sage.rings.real_mpfr
-=======
-            sage: [R._is_real_numerical() for R in [RR, QQ, ZZ, RLF]]
-            [True, True, True, True]
-            sage: QuadraticField(-1)._is_real_numerical()                               # optional - sage.rings.number_field
-            False
-            sage: CC._is_real_numerical()
->>>>>>> 1e24dff2
             False
             sage: SR._is_real_numerical()                                               # optional - sage.symbolic
             False
