--- conflicted
+++ resolved
@@ -1409,11 +1409,7 @@
               To:   Finite Field of size 5
 
         There might not be a natural morphism, in which case a
-<<<<<<< HEAD
-        :class:`TypeError` is raised::
-=======
         :exc:`TypeError` is raised::
->>>>>>> e042294b
 
             sage: QQ.hom(ZZ)
             Traceback (most recent call last):
