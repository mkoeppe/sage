r"""
Base class for parent objects

CLASS HIERARCHY::

    SageObject
        CategoryObject
            Parent

A simple example of registering coercions::

    sage: class A_class(Parent):
    ....:   def __init__(self, name):
    ....:       Parent.__init__(self)
    ....:       self._populate_coercion_lists_()
    ....:       self.rename(name)
    ....:
    ....:   def category(self):
    ....:       return Sets()
    ....:
    ....:   def _element_constructor_(self, i):
    ....:       assert(isinstance(i, (int, Integer)))
    ....:       return ElementWrapper(self, i)
    sage: A = A_class("A")
    sage: B = A_class("B")
    sage: C = A_class("C")

    sage: def f(a):
    ....:   return B(a.value+1)
    sage: class MyMorphism(Morphism):
    ....:   def __init__(self, domain, codomain):
    ....:       Morphism.__init__(self, Hom(domain, codomain))
    ....:
    ....:   def _call_(self, x):
    ....:       return self.codomain()(x.value)
    sage: f = MyMorphism(A,B)
    sage: f
        Generic morphism:
          From: A
          To:   B
    sage: B.register_coercion(f)
    sage: C.register_coercion(MyMorphism(B,C))
    sage: A(A(1)) == A(1)
    True
    sage: B(A(1)) == B(1)
    True
    sage: C(A(1)) == C(1)
    True

    sage: A(B(1))
    Traceback (most recent call last):
    ...
    AssertionError

When implementing an element of a ring, one would typically provide the
element class with ``_rmul_`` and/or ``_lmul_`` methods for the action of a
base ring, and with ``_mul_`` for the ring multiplication. However, prior to
:trac:`14249`, it would have been necessary to additionally define a method
``_an_element_()`` for the parent. But now, the following example works::

    sage: from sage.structure.element import RingElement
    sage: class MyElement(RingElement):
    ....:      def __init__(self, parent, x, y):
    ....:          RingElement.__init__(self, parent)
    ....:      def _mul_(self, other):
    ....:          return self
    ....:      def _rmul_(self, other):
    ....:          return self
    ....:      def _lmul_(self, other):
    ....:          return self
    sage: class MyParent(Parent):
    ....:      Element = MyElement

Now, we define ::

    sage: P = MyParent(base=ZZ, category=Rings())
    sage: a = P(1,2)
    sage: a*a is a
    True
    sage: a*2 is a
    True
    sage: 2*a is a
    True

TESTS:

This came up in some subtle bug once::

    sage: gp(2) + gap(3)                                                                                            # optional - sage.libs.pari
    5
"""
# ****************************************************************************
#       Copyright (C) 2009 Robert Bradshaw <robertwb@math.washington.edu>
#       Copyright (C) 2008 Burcin Erocal   <burcin@erocal.org>
#       Copyright (C) 2008 Mike Hansen     <mhansen@gmail.com>
#       Copyright (C) 2008 David Roe       <roed@math.harvard.edu>
#       Copyright (C) 2007 William Stein   <wstein@gmail.com>
#
# This program is free software: you can redistribute it and/or modify
# it under the terms of the GNU General Public License as published by
# the Free Software Foundation, either version 2 of the License, or
# (at your option) any later version.
#                  https://www.gnu.org/licenses/
# ****************************************************************************

from cpython.object cimport PyObject, Py_NE, Py_EQ, Py_LE, Py_GE
from cpython.bool cimport *

from types import MethodType, BuiltinMethodType
import operator
from copy import copy

from sage.cpython.type cimport can_assign_class
cimport sage.categories.morphism as morphism
cimport sage.categories.map as map
from sage.structure.debug_options cimport debug
from sage.structure.sage_object cimport SageObject
from sage.misc.cachefunc import cached_method
from sage.misc.lazy_attribute import lazy_attribute
from sage.categories.sets_cat import Sets, EmptySetError
from sage.misc.lazy_string cimport _LazyString
from sage.sets.pythonclass cimport Set_PythonType_class, Set_PythonType
from .category_object import CategoryObject
from .coerce cimport coercion_model
from .coerce cimport parent_is_integers
from .coerce_exceptions import CoercionException
from .coerce_maps cimport (NamedConvertMap, DefaultConvertMap,
                           DefaultConvertMap_unique, CallableConvertMap)
from .element cimport parent, Element


cdef _record_exception():
    coercion_model._record_exception()

cdef object _Integer
cdef bint is_Integer(x):
    global _Integer
    if _Integer is None:
        from sage.rings.integer import Integer as _Integer
    return type(x) is _Integer or type(x) is int


def is_Parent(x):
    """
    Return ``True`` if x is a parent object, i.e., derives from
    sage.structure.parent.Parent and ``False`` otherwise.

    EXAMPLES::

        sage: from sage.structure.parent import is_Parent
        sage: is_Parent(2/3)
        False
        sage: is_Parent(ZZ)
        True
        sage: is_Parent(Primes())
        True
    """
    return isinstance(x, Parent)


cdef bint guess_pass_parent(parent, element_constructor):
    # Returning True here is deprecated, see #26879
    if isinstance(element_constructor, MethodType):
        return False
    elif isinstance(element_constructor, BuiltinMethodType):
        return element_constructor.__self__ is not parent
    else:
        return True

from sage.categories.category import Category
from sage.structure.dynamic_class import dynamic_class
Sets_parent_class = Sets().parent_class


cdef inline bint good_as_coerce_domain(S):
    """
    Determine whether the input can be the domain of a map.

    .. NOTE::

        This is the same as being an object in a category, or
        being a type. Namely, in Sage, we do consider coercion maps
        from the type ``<int>`` to, say, `ZZ`.

    TESTS:

    If an instance `S` is not suitable as domain of a map, then
    the non-existence of a coercion or conversion map from `S`
    to some other parent is not cached, by :trac:`13378`::

        sage: P.<x,y> = QQ[]
        sage: P._is_coercion_cached(x)
        False
        sage: P.coerce_map_from(x)
        sage: P._is_coercion_cached(x)
        False
    """
    return isinstance(S, (CategoryObject, type))


cdef inline bint good_as_convert_domain(S):
    return isinstance(S, (SageObject, type))


cdef class Parent(sage.structure.category_object.CategoryObject):
    def __cinit__(self):
        self._action_hash = TripleDict()

    def __init__(self, base=None, *, category=None,
                 names=None, normalize=True, facade=None):
        """
        Base class for all parents.

        Parents are the Sage/mathematical analogues of container
        objects in computer science.

        INPUT:

        - ``base`` -- An algebraic structure considered to be the
          "base" of this parent (e.g. the base field for a vector
          space).

        - ``category`` -- a category or list/tuple of categories. The
          category in which this parent lies (or list or tuple
          thereof).  Since categories support more general
          super-categories, this should be the most specific category
          possible. If category is a list or tuple, a JoinCategory is
          created out of them.  If category is not specified, the
          category will be guessed (see
          :class:`~sage.structure.category_object.CategoryObject`),
          but will not be used to inherit parent's or element's code from
          this category.

        - ``names`` -- Names of generators.

        - ``normalize`` -- Whether to standardize the names (remove
          punctuation, etc)

        - ``facade`` -- a parent, or tuple thereof, or ``True``

        If ``facade`` is specified, then ``Sets().Facade()`` is added
        to the categories of the parent. Furthermore, if ``facade`` is
        not ``True``, the internal attribute ``_facade_for`` is set
        accordingly for use by
        :meth:`Sets.Facade.ParentMethods.facade_for`.

        Internal invariants:

        - ``self._element_init_pass_parent == guess_pass_parent(self,
          self._element_constructor)`` Ensures that :meth:`__call__`
          passes down the parent properly to
          :meth:`_element_constructor`.  See :trac:`5979`.

        .. TODO::

            Eventually, category should be
            :class:`~sage.categories.sets_cat.Sets` by default.

        TESTS:

        We check that the facade option is compatible with specifying
        categories as a tuple::

            sage: class MyClass(Parent): pass
            sage: P = MyClass(facade = ZZ, category = (Monoids(), CommutativeAdditiveMonoids()))
            sage: P.category()
            Join of Category of monoids and Category of commutative additive monoids and Category of facade sets

        .. automethod:: __call__
        .. automethod:: _populate_coercion_lists_
        .. automethod:: __mul__
        .. automethod:: __contains__
        .. automethod:: _coerce_map_from_
        .. automethod:: _convert_map_from_
        .. automethod:: _get_action_
        .. automethod:: _an_element_
        .. automethod:: _repr_option
        .. automethod:: _init_category_
        .. automethod:: _is_coercion_cached
        .. automethod:: _is_conversion_cached
        """
        if isinstance(category, (tuple, list)):
            category = Category.join(category)
        if facade is not None and facade is not False:
            if facade is not True:
                if isinstance(facade, Parent):
                    self._facade_for = (facade,)
                else:
                    self._facade_for = tuple(facade)
            if category is None:
                category = Sets().Facade()
            else:
                category = Category.join((category, Sets().Facade()))

        CategoryObject.__init__(self, category, base)

        if names is not None:
            self._assign_names(names, normalize)
        self._set_element_constructor()
        self.init_coerce(False)

        for cls in self.__class__.mro():
            # this calls __init_extra__ if it is *defined* in cls (not in a super class)
            if "__init_extra__" in cls.__dict__:
                cls.__init_extra__(self)

    def _init_category_(self, category):
        """
        Initialize the category framework.

        Most parents initialize their category upon construction, and
        this is the recommended behavior. For example, this happens
        when the constructor calls :meth:`Parent.__init__` directly or
        indirectly. However, some parents defer this for performance
        reasons. For example,
        :mod:`sage.matrix.matrix_space.MatrixSpace` does not.

        EXAMPLES::

            sage: P = Parent()
            sage: P.category()
            Category of sets
            sage: class MyParent(Parent):
            ....:     def __init__(self):
            ....:         self._init_category_(Groups())
            sage: MyParent().category()
            Category of groups
        """
        CategoryObject._init_category_(self, category)

        # This substitutes the class of this parent to a subclass
        # which also subclasses the parent_class of the category.

        # Some parent class may readily have their category classes attached
        # TODO: assert that the category is consistent
        if can_assign_class(self) and not isinstance(self, Sets_parent_class):
            # Documentation transfer is handled by dynamic_class
            self.__class__ = dynamic_class(
                f"{type(self).__name__}_with_category",
                (type(self), self._category.parent_class),
                doccls=type(self))

    def _refine_category_(self, category):
        """
        Change the category of ``self`` into a subcategory.

        INPUT:

        - ``category`` -- a category or list or tuple thereof

        The new category is obtained by adjoining ``category`` to the
        current one.

        .. NOTE::

            The class of ``self`` might be replaced by a sub-class.

        .. SEEALSO::

            :meth:`CategoryObject._refine_category`

        EXAMPLES::

            sage: P.<x,y> = QQ[]
            sage: Q = P.quotient(x^2 + 2)
            sage: Q.category()
            Join of
             Category of commutative rings and
             Category of subquotients of monoids and
             Category of quotients of semigroups
            sage: first_class = Q.__class__
            sage: Q._refine_category_(Fields())
            sage: Q.category()
            Join of
             Category of fields and
             Category of subquotients of monoids and
             Category of quotients of semigroups
            sage: first_class == Q.__class__
            False
            sage: TestSuite(Q).run()                                                    # optional - sage.libs.singular

        TESTS:

        Here is a test against :trac:`14471`. Refining the category will issue
        a warning, if this change affects the hash value (note that this will
        only be seen in doctest mode)::

            sage: class MyParent(Parent):
            ....:     def __hash__(self):
            ....:         return hash(type(self))   # subtle mistake
            sage: a = MyParent()
            sage: h_a = hash(a)
            sage: a._refine_category_(Algebras(QQ))
            hash of <class '__main__.MyParent_with_category'> changed in
            Parent._refine_category_ during initialisation

            sage: b = MyParent(category=Rings())
            sage: h_b = hash(b)
            sage: h_a == h_b
            False
            sage: b._refine_category_(Algebras(QQ))
            hash of <class '__main__.MyParent_with_category'> changed in
            Parent._refine_category_ during refinement
            sage: hash(a) == hash(b)
            True
            sage: hash(a) != h_a
            True

        """
        cdef Py_hash_t hash_old = -1
        if debug.refine_category_hash_check:
            # check that the hash stays the same after refinement
            hash_old = hash(self)

        if self._category is None:
            self._init_category_(category)
            if hash_old != -1 and hash_old != hash(self):
                print(f'hash of {type(self)} changed in Parent._refine_category_ during initialisation')
            return
        if category is self._category:
            return
        CategoryObject._refine_category_(self, category)
        category = self._category

        # This substitutes the class of this parent to a subclass
        # which also subclasses the parent_class of the category.
        # However, we only do so if we do not have an extension class.
        if can_assign_class(self):
            # We tested in the very beginning that this parent
            # had its category initialised. Hence, the class
            # is already a dynamic class.
            base = self.__class__.__base__
            # documentation transfer is handled by dynamic_class
            self.__class__ = dynamic_class(
                "%s_with_category" % base.__name__,
                (base, category.parent_class),
                doccls=base)
        # If the element class has already been assigned, it
        # needs to be erased now.
        try:
            del self.__dict__['element_class']
            del self.__dict__['_abstract_element_class']
        except (AttributeError, KeyError):
            pass
        if hash_old != -1 and hash_old != hash(self):
            print(f'hash of {type(self)} changed in Parent._refine_category_ during refinement')

    def _unset_category(self):
        """
        Remove the information on ``self``'s category.

        .. NOTE::

            This may change ``self``'s class!

        EXAMPLES:

        Let us create a parent in the category of rings::

            sage: class MyParent(Parent):
            ....:     def __init__(self):
            ....:         Parent.__init__(self, category=Rings())
            ....:
            sage: P = MyParent()
            sage: P.category()
            Category of rings

        Of course, its category is initialised::

            sage: P._is_category_initialized()
            True

        We may now refine the category to the category of fields.
        Note that this changes the class::

            sage: C = type(P)
            sage: C == MyParent
            False
            sage: P._refine_category_(Fields())
            sage: P.category()
            Category of fields
            sage: C == type(P)
            False

        Now we may have noticed that the category refinement was a
        mistake. We do not need to worry, because we can undo category
        initialisation totally::

            sage: P._unset_category()
            sage: P._is_category_initialized()
            False
            sage: type(P) == MyParent
            True

        Hence, we can now initialise the parent again in the original
        category, i.e., the category of rings. We find that not only
        the category, but also the class of the parent is brought back
        to what it was after the original category initialisation::

            sage: P._init_category_(Rings())
            sage: type(P) == C
            True

        """
        self._category = None
        if can_assign_class(self):
            while issubclass(self.__class__, Sets_parent_class):
                self.__class__ = self.__class__.__base__

    @lazy_attribute
    def _abstract_element_class(self):
        """
        An abstract class for the elements of this parent.

        By default, this is the element class provided by the category
        of the parent.

        .. SEEALSO::

            - :meth:`sage.categories.homset.Homset._abstract_element_class`
            - :meth:`element_class`
            - :meth:`Element.__getattr__`

        EXAMPLES::

            sage: S = Semigroups().example()
            sage: S.category()
            Category of semigroups
            sage: S._abstract_element_class
            <class 'sage.categories.semigroups.Semigroups.element_class'>
        """
        return self.category().element_class

    # This probably should go into Sets().Parent
    @lazy_attribute
    def element_class(self):
        """
        The (default) class for the elements of this parent

        FIXME's and design issues:

        - If self.Element is "trivial enough", should we optimize it away with:
          self.element_class = dynamic_class("%s.element_class"%self.__class__.__name__, (category.element_class,), self.Element)
        - This should lookup for Element classes in all super classes
        """
        try:  # if hasattr(self, 'Element'):
            return self.__make_element_class__(self.Element,
                                               name="%s.element_class" % self.__class__.__name__,
                                               module=self.__class__.__module__)
        except AttributeError:  # else:
            return NotImplemented

    def __make_element_class__(self, cls, name=None, module=None, inherit=None):
        """
        A utility to construct classes for the elements of this
        parent, with appropriate inheritance from the element class of
        the category.

        It used to be the case that this did not work for extension
        types, which used to never support a ``__dict__`` for instances.
        So for backwards compatibility, we only use dynamic classes by
        default if the class has a non-zero ``__dictoffset__``. But it
        works regardless: just pass ``inherit=True`` to
        ``__make_element_class__``. See also :trac:`24715`.

        When we do not use a dynamic element class, the ``__getattr__``
        implementation from :class:`Element` provides fake
        inheritance from categories.
        """
        if not isinstance(cls, type):
            raise TypeError(f"element class {cls!r} should be a type")
        if inherit is None:
            inherit = (cls.__dictoffset__ != 0)
        if inherit:
            if name is None:
                name = "%s_with_category" % cls.__name__
            cls = dynamic_class(name, (cls, self._abstract_element_class))
            if module is not None:
                cls.__module__ = module
        return cls

    def _set_element_constructor(self):
        """
        This function is used in translating from the old to the new coercion model.

        It is called from sage.structure.parent_old.Parent.__init__
        when an old style parent provides a _element_constructor_ method.

        It just asserts that this _element_constructor_ is callable and
        also sets self._element_init_pass_parent

        EXAMPLES::

            sage: k = GF(5)                                                     # optional - sage.libs.pari
            sage: k._set_element_constructor()                                  # optional - sage.libs.pari
        """
        try:
            _element_constructor_ = self._element_constructor_
        except (AttributeError, TypeError):
            # Remark: A TypeError can actually occur;
            # it is a possible reason for "hasattr" to return False
            return
        assert callable(_element_constructor_)
        self._element_constructor = _element_constructor_
        self._element_init_pass_parent = guess_pass_parent(self, self._element_constructor)

    def category(self):
        """
        EXAMPLES::

            sage: P = Parent()
            sage: P.category()
            Category of sets
            sage: class MyParent(Parent):
            ....:     def __init__(self): pass
            sage: MyParent().category()
            Category of sets
        """
        if self._category is None:
            # COERCE TODO: we should not need this
            self._category = Sets()
        return self._category

    def _test_category(self, **options):
        """
        Run generic tests on the method :meth:`.category`.

        See also: :class:`TestSuite`.

        EXAMPLES::

            sage: C = Sets().example()
            sage: C._test_category()

        Let us now write a parent with broken categories:

            sage: class MyParent(Parent):
            ....:     def __init__(self):
            ....:         pass
            sage: P = MyParent()
            sage: P._test_category()
            Traceback (most recent call last):
            ...
            AssertionError: category of <__main__.MyParent object ...> improperly initialized

        To fix this, :meth:`MyParent.__init__` should initialize the
        category of ``self`` by calling :meth:`._init_category` or
        ``Parent.__init__(self, category = ...)``.
        """
        tester = self._tester(**options)
        SageObject._test_category(self, tester=tester)
        category = self.category()
        tester.assertTrue(category.is_subcategory(Sets()))
        # Tests that self inherits methods from the categories
        if can_assign_class(self):
            # For usual Python classes, that should be done with
            # standard inheritance
            tester.assertTrue(isinstance(self, category.parent_class),
                _LazyString("category of %s improperly initialized", (self,), {}))
        else:
            # For extension types we just check that inheritance
            # occurs on one specific method.
            # _test_an_element from Sets().ParentMethods is a good
            # candidate because it's unlikely to be overriden in self.
            tester.assertTrue(hasattr(self, "_test_an_element"),
                _LazyString("category of %s improperly initialized", (self,), {}))

    def _test_eq(self, **options):
        """
        Test that ``self`` is equal to ``self`` and different to ``None``.

        See also: :class:`TestSuite`.

        TESTS::

            sage: O = Parent()
            sage: O._test_eq()

        Let us now write a broken class method::

            sage: class CCls(Parent):
            ....:     def __eq__(self, other):
            ....:         return True
            sage: CCls()._test_eq()
            Traceback (most recent call last):
            ...
            AssertionError: broken equality: <__main__.CCls object at ...> == None

        Let us now break inequality::

            sage: class CCls(Parent):
            ....:     def __ne__(self, other):
            ....:         return True
            sage: CCls()._test_eq()
            Traceback (most recent call last):
            ...
            AssertionError: broken non-equality: <__main__.CCls object at ...> != itself
        """
        tester = self._tester(**options)

        # We do not use assertEqual / assertNonEqual in order to be
        # 100% sure we indeed call the operators == and !=, whatever
        # the version of Python is (see #11236)
        tester.assertTrue(self == self,
                   _LazyString("broken equality: %s == itself is False", (self,), {}))
        tester.assertFalse(self == None,
                   _LazyString("broken equality: %s == None", (self,), {}))
        tester.assertFalse(self != self,
                   _LazyString("broken non-equality: %s != itself", (self,), {}))
        tester.assertTrue(self != None,
                   _LazyString("broken non-equality: %s != None is False", (self,), {}))

    cdef int init_coerce(self, bint warn=True) except -1:
        if self._coerce_from_hash is None:
            if warn:
                raise AssertionError(f"unexpected call of init_coerce() for {type(self)}")
            self._initial_coerce_list = []
            self._initial_action_list = []
            self._initial_convert_list = []
            self._coerce_from_list = []
            self._registered_domains = []
            self._coerce_from_hash = MonoDict()
            self._action_list = []
            self._convert_from_list = []
            self._convert_from_hash = MonoDict()
            self._embedding = None

    def _introspect_coerce(self):
        """
        Used for debugging the coercion model.

        EXAMPLES::

            sage: sorted(QQ._introspect_coerce().items())
            [('_action_list', []),
             ('_coerce_from_hash', <sage.structure.coerce_dict.MonoDict object at ...>),
             ('_coerce_from_list', []),
             ('_convert_from_hash', <sage.structure.coerce_dict.MonoDict object at ...>),
             ('_convert_from_list', [...]),
             ('_element_init_pass_parent', False),
             ('_embedding', None),
             ('_initial_action_list', []),
             ('_initial_coerce_list', []),
             ('_initial_convert_list', [])]
        """
        return {
            '_coerce_from_list': self._coerce_from_list,
            '_coerce_from_hash': self._coerce_from_hash,
            '_action_list': self._action_list,
            '_convert_from_list': self._convert_from_list,
            '_convert_from_hash': self._convert_from_hash,
            '_embedding': self._embedding,
            '_initial_coerce_list': self._initial_coerce_list,
            '_initial_action_list': self._initial_action_list,
            '_initial_convert_list': self._initial_convert_list,
            '_element_init_pass_parent': self._element_init_pass_parent,
        }

    def __getstate__(self):
        """
        Used for pickling.

        TESTS::

            sage: loads(dumps(RR['x'])) == RR['x']
            True
        """
        d = CategoryObject.__getstate__(self)
        d['_embedding'] = self._embedding
        d['_element_constructor'] = self._element_constructor
        d['_convert_method_name'] = self._convert_method_name
        d['_element_init_pass_parent'] = self._element_init_pass_parent
        d['_initial_coerce_list'] = self._initial_coerce_list
        d['_initial_action_list'] = self._initial_action_list
        d['_initial_convert_list'] = self._initial_convert_list
        return d

    def __setstate__(self, d):
        """
        Used for pickling.

        TESTS::

            sage: loads(dumps(CDF['x'])) == CDF['x']
            True
        """
        CategoryObject.__setstate__(self, d)
        try:
            version = d['_pickle_version']
        except KeyError:
            version = 0
        if version == 1:
            self.init_coerce(False)  # Really, do we want to init this with the same initial data as before?
            self._populate_coercion_lists_(coerce_list=d['_initial_coerce_list'] or [],
                                           action_list=d['_initial_action_list'] or [],
                                           convert_list=d['_initial_convert_list'] or [],
                                           embedding=d['_embedding'],
                                           convert_method_name=d['_convert_method_name'],
                                           element_constructor=d['_element_constructor'],
                                           init_no_parent=not d['_element_init_pass_parent'],
                                           unpickling=True)

    def _repr_option(self, key):
        """
        Metadata about the :meth:`_repr_` output.

        INPUT:

        - ``key`` -- string. A key for different metadata informations
          that can be inquired about.

        Valid ``key`` arguments are:

        - ``'ascii_art'``: The :meth:`_repr_` output is multi-line
          ascii art and each line must be printed starting at the same
          column, or the meaning is lost.

        - ``'element_ascii_art'``: same but for the output of the
          elements. Used in :mod:`sage.repl.display.formatter`.

        - ``'element_is_atomic'``: the elements print atomically, that
          is, parenthesis are not required when *printing* out any of
          `x - y`, `x + y`, `x^y` and `x/y`.

        OUTPUT:

        Boolean.

        EXAMPLES::

            sage: ZZ._repr_option('ascii_art')
            False
            sage: MatrixSpace(ZZ, 2)._repr_option('element_ascii_art')                                                  # optional - sage.modules
            True
        """
        if not isinstance(key, basestring):
            raise ValueError('key must be a string')
        defaults = {'ascii_art': False,
                    'element_ascii_art': False,
                    'element_is_atomic': False}
        return defaults[key]

    def __call__(self, x=0, *args, **kwds):
        """
        This is the generic call method for all parents.

        When called, it will find a map based on the Parent (or type) of x.
        If a coercion exists, it will always be chosen. This map will
        then be called (with the arguments and keywords if any).

        By default this will dispatch as quickly as possible to
        :meth:`_element_constructor_` though faster pathways are
        possible if so desired.

        TESTS:

        We check that the invariant

        ::

            self._element_init_pass_parent == guess_pass_parent(self, self._element_constructor)

        is preserved (see :trac:`5979`)::

            sage: class MyParent(Parent):
            ....:     def _element_constructor_(self, x):
            ....:         print("{} {}".format(self, x))
            ....:         return sage.structure.element.Element(parent = self)
            ....:     def _repr_(self):
            ....:         return "my_parent"
            sage: my_parent = MyParent()
            sage: x = my_parent("bla")
            my_parent bla
            sage: x.parent()         # indirect doctest
            my_parent

            sage: x = my_parent()    # shouldn't this one raise an error?
            my_parent 0
            sage: x = my_parent(3)   # todo: not implemented  why does this one fail???
            my_parent 3
        """
        if self._element_constructor is None:
            raise NotImplementedError(f"cannot construct elements of {self}")
        cdef Py_ssize_t i
        cdef R = parent(x)
        cdef bint no_extra_args = (not args and not kwds)
        if R is self and no_extra_args:
            return x

        # Here we inline the first part of convert_map_from for speed.
        # (Yes, the virtual function overhead can matter.)
        if self._convert_from_hash is None:  # this is because parent.__init__() does not always get called
            self.init_coerce()
        cdef map.Map mor
        try:
            mor = <map.Map> self._convert_from_hash.get(R)
        except KeyError:
            mor = <map.Map> self._internal_convert_map_from(R)

        if mor is not None:
            if no_extra_args:
                return mor._call_(x)
            else:
                return mor._call_with_args(x, args, kwds)

        raise TypeError(_LazyString("No conversion defined from %s to %s", (R, self), {}))

    def __mul__(self, x):
        """
        This is a multiplication method that more or less directly
        calls another attribute ``_mul_`` (single underscore). This
        is because ``__mul__`` cannot be implemented via inheritance
        from the parent methods of the category, but ``_mul_`` can
        be inherited. This is, e.g., used when creating twosided
        ideals of matrix algebras. See :trac:`7797`.

        EXAMPLES::

            sage: MS = MatrixSpace(QQ,2,2)                                                                              # optional - sage.modules

        This matrix space is in fact an algebra, and in particular
        it is a ring, from the point of view of categories::

            sage: MS.category()                                                                                         # optional - sage.modules
            Category of infinite finite dimensional algebras with basis
             over (number fields and quotient fields and metric spaces)
            sage: MS in Rings()                                                                                         # optional - sage.modules
            True

        However, its class does not inherit from the base class
        ``Ring``::

            sage: isinstance(MS, Ring)                                                                                  # optional - sage.modules
            False

        Its ``_mul_`` method is inherited from the category, and
        can be used to create a left or right ideal::

            sage: MS._mul_.__module__                                                                                   # optional - sage.modules
            'sage.categories.rings'
            sage: MS * MS.1      # indirect doctest                                                                     # optional - sage.modules
            Left Ideal
            (
              [0 1]
              [0 0]
            )
             of Full MatrixSpace of 2 by 2 dense matrices over Rational Field
            sage: MS * [MS.1, 2]                                                                                        # optional - sage.modules
            Left Ideal
            (
              [0 1]
              [0 0],
            <BLANKLINE>
              [2 0]
              [0 2]
            )
             of Full MatrixSpace of 2 by 2 dense matrices over Rational Field
            sage: MS.1 * MS                                                                                             # optional - sage.modules
            Right Ideal
            (
              [0 1]
              [0 0]
            )
             of Full MatrixSpace of 2 by 2 dense matrices over Rational Field
            sage: [MS.1, 2] * MS                                                                                        # optional - sage.modules
            Right Ideal
            (
              [0 1]
              [0 0],
            <BLANKLINE>
              [2 0]
              [0 2]
            )
             of Full MatrixSpace of 2 by 2 dense matrices over Rational Field

        """
        # generic multiplication method. It defers to
        # _mul_, which may be defined via categories.
        _mul_ = None
        switch = False
        try:
            if isinstance(self, Parent):
                _mul_ = self._mul_
        except AttributeError:
            pass
        if _mul_ is None:
            try:
                if isinstance(x, Parent):
                    _mul_ = x._mul_
                    switch = True
            except AttributeError:
                pass
        if _mul_ is None:
            raise TypeError(_LazyString("For implementing multiplication, provide the method '_mul_' for %s resp. %s", (self, x), {}))
        if switch:
            return _mul_(self, switch_sides=True)
        return _mul_(x)

    def __pow__(self, x, mod):
        """
        Power function.

        The default implementation of ``__pow__`` on parent redirects to the
        super class (in case of multiple inheritance) or to the category. This
        redirection is necessary when the parent is a Cython class (aka
        extension class) because in that case the parent class does not inherit
        from the ``ParentMethods`` of the category.

        Concrete implementations of parents can freely overwrite this default
        method.

        TESTS::

            sage: ZZ^3                                                                                                  # optional - sage.modules
            Ambient free module of rank 3 over the principal ideal domain
             Integer Ring
            sage: QQ^3                                                                                                  # optional - sage.modules
            Vector space of dimension 3 over Rational Field
<<<<<<< HEAD
            sage: QQ[x]^3                                                                                               # optional - sage.modules
=======
            sage: QQ['x']^3                                                                                             # optional - sage.modules
>>>>>>> 98b9451f
            Ambient free module of rank 3 over the principal ideal domain
             Univariate Polynomial Ring in x over Rational Field
            sage: IntegerModRing(6)^3                                                                                   # optional - sage.modules
            Ambient free module of rank 3 over Ring of integers modulo 6

            sage: 3^ZZ
            Traceback (most recent call last):
            ...
            TypeError: unsupported operand parent(s) for ^: 'Integer Ring' and '<class 'sage.rings.integer_ring.IntegerRing_class'>'
            sage: Partitions(3)^3                                                                                       # optional - sage.combinat sage.modules
            Traceback (most recent call last):
            ...
            TypeError: unsupported operand type(s) for ** or pow(): 'Partitions_n_with_category' and 'int'

        Check multiple inheritance::

            sage: class A:
            ....:    def __pow__(self, n):
            ....:        return 'Apow'
            sage: class MyParent(A, Parent):
            ....:    pass
            sage: MyParent()^2
            'Apow'
        """
        if mod is not None or not isinstance(self, Parent):
            return NotImplemented
        try:
            # get __pow__ from super class
            meth = super().__pow__
        except AttributeError:
            # get __pow__ from category in case the parent is a Cython class
            try:
                meth = (<Parent> self).getattr_from_category('__pow__')
            except AttributeError:
                return NotImplemented
        return meth(x)

    #############################################################################
    # Containment testing
    #############################################################################
    def __contains__(self, x):
        r"""
        True if there is an element of self that is equal to x under
        ==, or if x is already an element of self.  Also, True in other
        cases involving the Symbolic Ring, which is handled specially.

        For many structures we test this by using :meth:`__call__` and
        then testing equality between x and the result.

        The Symbolic Ring is treated differently because it is
        ultra-permissive about letting other rings coerce in, but
        ultra-strict about doing comparisons.

        EXAMPLES::

            sage: 2 in Integers(7)
            True
            sage: 2 in ZZ
            True
            sage: Integers(7)(3) in ZZ
            True
            sage: 3/1 in ZZ
            True
            sage: 5 in QQ
            True
            sage: I in RR
            False
            sage: SR(2) in ZZ
            True
            sage: RIF(1, 2) in RIF
            True
            sage: pi in RIF # there is no element of RIF equal to pi
            False
            sage: sqrt(2) in CC
            True
            sage: pi in RR
            True
            sage: pi in CC
            True
            sage: pi in RDF
            True
            sage: pi in CDF
            True

        Note that we have

        ::

            sage: 3/2 in RIF
            True

        because ``3/2`` has an exact representation in ``RIF`` (i.e. can be
        represented as an interval that contains exactly one value)::

            sage: RIF(3/2).is_exact()
            True

        On the other hand, we have

        ::

            sage: 2/3 in RIF
            False

        because ``2/3`` has no exact representation in ``RIF``. Since
        ``RIF(2/3)`` is a nontrivial interval, it cannot be equal to anything
        (not even itself)::

            sage: RIF(2/3).is_exact()
            False
            sage: RIF(2/3).endpoints()
            (0.666666666666666, 0.666666666666667)
            sage: RIF(2/3) == RIF(2/3)
            False

        TESTS:

        Check that :trac:`13824` is fixed::

            sage: 4/3 in GF(3)                                                  # optional - sage.libs.pari
            False
            sage: 15/50 in GF(25, 'a')                                          # optional - sage.libs.pari
            False
            sage: 7/4 in Integers(4)
            False
            sage: 15/36 in Integers(6)
            False

        Check that :trac:`32078` is fixed::

            sage: P = Frac(ZZ['x,y'])
            sage: P(1) in ZZ
            True
            sage: P(1/2) in ZZ
            False

        Check that :trac:`24209` is fixed::

            sage: I in QQbar
            True
            sage: sqrt(-1) in QQbar
            True
        """
        P = parent(x)
        if P is self or P == self:
            return True
        try:
            x2 = self(x)
            EQ = (x2 == x)
            if EQ is True:
                return True
            elif EQ is False:
                return False
            elif EQ:
                return True
            else:
                from sage.structure.element import Expression
                return isinstance(EQ, Expression)
            # if comparing gives an Expression, then it must be an equation.
            # We return *true* here, even though the equation
            # EQ must have evaluated to False for us to get to
            # this point. The reason is because... in practice
            # SR is ultra-permissive about letting other rings
            # coerce in, but ultra-strict about doing
            # comparisons.
        except (TypeError, ValueError, ArithmeticError):
            return False

    cpdef coerce(self, x):
        """
        Return x as an element of self, if and only if there is a canonical
        coercion from the parent of x to self.

        EXAMPLES::

            sage: QQ.coerce(ZZ(2))
            2
            sage: ZZ.coerce(QQ(2))
            Traceback (most recent call last):
            ...
            TypeError: no canonical coercion from Rational Field to Integer Ring

        We make an exception for zero::

            sage: V = GF(7)^7                                                   # optional - sage.libs.pari
            sage: V.coerce(0)                                                   # optional - sage.libs.pari
            (0, 0, 0, 0, 0, 0, 0)
        """
        cdef R = parent(x)
        if R is self:
            return x
        mor = self._internal_coerce_map_from(R)
        if mor is None:
            if is_Integer(x) and not x:
                try:
                    return self(0)
                except Exception:
                    _record_exception()
            raise TypeError(_LazyString("no canonical coercion from %s to %s", (parent(x), self), {}))
        else:
            return (<map.Map>mor)._call_(x)

    def __bool__(self):
        """
        By default, all Parents are treated as ``True`` when used in an if
        statement. Override this method if other behavior is desired
        (for example, for empty sets).

        EXAMPLES::

            sage: if ZZ: print("Yes")
            Yes
        """
        return True

    # Should be moved and merged into the EnumeratedSets() category (#12955)
    def __getitem__(self, n):
        """
        Returns the `n^{th}` item or slice `n` of self,
        by getting self as a list.

        EXAMPLES::

            sage: VectorSpace(GF(7), 3)[:10]                                    # optional - sage.libs.pari
            [(0, 0, 0),
             (1, 0, 0),
             (2, 0, 0),
             (3, 0, 0),
             (4, 0, 0),
             (5, 0, 0),
             (6, 0, 0),
             (0, 1, 0),
             (1, 1, 0),
             (2, 1, 0)]

        TESTS:

        We test the workaround described in :trac:`12956` to let categories
        override this default implementation::

            sage: class As(Category):
            ....:     def super_categories(self): return [Sets()]
            ....:     class ParentMethods:
            ....:         def __getitem__(self, n):
            ....:             return 'coucou'
            sage: class A(Parent):
            ....:     def __init__(self):
            ....:         Parent.__init__(self, category=As())
            sage: a = A()
            sage: a[1]
            'coucou'
        """
        try:
            meth = super().__getitem__
        except AttributeError:
            # needed when self is a Cython object
            try:
                meth = self.getattr_from_category('__getitem__')
            except AttributeError:
                return self.list()[n]
        return meth(n)

    #########################################################################
    # Generators and Homomorphisms
    #########################################################################

    def _is_valid_homomorphism_(self, codomain, im_gens, base_map=None):
        r"""
        Return True if ``im_gens`` defines a valid homomorphism
        from self to codomain; otherwise return False.

        If determining whether or not a homomorphism is valid has not
        been implemented for this ring, then a NotImplementedError exception
        is raised.
        """
        raise NotImplementedError("Verification of correctness of homomorphisms from %s not yet implemented." % self)

    def Hom(self, codomain, category=None):
        r"""
        Return the homspace ``Hom(self, codomain, category)``.

        INPUT:

        - ``codomain`` -- a parent
        - ``category`` -- a category or ``None`` (default: ``None``)
          If ``None``, the meet of the category of ``self`` and
          ``codomain`` is used.

        OUTPUT:

        The homspace of all homomorphisms from ``self`` to
        ``codomain`` in the category ``category``.

        .. SEEALSO:: :func:`~sage.categories.homset.Hom`

        EXAMPLES::

            sage: R.<x,y> = PolynomialRing(QQ, 2)
            sage: R.Hom(QQ)
            Set of Homomorphisms from Multivariate Polynomial Ring in x, y over Rational Field to Rational Field

        Homspaces are defined for very general Sage objects, even elements of familiar rings::

            sage: n = 5; Hom(n,7)
            Set of Morphisms from 5 to 7 in Category of elements of Integer Ring
            sage: z=(2/3); Hom(z,8/1)
            Set of Morphisms from 2/3 to 8 in Category of elements of Rational Field

        This example illustrates the optional third argument::

            sage: QQ.Hom(ZZ, Sets())
            Set of Morphisms from Rational Field to Integer Ring in Category of sets

        A parent may specify how to construct certain homsets by
        implementing a method :meth:`_Hom_`(codomain, category).
        See :func:`~sage.categories.homset.Hom` for details.
        """
        from sage.categories.homset import Hom
        return Hom(self, codomain, category)

    def hom(self, im_gens, codomain=None, check=None, base_map=None, category=None, **kwds):
        r"""
        Return the unique homomorphism from self to codomain that
        sends ``self.gens()`` to the entries of ``im_gens``.
        Raises a TypeError if there is no such homomorphism.

        INPUT:

        - ``im_gens`` -- the images in the codomain of the generators
          of this object under the homomorphism

        - ``codomain`` -- the codomain of the homomorphism

        - ``base_map`` -- a map from the base ring to the codomain.
          If not given, coercion is used.

        - ``check`` -- whether to verify that the images of generators
          extend to define a map (using only canonical coercions).

        OUTPUT:

        A homomorphism self --> codomain

        .. NOTE::

            As a shortcut, one can also give an object X instead of
            ``im_gens``, in which case return the (if it exists)
            natural map to X.

        EXAMPLES:

        Polynomial Ring: We first illustrate construction of a few
        homomorphisms involving a polynomial ring::

            sage: R.<x> = PolynomialRing(ZZ)
            sage: f = R.hom([5], QQ)
            sage: f(x^2 - 19)
            6

            sage: R.<x> = PolynomialRing(QQ)
            sage: f = R.hom([5], GF(7))                                         # optional - sage.libs.pari
            Traceback (most recent call last):
            ...
            ValueError: relations do not all (canonically) map to 0 under map determined by images of generators

            sage: R.<x> = PolynomialRing(GF(7))                                 # optional - sage.libs.pari
            sage: f = R.hom([3], GF(49,'a'))                                    # optional - sage.libs.pari
            sage: f                                                             # optional - sage.libs.pari
            Ring morphism:
              From: Univariate Polynomial Ring in x over Finite Field of size 7
              To:   Finite Field in a of size 7^2
              Defn: x |--> 3
            sage: f(x+6)                                                        # optional - sage.libs.pari
            2
            sage: f(x^2+1)                                                      # optional - sage.libs.pari
            3

        Natural morphism::

            sage: f = ZZ.hom(GF(5))                                             # optional - sage.libs.pari
            sage: f(7)                                                          # optional - sage.libs.pari
            2
            sage: f                                                             # optional - sage.libs.pari
            Natural morphism:
              From: Integer Ring
              To:   Finite Field of size 5

        There might not be a natural morphism, in which case a
        ``TypeError`` is raised::

            sage: QQ.hom(ZZ)
            Traceback (most recent call last):
            ...
            TypeError: natural coercion morphism from Rational Field to Integer Ring not defined
        """
        if isinstance(im_gens, Parent):
            return self.Hom(im_gens).natural_map()
        from sage.structure.sequence import Sequence_generic, Sequence
        if codomain is None:
            im_gens = Sequence(im_gens)
            codomain = im_gens.universe()
        if isinstance(im_gens, Sequence_generic):
            im_gens = list(im_gens)
        # Not all homsets accept category/check/base_map as arguments
        if check is not None:
            kwds['check'] = check
        if base_map is not None:
            # Ideally we would have machinery here to determine
            # how the base map affects the category of the resulting
            # morphism.  But for now it's not clear how to do this,
            # so we leave the category as the default for now.
            kwds['base_map'] = base_map
        Hom_kwds = {} if category is None else {'category': category}
        return self.Hom(codomain, **Hom_kwds)(im_gens, **kwds)

    #################################################################################
    # New Coercion support functionality
    #################################################################################

    def _populate_coercion_lists_(self,
                                  coerce_list=[],
                                  action_list=[],
                                  convert_list=[],
                                  embedding=None,
                                  convert_method_name=None,
                                  element_constructor=None,
                                  init_no_parent=None,
                                  bint unpickling=False):
        """
        This function allows one to specify coercions, actions, conversions
        and embeddings involving this parent.

        IT SHOULD ONLY BE CALLED DURING THE __INIT__ method, often at the end.

        INPUT:

        - ``coerce_list`` -- a list of coercion Morphisms to self and
          parents with canonical coercions to self

        - ``action_list`` -- a list of actions on and by self

        - ``convert_list`` -- a list of conversion Maps to self and
           parents with conversions to self

        - ``embedding`` -- a single Morphism from self

        - ``convert_method_name`` -- a name to look for that other elements
          can implement to create elements of self (e.g. _integer_)

        - ``init_no_parent`` -- if True omit passing self in as the
          first argument of element_constructor for conversion. This
          is useful if parents are unique, or element_constructor is a
          bound method (this latter case can be detected
          automatically).
        """
        self.init_coerce(False)

        if not unpickling:
            if element_constructor is not None:
                raise ValueError("element_constructor can only be given when unpickling is True")
            try:
                element_constructor = self._element_constructor_
            except AttributeError:
                raise RuntimeError("an _element_constructor_ method must be defined")
        self._element_constructor = element_constructor
        self._element_init_pass_parent = guess_pass_parent(self, element_constructor)

        if not isinstance(coerce_list, list):
            raise ValueError(_LazyString("%s_populate_coercion_lists_: coerce_list is type %s, must be list", (type(coerce_list), type(self)), {}))
        if not isinstance(action_list, list):
            raise ValueError(_LazyString("%s_populate_coercion_lists_: action_list is type %s, must be list", (type(action_list), type(self)), {}))
        if not isinstance(convert_list, list):
            raise ValueError(_LazyString("%s_populate_coercion_lists_: convert_list is type %s, must be list", (type(convert_list), type(self)), {}))

        self._initial_coerce_list = copy(coerce_list)
        self._initial_action_list = copy(action_list)
        self._initial_convert_list = copy(convert_list)

        self._convert_method_name = convert_method_name
        if init_no_parent is not None:
            self._element_init_pass_parent = not init_no_parent

        for mor in coerce_list:
            self.register_coercion(mor)
        for action in action_list:
            self.register_action(action)
        for mor in convert_list:
            self.register_conversion(mor)
        if embedding is not None:
            self.register_embedding(embedding)

    def _unset_coercions_used(self):
        r"""
        Pretend that this parent has never been interrogated by the coercion
        model, so that it is possible to add coercions, conversions, and
        actions.  Does not remove any existing embedding.

        WARNING::

            For internal use only!
        """
        self._coercions_used = False
        coercion_model.reset_cache()

    def _unset_embedding(self):
        r"""
        Pretend that this parent has never been interrogated by the
        coercion model, and remove any existing embedding.

        WARNING::

            This does *not* make it safe to add an entirely new embedding!  It
            is possible that a `Parent` has cached information about the
            existing embedding; that cached information *is not* removed by
            this call.

            For internal use only!
        """
        self._embedding = None
        self._unset_coercions_used()

    def _is_coercion_cached(self, domain):
        r"""
        Test whether the coercion from ``domain`` is already cached.

        EXAMPLES::

            sage: R.<XX> = QQ
            sage: R._remove_from_coerce_cache(QQ)
            sage: R._is_coercion_cached(QQ)
            False
            sage: _ = R.coerce_map_from(QQ)
            sage: R._is_coercion_cached(QQ)
            True
        """
        return domain in self._coerce_from_hash

    def _is_conversion_cached(self, domain):
        r"""
        Test whether the conversion from ``domain`` is already set.

        EXAMPLES::

            sage: P = Parent()
            sage: P._is_conversion_cached(P)
            False
            sage: P.convert_map_from(P)
            Identity endomorphism of <sage.structure.parent.Parent object at ...>
            sage: P._is_conversion_cached(P)
            True
        """
        return domain in self._convert_from_hash

    def _remove_from_coerce_cache(self, domain):
        r"""
        Remove the coercion and the conversion from ``domain`` to self from the cache.

        EXAMPLES::

            sage: R.<XX> = QQ
            sage: R._remove_from_coerce_cache(QQ)
            sage: R._is_coercion_cached(QQ)
            False
            sage: _ = R.coerce_map_from(QQ)
            sage: R._is_coercion_cached(QQ)
            True
            sage: R._remove_from_coerce_cache(QQ)
            sage: R._is_coercion_cached(QQ)
            False
            sage: R._is_conversion_cached(QQ)
            False
        """
        try:
            del self._coerce_from_hash[domain]
        except KeyError:
            pass
        try:
            del self._convert_from_hash[domain]
        except KeyError:
            pass

    cpdef register_coercion(self, mor):
        r"""
        Update the coercion model to use `mor : P \to \text{self}` to coerce
        from a parent ``P`` into ``self``.

        For safety, an error is raised if another coercion has already
        been registered or discovered between ``P`` and ``self``.

        EXAMPLES::

            sage: K.<a> = ZZ['a']
            sage: L.<b> = ZZ['b']
            sage: L_into_K = L.hom([-a]) # non-trivial automorphism
            sage: K.register_coercion(L_into_K)

            sage: K(0) + b
            -a
            sage: a + b
            0
            sage: K(b) # check that convert calls coerce first; normally this is just a
            -a

            sage: L(0) + a in K # this goes through the coercion mechanism of K
            True
            sage: L(a) in L # this still goes through the convert mechanism of L
            True

            sage: K.register_coercion(L_into_K)
            Traceback (most recent call last):
            ...
            AssertionError: coercion from Univariate Polynomial Ring in b over Integer Ring to Univariate Polynomial Ring in a over Integer Ring already registered or discovered

        TESTS:

        We check that :trac:`29517` has been fixed::

            sage: A.<x> = ZZ[]
            sage: B.<y> = ZZ[]
            sage: B.has_coerce_map_from(A)
            False
            sage: B.register_coercion(A.hom([y]))
            sage: x + y
            2*y
        """
        if isinstance(mor, map.Map):
            if mor.codomain() is not self:
                raise ValueError(_LazyString("Map's codomain must be self (%s) is not (%s)", (self, mor.codomain()), {}))
        elif isinstance(mor, (type, Parent)):
            mor = self._generic_coerce_map(mor)
        else:
            raise TypeError(_LazyString("coercions must be parents or maps (got %s)", (mor,), {}))
        D = mor.domain()

        assert not (self._coercions_used and D in self._coerce_from_hash and
                    self._coerce_from_hash.get(D) is not None), "coercion from {} to {} already registered or discovered".format(D, self)
        mor._is_coercion = True
        self._coerce_from_list.append(mor)
        self._registered_domains.append(D)
        self._coerce_from_hash.set(D, mor)

    cpdef register_action(self, action):
        r"""
        Update the coercion model to use ``action`` to act on self.

        ``action`` should be of type ``sage.categories.action.Action``.

        EXAMPLES::

            sage: import sage.categories.action
            sage: import operator

            sage: class SymmetricGroupAction(sage.categories.action.Action):
            ....:     "Act on a multivariate polynomial ring by permuting the generators."
            ....:     def __init__(self, G, M, is_left=True):
            ....:         sage.categories.action.Action.__init__(self, G, M, is_left, operator.mul)
            ....:
            ....:     def _act_(self, g, a):
            ....:         D = {}
            ....:         for k, v in a.dict().items():
            ....:             nk = [0]*len(k)
            ....:             for i in range(len(k)):
            ....:                 nk[g(i+1)-1] = k[i]
            ....:             D[tuple(nk)] = v
            ....:         return a.parent()(D)

            sage: R.<x, y, z> = QQ['x, y, z']
            sage: G = SymmetricGroup(3)                                         # optional - sage.groups
            sage: act = SymmetricGroupAction(G, R)                              # optional - sage.groups
            sage: t = x + 2*y + 3*z

            sage: act(G((1, 2)), t)                                             # optional - sage.groups
            2*x + y + 3*z
            sage: act(G((2, 3)), t)                                             # optional - sage.groups
            x + 3*y + 2*z
            sage: act(G((1, 2, 3)), t)                                          # optional - sage.groups
            3*x + y + 2*z

        This should fail, since we have not registered the left
        action::

            sage: G((1,2)) * t                                                  # optional - sage.groups
            Traceback (most recent call last):
            ...
            TypeError: ...

        Now let's make it work::

            sage: R._unset_coercions_used()                                     # optional - sage.groups
            sage: R.register_action(act)                                        # optional - sage.groups
            sage: G((1, 2)) * t                                                 # optional - sage.groups
            2*x + y + 3*z
        """
        if self._coercions_used:
            raise RuntimeError("actions and coercions must be registered before use")
        from sage.categories.action import Action
        if not isinstance(action, Action):
            raise TypeError("actions must be actions")
        if action.actor() is not self and action.domain() is not self:
            raise ValueError("action must involve self")
        self._action_list.append(action)

    cpdef register_conversion(self, mor):
        r"""
        Update the coercion model to use `\text{mor} : P \to \text{self}` to convert
        from ``P`` into ``self``.

        EXAMPLES::

            sage: K.<a> = ZZ['a']
            sage: M.<c> = ZZ['c']
            sage: M_into_K = M.hom([a]) # trivial automorphism
            sage: K._unset_coercions_used()
            sage: K.register_conversion(M_into_K)

            sage: K(c)
            a
            sage: K(0) + c
            Traceback (most recent call last):
            ...
            TypeError: ...
        """
        assert not (self._coercions_used and mor.domain() in self._convert_from_hash), "conversion from %s to %s already registered or discovered" % (mor.domain(), self)
        if isinstance(mor, map.Map):
            if mor.codomain() is not self:
                raise ValueError("Map's codomain must be self")
            self._convert_from_list.append(mor)
            self._convert_from_hash.set(mor.domain(), mor)
        elif isinstance(mor, (Parent, type)):
            t = mor
            mor = self._generic_convert_map(mor)
            self._convert_from_list.append(mor)
            self._convert_from_hash.set(t, mor)
            self._convert_from_hash.set(mor.domain(), mor)
        else:
            raise TypeError("conversions must be parents or maps")

    cpdef register_embedding(self, embedding):
        r"""
        Add embedding to coercion model.

        This method updates the coercion model to use
        `\text{embedding} : \text{self} \to P` to embed ``self`` into
        the parent ``P``.

        There can only be one embedding registered; it can only be registered
        once; and it must be registered before using this parent in the
        coercion model.

        EXAMPLES::

            sage: S3 = AlternatingGroup(3)                                      # optional - sage.groups
            sage: G = SL(3, QQ)                                                 # optional - sage.groups
            sage: p = S3[2]; p.matrix()                                         # optional - sage.groups
            [0 0 1]
            [1 0 0]
            [0 1 0]

        In general one cannot mix matrices and permutations::

            sage: G(p)                                                          # optional - sage.groups
            Traceback (most recent call last):
            ...
            TypeError: unable to convert (1,3,2) to a rational
            sage: phi = S3.hom(lambda p: G(p.matrix()), codomain=G)             # optional - sage.groups
            sage: phi(p)                                                        # optional - sage.groups
            [0 0 1]
            [1 0 0]
            [0 1 0]
            sage: S3._unset_coercions_used()                                    # optional - sage.groups
            sage: S3.register_embedding(phi)                                    # optional - sage.groups

        By :trac:`14711`, coerce maps should be copied when using outside of
        the coercion system::

            sage: phi = copy(S3.coerce_embedding()); phi                        # optional - sage.groups
            Generic morphism:
              From: Alternating group of order 3!/2 as a permutation group
              To:   Special Linear Group of degree 3 over Rational Field
            sage: phi(p)                                                        # optional - sage.groups
            [0 0 1]
            [1 0 0]
            [0 1 0]

        This does not work since matrix groups are still old-style
        parents (see :trac:`14014`)::

            sage: G(p)                               # todo: not implemented    # optional - sage.groups

        Though one can have a permutation act on the rows of a matrix::

            sage: G(1) * p                                                      # optional - sage.groups
            [0 0 1]
            [1 0 0]
            [0 1 0]

        Some more advanced examples::

            sage: x = QQ['x'].0
            sage: t = abs(ZZ.random_element(10^6))
            sage: K = NumberField(x^2 + 2*3*7*11, "a"+str(t))                                   # optional - sage.rings.number_field
            sage: a = K.gen()                                                                   # optional - sage.rings.number_field
            sage: K_into_MS = K.hom([a.matrix()])                                               # optional - sage.rings.number_field
            sage: K._unset_coercions_used()                                                     # optional - sage.rings.number_field
            sage: K.register_embedding(K_into_MS)                                               # optional - sage.rings.number_field

            sage: L = NumberField(x^2 + 2*3*7*11*19*31, "b"+str(abs(ZZ.random_element(10^6))))  # optional - sage.rings.number_field
            sage: b = L.gen()                                                                   # optional - sage.rings.number_field
            sage: L_into_MS = L.hom([b.matrix()])                                               # optional - sage.rings.number_field
            sage: L._unset_coercions_used()                                                     # optional - sage.rings.number_field
            sage: L.register_embedding(L_into_MS)                                               # optional - sage.rings.number_field

            sage: K.coerce_embedding()(a)                                                       # optional - sage.rings.number_field
            [   0    1]
            [-462    0]
            sage: L.coerce_embedding()(b)                                                       # optional - sage.rings.number_field
            [      0       1]
            [-272118       0]

            sage: a.matrix() * b.matrix()                                                       # optional - sage.rings.number_field
            [-272118       0]
            [      0    -462]
            sage: a.matrix() * b.matrix()                                                       # optional - sage.rings.number_field
            [-272118       0]
            [      0    -462]
        """
        assert not self._coercions_used, "coercions must all be registered up before use"
        assert self._embedding is None, "only one embedding allowed"

        if isinstance(embedding, map.Map):
            if embedding.domain() is not self:
                raise ValueError("embedding's domain must be self")
            self._embedding = embedding
        elif isinstance(embedding, Parent):
            self._embedding = embedding._generic_coerce_map(self)
        elif embedding is not None:
            raise TypeError("embedding must be a parent or map")
        self._embedding._make_weak_references()

    def coerce_embedding(self):
        """
        Return the embedding of ``self`` into some other parent, if such a
        parent exists.

        This does not mean that there are no coercion maps from ``self`` into
        other fields, this is simply a specific morphism specified out of
        ``self`` and usually denotes a special relationship (e.g. sub-objects,
        choice of completion, etc.)

        EXAMPLES::

            sage: K.<a> = NumberField(x^3 + x^2 + 1, embedding=1)                               # optional - sage.rings.number_field
            sage: K.coerce_embedding()                                                          # optional - sage.rings.number_field
            Generic morphism:
              From: Number Field in a with defining polynomial x^3 + x^2 + 1 with a = -1.465571231876768?
              To:   Real Lazy Field
              Defn: a -> -1.465571231876768?
            sage: K.<a> = NumberField(x^3 + x^2 + 1, embedding=CC.gen())                        # optional - sage.rings.number_field
            sage: K.coerce_embedding()                                                          # optional - sage.rings.number_field
            Generic morphism:
              From: Number Field in a with defining polynomial x^3 + x^2 + 1 with a = 0.2327856159383841? + 0.7925519925154479?*I
              To:   Complex Lazy Field
              Defn: a -> 0.2327856159383841? + 0.7925519925154479?*I
        """
        return copy(self._embedding)  # It might be overkill to make a copy here

    cpdef _generic_coerce_map(self, S):
        r"""
        Returns a default coercion map based on the data provided to
        :meth:`_populate_coercion_lists_`.

        This method differs from :meth:`_generic_convert_map` only in setting
        the category for the map to the meet of the category of this parent
        and ``S``.

        EXAMPLES::

            sage: QQ['x']._generic_coerce_map(ZZ)
            Conversion map:
                From: Integer Ring
                To:   Univariate Polynomial Ring in x over Rational Field

        TESTS:

        We check that :trac:`23184` has been resolved::

            sage: QQ['x', 'y']._generic_coerce_map(QQ).category_for()
            Category of infinite unique factorization domains
            sage: QQ[['x']].coerce_map_from(QQ).category_for()
            Category of euclidean domains
        """
        if isinstance(S, type):
            category = None
        else:
            category = self.category()._meet_(S.category())
        return self._generic_convert_map(S, category=category)

    cpdef _generic_convert_map(self, S, category=None):
        r"""
        Returns the default conversion map based on the data provided to
        :meth:`_populate_coercion_lists_`.

        This is called when :meth:`_coerce_map_from_` returns ``True``.

        If a ``convert_method_name`` is provided, it creates a
        ``NamedConvertMap``, otherwise it creates a
        ``DefaultConvertMap`` or ``DefaultConvertMap_unique``
        depending on whether or not init_no_parent is set.

        EXAMPLES::

            sage: QQ['x']._generic_convert_map(SR)                              # optional - sage.symbolic
            Conversion via _polynomial_ method map:
              From: Symbolic Ring
              To:   Univariate Polynomial Ring in x over Rational Field
            sage: GF(11)._generic_convert_map(GF(7))                            # optional - sage.libs.pari
            Conversion map:
              From: Finite Field of size 7
              To:   Finite Field of size 11
            sage: ZZ._generic_convert_map(RDF)
            Conversion via _integer_ method map:
              From: Real Double Field
              To:   Integer Ring

        TESTS:

        We check that :trac:`23184` has been resolved::

            sage: QQ[['x']].coerce_map_from(QQ).category_for()
            Category of euclidean domains
        """
        m = self._convert_method_name
        if m is not None:
            f = self.convert_method_map(S, m)
            if f is not None:
                return f
        if self._element_init_pass_parent:
            # deprecation(26879)
            return DefaultConvertMap(S, self, category=category)
        else:
            return DefaultConvertMap_unique(S, self, category=category)

    def _convert_method_map(self, S, method_name=None):
        """
        Return a map to convert from ``S`` to ``self`` using a convert
        method like ``_integer_`` on elements of ``S``.

        OUTPUT: either an instance of :class:`NamedConvertMap` or
        ``None`` if ``S`` does not have the method.
        """
        # NOTE: in Cython code, call convert_method_map() directly
        if method_name is None:
            method_name = self._convert_method_name
        return self.convert_method_map(S, method_name)

    cdef convert_method_map(self, S, method_name):
        # Cython implementation of _convert_method_map()
        cdef Parent P
        if isinstance(S, Parent):
            P = <Parent>S
            try:
                element_cls = P.Element
            except AttributeError:
                element_cls = type(P.an_element())
        else:
            element_cls = S
        if hasattr(element_cls, method_name):
            return NamedConvertMap(S, self, method_name)
        else:
            return None

    def _coerce_map_via(self, v, S):
        """
        This attempts to construct a morphism from S to self by passing through
        one of the items in v (tried in order).

        S may appear in the list, in which case algorithm will never progress
        beyond that point.

        This is useful when defining _coerce_map_from_.

        INPUT:

        - ``v`` - A list (iterator) of parents with coercions into self. There
          MUST be maps provided from each item in the list to self.

        - ``S`` - the starting parent

        EXAMPLES:

        By :trac:`14711`, coerce maps should be copied for usage outside
        of the coercion system::

            sage: copy(CDF._coerce_map_via([ZZ, RR, CC], int))
            Composite map:
              From: Set of Python objects of class 'int'
              To:   Complex Double Field
              Defn:   Native morphism:
                      From: Set of Python objects of class 'int'
                      To:   Integer Ring
                    then
                      Native morphism:
                      From: Integer Ring
                      To:   Complex Double Field

            sage: copy(CDF._coerce_map_via([ZZ, RR, CC], QQ))
            Composite map:
              From: Rational Field
              To:   Complex Double Field
              Defn:   Generic map:
                      From: Rational Field
                      To:   Real Field with 53 bits of precision
                    then
                      Native morphism:
                      From: Real Field with 53 bits of precision
                      To:   Complex Double Field

            sage: copy(CDF._coerce_map_via([ZZ, RR, CC], CC))
            Generic map:
              From: Complex Field with 53 bits of precision
              To:   Complex Double Field
        """
        cdef Parent R
        for R in v:
            if R is None:
                continue
            if R is S:
                return self._internal_coerce_map_from(R)
            connecting = R._internal_coerce_map_from(S)
            if connecting is not None:
                return self._internal_coerce_map_from(R) * connecting

    cpdef bint has_coerce_map_from(self, S) except -2:
        """
        Return True if there is a natural map from S to self.
        Otherwise, return False.

        EXAMPLES::

            sage: RDF.has_coerce_map_from(QQ)
            True
            sage: RDF.has_coerce_map_from(QQ['x'])
            False
            sage: RDF['x'].has_coerce_map_from(QQ['x'])
            True
            sage: RDF['x,y'].has_coerce_map_from(QQ['x'])
            True
        """
        if S is self:
            return True
        elif S == self:
            if debug.unique_parent_warnings:
                print("Warning: non-unique parents %s" % (type(S)))
            return True
        return self._internal_coerce_map_from(S) is not None

    cpdef _coerce_map_from_(self, S):
        """
        Override this method to specify coercions beyond those specified
        in coerce_list.

        If no such coercion exists, return None or False. Otherwise, it may
        return either an actual Map to use for the coercion, a callable
        (in which case it will be wrapped in a Map), or True (in which case
        a generic map will be provided).
        """
        try:
            # Try possible _coerce_map_from_() methods defined in
            # ParentMethods classes of categories.
            return super(Parent, self)._coerce_map_from_(S)
        except AttributeError:
            return None

    cpdef coerce_map_from(self, S):
        """
        Return a :class:`Map` object to coerce from ``S`` to ``self`` if one
        exists, or ``None`` if no such coercion exists.

        EXAMPLES:

        By :trac:`12313`, a special kind of weak key dictionary is used to
        store coercion and conversion maps, namely
        :class:`~sage.structure.coerce_dict.MonoDict`. In that way, a memory
        leak was fixed that would occur in the following test::

            sage: import gc
            sage: _ = gc.collect()
            sage: K = GF(1<<55,'t')                                             # optional - sage.libs.pari
            sage: for i in range(50):                                           # optional - sage.libs.pari
            ....:   a = K.random_element()
            ....:   E = EllipticCurve(j=a)
            ....:   b = K.has_coerce_map_from(E)
            sage: _ = gc.collect()                                              # optional - sage.libs.pari
            sage: len([x for x in gc.get_objects() if isinstance(x,type(E))])   # optional - sage.libs.pari
            1

        TESTS:

        The following was fixed in :trac:`12969`::

            sage: R = QQ['q,t'].fraction_field()
            sage: Sym = sage.combinat.sf.sf.SymmetricFunctions(R)               # optional - sage.combinat
            sage: H = Sym.macdonald().H()                                       # optional - sage.combinat
            sage: P = Sym.macdonald().P()                                       # optional - sage.combinat
            sage: m = Sym.monomial()                                            # optional - sage.combinat
            sage: Ht = Sym.macdonald().Ht()                                     # optional - sage.combinat
            sage: phi = m.coerce_map_from(P)                                    # optional - sage.combinat
        """
        return copy(self._internal_coerce_map_from(S))

    cpdef _internal_coerce_map_from(self, S):
        """
        Return the :class:`Map` object to coerce from ``S`` to ``self`` that
        is used internally by the coercion system if one exists, or ``None``
        if no such coercion exists.

        EXAMPLES:

        By :trac:`14711`, coerce maps should be copied when using them
        outside of the coercion system, because they may become defunct
        by garbage collection::

            sage: ZZ._internal_coerce_map_from(int)
            (map internal to coercion system -- copy before use)
            Native morphism:
              From: Set of Python objects of class 'int'
              To:   Integer Ring
            sage: copy(ZZ._internal_coerce_map_from(int))
            Native morphism:
              From: Set of Python objects of class 'int'
              To:   Integer Ring
            sage: copy(QQ._internal_coerce_map_from(ZZ))
            Natural morphism:
              From: Integer Ring
              To:   Rational Field

            sage: R = QQ['q,t'].fraction_field()
            sage: Sym = sage.combinat.sf.sf.SymmetricFunctions(R)               # optional - sage.combinat
            sage: P = Sym.macdonald().P()                                       # optional - sage.combinat
            sage: Ht = Sym.macdonald().Ht()                                     # optional - sage.combinat
            sage: Ht._internal_coerce_map_from(P)                               # optional - sage.combinat
            (map internal to coercion system -- copy before use)
            Composite map:
              From: Symmetric Functions over Fraction Field of Multivariate Polynomial Ring in q, t over Rational Field in the Macdonald P basis
              To:   Symmetric Functions over Fraction Field of Multivariate Polynomial Ring in q, t over Rational Field in the Macdonald Ht basis
            sage: copy(Ht._internal_coerce_map_from(P))                         # optional - sage.combinat
            Composite map:
              From: Symmetric Functions over Fraction Field of Multivariate Polynomial Ring in q, t over Rational Field in the Macdonald P basis
              To:   Symmetric Functions over Fraction Field of Multivariate Polynomial Ring in q, t over Rational Field in the Macdonald Ht basis
              Defn:   Generic morphism:
                      From: Symmetric Functions over Fraction Field of Multivariate Polynomial Ring in q, t over Rational Field in the Macdonald P basis
                      To:   Symmetric Functions over Fraction Field of Multivariate Polynomial Ring in q, t over Rational Field in the Macdonald J basis
                    then
                      Generic morphism:
                      From: Symmetric Functions over Fraction Field of Multivariate Polynomial Ring in q, t over Rational Field in the Macdonald J basis
                      To:   Symmetric Functions over Fraction Field of Multivariate Polynomial Ring in q, t over Rational Field in the Schur basis
                    then
                      Generic morphism:
                      From: Symmetric Functions over Fraction Field of Multivariate Polynomial Ring in q, t over Rational Field in the Schur basis
                      To:   Symmetric Functions over Fraction Field of Multivariate Polynomial Ring in q, t over Rational Field in the Macdonald Ht basis

        The following was fixed in :trac:`4740`::

            sage: F = GF(13)                                                            # optional - sage.libs.pari
            sage: F._internal_coerce_map_from(F) is F._internal_coerce_map_from(F)      # optional - sage.libs.pari
            True
        """
        if not good_as_coerce_domain(S):
            return None
        self._coercions_used = True
        cdef map.Map mor

        if isinstance(S, Set_PythonType_class):
            return self._internal_coerce_map_from(S._type)
        if self._coerce_from_hash is None:  # this is because parent.__init__() does not always get called
            self.init_coerce(False)

        try:
            return self._coerce_from_hash.get(S)
        except KeyError:
            pass

        if S is self:
            from sage.categories.homset import Hom
            mor = Hom(self, self).identity()
            mor._is_coercion = True
            self._coerce_from_hash.set(S, mor)
            return mor

        if S == self:
            # non-unique parents
            if debug.unique_parent_warnings:
                print("Warning: non-unique parents %s" % (type(S)))
            mor = self._generic_coerce_map(S)
            mor._is_coercion = True
            self._coerce_from_hash.set(S, mor)
            mor._make_weak_references()
            return mor

        try:
            _register_pair(self, S, "coerce")
            mor = self.discover_coerce_map_from(S)
            # if mor is not None:
            #    # Need to check that this morphism does not connect previously unconnected parts of the coercion diagram
            #    if self._embedding is not None and not self._embedding.codomain().has_coerce_map_from(S):
            #        # The following if statement may call this function with self and S.  If so, we want to return None,
            #        # so that it does not use this path for the existence of a coercion path.
            #        # We disable this for now because it is too strict
            #        pass
            #        # mor = None
            # if mor is not None:
            #     # NOTE: this line is what makes the coercion detection stateful
            #     # self._coerce_from_list.append(mor)
            #     pass
            # It may be that the only coercion from S to self is
            # via another parent X. But if the pair (S,X) is temporarily
            # disregarded (using _register_pair, to avoid infinite recursion)
            # then we are not allowed to cache the absence of a coercion
            # from S to self. See #12969
            if (mor is not None) or _may_cache_none(self, S, "coerce"):
                self._coerce_from_hash.set(S, mor)
                if mor is not None:
                    mor._is_coercion = True
                    mor._make_weak_references()
            return mor
        except CoercionException as ex:
            _record_exception()
            return None
        finally:
            _unregister_pair(self, S, "coerce")

    cdef discover_coerce_map_from(self, S):
        """
        Precedence for discovering a coercion S -> self goes as follows:

        1. If S has an embedding into self, return that embedding.

        2. If self._coerce_map_from_(S) is NOT exactly one of

           - DefaultConvertMap
           - DefaultConvertMap_unique
           - NamedConvertMap

           return this map.

        3. Traverse the coercion lists looking for another map
           returning the map from step (2) if none is found.

        4. If S has an embedding into some parent T, look for T -> self and
           return composition.

        In the future, multiple paths may be discovered and compared.

        TESTS:

        Regression test for :trac:`12919` (probably not 100% robust)::

            sage: class P(Parent):
            ....:     def __init__(self):
            ....:         Parent.__init__(self, category=Sets())
            ....:     Element=ElementWrapper
            sage: A = P(); a = A('a')
            sage: B = P(); b = B('b')
            sage: C = P(); c = C('c')
            sage: D = P(); d = D('d')
            sage: Hom(A, B)(lambda x: b).register_as_coercion()
            sage: Hom(B, A)(lambda x: a).register_as_coercion()
            sage: Hom(C, B)(lambda x: b).register_as_coercion()
            sage: Hom(D, C)(lambda x: c).register_as_coercion()
            sage: A(d)
            'a'

        Another test::

            sage: K = NumberField([x^2 - 2, x^2 - 3], 'a,b')                            # optional - sage.rings.number_field
            sage: M = K.absolute_field('c')                                             # optional - sage.rings.number_field
            sage: M_to_K, K_to_M = M.structure()                                        # optional - sage.rings.number_field
            sage: M.register_coercion(K_to_M)                                           # optional - sage.rings.number_field
            sage: K.register_coercion(M_to_K)                                           # optional - sage.rings.number_field
            sage: phi = M.coerce_map_from(QQ)                                           # optional - sage.rings.number_field
            sage: p = QQ.random_element()                                               # optional - sage.rings.number_field
            sage: c = phi(p) - p; c                                                     # optional - sage.rings.number_field
            0
            sage: c.parent() is M                                                       # optional - sage.rings.number_field
            True
            sage: K.coerce_map_from(QQ)                                                 # optional - sage.rings.number_field
            Coercion map:
              From: Rational Field
              To:   Number Field in a with defining polynomial x^2 - 2 over its base field

        Test that :trac:`17981` is fixed::

            sage: class P(Parent):
            ....:     def __init__(self):
            ....:         Parent.__init__(self, category=Sets())
            ....:     def _coerce_map_from_(self, A):
            ....:         if A == ZZ:
            ....:             return lambda x: self.element_class(self, x)
            ....:         return False
            ....:     Element=ElementWrapper
            sage: X = P()
            sage: X.has_coerce_map_from(ZZ)
            True

        Check that :trac:`14982` is fixed, and more generally that we discover
        sensible coercion paths in the presence of embeddings::

            sage: K.<a> = NumberField(x^2 + 1/2, embedding=CC(0, 1))                    # optional - sage.rings.number_field
            sage: L = NumberField(x^2 + 2, 'b', embedding=1/a)                          # optional - sage.rings.number_field
            sage: PolynomialRing(L, 'x').coerce_map_from(L)                             # optional - sage.rings.number_field
            Polynomial base injection morphism:
              From: Number Field in b with defining polynomial x^2 + 2 with b = -2*a
              To:   Univariate Polynomial Ring in x over Number Field in b
                    with defining polynomial x^2 + 2 with b = -2*a
            sage: PolynomialRing(K, 'x').coerce_map_from(L)                             # optional - sage.rings.number_field
            Composite map:
              From: Number Field in b with defining polynomial x^2 + 2 with b = -2*a
              To:   Univariate Polynomial Ring in x over Number Field in a
                    with defining polynomial x^2 + 1/2 with a = 0.7071067811865475?*I
              Defn:   Generic morphism:
                      From: Number Field in b with defining polynomial x^2 + 2 with b = -2*a
                      To:   Number Field in a with defining polynomial x^2 + 1/2 with a = 0.7071067811865475?*I
                      Defn: b -> -2*a
                    then
                      Polynomial base injection morphism:
                      From: Number Field in a with defining polynomial x^2 + 1/2 with a = 0.7071067811865475?*I
                      To:   Univariate Polynomial Ring in x over Number Field in a
                            with defining polynomial x^2 + 1/2 with a = 0.7071067811865475?*I
            sage: MatrixSpace(L, 2, 2).coerce_map_from(L)                               # optional - sage.rings.number_field
            Coercion map:
              From: Number Field in b with defining polynomial x^2 + 2 with b = -2*a
              To:   Full MatrixSpace of 2 by 2 dense matrices over Number Field in b
                    with defining polynomial x^2 + 2 with b = -2*a
            sage: PowerSeriesRing(L, 'x').coerce_map_from(L)                            # optional - sage.rings.number_field
            Coercion map:
              From: Number Field in b with defining polynomial x^2 + 2 with b = -2*a
              To:   Power Series Ring in x over Number Field in b
                    with defining polynomial x^2 + 2 with b = -2*a
        """
        if isinstance(S, Parent) and (<Parent>S)._embedding is not None:
            if (<Parent>S)._embedding.codomain() is self:
                return (<Parent>S)._embedding

        user_provided_mor = self._coerce_map_from_(S)

        if user_provided_mor is None or user_provided_mor is False:
            best_mor = None
        elif user_provided_mor is True:
            best_mor = self._generic_coerce_map(S)
            if not isinstance(best_mor, DefaultConvertMap):
                return best_mor
            # Continue searching for better maps.  If there is something
            # better in the list, return that instead.  This is so, for
            # example, _coerce_map_from_ can return True but still take
            # advantage of the _populate_coercion_lists_ data.
        elif isinstance(user_provided_mor, map.Map):
            return user_provided_mor
        elif callable(user_provided_mor):
            return CallableConvertMap(S, self, user_provided_mor)
        else:
            raise TypeError(
                _LazyString("_coerce_map_from_ must return None, a boolean, a callable, or an explicit Map (called on %s, got %s)",
                            (type(self), type(user_provided_mor)), {}))

        from sage.categories.homset import Hom

        cdef map.Map mor
        cdef int num_paths = 1
        # this is the number of paths we find before settling on the best (the one with lowest coerce_cost).
        # setting this to 1 will make it return the first path found.

        cdef int mor_found = 0
        cdef Parent R, D
        # Recurse.  Note that if S is the domain of one of the maps in self._coerce_from_list,
        # we will have stuck the map into _coerce_map_hash and thus returned it already.
        for mor in self._coerce_from_list:
            D = mor.domain()
            if D is self:
                continue
            if D is S:
                if best_mor is None or mor._coerce_cost < best_mor._coerce_cost:
                    best_mor = mor
                mor_found += 1
                if mor_found >= num_paths:
                    return best_mor
            else:
                connecting = None
                if EltPair(D, S, "coerce") not in _coerce_test_dict:
                    connecting = D._internal_coerce_map_from(S)
                if connecting is not None:
                    mor = mor * connecting
                    if best_mor is None or mor._coerce_cost < best_mor._coerce_cost:
                        best_mor = mor
                    mor_found += 1
                    if mor_found >= num_paths:
                        return best_mor

        if best_mor is not None:
            return best_mor

        if isinstance(S, Parent) and (<Parent>S)._embedding is not None:
            connecting = self._internal_coerce_map_from((<Parent>S)._embedding.codomain())
            if connecting is not None:
                return (<Parent>S)._embedding.post_compose(connecting)

    cpdef convert_map_from(self, S):
        """
        This function returns a :class:`Map` from `S` to `self`,
        which may or may not succeed on all inputs.
        If a coercion map from S to self exists,
        then the it will be returned. If a coercion from `self` to `S` exists,
        then it will attempt to return a section of that map.

        Under the new coercion model, this is the fastest way to convert
        elements of `S` to elements of `self` (short of manually constructing
        the elements) and is used by :meth:`__call__`.

        EXAMPLES::

            sage: m = ZZ.convert_map_from(QQ)
            sage: m
            Generic map:
              From: Rational Field
              To:   Integer Ring
            sage: m(-35/7)
            -5
            sage: parent(m(-35/7))
            Integer Ring
        """
        return copy(self._internal_convert_map_from(S))

    cpdef _internal_convert_map_from(self, S):
        """
        This function returns a :class:`Map` from `S` to `self`,
        which may or may not succeed on all inputs.
        If a coercion map from S to self exists,
        then the it will be returned. If a coercion from `self` to `S` exists,
        then it will attempt to return a section of that map.

        Under the new coercion model, this is the fastest way to convert
        elements of `S` to elements of `self` (short of manually constructing
        the elements) and is used by :func:`__call__`.

        EXAMPLES::

            sage: m = ZZ._internal_convert_map_from(QQ)
            sage: m
            (map internal to coercion system -- copy before use)
            Generic map:
              From: Rational Field
              To:   Integer Ring
            sage: m(-35/7)
            -5
            sage: parent(m(-35/7))
            Integer Ring
        """
        if not good_as_convert_domain(S):
            return None
        if self._convert_from_hash is None:  # this is because parent.__init__() does not always get called
            self.init_coerce()
        try:
            return self._convert_from_hash.get(S)
        except KeyError:
            mor = self.discover_convert_map_from(S)
            # Before trac #14711, the morphism has been
            # put both into _convert_from_list and into
            # _convert_from_hash. But there is no reason
            # to have a double book-keeping, specifically
            # if one of them is by strong references!
            self._convert_from_hash.set(S, mor)
            # Moreover, again by #14711, the morphism should
            # only keep weak references to domain and codomain,
            # to allow them being garbage collected.
            if mor is not None:
                mor._make_weak_references()
            return mor

    cdef discover_convert_map_from(self, S):

        cdef map.Map mor = self._internal_coerce_map_from(S)
        if mor is not None:
            return mor

        if isinstance(S, Parent):
            mor = S._internal_coerce_map_from(self)
            if mor is not None:
                mor = mor.section()
                if mor is not None:
                    return mor

        user_provided_mor = self._convert_map_from_(S)

        if user_provided_mor is not None:
            if isinstance(user_provided_mor, map.Map):
                return user_provided_mor
            elif callable(user_provided_mor):
                return CallableConvertMap(S, self, user_provided_mor)
            else:
                raise TypeError(
                    _LazyString("_convert_map_from_ must return a map or callable (called on %s, got %s)",
                                (type(self), type(user_provided_mor)), {}))

        mor = self._generic_convert_map(S)
        return mor

    cpdef _convert_map_from_(self, S):
        """
        Override this method to provide additional conversions beyond those
        given in convert_list.

        This function is called after coercions are attempted. If there is a
        coercion morphism in the opposite direction, one should consider
        adding a section method to that.

        This MUST return a Map from S to self, or None. If None is returned
        then a generic map will be provided.
        """
        return None

    cpdef get_action(self, S, op=operator.mul, bint self_on_left=True, self_el=None, S_el=None):
        """
        Returns an action of self on S or S on self.

        To provide additional actions, override :meth:`_get_action_`.

        .. WARNING::

            This is not the method that you typically want to call.
            Instead, call ``coercion_model.get_action(...)`` which
            caches results (this ``Parent.get_action`` method does not).

        TESTS::

            sage: M = QQ['y']^3                                                                                         # optional - sage.modules
            sage: M.get_action(ZZ['x']['y'])                                                                            # optional - sage.modules
            Right scalar multiplication by Univariate Polynomial Ring in y over Univariate Polynomial Ring in x
             over Integer Ring on Ambient free module of rank 3
              over the principal ideal domain Univariate Polynomial Ring in y over Rational Field
            sage: print(M.get_action(ZZ['x']))                                                                          # optional - sage.modules
            None
        """
        action = self._get_action_(S, op, self_on_left)
        if action is None:
            action = self.discover_action(S, op, self_on_left, self_el, S_el)

        if action is not None:
            from sage.categories.action import Action
            if not isinstance(action, Action):
                raise TypeError("_get_action_ must return None or an Action")

        self._action_hash.set(S, op, self_on_left, action)
        return action

    cdef discover_action(self, S, op, bint self_on_left, self_el=None, S_el=None):
        """
        TESTS::

            sage: E = EllipticCurve([1,0])
            sage: coercion_model.get_action(E, ZZ, operator.mul)
            Right Integer Multiplication by Integer Ring on Elliptic Curve defined by y^2 = x^3 + x over Rational Field
            sage: coercion_model.get_action(ZZ, E, operator.mul)
            Left Integer Multiplication by Integer Ring on Elliptic Curve defined by y^2 = x^3 + x over Rational Field
            sage: coercion_model.get_action(E, int, operator.mul)
            Right Integer Multiplication by Set of Python objects of class 'int' on Elliptic Curve defined by y^2 = x^3 + x over Rational Field
            sage: coercion_model.get_action(int, E, operator.mul)
            Left Integer Multiplication by Set of Python objects of class 'int' on Elliptic Curve defined by y^2 = x^3 + x over Rational Field

        ::

            sage: R.<x> = CDF[]
            sage: coercion_model.get_action(R, ZZ, operator.pow)
            Right Integer Powering by Integer Ring on Univariate Polynomial Ring in x over Complex Double Field
            sage: print(coercion_model.get_action(ZZ, R, operator.pow))
            None
            sage: coercion_model.get_action(R, int, operator.pow)
            Right Integer Powering by Set of Python objects of class 'int' on Univariate Polynomial Ring in x over Complex Double Field
            sage: print(coercion_model.get_action(int, R, operator.pow))
            None
            sage: coercion_model.get_action(R, IntegerModRing(7), operator.pow)
            Right Integer Powering by Ring of integers modulo 7 on Univariate Polynomial Ring in x over Complex Double Field

        ::

            sage: print(coercion_model.get_action(E, ZZ, operator.pow))
            None
        """
        # G acts on S, G -> G', R -> S => G' acts on R (?)
        # NO! ZZ[x,y] acts on Matrices(ZZ[x]) but ZZ[y] does not.
        # What may be true is that if the action's destination is S, then this can be allowed.
        # Note: a is either None or a sample elements of self.
        # If needed, it will be passed to Left/RightModuleAction.
        from sage.categories.action import Action, PrecomposedAction
        from sage.categories.homset import Hom
        from .coerce_actions import LeftModuleAction, RightModuleAction
        cdef Parent R

        for action in self._action_list:
            if isinstance(action, Action) and action.operation() is op:
                if self_on_left:
                    if action.left_domain() is not self:
                        continue
                    R = action.right_domain()
                else:
                    if action.right_domain() is not self:
                        continue
                    R = action.left_domain()
            else:
                continue
            if R is S:
                return action
            else:
                connecting = R._internal_coerce_map_from(S)  # S -> R
                if connecting is not None:
                    if self_on_left:
                        return PrecomposedAction(action, None, connecting)
                    else:
                        return PrecomposedAction(action, connecting, None)

        if op is operator.mul:  # elements define special action methods.
            try:
                _register_pair(self, S, "action")  # avoid possible infinite loops

                # detect actions defined by _rmul_, _lmul_, _act_on_, and _acted_upon_ methods
                from .coerce_actions import detect_element_action
                action = detect_element_action(self, S, self_on_left, self_el, S_el)
                if action is not None:
                    return action

                if parent_is_integers(S) and not self.has_coerce_map_from(S):
                    from sage.structure.coerce_actions import IntegerMulAction
                    try:
                        return IntegerMulAction(S, self, not self_on_left, self_el)
                    except TypeError:
                        _record_exception()
            finally:
                _unregister_pair(self, S, "action")
        elif self_on_left and op is operator.pow:
            S_is_int = parent_is_integers(S)
            if not S_is_int:
                from sage.rings.abc import IntegerModRing
                if isinstance(S, IntegerModRing):
                    # We allow powering by an IntegerMod by treating it
                    # as an integer.
                    #
                    # TODO: this makes sense in a few cases that we want
                    # to support. But in general this should not be
                    # allowed. See Issue #15709
                    S_is_int = True
            if S_is_int:
                from sage.structure.coerce_actions import IntegerPowAction
                try:
                    return IntegerPowAction(S, self, False, self_el)
                except TypeError:
                    _record_exception()

    cpdef _get_action_(self, S, op, bint self_on_left):
        """
        Override this method to provide an action of self on S or S on self
        beyond what was specified in action_list.

        This must return an action which accepts an element of self and an
        element of S (in the order specified by self_on_left).
        """
        return None

    # TODO: remove once all parents in Sage will inherit properly from
    # Sets().ParentMethods.an_element
    cpdef an_element(self):
        r"""
        Returns a (preferably typical) element of this parent.

        This is used both for illustration and testing purposes. If
        the set ``self`` is empty, :meth:`an_element` raises the
        exception :class:`EmptySetError`.

        This calls :meth:`_an_element_` (which see), and caches the
        result. Parent are thus encouraged to override :meth:`_an_element_`.

        EXAMPLES::

            sage: CDF.an_element()
            1.0*I
            sage: ZZ[['t']].an_element()
            t

        In case the set is empty, an :class:`EmptySetError` is raised::

            sage: Set([]).an_element()
            Traceback (most recent call last):
            ...
            EmptySetError
        """
        # _cache_an_element, not _cache__an_element, to prevent a possible
        # conflict with @cached_method
        if self._cache_an_element is None:
            self._cache_an_element = self._an_element_()
        return self._cache_an_element

    def _an_element_(self):
        """
        Return an element of ``self``.

        Want it in sufficient generality
        that poorly-written functions will not work when they are not
        supposed to. This is cached so does not have to be super fast.

        EXAMPLES::

            sage: QQ._an_element_()
            1/2
            sage: ZZ['x,y,z']._an_element_()
            x

        TESTS:

        Since ``Parent`` comes before the parent classes provided by
        categories in the hierarchy of classes, we make sure that this
        default implementation of :meth:`_an_element_` does not
        override some provided by the categories.  Eventually, this
        default implementation should be moved into the categories to
        avoid this workaround::

            sage: S = FiniteEnumeratedSet([1,2,3])
            sage: S.category()
            Category of facade finite enumerated sets
            sage: super(Parent, S)._an_element_
            Cached version of <function ..._an_element_from_iterator at ...>
            sage: S._an_element_()
            1
            sage: S = FiniteEnumeratedSet([])
            sage: S._an_element_()
            Traceback (most recent call last):
            ...
            EmptySetError
        """
        try:
            return super()._an_element_()
        except EmptySetError:
            raise
        except Exception:
            _record_exception()
            pass

        try:
            return self.gen(0)
        except Exception:
            _record_exception()
            pass

        try:
            return self.gen()
        except Exception:
            _record_exception()
            pass

        from sage.rings.infinity import infinity
        for x in ['_an_element_', 'pi', 1.2, 2, 1, 0, infinity]:
            # This weird looking list is to try to get an element
            # which does not coerce other places.
            try:
                return self(x)
            except (TypeError, NameError, NotImplementedError, AttributeError, ValueError):
                _record_exception()

        raise NotImplementedError(_LazyString("please implement _an_element_ for %s", (self,), {}))

    cpdef bint is_exact(self) except -2:
        """
        Test whether the ring is exact.

        .. NOTE::

            This defaults to true, so even if it does return ``True``
            you have no guarantee (unless the ring has properly
            overloaded this).

        OUTPUT:

        Return True if elements of this ring are represented exactly, i.e.,
        there is no precision loss when doing arithmetic.

        EXAMPLES::

            sage: QQ.is_exact()
            True
            sage: ZZ.is_exact()
            True
            sage: Qp(7).is_exact()                                                                                      # optional - sage.rings.padics
            False
            sage: Zp(7, type='capped-abs').is_exact()                                                                   # optional - sage.rings.padics
            False
        """
        return True

    @cached_method
    def _is_numerical(self):
        r"""
        Test if elements of this parent can be numerically evaluated as complex
        numbers (in a canonical way).

        EXAMPLES::

            sage: [R._is_numerical() for R in [RR, CC, QQ, QuadraticField(-1)]]         # optional - sage.rings.number_field
            [True, True, True, True]
            sage: [R._is_numerical() for R in [SR, QQ['x'], QQ[['x']]]]                 # optional - sage.symbolic
            [False, False, False]
            sage: [R._is_numerical() for R in [RIF, RBF, CIF, CBF]]
            [False, False, False, False]
        """
        try:
            from sage.rings.complex_mpfr import ComplexField
            from sage.rings.real_mpfr import mpfr_prec_min
        except ImportError:
            pass
        else:
            return ComplexField(mpfr_prec_min()).has_coerce_map_from(self)

        from sage.rings.real_double import CDF
        return CDF.has_coerce_map_from(self)

    @cached_method
    def _is_real_numerical(self):
        r"""
        Test if elements of this parent can be numerically evaluated as real
        numbers (in a canonical way).

        EXAMPLES::

            sage: [R._is_real_numerical() for R in [RR, QQ, ZZ, RLF, QuadraticField(2)]]
            [True, True, True, True, True]
            sage: [R._is_real_numerical() for R in [CC, QuadraticField(-1)]]
            [False, False]
            sage: [R._is_real_numerical() for R in [SR, QQ['x'], QQ[['x']]]]
            [False, False, False]
            sage: [R._is_real_numerical() for R in [RIF, RBF, CIF, CBF]]
            [False, False, False, False]
        """
        try:
            from sage.rings.real_mpfr import RealField, mpfr_prec_min
        except ImportError:
            pass
        else:
            return RealField(mpfr_prec_min()).has_coerce_map_from(self)

        from sage.rings.real_double import RDF
        return RDF.has_coerce_map_from(self)

############################################################################
# Set base class --
############################################################################

cdef class Set_generic(Parent):
    """
    Abstract base class for sets.

    TESTS::

        sage: Set(QQ).category()
        Category of infinite sets

    """
    def object(self):
        """
        Return the underlying object of ``self``.

        EXAMPLES::

            sage: Set(QQ).object()
            Rational Field
        """
        return self

    def __bool__(self):
        """
        A set is considered True unless it is empty, in which case it is
        considered to be False.

        EXAMPLES::

            sage: bool(Set(QQ))
            True
            sage: bool(Set(GF(3)))                                              # optional - sage.libs.pari
            True
        """
        return not (self.is_finite() and len(self) == 0)


# These functions are to guarantee that user defined _lmul_, _rmul_,
# _act_on_, _acted_upon_ do not in turn call __mul__ on their
# arguments, leading to an infinite loop.

cdef dict _coerce_test_dict = {}

cdef class EltPair:
    cdef x, y, tag

    def __init__(self, x, y, tag):
        self.x = x
        self.y = y
        self.tag = tag

    def __richcmp__(EltPair self, EltPair other, int op):
        cdef bint eq = self.x is other.x and self.y is other.y and self.tag is other.tag
        if op in [Py_EQ, Py_GE, Py_LE]:
            return eq
        else:
            return not eq

    def __hash__(self):
        """
        EXAMPLES::

            sage: from sage.structure.parent import EltPair
            sage: a = EltPair(ZZ, QQ, "coerce")
            sage: b = EltPair(ZZ, QQ, "coerce")
            sage: hash(a) == hash(b)
            True

        TESTS:

        Verify that :trac:`16341` has been resolved::

            sage: K.<a> = Qq(9)                                         # optional - sage.rings.padics
            sage: E = EllipticCurve_from_j(0).base_extend(K)            # optional - sage.rings.padics
            sage: E.get_action(ZZ)                                      # optional - sage.rings.padics
            Right Integer Multiplication
             by Integer Ring
             on Elliptic Curve defined by y^2 + (1+O(3^20))*y = x^3
              over 3-adic Unramified Extension Field in a
               defined by x^2 + 2*x + 2
        """
        return hash((id(self.x), id(self.y), id(self.tag)))

    def short_repr(self):
        return self.tag, hex(<long><void*>self.x), hex(<long><void*>self.y)

    def __repr__(self):
        return "%r: %r (%r), %r (%r)" % (self.tag, self.x, type(self.x), self.y, type(self.y))

cdef bint _may_cache_none(x, y, tag) except -1:
    # Are we allowed to cache the absence of a coercion
    # from y to x? We are only allowed, if y is *not*
    # part of any coerce path that is temporarily disregarded,
    # with the only exception of the path from y to x.
    # See #12969.
    cdef EltPair P
    for P in _coerce_test_dict:
        if (P.y is y) and (P.x is not x) and (P.tag is tag):
            return 0
    return 1

cdef bint _register_pair(x, y, tag) except -1:
    # Means: We will temporarily disregard coercions from
    # y to x when looking for a coercion path by depth first
    # search. This is to avoid infinite recursion.
    both = EltPair(x, y, tag)

    if both in _coerce_test_dict:
        xp = type(x) if isinstance(x, Parent) else parent(x)
        yp = type(y) if isinstance(y, Parent) else parent(y)
        raise CoercionException(
            _LazyString("Infinite loop in action of %s (parent %s) and %s (parent %s)!",
                        (x, xp, y, yp), {}))
    _coerce_test_dict[both] = True
    return 0

cdef bint _unregister_pair(x, y, tag) except -1:
    try:
        _coerce_test_dict.pop(EltPair(x, y, tag), None)
    except (ValueError, CoercionException):
        pass<|MERGE_RESOLUTION|>--- conflicted
+++ resolved
@@ -1016,11 +1016,7 @@
              Integer Ring
             sage: QQ^3                                                                                                  # optional - sage.modules
             Vector space of dimension 3 over Rational Field
-<<<<<<< HEAD
-            sage: QQ[x]^3                                                                                               # optional - sage.modules
-=======
             sage: QQ['x']^3                                                                                             # optional - sage.modules
->>>>>>> 98b9451f
             Ambient free module of rank 3 over the principal ideal domain
              Univariate Polynomial Ring in x over Rational Field
             sage: IntegerModRing(6)^3                                                                                   # optional - sage.modules
