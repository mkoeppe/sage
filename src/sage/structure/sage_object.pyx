--- conflicted
+++ resolved
@@ -378,27 +378,13 @@
         caches. This can be achieved by defining an appropriate
         ``_cache_key``::
 
-<<<<<<< HEAD
-            sage: hash(b)                                                               # needs sage.rings.padics
-=======
             sage: # needs sage.rings.padics
             sage: hash(b)
->>>>>>> 5212775b
             Traceback (most recent call last):
             ...
             TypeError: unhashable type: 'sage.rings.padics.qadic_flint_CR.qAdicCappedRelativeElement'
             sage: @cached_method
             ....: def f(x): return x==a
-<<<<<<< HEAD
-            sage: f(b)                                                                  # needs sage.rings.padics
-            True
-            sage: f(c)  # if b and c were hashable, this would return True              # needs sage.rings.padics
-            False
-
-            sage: b._cache_key()                                                        # needs sage.rings.padics
-            (..., ((0, 1),), 0, 1)
-            sage: c._cache_key()                                                        # needs sage.rings.padics
-=======
             sage: f(b)
             True
             sage: f(c)  # if b and c were hashable, this would return True
@@ -406,7 +392,6 @@
             sage: b._cache_key()
             (..., ((0, 1),), 0, 1)
             sage: c._cache_key()
->>>>>>> 5212775b
             (..., ((0, 1), (1,)), 0, 20)
 
         An implementation must make sure that for elements ``a`` and ``b``,
@@ -416,11 +401,7 @@
 
             sage: S.<a> = Qq(4)                                                         # needs sage.rings.padics
             sage: d = a + O(2)                                                          # needs sage.rings.padics
-<<<<<<< HEAD
-            sage: b._cache_key() == d._cache_key() # this would be True if the parents were not included                # needs sage.rings.padics
-=======
             sage: b._cache_key() == d._cache_key()  # this would be True if the parents were not included               # needs sage.rings.padics
->>>>>>> 5212775b
             False
 
         """
@@ -852,13 +833,8 @@
 
             sage: # optional - magma, needs sage.symbolic
             sage: n = -3/7
-<<<<<<< HEAD
-            sage: m2 = Magma()                                                          # needs sage.symbolic
-            sage: magma(n)                        # optional - magma
-=======
             sage: m2 = Magma()
             sage: magma(n)
->>>>>>> 5212775b
             -3/7
             sage: magma(n).parent()
             Magma
@@ -873,17 +849,10 @@
             sage: # optional - magma, needs sage.symbolic
             sage: x = polygen(ZZ, 'x')
             sage: K.<a> = NumberField(x^3 + 2)                                          # needs sage.rings.number_field
-<<<<<<< HEAD
-            sage: magma(K) is magma(K)            # optional - magma
-            True
-            sage: magma2 = Magma()                                                      # needs sage.symbolic
-            sage: magma(K) is magma2(K)           # optional - magma
-=======
             sage: magma(K) is magma(K)
             True
             sage: magma2 = Magma()
             sage: magma(K) is magma2(K)
->>>>>>> 5212775b
             False
         """
         return repr(self)  # default
