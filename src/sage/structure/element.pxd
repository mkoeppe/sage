--- conflicted
+++ resolved
@@ -132,21 +132,12 @@
     These have different types but the same parent::
 
         sage: a = RLF(2)
-<<<<<<< HEAD
-        sage: b = exp(a)                                                        # optional - sage.symbolic
-        sage: type(a)                                                           # optional - sage.symbolic
-        <... 'sage.rings.real_lazy.LazyWrapper'>
-        sage: type(b)                                                           # optional - sage.symbolic
-        <... 'sage.rings.real_lazy.LazyNamedUnop'>
-        sage: have_same_parent(a, b)                                            # optional - sage.symbolic
-=======
         sage: b = exp(a)                                                                # optional - sage.symbolic
         sage: type(a)                                                                   # optional - sage.symbolic
         <... 'sage.rings.real_lazy.LazyWrapper'>
         sage: type(b)                                                                   # optional - sage.symbolic
         <... 'sage.rings.real_lazy.LazyNamedUnop'>
         sage: have_same_parent(a, b)                                                    # optional - sage.symbolic
->>>>>>> 08060ed1
         True
     """
     return HAVE_SAME_PARENT(classify_elements(left, right))
