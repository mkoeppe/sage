<<<<<<< HEAD
# sage_setup: distribution = sagemath-objects
=======
>>>>>>> ffa0785a
from sage.structure.parent cimport Parent
from sage.structure.coerce_dict cimport TripleDict

cpdef py_scalar_parent(py_type) noexcept
cpdef py_scalar_to_element(py) noexcept
cpdef bint parent_is_integers(P) except -1
cpdef bint is_numpy_type(t) noexcept
cpdef bint is_mpmath_type(t) noexcept


cdef class CoercionModel:
    # This MUST be a mapping to tuples, where each
    # tuple contains at least two elements that are either
    # None or of type Morphism.
    cdef readonly TripleDict _coercion_maps

    # This MUST be a mapping to actions.
    cdef readonly TripleDict _action_maps

    cpdef canonical_coercion(self, x, y) noexcept
    cpdef bin_op(self, x, y, op) noexcept
    cpdef richcmp(self, x, y, int op) noexcept

    cpdef coercion_maps(self, R, S) noexcept
    cpdef discover_coercion(self, R, S) noexcept
    cpdef verify_coercion_maps(self, R, S, homs, bint fix=*) noexcept
    cpdef verify_action(self, action, R, S, op, bint fix=*) noexcept

    cpdef get_action(self, R, S, op=*, r=*, s=*) noexcept
    cpdef discover_action(self, R, S, op, r=*, s=*) noexcept

    cdef bint _record_exceptions
    cpdef _record_exception(self) noexcept
    cdef readonly list _exception_stack
    cdef bint _exceptions_cleared

    cdef TripleDict _division_parents
    cpdef analyse(self, xp, yp, op=*) noexcept
    cpdef division_parent(self, Parent P) noexcept


# Unique global coercion_model instance
cdef CoercionModel coercion_model<|MERGE_RESOLUTION|>--- conflicted
+++ resolved
@@ -1,7 +1,5 @@
-<<<<<<< HEAD
 # sage_setup: distribution = sagemath-objects
-=======
->>>>>>> ffa0785a
+
 from sage.structure.parent cimport Parent
 from sage.structure.coerce_dict cimport TripleDict
 
