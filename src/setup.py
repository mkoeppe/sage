#!/usr/bin/env python

## This version of setup.py is used by the Sage distribution
## only when configure --enable-editable has been used.
##
## Distribution packaging should use build/pkgs/sagelib/src/setup.py
## instead.

import os
import platform
import sys
import time
from setuptools import setup, find_namespace_packages
from setuptools.dist import Distribution
from distutils import log
import multiprocessing.pool

# PEP 517 builds do not have . in sys.path
sys.path.insert(0, os.path.dirname(__file__))

from sage.misc.package import is_package_installed_and_updated
from sage_setup.command.sage_build_ext_minimal import sage_build_ext_minimal
from sage_setup.command.sage_install import sage_develop, sage_install
from sage_setup.find import filter_cython_sources
from sage_setup.cython_options import compiler_directives, compile_time_env_variables
from sage_setup.extensions import create_extension
from sage_setup.excepthook import excepthook

# Work around a Cython problem in Python 3.8.x on macOS
# https://github.com/cython/cython/issues/3262
if platform.system() == 'Darwin':
    import multiprocessing
    multiprocessing.set_start_method('fork', force=True)

# setuptools plugins considered harmful:
# If build isolation is not in use and setuptools_scm is installed,
# then its file_finders entry point is invoked, which we don't need.
# And with setuptools_scm 8, we get more trouble:
# LookupError: pyproject.toml does not contain a tool.setuptools_scm section
# LookupError: setuptools-scm was unable to detect version ...
# We just remove all handling of "setuptools.finalize_distribution_options" entry points.
Distribution._removed = staticmethod(lambda ep: True)

# ########################################################
# ## Set source directory
# ########################################################

import sage.env
sage.env.SAGE_SRC = os.getcwd()
from sage.env import *

sys.excepthook = excepthook

from sage_setup.setenv import setenv
setenv()

# ########################################################
# ## Configuration
# ########################################################

if len(sys.argv) > 1 and (sys.argv[1] in ["sdist", "egg_info", "dist_info"]):
    sdist = True
else:
    sdist = False

# ########################################################
# ## Discovering Sources
# ########################################################
if sdist:
    extensions = []
    python_packages = []
else:
    log.info("Generating auto-generated sources")
    from sage_setup.autogen import autogen_all
    autogen_all()

    log.info("Discovering Python/Cython source code...")

<<<<<<< HEAD
    optional_packages = ['mcqd', 'bliss', 'tdlib',
                         'coxeter3', 'sirocco', 'meataxe', 'cmr']
=======
    optional_packages = ['mcqd', 'bliss', 'brial', 'tdlib',
                         'coxeter3', 'giac', 'sirocco', 'meataxe']
>>>>>>> 1a9c099b
    distributions_to_exclude = [f"sagemath-{pkg}"
                                for pkg in optional_packages]
    files_to_exclude = filter_cython_sources(SAGE_SRC, distributions_to_exclude)

    log.debug(f"files_to_exclude = {files_to_exclude}")

    python_packages = find_namespace_packages(where=SAGE_SRC, include=['sage', 'sage.*'])
    log.debug(f"python_packages = {python_packages}")

    log.info(f"Discovering Python/Cython source code... done")

    # from sage_build_cython:
    import Cython.Compiler.Options
    Cython.Compiler.Options.embed_pos_in_docstring = True
    gdb_debug = os.environ.get('SAGE_DEBUG', None) != 'no'

    aliases = cython_aliases()
    log.debug(f"aliases = {aliases}")
    include_path = sage_include_directories(use_sources=True) + ['.']
    log.debug(f"include_path = {include_path}")
    nthreads = sage_build_ext_minimal.get_default_number_build_jobs()
    log.info(f"Cythonizing with {nthreads} threads...")
    try:
        from Cython.Build import cythonize
        from sage.env import cython_aliases, sage_include_directories
        from sage.misc.package_dir import cython_namespace_package_support
        with cython_namespace_package_support():
            extensions = cythonize(
                ["sage/**/*.pyx"],
                exclude=files_to_exclude,
                include_path=include_path,
                compile_time_env=compile_time_env_variables(),
                compiler_directives=compiler_directives(False),
                aliases=aliases,
                create_extension=create_extension,
                gdb_debug=gdb_debug,
                nthreads=nthreads)
    except Exception as exception:
        log.warn(f"Exception while cythonizing source files: {repr(exception)}")
        raise
    log.info(f"Cythonizing with {nthreads} threads... done")

# ########################################################
# ## Distutils
# ########################################################
code = setup(
    packages=python_packages,
    cmdclass={
        "build_ext": sage_build_ext_minimal,
        "develop":   sage_develop,
        "install":   sage_install,
    },
    ext_modules=extensions
)<|MERGE_RESOLUTION|>--- conflicted
+++ resolved
@@ -76,13 +76,8 @@
 
     log.info("Discovering Python/Cython source code...")
 
-<<<<<<< HEAD
-    optional_packages = ['mcqd', 'bliss', 'tdlib',
-                         'coxeter3', 'sirocco', 'meataxe', 'cmr']
-=======
     optional_packages = ['mcqd', 'bliss', 'brial', 'tdlib',
-                         'coxeter3', 'giac', 'sirocco', 'meataxe']
->>>>>>> 1a9c099b
+                         'coxeter3', 'giac', 'sirocco', 'meataxe', 'cmr']
     distributions_to_exclude = [f"sagemath-{pkg}"
                                 for pkg in optional_packages]
     files_to_exclude = filter_cython_sources(SAGE_SRC, distributions_to_exclude)
