--- conflicted
+++ resolved
@@ -83,21 +83,10 @@
 # that too to make the fallback detection with CMake work
 blas_order += ['cblas', 'openblas', 'OpenBLAS', 'flexiblas', 'blis', 'blas']
 blas = dependency(blas_order)
-<<<<<<< HEAD
-gsl = dependency(
-  'gsl',
-  version: '>=2.5',
-  required: true,
-)
-gd = cc.find_library('gd')
-# Only some platforms have a standalone math library (https://mesonbuild.com/howtox.html#add-math-library-lm-portably)
-m = cc.find_library('m', required : false)
-=======
 gsl = dependency('gsl', version: '>=2.5', required: true)
 gd = cc.find_library('gd')
 # Only some platforms have a standalone math library (https://mesonbuild.com/howtox.html#add-math-library-lm-portably)
 m = cc.find_library('m', required: false)
->>>>>>> 37934e0f
 m4ri = cc.find_library('m4ri')
 m4rie = cc.find_library('m4rie', required: not is_windows, disabler: true)
 mtx = cc.find_library('mtx', required: false, disabler: true)
