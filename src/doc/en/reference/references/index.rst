--- conflicted
+++ resolved
@@ -394,26 +394,20 @@
             *A study of the DVD content scrambling system (CSS) algorithm*; in
             Proceedings of ISSPIT, (2004), pp. 353-356.
 
-<<<<<<< HEAD
 .. [BD2007] Michael Brickenstein, Alexander Dreyer; *PolyBoRi: A
             Groebner basis framework for Boolean polynomials*;
             pre-print available at
             http://www.itwm.fraunhofer.de/fileadmin/ITWM-Media/Zentral/Pdf/Berichte_ITWM/2007/bericht122.pdf
 
-=======
->>>>>>> 7597f883
 .. [BDHPR2019] Marthe Bonamy, Oscar Defrain, Marc Heinrich, Michał
                Pilipczuk, and Jean-Florent Raymond.
                *Enumerating minimal dominating sets in* `K_t`-*free graphs
                and variants*.
                :arxiv:`1810.00789`
-<<<<<<< HEAD
-            
+           
 .. [BDLV2006] \S. Brlek, S. Dulucq, A. Ladouceur, L. Vuillon, Combinatorial
               properties of smooth infinite words, Theoret. Comput. Sci. 352
               (2006) 306--317.
-=======
->>>>>>> 7597f883
    
 .. [BDP2013] Thomas Brüstle, Grégoire Dupont, Matthieu Pérotin
    *On Maximal Green Sequences*
