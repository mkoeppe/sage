The references for Sage, sorted alphabetically by citation key.

REFERENCES:

:ref:`A <ref-A>`
:ref:`B <ref-B>`
:ref:`C <ref-C>`
:ref:`D <ref-D>`
:ref:`E <ref-E>`
:ref:`F <ref-F>`
:ref:`G <ref-G>`
:ref:`H <ref-H>`
:ref:`I <ref-I>`
:ref:`J <ref-J>`
:ref:`K <ref-K>`
:ref:`L <ref-L>`
:ref:`M <ref-M>`
:ref:`N <ref-N>`
:ref:`O <ref-O>`
:ref:`P <ref-P>`
:ref:`Q <ref-Q>`
:ref:`R <ref-R>`
:ref:`S <ref-S>`
:ref:`T <ref-T>`
:ref:`U <ref-U>`
:ref:`V <ref-V>`
:ref:`W <ref-W>`
:ref:`X <ref-X>`
:ref:`Y <ref-Y>`
:ref:`Z <ref-Z>`

.. _ref-A:

**A**

.. [AAGMRZ2019] \M. Aagaard, R. AlTawy, G. Gong, K. Mandal, R. Rohit, N. Zidaric
                "WAGE: An Authenticated CipherSubmission to the NIST LWC Competition"
                https://csrc.nist.gov/CSRC/media/Projects/Lightweight-Cryptography/documents/round-1/spec-doc/wage-spec.pdf

.. [Ab1995] Julian R. Abel,
            On the Existence of Balanced Incomplete Block Designs and Transversal Designs,
            PhD Thesis,
            University of New South Wales,
            1995

.. [Ab2022] Willie Aboumrad,
        *Quantum compution with anyons: an F-matrix and braid calculator*
        (2022). https://arxiv.org/abs/2212.00831

.. [AB2007] \M. Aschenbrenner, C. Hillar,
            *Finite generation of symmetric ideals*.
            Trans. Amer. Math. Soc. 359 (2007), no. 11, 5171--5192.

.. [AB2008] \M. Aschenbrenner, C. Hillar,
            *An Algorithm for Finding Symmetric Groebner Bases in Infinite
            Dimensional Rings*. :arxiv:`0801.4439`.

.. [ABBDHR2019] \R. Avanzi, S. Banik, A. Bogdanvo, O. Dunkelman, S. Huang, F. Regazzoni
                "Qameleonv. 1.0"
                https://csrc.nist.gov/CSRC/media/Projects/Lightweight-Cryptography/documents/round-1/spec-doc/qameleon-spec.pdf

.. [ABBR2011] \A. Abad, R. Barrio, F. Blesa, M. Rodriguez.
              "TIDES tutorial: Integrating ODEs by using the Taylor Series Method."
              http://www.unizar.es/acz/05Publicaciones/Monografias/MonografiasPublicadas/Monografia36/IndMonogr36.htm

.. [ABBR2012] \A. Abad, R. Barrio, F. Blesa, M. Rodriguez. Algorithm 924.
              *ACM Transactions on Mathematical Software*, **39** no. 1 (2012), 1-28.

.. [ABCFHLLMRT2019] \A. Abdomnicai, T. P. Berger, C. Clavier, J. Francq, P. Huynh, V. Lallemand, K. Le
                    Gouguec, M. Minier, L. Reynaud, G. Thomas.
                    "Lilliput-AE: a New Lightweight Tweakable BlockCipher for Authenticated Encryption with AssociatedData"
                    https://csrc.nist.gov/CSRC/media/Projects/Lightweight-Cryptography/documents/round-1/spec-doc/LILLIPUT-AE-spec.pdf

.. [ABCMT2019] \V. Arul, A. J. Best, E. Costa, R. Magner, and N. Triantafillou, *Computing zeta functions of cyclic covers in large characteristic,* The Open Book Series, vol. 2, no. 1, pp. 37–53, Jan. 2019.

.. [ABZ2007] \R. Aharoni and E. Berger and R. Ziv.
             *Independent systems of representatives in weighted graphs*.
             Combinatorica vol 27, num 3, p253--267, 2007.
             :doi:`10.1007/s00493-007-2086-y`.

.. [AC1994] \R.J.R. Abel and Y.W. Cheng,
            Some new MOLS of order 2np for p a prime power,
            The Australasian Journal of Combinatorics, vol 10 (1994)

.. [ACFLSS04] \F. N. Abu-Khzam, R. L. Collins, M. R. Fellows, M. A.  Langston,
              W. H. Suters, and C. T. Symons: Kernelization Algorithm for the
              Vertex Cover Problem: Theory and Experiments. *SIAM
              ALENEX/ANALCO* 2004: 62-69.

.. [Ack2016] Lennart Ackermans, Oplosbaarheid van Kegelsneden.
             http://www.math.leidenuniv.nl/nl/theses/Bachelor/.

.. [ACHRS2008] \L. Addario-Berry, M. Chudnovsky, F. Havet, B. Reed, P. Seymour,
               *Bisimplicial vertices in even-hole-free graphs*.
               Journal of Combinatorial Theory, Series B, vol 98, n.6,
               pp 1119-1164, 2008. :doi:`10.1016/j.jctb.2007.12.006`.

.. [ABS2004] \N. Alon, I. Benjamini and Alan Stacey, *Percolation on finite
             graphs and isoperimetric inequalities*, The Annals of Probability
             32 (2004), no.  3A, 1727-1745.

.. [ASV2020] Federico Ardila, Mariel Supina, and Andrés R. Vindas-Meléndez,
         *The Equivariant Ehrhart Theory of the Permutahedron*,
         Proc. Amer. Math. Soc. Volume 148, Number 12, 2020, pp. 5091--5107.

.. [ADKF1970] \V. Arlazarov, E. Dinic, M. Kronrod,
              and I. Faradzev. 'On Economical Construction of the
              Transitive Closure of a Directed Graph.'
              Dokl. Akad. Nauk. SSSR No. 194 (in Russian), English
              Translation in Soviet Math Dokl. No. 11, 1970.

.. [ADKLPY2014] \M. R. Albrecht, B. Driessen, E. B. Kavun, G. Leander, C. Paar,
                and T. Yalcin, *Block ciphers - focus on the linear layer
                (feat. PRIDE)*; in CRYPTO, (2014), pp. 57-76.

.. [ABBS2013] \J.-C Aval, A. Boussicault, M. Bouvel, M. Silimbani,
              *Combinatorics of non-ambiguous trees*,
              :arxiv:`1305.3716`

.. [AD2010] Arett, Danielle and Doree, Suzanne,
            *Coloring and counting on the Hanoi graphs*.
            Mathematics Magazine, Volume 83, Number 3, June 2010, pages 200-9.
            :doi:`10.4169/002557010X494841`.

.. [AE1993] \A. Apostolico, A. Ehrenfeucht, Efficient detection of
            quasiperiodicities in strings,
            Theoret. Comput. Sci. 119 (1993) 247--265.

.. [AG1988] George E. Andrews, F. G. Garvan,
            *Dyson's crank of a partition*.
            Bull. Amer. Math. Soc. (N.S.) Volume 18, Number 2 (1988),
            167-171.
            http://projecteuclid.org/euclid.bams/1183554533

.. [AGHJLPR2017] Benjamin Assarf, Ewgenij Gawrilow, Katrin Herr, Michael Joswig,
                 Benjamin Lorenz, Andreas Paffenholz, and Thomas Rehn,
                 Computing convex hulls and counting integer points with
                 polymake, Math. Program. Comput. 9 (2017), no. 1, 1–38,
                 :doi:`10.1007/s12532-016-0104-z`

.. [AguSot05] Marcelo Aguiar and Frank Sottile,
              *Structure of the Malvenuto-Reutenauer Hopf algebra of
              permutations*,
              Advances in Mathematics, Volume 191, Issue 2, 1 March 2005,
              pp. 225--275,
              :arxiv:`math/0203282v2`.

.. [AH2002] \R. J. Aumann and S. Hart, Elsevier, eds. *Computing
            equilibria for two-person
            games*. http://www.maths.lse.ac.uk/personal/stengel/TEXTE/nashsurvey.pdf (2002)

.. [AHK2015] Karim Adiprasito, June Huh, and Eric Katz. *Hodge theory
             for combinatorial geometries*. :arxiv:`1511.02888`.

.. [AHKOS2014] Aubin Arroyo, Isabel Hubard, Klavdija Kutnar, Eugenia
               O’Reilly, and Primož Šparl. *Classification of
               Symmetric Tabačjn Graphs*. Graphs and Combinatorics
               31:1137-1153, 2015.
               :doi:`10.1007/s00373-014-1447-8`

.. [AHMP2008] \J.-P. Aumasson, L. Henzen, W. Meier, and R. C-W Phan,
              *Sha-3 proposal blake*; in Submission to NIST, (2008).

.. [AHU1974] \A. Aho, J. Hopcroft, and J. Ullman. 'Chapter 6: Matrix
             Multiplication and Related Operations.' The Design and
             Analysis of Computer Algorithms. Addison-Wesley, 1974.

.. [AIKMMNT2001] \K. Aoki, T. Ichikawa, M. Kanda, M. Matsui, S. Moriai,
                 \J. Nakajima, and T. Tokita,
                 *Camellia: A 128-bit block cipher suitable for multiple
                 platforms - Design and analysis*; in SAC, (2000), pp. 39-56.

.. [Aj1996] \M. Ajtai. Generating hard instances of lattice problems
            (extended abstract). STOC, pp. 99--108, ACM, 1996.

.. [AK1994] \S. Ariki and K. Koike.
            *A Hecke algebra of* `(\mathbb{Z}/r\mathbb{Z})\wr\mathfrak{S}_n`
            *and construction of its irreducible representations.*
            Adv. Math. **106** (1994), 216–243,
            :mathscinet:`MR1279219`

.. [AKMMMP2002] Sang Yook An, Seog Young Kim, David C. Marshall,
                Susan H. Marshall, William G. McCallum,
                Alexander R. Perlis,
                *Jacobians of Genus One Curves*,
                Journal of Number Theory 90 (2002), pp.304--315,
                http://www.math.arizona.edu/~wmc/Research/JacobianFinal.pdf

.. [AKMRVW] \A. Alvarado, A. Koutsianas, B. Malmskog, C. Rasmussen, C. Vincent,
            and M. West,
            *A robust implementation for solving the S-unit equation and
            several applications.*
            :arxiv:`1903.00977`

.. [AJL2011] \S. Ariki, N. Jacon, and C. Lecouvey.
             *The modular branching rule for affine Hecke algebras of type A*.
             Adv. Math. 228:481-526, 2011.

.. [Aki1980] \J. Akiyama. and G. Exoo and F. Harary. Covering and packing in
             graphs. III: Cyclic and acyclic invariants. Mathematical Institute
             of the Slovak Academy of Sciences. Mathematica Slovaca vol 30, n 4,
             pages 405--417, 1980

.. [Al1947] \A. A. Albert, *A Structure Theory for Jordan
            Algebras*. Annals of Mathematics, Second Series, Vol. 48,
            No. 3 (Jul., 1947), pp. 546--567.

.. [AL1978] \A. O. L. Atkin and Wen-Ch'ing Winnie Li, Twists of
            newforms and pseudo-eigenvalues of `W`-operators.
            Inventiones Math. 48 (1978), 221-243.

.. [AL2015] \M. Aguiar and A. Lauve, *The characteristic polynomial of
            the Adams operators on graded connected Hopf
            algebras*. Algebra Number Theory, v.9, 2015, n.3, 2015.

.. [Ald1990] \D. Aldous, *The random walk construction of
             uniform spanning trees*, SIAM J Discrete Math 3 (1990),
             450-465. :doi:`10.1137/0403039`.

.. [ALPRRV2019] \E. Andreeva, V. Lallemand, A. Purnal, R. Reyhanitabar, A. Roy, D. Vizar
                "ForkAE v.1"
                https://csrc.nist.gov/CSRC/media/Projects/Lightweight-Cryptography/documents/round-1/spec-doc/forkae-spec.pdf

.. [AM1969] \M. F. Atiyah and I. G. Macdonald, "Introduction to commutative
            algebra", Addison-Wesley, 1969.

 .. [AM1990] \R. Abraham and J. E. Marsden, "Foundations of Mechanics",
            Addison-Wesley, 1980.

.. [AM1974] \J. F. Adams and H. R. Margolis, "Sub-Hopf-algebras of the
            Steenrod algebra," Proc. Cambridge Philos. Soc. 76 (1974),
            45-52.

.. [AM2000] \S. Ariki and A. Mathas.
            *The number of simple modules of the Hecke algebras of type G(r,1,n)*.
            Math. Z. 233 (2000), no. 3, 601–623.
            :mathscinet:`MR1750939`

.. [AM2020] \A. L. Agore and G. Militaru.
            *A new invariant for finite dimensional Leibniz/Lie algebras*.
            Preprint, :arxiv:`2006.00711` (2020).

.. [AMOZ2006] Asahiro, Y. and Miyano, E. and Ono, H. and Zenmyo, K.,
              *Graph orientation algorithms to minimize the maximum outdegree*.
              Proceedings of the 12th Computing: The Australasian Theory
              Symposium, Volume 51, page 20.
              Australian Computer Society, Inc. 2006.

.. [Ang1997] B. Anglès. 1997. *On some characteristic polynomials attached to
             finite Drinfeld modules.* manuscripta mathematica 93, 1 (01 Aug 1997),
             369–379. https://doi.org/10.1007/BF02677478

.. [AP1986] \S. Arnborg, A. Proskurowski,
            *Characterization and Recognition of Partial 3-Trees*,
            SIAM Journal of Alg. and Discrete Methods,
            Vol. 7, pp. 305-314, 1986.
            :doi:`10.1137/0607033`.

.. [Ap1997] \T. Apostol, Modular functions and Dirichlet series in
            number theory, Springer, 1997 (2nd ed), section 3.7--3.9.

.. [APR2001] George E. Andrews, Peter Paule, Axel Riese,
             *MacMahon's partition analysis: the Omega package*,
             European J. Combin. 22 (2001), no. 7, 887--904.

.. [Ar2006] \D. Armstrong. *Generalized noncrossing partitions and
            combinatorics of Coxeter groups*. Mem. Amer. Math. Soc., 2006.

.. [AR2012] \D. Armstrong and B. Rhoades. "The Shi arrangement and the
            Ish arrangement". Transactions of the American
            Mathematical Society 364 (2012),
            1509-1528. :arxiv:`1009.1655`

.. [Ariki1996] \S. Ariki. *On the decomposition numbers of the Hecke
               algebra of* `G(m,1,n)`. J. Math. Kyoto Univ. **36** (1996),
               no. 4, 789–808. :mathscinet:`MR1443748`

.. [Ariki2001] \S. Ariki. *On the classification of simple modules for
               cyclotomic Hecke algebras of type* `G(m,1,n)` *and Kleshchev
               multipartitions*. Osaka J. Math. **38** (2001), 827–837.
               :mathscinet:`MR1864465`

.. [Arn2002] \P. Arnoux, Sturmian sequences, in Substitutions in Dynamics,
             N. Pytheas Fogg (Ed.), Arithmetics, and Combinatorics (Lecture
             Notes in Mathematics, Vol. 1794), 2002.
.. [Ass1978] \J. Assion: *Einige endliche Faktorgruppen der Zopfgruppen*, Math. Z., 163
             (1978), 291-302.

.. [ARVT2005] Michael Artin, Fernando Rodriguez-Villegas, John Tate,
              On the Jacobians of plane cubics,
              Advances in Mathematics 198 (2005) 1, pp. 366--382
              :doi:`10.1016/j.aim.2005.06.004`
              http://www.math.utexas.edu/users/villegas/publications/jacobian-cubics.pdf

.. [AS-Bessel] \F. W. J. Olver: 9. Bessel Functions of Integer Order,
               in Abramowitz and Stegun: Handbook of Mathematical Functions.
               https://personal.math.ubc.ca/~cbm/aands/page_355.htm

.. [AS-Spherical] \H. A. Antosiewicz: 10. Bessel Functions of
                  Fractional Order, in Abramowitz and Stegun: Handbook
                  of Mathematical Functions.
                  https://personal.math.ubc.ca/~cbm/aands/page_435.htm

.. [AS-Struve] \M. Abramowitz: 12. Struve Functions and Related
               Functions, in Abramowitz and Stegun: Handbook of
               Mathematical Functions.
               https://personal.math.ubc.ca/~cbm/aands/page_495.htm

.. [AS1964] \M. Abramowitz and I. A. Stegun, *Handbook of Mathematical
            Functions*, National Bureau of Standards Applied
            Mathematics Series, 55. 1964. See also
            https://personal.math.ubc.ca/~cbm/aands/.

.. [As2008] Sami Assaf. *A combinatorial realization of Schur-Weyl
            duality via crystal graphs and dual equivalence
            graphs*. FPSAC 2008, 141-152, Discrete
            Math. Theor. Comput. Sci. Proc., AJ, Assoc. Discrete
            Math. Theor. Comput. Sci., (2008). :arxiv:`0804.1587v1`

.. [AO2018] Sami Assaf and Ezgi Kantarci Oguz. *A local characterization
            of crystals for the quantum queer superalgebra*.
            Preprint (2018). :arxiv:`1803.06317`

.. [AS2003] Jean-Paul Allouche, Jeffrey Shallit,
            *Automatic Sequences: Theory, Applications, Generalizations*,
            Cambridge University Press, 2003.

.. [As2008b] Sami Assaf. *Dual equivalence graphs and a
             combinatorial proof of LLT and Macdonald positivity*.
             (2008). :arxiv:`1005.3759v5`.

.. [AS2011] \R.B.J.T Allenby and A. Slomson, "How to count", CRC Press (2011)

.. [ASD1971] \A. O. L. Atkin and H. P. F. Swinnerton-Dyer, "Modular
             forms on noncongruence subgroups", Proc. Symp. Pure
             Math., Combinatorics (T. S. Motzkin, ed.), vol. 19, AMS,
             Providence 1971

.. [At1990] \M. D. Atkinson. *On computing the number of linear extensions of a
            tree.* Order 7 (1990) 20-25.

.. [At1992] \M. D. Atkinson. *Solomon's descent algebra revisited.*
            Bull. London Math. Soc. 24 (1992) 545-551.
            http://www.cs.otago.ac.nz/staffpriv/mike/Papers/Descent/DescAlgRevisited.pdf

.. [Atk1992] A. Oliver L. Atkin. 'Probabilistic primality testing'
             (Chapter 30, Section 4) In Ph. Flajolet
             and P. Zimmermann, editors, Algorithms Seminar,
             1991-1992. INRIA Research Report 1779, 1992,
             http://www.inria.fr/rrrt/rr-1779.html. Summary
             by F. Morain.
             http://citeseer.ist.psu.edu/atkin92probabilistic.html

.. [Ath1996] \C. A. Athanasiadis,
            *Characteristic polynomials of subspace arrangements and finite fields*.
            Advances in Mathematics, 122(2):193-233, 1996.

.. [Ath2000] \C. A. Athanasiadis,
            *Deformations of Coxeter hyperplane arrangements and their characteristic polynomials*.
            Adv. Stud. Pure Math., 27, 2000.

.. [Av2000] \D. Avis, *A revised implementation of the reverse search
            vertex enumeration algorithm.* Polytopes-combinatorics and
            computation. Birkhauser Basel, 2000.

.. [Ava2007] \J.-C. Aval. *Keys and alternating sign matrices*.
            Sem. Lothar. Combin. 59 (2007/10), Art. B59f, 13 pp.

.. [Ava2017] \R. Avanzi,
             *The QARMA block cipher family*; in ToSC, (2017.1), pp. 4-44.

.. [AW2006] Adams, M.D. and Wise, D.S.,
            *Fast additions on masked integers*,
            ACM SIGPLAN Notices, 2006,
            vol. 41, n.5, pages 39--45.
            :doi:`10.1145/1149982.1149987`.
            http://citeseerx.ist.psu.edu/viewdoc/download?doi=10.1.1.86.1801&rep=rep1&type=pdf

.. [AY1983] \I. A. Aizenberg and A. P. Yuzhakov.  *Integral
            representations and residues in multidimensional complex
            analysis*.  Translations of Mathematical Monographs,
            **58**. American Mathematical Society, Providence,
            RI. (1983). x+283 pp. ISBN: 0-8218-4511-X.

.. [AZZ2005] V. Anne, L.Q. Zamboni, I. Zorca, Palindromes and Pseudo-
             Palindromes in Episturmian and Pseudo-Palindromic
             Infinite Words, in : S. Brlek, C. Reutenauer (Eds.),
             Words 2005, Publications du LaCIM, Vol. 36 (2005)
             91--100.

.. _ref-B:

**B**

.. [Baer2020] Christian Bär. *The Faddeev-LeVerrier algorithm and the Pfaffian*.
              :arxiv:`2008.04247`, 2020.

.. [BaKi2001] Bakalov and Kirillov, *Lectures on tensor categories and modular functors*,
            AMS (2001).

.. [Ba1994] Kaushik Basu. *The Traveler's Dilemma: Paradoxes of
            Rationality in Game Theory*. The American Economic Review
            (1994): 391-395.

.. [BaSt1990] Margaret M. Bayer and Bernd Sturmfels. *Lawrence polytopes*.
              Canadian J. Math.42 (1990), 62–79.

.. [BAK1998] \E. Biham, R. J. Anderson, and L. R. Knudsen,
             *Serpent: A new block cipher proposal*; in FSE, (1998), pp. 222-238.

.. [Bar1970] Barnette, "Diagrams and Schlegel diagrams", in
             Combinatorial Structures and Their Applications,
             Proc. Calgary Internat. Conference 1969, New York, 1970,
             Gordon and Breach.

.. [Bar2006] \G. Bard. 'Accelerating Cryptanalysis with the Method of
             Four Russians'. Cryptography E-Print Archive
             (http://eprint.iacr.org/2006/251.pdf), 2006.

.. [Bat1991] \V. V. Batyrev, *On the classification of smooth projective
             toric varieties*, Tohoku Math. J. **43** (1991), 569-585

.. [Bat1994] Victor V. Batyrev,
             "Dual polyhedra and mirror symmetry for Calabi-Yau
             hypersurfaces in toric varieties",
             J. Algebraic Geom. 3 (1994), no. 3, 493-535.
             :arxiv:`alg-geom/9310003v1`

.. [Baz2011] Ivan Bazhov,
             On orbits of the automorphism group on a complete toric
             variety.
             Beitr Algebra Geom (2013) 54: 471,
             :arxiv:`1110.4275`,
             :doi:`10.1007/s13366-011-0084-0`.

.. [BB1997] Mladen Bestvina and Noel Brady. *Morse theory and
            finiteness properties of groups*. Invent. Math. **129**
            (1997). No. 3,
            445-470. www.math.ou.edu/~nbrady/papers/morse.ps.

.. [BB2005] \A. Björner, F. Brenti. *Combinatorics of Coxeter
            groups*. New York: Springer, 2005.

.. [BB2005a] \V. Batagelj and U. Brandes. *Efficient generation of
             large random networks*. Phys. Rev. E, 71, 036113, 2005.
             :doi:`10.1103/PhysRevE.71.036113`.

.. [BB2009] Tomas J. Boothby and Robert W. Bradshaw. *Bitslicing and
            the Method of Four Russians Over Larger Finite
            Fields*. :arxiv:`0901.1413`, 2009.

.. [BB2013] Gavin Brown, Jaroslaw Buczynski:
            *Maps of toric varieties in Cox coordinates*,
            :arxiv:`1004.4924`

.. [BBBCDGLLLMPPSW2019] \D. Bellizia, F. Berti, O. Bronchain, G. Cassiers,
                        S. Duval, C. Guo, G. Leander, G. Leurent, I. Levi,
                        C. Momin, O. Pereira, T. Peters, F. Standeart, F. Wiemer.
                        "Spook:  Sponge-Based Leakage-Resilient AuthenticatedEncryption with a Masked Tweakable Block Cipher"
                        https://csrc.nist.gov/CSRC/media/Projects/Lightweight-Cryptography/documents/round-1/spec-doc/Spook-spec.pdf

.. [BCDM2019] \T. Beyne, Y. L. Chen, C. Dobraunig, B. Mennink. *Elephant v1* (2019)
              https://csrc.nist.gov/CSRC/media/Projects/Lightweight-Cryptography/documents/round-1/spec-doc/elephant-spec.pdf

.. [BCL2022] Paolo Bellingeri, Hugo Chemin, and Victoria Lebed.
             *Cactus groups, twin groups, and right-angled Artin groups*.
             Preprint, :arxiv:`2209.08813` (2022).

.. [BeBo2009] Olivier Bernardi and Nicolas Bonichon, *Intervals in Catalan
              lattices and realizers of triangulations*, JCTA 116 (2009)

.. [BBGL2008] \A. Blondin Massé, S. Brlek, A. Garon, and S. Labbé,
              Combinatorial properties of f -palindromes in the
              Thue-Morse sequence. Pure Math. Appl.,
              19(2-3):39--52, 2008.

.. [BBHP2004] Anne Berry, Jean R. S. Blair, Pinar Heggernes,
              Barry W. Peyton. *Maximum Cardinality Search for Computing Minimal
              Triangulations of Graphs*. Algorithmica 39(4):287-298, 2004.
              :doi:`10.1007/s00453-004-1084-3`

.. [BBISHAR2015] \S. Banik, A. Bogdanov, T. Isobe, K. Shibutani, H. Hiwatari,
                 \T. Akishita, and F. Regazzoni,
                 *Midori: A block cipher for low energy*; in ASIACRYPT, (2015), pp. 411-436.

.. [BBKMW2013] \B. Bilgin, A. Bogdanov, M, Knezevic, F. Mendel, and Q. Wang,
               *Fides: Lightweight authenticated cipher with side-channel resistance
               for constrained hardware*; in CHES, (2013), pp. 142-158.

.. [BBLSW1999] Babson, Björner, Linusson, Shareshian, and Welker,
               *Complexes of not i-connected graphs*, Topology 38
               (1999), 271-299

.. [BBMF2008] \N. Bonichon, M. Bousquet-Mélou, E. Fusy.
              *Baxter permutations and plane bipolar orientations*.
              Séminaire Lotharingien de combinatoire 61A, article B61Ah, 2008.

.. [BCDGNPY2019] \Z. Bao, A. Chakraborti, N. Datta, J. Guo, M. Nandi, T. Peyrin, K. Yasuda.
                 "PHOTON-BeetleAuthenticated Encryption and Hash Family"
                 https://csrc.nist.gov/CSRC/media/Projects/Lightweight-Cryptography/documents/round-1/spec-doc/PHOTON-Beetle-spec.pdf

.. [BH1965] \L. D. Baumert, M. Hall Jr.
            *A new construction for Hadamard matrices*.
            Bulletin of the American Mathematical Society 71(1):169-170, 1965.

.. [BH2012] \A. Brouwer and W. Haemers,
            Spectra of graphs,
            Springer, 2012,
            http://homepages.cwi.nl/~aeb/math/ipm/ipm.pdf

.. [BPPSST2017] Banik, Pandey, Peyrin, Sasaki, Sim, and Todo,
                GIFT : A Small Present Towards Reaching the Limit of Lightweight
                Encryption. *Cryptographic Hardware and Embedded Systems - CHES 2017*,
                2017.

.. [BPW2006] \J. Buchmann, A. Pychkine, R.-P. Weinmann *Block Ciphers
             Sensitive to Groebner Basis Attacks* in Topics in
             Cryptology -- CT RSA'06; LNCS 3860; pp. 313--331;
             Springer Verlag 2006; pre-print available at
             http://eprint.iacr.org/2005/200

.. [BBS1982] \L. Blum, M. Blum, and M. Shub. Comparison of Two
             Pseudo-Random Number Generators. *Advances in Cryptology:
             Proceedings of Crypto '82*, pp.61--78, 1982.

.. [BBS1986] \L. Blum, M. Blum, and M. Shub. A Simple Unpredictable
             Pseudo-Random Number Generator. *SIAM Journal on
             Computing*, 15(2):364--383, 1986.

.. [BIANCO] \L. Bianco, P. Dell‘Olmo, S. Giordani
            An Optimal Algorithm to Find the Jump Number of Partially Ordered Sets
            Computational Optimization and Applications,
            1997, Volume 8, Issue 2, pp 197--210,
            :doi:`10.1023/A:1008625405476`

.. [BC1977] \R. E. Bixby, W. H. Cunningham, Matroids, Graphs, and
            3-Connectivity. In Graph theory and related topics
            (Proc. Conf., Univ. Waterloo, Waterloo, ON, 1977), 91-103

.. [BC2003] \A. Biryukov and C. D. Canniere *Block Ciphers and Systems
            of Quadratic Equations*; in Proceedings of Fast Software
            Encryption 2003; LNCS 2887; pp. 274-289,
            Springer-Verlag 2003.

.. [BC2012] Mohamed Barakat and Michael Cuntz. "Coxeter and
            crystallographic arrangements are inductively free."
            Adv. in Math. **229** Issue 1
            (2012). pp. 691-709. :doi:`10.1016/j.aim.2011.09.011`,
            :arxiv:`1011.4228`.

.. [BC2018] Patrick Brosnan and Timothy Y. Chow.
            *Unit interval orders and the dot action on the cohomology
            of regular semisimple Hessenberg varieties*. Advances in
            Mathematics 329 (2018): 955-1001. :doi:`10.1016/j.aim.2018.02.020`,
            :arxiv:`1511.00773v1`.

.. [BCCCNSY2010] Charles Bouillaguet, Hsieh-Chung Chen, Chen-Mou
                 Cheng, Tung Chou, Ruben Niederhagen, Adi Shamir, and
                 Bo-Yin Yang.    *Fast exhaustive search for
                 polynomial systems in GF(2)*. In Stefan Mangard and
                 François-Xavier Standaert, editors, CHES, volume 6225
                 of Lecture Notes in Computer Science, pages
                 203–218. Springer, 2010. pre-print available at
                 http://eprint.iacr.org/2010/313.pdf

.. [BCCM2015] \M. Borassi, D. Coudert, P. Crescenzi, and A. Marino.
              On Computing the Hyperbolicity of Real-World Graphs. Proceedings
              of the 23rd European Symposium on Algorithms (ESA 2015),
              :doi:`10.1007/978-3-662-48350-3_19`.

.. [BCdlOG2000] Volker Braun, Philip Candelas, Xendia de la Ossa,
                Antonella Grassi, *Toric Calabi-Yau Fourfolds, Duality
                Between N=1 Theories and Divisors that Contribute to the
                Superpotential*, :arxiv:`hep-th/0001208`

.. [BCGKKKLNPRRTY2012] \J. Borghoff, A. Canteaut, T. Güneysu, E. B. Kavun, M. Knezevic,
                       \L. R. Knudsen, G. Leander, V. Nikov, C. Paar, C. Rechberger,
                       \P. Rombouts, S. S. Thomsen, and T. Yalcin,
                       *PRINCE - A low-latency block cipher for pervasive computing
                       applications*; in ASIACRYPT, (2012), pp. 208-225.

.. [BCH2002] \G. Brinkmann, G. Caporossi and P. Hansen,
             *A Constructive Enumeration of Fusenes and Benzenoids*,
             Journal of Algorithms, 45:155-166, 2002.
             :doi:`10.1016/S0196-6774(02)00215-8`.

.. [BCHOPSY2017] \G. Benkart, L. Colmenarejo, P. E. Harris, R. Orellana, G. Panova,
                 A. Schilling, M. Yip. *A minimaj-preserving crystal on ordered
                 multiset partitions*.
                 Advances in Applied Math. 95 (2018) 96-115,
                 :doi:`10.1016/j.aam.2017.11.006`. :arxiv:`1707.08709v2`.

.. [BCJ2007] Gregory V. Bard, and Nicolas T. Courtois, and Chris
             Jefferson.  *Efficient Methods for Conversion and
             Solution of Sparse Systems of Low-Degree Multivariate
             Polynomials over GF(2) via SAT-Solvers*.  Cryptology
             ePrint Archive: Report 2007/024. available at
             http://eprint.iacr.org/2007/024

.. [BCM15] Michele Borassi, Pierluigi Crescenzi, and Andrea Marino,
           Fast and Simple Computation of Top-k Closeness Centralities.
           :arxiv:`1507.01490`.

.. [BCMS1988] \I. Z. Bouwer, W. W. Chernoff, B. Monson, and Z. Star.
             *The Foster Census*, Charles Babbage Research Centre, 1988.

.. [BCN1989] Andries E. Brouwer, Arjeh M. Cohen, and Arnold Neumaier.
             *Distance-Regular Graphs*, Springer, 1989.

.. [BdJ2008] Besser, Amnon, and Rob de Jeu. "Li^(p)-Service? An Algorithm
             for Computing p-Adic Polylogarithms." Mathematics of Computation
             (2008): 1105-1134.

.. [BDLS2020] Daniel J. Bernstein, Luca De Feo, Antonin Leroux, and Benjamin
              Smith: Faster computation of isogenies of large prime degree.
              ANTS XIV, Open Book Series Vol. 4, No. 1, 2020.
              :arxiv:`2003.10118`

.. [BD1989] \R. J. Bradford and J. H. Davenport, *Effective tests for
            cyclotomic polynomials*, Symbolic and Algebraic
            Computation (1989), pp. 244--251,
            :doi:`10.1007/3-540-51084-2_22`

.. [BD2004] \M. Becker and A. Desoky.
            *A study of the DVD content scrambling system (CSS) algorithm*; in
            Proceedings of ISSPIT, (2004), pp. 353-356.

.. [BD2007] Michael Brickenstein, Alexander Dreyer; *PolyBoRi: A
            Groebner basis framework for Boolean polynomials*;
            pre-print available at
            http://www.itwm.fraunhofer.de/fileadmin/ITWM-Media/Zentral/Pdf/Berichte_ITWM/2007/bericht122.pdf

.. [BDHPR2019] Marthe Bonamy, Oscar Defrain, Marc Heinrich, Michał
               Pilipczuk, and Jean-Florent Raymond.
               *Enumerating minimal dominating sets in* `K_t`-*free graphs
               and variants*.
               :arxiv:`1810.00789`

.. [BDKR2013] \D. Best, D.Ž. Đoković, H. Kharaghani and H. Ramp.
              *Turyn-Type Sequences: Classification, Enumeration, and Construction*,
              Journal of Combinatorial Designs 21(1) (2013): 24-35.
              :doi:`10.1002/jcd.21318`

.. [BDLV2006] \S. Brlek, S. Dulucq, A. Ladouceur, L. Vuillon, *Combinatorial
              properties of smooth infinite words*, Theoret. Comput. Sci. 352
              (2006) 306--317.

.. [BDP2013] Thomas Brüstle, Grégoire Dupont, Matthieu Pérotin
             *On Maximal Green Sequences*
             :arxiv:`1205.2050`

.. [BDPR2011] Marcus Bishop, J. Matthew Douglass, Götz Pfeiffer, Gerhard Röhrle,
              *Computations for Coxeter arrangements and Solomon's descent algebra:
              Groups of rank three and four*; Journal of symbolic computation,
              volume 50, 03-2013, pp. 139-158.

.. [BDMW2010] \K. A. Browning, J. F. Dillon, M. T. McQuistan, and A. J. Wolfe,
              *An APN permutation in dimension six*; in Finite Fields: Theory
              and Applications - FQ9, volume 518 of Contemporary Mathematics,
              pages 33–42. AMS, 2010.

.. [BdVO2012] Christopher Bowman, Maud De Visscher, Rosa Orellana.
              *The partition algebra and the Kronecker coefficients*.
              :arxiv:`1210.5579v6`.

.. [BE1992] \A. Brouwer and C. Van Eijl,
            *On the p-Rank of the Adjacency Matrices of Strongly Regular
            Graphs*,
            Journal of Algebraic Combinatorics (1992), vol.1, n.4, pp329-346,
            :doi:`10.1023/A%3A1022438616684`.

.. [Bec1992] Bernhard Beckermann. "A reliable method for computing M-Padé
             approximants on arbitrary staircases". J. Comput. Appl. Math.,
             40(1):19-42, 1992. :doi:`10.1016/0377-0427(92)90039-Z`.

.. [BeCoMe] Frits Beukers, Henri Cohen, Anton Mellit,
   *Finite hypergeometric functions*,
   :arxiv:`1505.02900`

.. [Bee] Robert A. Beezer, *A First Course in Linear Algebra*,
         http://linear.ups.edu/. Accessed 15 July 2010.

.. [Bei1970] Lowell Beineke, *Characterizations of derived graphs*,
             Journal of Combinatorial Theory,
             Vol. 9(2), pages 129-135, 1970.
             :doi:`10.1016/S0021-9800(70)80019-9`.

.. [Bel2011] Belarusian State University,
             *Information technologies. Data protection. Cryptographic algorithms for
             encryption and integrity control*; in STB 34.101.31-2011, (2011).

.. [Bel1927] E.T. Bell, *Partition Polynomials*,
             Annals of Mathematics,
             Second Series, Vol. 29, No. 1/4 (1927 - 1928), pp. 38-46

.. [Ben1998] \I. Benjamini, *Expanders are not hyperbolic*, Israel Journal of
             Mathematics 108 (1998), 33-36.

.. [BS1997] \I. Benjamini and O. Schramm, *Every graph with a positive Cheeger
            constant contains a tree with a positive Cheeger constant*,
            Geometric and Functional Analysis 7 (1997), no. 3, 403-419.

.. [Ben2019] Benedetto, Robert L. Dynamics in one non-archimedean variable.
             Graduate Studies in Mathematics, Volume 198. 2019.

.. [Benasque2009] Fernando Rodriguez Villegas, *The L-function of the quintic*,
   http://users.ictp.it/~villegas/hgm/benasque-2009-report.pdf

.. [Ber1987] \M. Berger, *Geometry I*, Springer (Berlin) (1987);
             :doi:`10.1007/978-3-540-93815-6`

.. [Ber1987a] \M. Berger, *Geometry II*, Springer (Berlin) (1987);
              :doi:`10.1007/978-3-540-93816-3`

.. [Ber1991] \C. Berger, "Une version effective du théorème de
             Hurewicz", https://tel.archives-ouvertes.fr/tel-00339314/en/.

.. [Ber2007] Jean Berstel. Sturmian and episturmian words (a survey of
             some recent results). In S. Bozapalidis and G. Rahonis,
             editors, CAI 2007,volume 4728 of Lecture Notes in
             Computer Science, pages 23-47. Springer-Verlag, 2007.

.. [Ber2008] \W. Bertram : *Differential Geometry, Lie Groups and
             Symmetric Spaces over General Base Fields and Rings*,
             Memoirs of the American Mathematical Society, vol. 192
             (2008); :doi:`10.1090/memo/0900`; :arxiv:`math/0502168`

.. [BerZab05] Nantel Bergeron, Mike Zabrocki,
              *The Hopf algebras of symmetric functions and quasisymmetric
              functions in non-commutative variables are free and cofree*,
              J. of Algebra and its Applications (8)(2009), No 4, pp. 581--600,
              :doi:`10.1142/S0219498809003485`,
              :arxiv:`math/0509265v3`.

.. [BeukersHeckman] \F. Beukers and \G. Heckman,
   *Monodromy for the hypergeometric function* `{}_n F_{n-1}`,
   Invent. Math. 95 (1989)

.. [BF1999] Thomas Britz, Sergey Fomin,
            *Finite posets and Ferrers shapes*,
            Advances in Mathematics 158, pp. 86-127 (2001),
            :arxiv:`math/9912126` (the arXiv version has fewer errors).

.. [BF2001] Boucheron, S. and Fernandez de la Vega, W.,
            *On the Independence Number of Random Interval Graphs*,
            Combinatorics, Probability and Computing v10, issue 05,
            Pages 385--396,
            Cambridge Univ Press, 2001.
            :doi:`10.1017/S0963548301004813`.

.. [BF2005] \R.L. Burden and J.D. Faires. *Numerical Analysis*.
            8th edition, Thomson Brooks/Cole, 2005.

.. [BFS2004] Magali Bardet, Jean-Charles Faugère, and Bruno Salvy, On
             the complexity of Groebner basis computation of
             semi-regular overdetermined algebraic equations.
             Proc. International Conference on Polynomial System
             Solving (ICPSS), pp. 71-75, 2004.

.. [BFSS2006] \A. Bostan, P. Flajolet, B. Salvy and E. Schost, *Fast
              Computation of special resultants*, Journal of Symbolic
              Computation 41 (2006), 1-29

.. [BFZ2005] \A. Berenstein, \S. Fomin, and \A. Zelevinsky, *Cluster
             algebras. III. Upper bounds and double Bruhat cells*,
             Duke Math. J. 126 (2005), no. 1, 1–52.

.. [BG1972] \A. Berman and P. Gaiha. A generalization of irreducible
            monotonicity. Linear Algebra and its Applications, 5:29-38,
            1972.

.. [BG1980] \R. L. Bishop and S. L. Goldberg, *Tensor analysis on
            Manifolds*, Dover (New York) (1980)

.. [BG1985] \M. Blum and S. Goldwasser. An Efficient Probabilistic
            Public-Key Encryption Scheme Which Hides All Partial
            Information. In *Proceedings of CRYPTO 84 on Advances in
            Cryptology*, pp. 289--299, Springer, 1985.

.. [BG1988] \M. Berger & B. Gostiaux : *Differential Geometry:
            Manifolds, Curves and Surfaces*, Springer (New York)
            (1988); :doi:`10.1007/978-1-4612-1033-7`

.. [BG2013] \J. A. Baldwin and J. E. Grigsby, *Categorified
            invariants and the braid group*,
            :arxiv:`1212.2222`

.. [BGM2012] \G. Brinkmann, J. Goedgebeur and B.D. McKay,
             *Generation of Fullerenes*, Journal of Chemical Information and
             Modeling, 52(11):2910-2918, 2012. :doi:`10.1021/ci3003107`.

.. [BI1984] Eiichi Bannai, Tatsuro Ito,
            *Algebraic Combinatorics I: Association Schemes*,
            Benjamin/Cummings, 1984

.. [Bil2011] \N. Billerey. *Critères d'irréductibilité pour les
             représentations des courbes elliptiques*. Int. J. Number
             Theory, 7 (2011);  :doi:`10.1142/S1793042111004538`

.. [BH1994] \S. Billey, M. Haiman. *Schubert polynomials for the
            classical groups*. J. Amer. Math. Soc., 1994.

.. [BH2017] Georgia Benkart and Tom Halverson. *Partition algebras*
            `\mathsf{P}_k(n)` *with* `2k > n` *and the fundamental theorems
            of invariant theory for the symmetric group* `\mathsf{S}_n`.
            Preprint (2017). :arxiv:`1707.1410`

.. [BHKP2008] Anand Bhalgat, Ramesh Hariharan, Telikepalli Kavitha and Debmalya
              Panigrah. *Fast edge splitting and Edmonds' arborescence
              construction for unweighted graphs*. ACM-SIAM Symposium on
              Discrete Algorithms (SODA), pp 455-464, 2008.
              :doi:`10.5555/1347082.1347132`

.. [BHS2008] Robert Bradshaw, David Harvey and William
             Stein. strassen_window_multiply_c. strassen.pyx, Sage
             3.0, 2008. http://www.sagemath.org

.. [BHS2023] Jose Bastidas, Christophe Hohlweg, and Franco Saliola.
             *The primitive Eulerian polynomial*.
             Preprint, (2023) :arxiv:`2306.15556`.

.. [BrHu2019] Petter Brändén, June Huh. *Lorentzian polynomials*.
              Ann. Math. (2) 192, No. 3, 821-891 (2020).
              :arxiv:`1902.03719`, :doi:`10.4007/annals.2020.192.3.4`.

.. [BHNR2004] \S. Brlek, S. Hamel, M. Nivat, C. Reutenauer, On the
              Palindromic Complexity of Infinite Words,
              in J. Berstel, J.  Karhumaki, D. Perrin, Eds,
              Combinatorics on Words with Applications, International
              Journal of Foundation of Computer Science, Vol. 15,
              No. 2 (2004) 293--306.

.. [BHZ2005] \N. Bergeron, C. Hohlweg, and M. Zabrocki, *Posets
             related to the Connectivity Set of Coxeter Groups*.
             :arxiv:`math/0509271v3`

.. [Big1993] Norman Linstead Biggs. *Algebraic Graph Theory*, 2nd ed.
             Cambridge University Press, 1993.
             :doi:`10.1017/CBO9780511608704`

.. [Big1999] Stephen J. Bigelow. The Burau representation is not
             faithful for `n = 5`. Geom. Topol., 3:397--404, 1999.

.. [Big2003] Stephen J. Bigelow, *The Lawrence-Krammer representation*,
             Geometric Topology, 2001 Georgia International Topology
             Conference, AMS/IP Studies in Advanced Mathematics 35
             (2003). :arxiv:`math/0204057v1`

.. [BIP] Rene Birkner, Nathan Owen Ilten, and Lars Petersen:
         Computations with equivariant toric vector bundles,
         The Journal of Software for Algebra and Geometry: Macaulay2.
         http://msp.org/jsag/2010/2-1/p03.xhtml
         http://www.math.uiuc.edu/Macaulay2/doc/Macaulay2-1.8.2/share/doc/Macaulay2/ToricVectorBundles/html/

.. [Bir1975] \J. Birman. *Braids, Links, and Mapping Class Groups*,
             Princeton University Press, 1975

.. [Bj1980] Anders Björner,
            *Shellable and Cohen-Macaulay partially ordered sets*,
            Trans. Amer. Math. Soc. 260 (1980), 159-183,
            :doi:`10.1090/S0002-9947-1980-0570784-2`

.. [BjWe2005] \A. Björner and V. Welker, *Segre and Rees products of posets,
              with ring-theoretic applications*, J. Pure Appl. Algebra
              198 (2005), 43-55

.. [BJKLMPSSS2016] \C. Beierle, J. Jean, S. Kölbl, G. Leander, A. Moradi,
                   \T. Peyrin, Y. Sasaki, P. Sasdrich, and S. M. Sim,
                   *The SKINNY family of block ciphers and its low-latency
                   variant MANTIS*; in CRYPTO, (2016), pp. 123-153.

.. [BK1973] Coen Bron and Joep Kerbosch. *Algorithm 457:
            Finding All Cliques of an Undirected Graph*. Commun. ACM. v
            16. n 9. 1973,  pages 575-577. ACM Press. [Online] Available:
            http://www.ram.org/computing/rambin/rambin.html

.. [BK1977] James R. Bunch and Linda Kaufman.
            Some Stable Methods for Calculating Inertia and Solving
            Symmetric Linear Systems.
            Mathematics of Computation, 31(137):163-179, 1977.

.. [BK1992] \U. Brehm and W. Kuhnel, *15-vertex triangulations of an
            8-manifold*, Math. Annalen 294 (1992), no. 1, 167-193.

.. [BK2001] \W. Bruns and R. Koch, *Computing the integral closure of an
            affine semigroup*. Uni. Iaggelonicae Acta Math. 39, (2001),
            59-70

.. [BK2008] \J. Brundan and A. Kleshchev.
            *Blocks of cyclotomic Hecke algebras and Khovanov-Lauda algebras*.
            Invent. Math. *178* (2009), no. 3, 451–484.
            :mathscinet:`MR2551762`

.. [BK2009] \J. Brundan and A. Kleshchev.
            *Graded decomposition numbers for cyclotomic Hecke algebras*.
            Adv. Math. **222** (2009), 1883–1942.
            :mathscinet:`MR2562768`

.. [BK2017] Pascal Baseilhac and Stefan Kolb. *Braid group action
            and root vectors for the* `q`-*Onsager algebra*.
            Preprint, (2017) :arxiv:`1706.08747`.

.. [BK2005] \P. Baseilhac and K. Koizumi. *A new (in)finite dimensional algebra
            for quantum integrable models*. Nuclear Phys. B **720** (2005),
            pp. 325-347.

.. [BKK2000]  Georgia Benkart, Seok-Jin Kang, Masaki Kashiwara.
              *Crystal bases for the quantum superalgebra* `U_q(\mathfrak{gl}(m,n))`,
              J. Amer. Math. Soc. **13** (2000), no. 2, 295-331.

.. [BKLPPRSV2007]
            \A. Bogdanov, L. Knudsen, G. Leander, C. Paar, A. Poschmann,
            M. Robshaw, Y. Seurin, C. Vikkelsoe. *PRESENT: An Ultra-Lightweight
            Block Cipher*; in Proceedings of CHES 2007; LNCS 7427; pp. 450-466;
            Springer Verlag 2007; available at
            :doi:`10.1007/978-1-4419-5906-5_605`

.. [BKW2011] \J. Brundan, A. Kleshchev, and W. Wang,
             *Graded Specht modules*,
             J. Reine Angew. Math., **655** (2011), 61-87.
             :mathscinet:`MR2806105`

.. [BL1994] Bernhard Beckermann, George Labahn. "A Uniform Approach for the
            Fast Computation of Matrix-Type Padé Approximants". SIAM J. Matrix
            Anal. Appl. 15 (1994) 804-823.
            :doi:`10.1137/S0895479892230031`

.. [BHMPW20a] Tom Braden, June Huh, Jacob P. Matherne, Nicholas Proudfoot,
             and Botong Wang, *A semi-small decomposition of the Chow
             ring of a matroid*, :arxiv:`2002.03341` (2020).

.. [BHMPW20b] Tom Braden, June Huh, Jacob P. Matherne, Nicholas Proudfoot,
             and Botong Wang, *Singular Hodge theory for combinatorial
             geometries*, :arxiv:`2010.06088` (2020).

.. [BMP2007] \S. Brlek, G. Melançon, G. Paquin, Properties of the
             extremal infinite smooth words, Discrete
             Math. Theor. Comput. Sci. 9 (2007) 33--49.

.. [BMPS2018] Jonah Blasiak, Jennifer Morse, Anna Pun, and Daniel Summers.
              *Catalan functions and k-schur positivity*
              :arxiv:`1804.03701`

.. [BL1977] Buckles, B.P. and Lybanon, M., *Algorithm 515: generation of a
            vector from the lexicographical index*,
            ACM Transactions on Mathematical Software (TOMS), 1977
            vol. 3, n. 2, pages 180--182.

.. [BL1984] \A. Brouwer, J. van Lint,
            *Strongly regular graphs and partial geometries*,
            Enumeration and design,
            (Waterloo, Ont., 1982) (1984): 85-122.
            http://oai.cwi.nl/oai/asset/1817/1817A.pdf

.. [BL2000] Anders Björner and Frank H. Lutz, "Simplicial manifolds,
            bistellar flips and a 16-vertex triangulation of the
            Poincaré homology 3-sphere", Experiment. Math. 9 (2000),
            no. 2, 275-289.

.. [BL2003] \S. Brlek, A. Ladouceur, A note on differentiable palindromes,
            Theoret. Comput. Sci. 302 (2003) 167--178.

.. [BLL1998] \F. Bergeron, G. Labelle, and P. Leroux.
             "Combinatorial species and tree-like structures".
             Encyclopedia of Mathematics and its Applications, vol. 67, Cambridge Univ. Press. 1998.

.. [BLL2008] François Bergeron, Gilbert Labelle, and Pierre Leroux.
             "Introduction to the Theory of Species of Structures", March 14, 2008.

.. [BraLea2008] \C. Bracken and Gregor Leander: *New families of functions
             with differential uniformity of 4*, Proceedings of the Conference
             BFCA, Copenhagen, 2008.

.. [BLRS2009] \J. Berstel, A. Lauve, C. Reutenauer, F. Saliola,
              Combinatorics on words: Christoffel words and
              repetitions in words, CRM Monograph Series, 27. American
              Mathematical Society, Providence, RI, 2009.  xii+147
              pp. ISBN: 978-0-8218-4480-9

.. [BLS1999] \A. Brandstadt, VB Le and JP Spinrad.
             *Graph classes: a survey*.
             SIAM Monographs on Discrete Mathematics and Applications, 1999.

.. [BLV1999] Bernhard Beckermann, George Labahn, and Gilles Villard. "Shifted
             normal forms of polynomial matrices". In ISSAC'99, pages 189-196.
             ACM, 1999. :doi:`10.1145/309831.309929`.

.. [BLV2006] Bernhard Beckermann, George Labahn, and Gilles Villard. "Normal
             forms for general polynomial matrices". J. Symbolic Comput.,
             41(6):708-737, 2006. :doi:`10.1016/j.jsc.2006.02.001`.

.. [BM1940] Becker, M. F., and Saunders MacLane. The minimum number of
            generators for inseparable algebraic extensions. Bulletin of the
            American Mathematical Society 46, no. 2 (1940): 182-186.

.. [BM1977] \R. S. Boyer, J. S. Moore, A fast string searching
            algorithm, Communications of the ACM 20 (1977) 762--772.

.. [BM1983] Buer, B., and Mohring, R. H.  A fast algorithm for decomposition of
            graphs and posets, Math. Oper. Res., Vol 8 (1983): 170-184.

.. [BM1993] \M. Broué and G. Malle, *Zyklotomische Heckealgebren*,
            Asterisque, **212** (1993), 119-89.

.. [BM1997] \K. Bremke and G. Malle,
            *Reduced words and a length function for* `G(e,1,n)`.
            Indag. Mathem., N.S., **8** (1997), no. 4, 453-469.

.. [BM2008] John Adrian Bondy and U.S.R. Murty, "Graph theory", Volume
            244 of Graduate Texts in Mathematics, 2nd edition, Springer, 2008.

.. [BM2003] Bazzi and Mitter, {\it Some constructions of codes from
            group actions}, (preprint March 2003, available on
            Mitter's MIT website).

.. [Boa1982] J. M. Boardman, "The eightfold way to BP-operations",
             in *Current trends in algebraic topology*, pp. 187–226,
             Canadian Mathematical Society Proceedings, 2, Part 1.
             Providence 1982. ISBN 978-0-8218-6003-8.

.. [Bond2007] P. Bonderson, Nonabelian anyons and interferometry,
              Dissertation (2007). https://thesis.library.caltech.edu/2447/

.. [BDGRTW2019] Bonderson, Delaney, Galindo, Rowell, Tran, and Wang,
        On invariants of modular categories beyond modular data.
        J. Pure Appl. Algebra 223 (2019), no. 9, 4065–4088.
        :arxiv:`1805.05736`.

.. [BM2004] John M. Boyer and Wendy J. Myrvold, *On the Cutting Edge:
            *Simplified `O(n)` Planarity by Edge Addition*. Journal of Graph
            Algorithms and Applications, Vol. 8, No. 3, pp. 241-273,
            2004. :doi:`10.7155/jgaa.00091`.

.. [BM2007] \G. Brinkmann and B.D. McKay, *Fast generation of planar graphs*,
            MATCH-Communications in Mathematical and in Computer Chemistry,
            58(2):323-357, 2007.

.. [BM2012] \N. Bruin and A. Molnar, *Minimal models for rational
            functions in a dynamical setting*,
            LMS Journal of Computation and Mathematics, Volume 15
            (2012), pp 400-417.

.. [BM2016] Gunnar Brinkmann, Brendan McKay,
            *Guide to using plantri*, version 5.0, 2016.
            http://cs.anu.edu.au/~bdm/plantri/plantri-guide.txt

.. [BM2021] Alin Bostan and Ryuhei Mori,
            *A simple and fast algorithm for computing the N-th term of a linearly recurrent sequence*,
            Proceedings of Symposium on Simplicity in Algorithms (SOSA), pp. 118--132, 2021.
            :doi:`10.1137/1.9781611976496.14`

.. [BMBFLR2008] A. Blondin-Massé, S. Brlek, A. Frosini, S. Labbé,
                S. Rinaldi, *Reconstructing words from a fixed
                palindromic length sequence*, Proc. TCS 2008, 5th IFIP
                International Conference on Theoretical Computer
                Science (September 8-10 2008, Milano, Italia).

.. [BMBL2008] A. Blondin-Massé, S. Brlek, S. Labbé, *Palindromic
              lacunas of the Thue-Morse word*, Proc. GASCOM 2008 (June
              16-20 2008, Bibbiena, Arezzo-Italia), 53--67.

.. [BMFPR] \M. Bousquet-Melou, E. Fusy, L.-F. Preville Ratelle.
           *The number of intervals in the m-Tamari lattices*. :arxiv:`1106.1498`

.. [BMS2006] Bugeaud, Mignotte, and Siksek. "Classical and modular
             approaches to exponential Diophantine
             equations: I. Fibonacci and Lucas perfect powers." Annals
             of Math, 2006.

.. [BMSS2006] Alin Bostan, Bruno Salvy, François Morain, Éric Schost.
              Fast algorithms for computing isogenies between elliptic
              curves. [Research Report] 2006, pp.28. <inria-00091441>
              https://arxiv.org/pdf/cs/0609020.pdf

.. [BN2010] \D. Bump and M. Nakasuji.
            Integration on `p`-adic groups and crystal bases.
            Proc. Amer. Math. Soc. 138(5), pp. 1595--1605.

.. [BN2008] Victor V. Batyrev and Benjamin Nill. Combinatorial aspects
            of mirror symmetry. In *Integer points in polyhedra ---
            geometry, number theory, representation theory, algebra,
            optimization, statistics*, volume 452 of *Contemp. Math.*,
            pages 35--66. Amer. Math. Soc., Providence,
            RI, 2008. :arxiv:`math/0703456v2`.

.. [Bob2013] \J.W. Bober. Conditionally bounding analytic ranks of
             elliptic curves. ANTS
             10, 2013. http://msp.org/obs/2013/1-1/obs-v1-n1-p07-s.pdf

.. [Bod1993] \H. L. Bodlaender,
             *A Tourist Guide through Treewidth*, Acta Cybern. 1993.

.. [Bod1998] Hans L. Bodlaender, *A partial k-arboretum of graphs with bounded
             treewidth*, Theoretical Computer Science 209(1-2):1-45, 1998.
             :doi:`10.1016/S0304-3975(97)00228-4`.

.. [Bo2009] Bosch, S., Algebra, Springer 2009

.. [Bor1993] Lev A. Borisov,
             "Towards the mirror symmetry for Calabi-Yau complete
             intersections in Gorenstein Fano toric varieties", 1993.
             :arxiv:`alg-geom/9310001v1`

.. [Bor1995] Stephen P. Borgatti. *Centrality and AIDS*. (1995).
             Connections 18(1):112-115.
             [Online] Available:
             http://www.analytictech.com/networks/centaids.htm

.. [BOR2009] Emmanuel Briand, Rosa Orellana, Mercedes Rosas.
             *The stability of the Kronecker products of Schur
             functions*.
             :arxiv:`0907.4652v2`.

.. [Bou1989] \N. Bourbaki. *Lie Groups and Lie Algebras*. Chapters 1-3.
             Springer. 1989.

.. [BP1982] \H. Beker and F. Piper. *Cipher Systems: The Protection of
            Communications*. John Wiley and Sons, 1982.

.. [BP1993] Dominique Bernardi and Bernadette Perrin-Riou,
            Variante `p`-adique de la conjecture de Birch et
            Swinnerton-Dyer (le cas supersingulier),
            C. R. Acad. Sci. Paris, Sér I. Math., 317 (1993), no. 3,
            227-232.

.. [BP1994] \A. Berman and R. J. Plemmons. Nonnegative Matrices in the
            Mathematical Sciences. SIAM, Philadelphia, 1994.

.. [BP2000] \V. M. Bukhshtaber and T. E. Panov, "Moment-angle
            complexes and combinatorics of simplicial manifolds,"
            *Uspekhi Mat. Nauk* 55 (2000), 171--172.

.. [BP2014] \V. M. Bukhshtaber and T. E. Panov. "Toric Topology",
            2014. :arxiv:`1210.2368`

.. [BP2015] \P. Butera and M. Pernici "Sums of permanental minors
            using Grassmann algebra", International Journal of Graph
            Theory and its Applications, 1 (2015),
            83–96. :arxiv:`1406.5337`

.. [BP2023] \N. Brettell and R. Pendavingh, *Computing excluded minors for
            classes of matroids representable over partial fields*, arXiv
            preprint :arxiv:`2302.13175` (2023).

.. [BPRS2009] \J. Bastian, \T. Prellberg, \M. Rubey, \C. Stump, *Counting the
            number of elements in the mutation classes of* `\tilde{A}_n`-*quivers*;
            :arxiv:`0906.0487`

.. [BPS2008] Lubomira Balkova, Edita Pelantova, and Wolfgang Steiner.
             *Sequences with constant number of return
             words*. Monatsh. Math, 155 (2008) 251-263.

.. [BPS2010] Anne Berry, Romain Pogorelcnik and Genevieve Simonet.
             *An Introduction to Clique Minimal Separator Decomposition*.
             Algorithms 3(2):197-215, 2010.
             :doi:`10.3390/a3020197`

.. [BPU2016] Alex Biryukov, Léo Perrin, Aleksei Udovenko,
             *Reverse-Engineering the S-Box of Streebog, Kuznyechik and STRIBOBr1*; in
             EuroCrypt'16, pp. 372-402.

.. [Br1910] Bruckner, "Uber die Ableitung der allgemeinen Polytope und
            die nach Isomorphismus verschiedenen Typen der allgemeinen
            Achtzelle (Oktatope)", Verhand. Konik. Akad. Wetenschap,
            Erste Sectie, 10 (1910)

.. [BR1998] Georgia Benkart and Tom Roby. *Down-up algebras*.
            J. Algebra, **209** no. 1 (1999), pp. 305-335.
            :doi:`10.1006/jabr.1998.7511`.

.. [Br2000] Kenneth S. Brown, *Semigroups, rings, and Markov chains*,
            :arxiv:`math/0006145v1`.


.. [BR2000a] \P. Barreto and V. Rijmen,
             *The ANUBIS Block Cipher*; in
             First Open NESSIE Workshop, (2000).

.. [BR2000b] \P. Barreto and V. Rijmen,
             *The Khazad legacy-level Block Cipher*; in
             First Open NESSIE Workshop, (2000).

.. [BR2000c] \P. Barreto and V. Rijmen,
             *The Whirlpool hashing function*; in
             First Open NESSIE Workshop, (2000).

.. [BR2010] Matthew Baker and Robert Rumely. Potential theory and dynamics on the
            Berkovich projective line. Mathematical Surveys and Monographs,
            Volumne 159. 2010.

.. [BR2010a] Jean Berstel and Christophe Reutenauer,
             *Noncommutative Rational Series With Applications*.
             Cambridge, 2010.

.. [BR2010b] Valérie Berthé and Michel Rigo, editors. Combinatorics, automata,
             and number theory, volume 135. Cambridge: Cambridge University Press, 2010.

.. [Br2016] *Bresenham's Line Algorithm*, Python, 26 December 2016.
            http://www.roguebasin.com/index.php?title=Bresenham%27s_Line_Algorithm


.. [Brandes01] Ulrik Brandes,
               A faster algorithm for betweenness centrality,
               Journal of Mathematical Sociology 25.2 (2001): 163-177,
               http://www.inf.uni-konstanz.de/algo/publications/b-fabc-01.pdf

.. [Bra2011] Volker Braun,
             Toric Elliptic Fibrations and F-Theory Compactifications,
             :arxiv:`1110.4883`

.. [Bre1993] Richard P. Brent.
             *On computing factors of cyclotomic polynomials*.
             Mathematics of Computation. **61** (1993). No. 203. pp 131--149.
             :arxiv:`1004.5466v1`. http://www.jstor.org/stable/2152941

.. [Bre1997] \T. Breuer "Integral bases for subfields of cyclotomic
             fields" AAECC 8, 279--289 (1997).

.. [Bre2000] Enno Brehm, *3-Orientations and Schnyder 3-Tree-Decompositions*,
             2000.
             https://page.math.tu-berlin.de/~felsner/Diplomarbeiten/brehm.ps.gz

.. [Bre2008] \A. Bretscher and D. G. Corneil and M. Habib and C. Paul (2008), "A
             simple Linear Time LexBFS Cograph Recognition Algorithm", SIAM
             Journal on Discrete Mathematics, 22 (4): 1277–1296,
             :doi:`10.1137/060664690`.

.. [Bre2023] \N. Brettell, *The excluded minors for GF(5)-representable matroids
             on ten elements*, arXiv preprint :arxiv:`2307.14614` (2023).

.. [Bro2011] Francis Brown, *Multiple zeta values and periods: From
             moduli spaces to Feynman integrals*, in Contemporary Mathematics
             vol 539, pages 27-52, 2011.

.. [Bro2013] Francis Brown, *Single-valued motivic periods and multiple zeta
             values*, Forum Math. Sigma 2 (2014), :doi:`10.1017/fms.2014.18`.

.. [Bro2016] \A.E. Brouwer,
             Personal communication, 2016.

.. [Bro1982] \A. Brouwer,
             *Polarities of G. Higman's symmetric design and a strongly regular
             graph on 176 vertices*,
             Aequationes mathematicae 25, no. 1 (1982): 77-82.
             :doi:`10.1007/BF02189599`.

.. [Bro1989] \A. Broder, *Generating random spanning trees*,
             Proceedings of the 30th IEEE Symposium on Foundations of
             Computer Science, 1989, pp. 442-447.
             :doi:`10.1109/SFCS.1989.63516`,
             <http://www.cs.cmu.edu/~15859n/RelatedWork/Broder-GenRanSpanningTrees.pdf>_

.. [Bro2009] \R. Bröker: *Constructing supersingular elliptic curves*.
             Journal of Combinatorics and Number Theory 1.3 (2009), pp. 269--273.

.. [Broder2000] Broder, A.Z., Kumar, R., Maghoul, F., Raghavan, P., Rajagopalan,
                S., Stata, R., Tomkins, A., Wiener, J.L.: Graph structure in
                the web. Computer Networks 33(1-6), 309–320 (2000)

.. [BRS2015] \A. Boussicault, S. Rinaldi et S. Socci.
             *The number of directed k-convex polyominoes*
             27th Annual International Conference on Formal Power Series and
             Algebraic Combinatorics (FPSAC 2015), 2015.
             :arxiv:`1501.00872`

.. [Bru1994] Richard A. Brualdi, Hyung Chan Jung, William T.Trotter Jr
             *On the poset of all posets on* `n` *elements*
             Volume 50, Issue 2, 6 May 1994, Pages 111-123
             Discrete Applied Mathematics
             http://www.sciencedirect.com/science/article/pii/0166218X9200169M

.. [Bru1998] \J. Brundan. *Modular branching rules and the Mullineux map
             for Hecke algebras of type* `A`.
             Proc. London Math. Soc. (3) **77** (1998), 551–581.
             :mathscinet:`MR1643413`

.. [BS1969] \D. Blatt, G. Szekeres.
            *A Skew Hadamard Matrix of Order 52*,
            Canadian Journal of Mathematics 21 (1969): 1319-1322.
            :doi:`10.4153/CJM-1969-144-2`

.. [BS1996] Eric Bach, Jeffrey Shallit. *Algorithmic Number Theory,
            Vol. 1: Efficient Algorithms*. MIT Press, 1996. ISBN
            978-0262024051.

.. [BS2003] \I. Bouyukliev and J. Simonis, Some new results on optimal
            codes over `F_5`, Designs, Codes and Cryptography 30,
            no. 1 (2003): 97-111,
            http://www.moi.math.bas.bg/moiuser/~iliya/pdf_site/gf5srev.pdf.

.. [BS2010] \P. Baseilhac and K. Shigechi. *A new current algebra and the
            reflection equation*. Lett. Math. Phys. **92** (2010),
            pp. 47-65. :arxiv:`0906.1482`.

.. [BS2011] \E. Byrne and A. Sneyd, On the Parameters of Codes with
            Two Homogeneous Weights. WCC 2011-Workshop on coding and
            cryptography,
            pp. 81-90. 2011. https://hal.inria.fr/inria-00607341/document

.. [BS2012] Jonathan Bloom and Dan Saracino, *Modified growth
            diagrams, permutation pivots, and the BWX map* `Phi^*`,
            Journal of Combinatorial Theory, Series A Volume 119,
            Number 6 (2012), pp. 1280-1298.

.. [BSS2009] David Bremner, Mathieu Dutour Sikiric, Achill Schuermann:
             Polyhedral representation conversion up to symmetries,
             Proceedings of the 2006 CRM workshop on polyhedral
             computation, AMS/CRM Lecture Notes, 48 (2009),
             45-71. :arxiv:`math/0702239`

.. [BSV2010] \M. Bolt, S. Snoeyink, E. Van Andel. "Visual
             representation of the Riemann map and Ahlfors map via the
             Kerzman-Stein equation". Involve 3-4 (2010), 405-420.

.. [BDLGZ2009] \M. Bucci et al.  A. De Luca, A. Glen, L. Q. Zamboni,
               A connection between palindromic and factor complexity
               using return words," Advances in Applied Mathematics
               42 (2009) 60-74.

.. [BSZ2019] Nils Bruin, Jeroen Sijsling, and Alexandre Zotine,
             *Numerical Computation of Endomorphism Rings of Jacobians*,
             The Open Book Series, Vol. 2 (2019), No. 1, pp. 155-171,
             https://msp.org/obs/2019/2-1/p10.xhtml

.. [BUVO2007] Johannes Buchmann, Ullrich Vollmer: Binary Quadratic Forms,
              An Algorithmic Approach, Algorithms and Computation in Mathematics,
              Volume 20, Springer (2007)

.. [BV2004] Jean-Luc Baril, Vincent Vajnovszki. *Gray code for derangements*.
            Discrete Applied Math. 140 (2004)
            :doi:`10.1016/j.dam.2003.06.002`
            http://jl.baril.u-bourgogne.fr/derange.pdf

.. [BV2009] Stephen Boyd and Lieven Vandenberghe.
            Convex Optimization.
            Cambridge University Press, Cambridge, 2009.
            ISBN 9780521833783.

.. [BvR1982] Andries Brouwer and John van Rees,
             More mutually orthogonal Latin squares,
             Discrete Mathematics,
             vol.39, num.3, pages 263-281,
             1982
             http://oai.cwi.nl/oai/asset/304/0304A.pdf

.. [BW1988] Anders Björner, Michelle L. Wachs,
            *Generalized quotients in Coxeter groups*.
            Transactions of the American Mathematical Society,
            vol. 308, no. 1, July 1988.
            http://www.ams.org/journals/tran/1988-308-01/S0002-9947-1988-0946427-X/S0002-9947-1988-0946427-X.pdf

.. [BW1993] Thomas Becker and Volker Weispfenning. *Groebner Bases - A
            Computational Approach To Commutative Algebra*. Springer,
            New York, 1993.

.. [BW1994] \M. Burrows, D.J. Wheeler, "A block-sorting lossless data
            compression algorithm", HP Lab Technical Report, 1994,
            available at
            http://www.hpl.hp.com/techreports/Compaq-DEC/SRC-RR-124.html

.. [BW1996] Anders Björner and Michelle L. Wachs. *Shellable nonpure
            complexes and posets. I*. Trans. of
            Amer. Math. Soc. **348** No. 4. (1996)

.. [BY2016] Pauline Bailet and Masahiko Yoshinaga. *Vanishing results for the
            Aomoto complex of real hyperplane arrangements via minimality*.
            J. Singularities. **14** (2016), 74-90.

.. [BZ01] \A. Berenstein, A. Zelevinsky
          *Tensor product multiplicities, canonical bases
          and totally positive varieties*
          Invent. Math. **143** No. 1. (2002), 77-128.

.. [BZ2003] Vladimir Batagelj and Matjaz Zaversnik. *An `O(m)`
            Algorithm for Cores Decomposition of
            Networks*. 2003. :arxiv:`cs/0310049v1`.

.. _ref-C:

**C**

.. [Cal2005] \D. Callan. *On Conjugates for Set Partitions and Integer
             Compositions*. Preprint, :arxiv:`math/0508052`.

.. [dCa2007] \C. de Canniere: *Analysis and Design of Symmetric Encryption
             Algorithms*, PhD Thesis, 2007.

.. [Can1990] \J. Canny. Generalised characteristic polynomials.
             J. Symbolic Comput. Vol. 9, No. 3, 1990, 241--250.

.. [Car1972] \R. W. Carter. *Simple groups of Lie type*, volume 28 of
             Pure and Applied Mathematics. John Wiley and Sons, 1972.

.. [Car1972a] \R. W. Carter. *Conjugacy classes in the Weyl group*, Comp. Math.
              Vol 26 (1972) 1-59.

.. [Cha2005] \F. Chapoton, *Une Base Symétrique de l'algèbre des
             Coinvariants Quasi-Symétriques*, Electronic Journal of
             Combinatorics Vol 12(1) (2005) N16.

.. [Che1944] \S. Chern, *A simple intrinsic proof of the Gauss-Bonnet formula
             for closed Riemannian manifolds*, Ann. of Math. (2) 45 (1944),
             747–752.

.. [CP2023] \M. Cati and D.V. Pasechnik.
            *Implementing Hadamard Matrices in SageMath*.
            Preprint, :arxiv:`2306.16812`, (2023).

.. [CQ2019] \A. Cassella and C. Quadrelli.
            *Right-angled Artin groups and enhanced Koszul properties*.
            Preprint, :arxiv:`1907.03824`, (2019).

.. [CS1996] \G. Call and J. Silverman. Computing the Canonical Height on
            K3 Surfaces. Mathematics of Comp. , 65 (1996), 259-290.

.. [CB2007] Nicolas Courtois, Gregory V. Bard: Algebraic Cryptanalysis
            of the Data Encryption Standard, In 11-th IMA Conference,
            Cirencester, UK, 18-20 December 2007, Springer
            LNCS 4887. See also http://eprint.iacr.org/2006/402/.

.. [CC1982] Chottin and R. Cori, *Une preuve combinatoire de la
            rationalité d'une série génératrice associée
            aux arbres*, RAIRO, Inf. Théor. 16, 113--128 (1982)

.. [CC2013] Mahir Bilen Can and Yonah Cherniavsky.
            *Omitting parentheses from the cyclic notation*. (2013).
            :arxiv:`1308.0936v2`.

.. [CCL2015] \N. Cohen, D. Coudert, and A. Lancin. *On computing the Gromov
             hyperbolicity*. ACM Journal of Experimental Algorithmics,
             20(1.6):1-18, 2015. :doi:`10.1145/2780652` or
             [`<https://hal.inria.fr/hal-01182890>`_].

.. [CS1999a] \D. Cohen and A. Suciu. *Characteristic varieties of arrangements*.
             Math. Proc. Cambridge Philos. Soc.127 (1999), no.1, 33–-53.
             :doi:`10.1017/S0305004199003576`.

.. [CCLSV2005] \M. Chudnovsky, G. Cornuejols, X. Liu, P. Seymour, K. Vuskovic.
               *Recognizing berge graphs*.
               Combinatorica vol 25 (2005), n 2, pages 143--186.
               :doi:`10.1007/s00493-005-0012-8`.

.. [CD1996] Charles Colbourn and Jeffrey Dinitz,
            Making the MOLS table,
            Computational and constructive design theory,
            vol 368, pages 67-134,
            1996

.. [CD2007] Adrian Clingher and Charles F. Doran,
            "Modular invariants for lattice polarized K3 surfaces",
            Michigan Math. J. 55 (2007), no. 2, 355-393.
            :arxiv:`math/0602146v1` [math.AG]

.. [CD2013] \I. Cardinali and B. De Bruyn,
            *Spin-embeddings, two-intersection sets and two-weight codes*,
            Ars Comb. 109 (2013): 309-319.
            https://biblio.ugent.be/publication/4241842/file/4241845.pdf

.. [CDJN2019] \A. Chakraborti, N. Datta, A. Jha, M. Nandi
              "HyENA"
              https://csrc.nist.gov/CSRC/media/Projects/Lightweight-Cryptography/documents/round-1/spec-doc/hyena-spec.pdf

.. [CDL2015] \A. Canteaut, Sebastien Duval, Gaetan Leurent
             *Construction of Lightweight S-Boxes using Feistel and
             MISTY Structures*; in Proceedings of SAC 2015; LNCS 9566;
             pp. 373-393; Springer-Verlag 2015; available at
             http://eprint.iacr.org/2015/711.pdf

.. [CDLNPPS2019] \A. Canteaut, S. Duval, G. Leurent, M. Naya-Plasencia, L. Perrin, T. Pornin, A. Schrottenloher.
                 "Saturnin: a suite of lightweight symmetricalgorithms for post-quantum security"
                 https://csrc.nist.gov/CSRC/media/Projects/Lightweight-Cryptography/documents/round-1/spec-doc/SATURNIN-spec.pdf

.. [CE2001] Raul Cordovil and Gwihen Etienne. *A note on the
            Orlik-Solomon algebra*. Europ. J. Combinatorics. **22**
            (2001). pp. 165-170. http://www.math.ist.utl.pt/~rcordov/Ce.pdf

.. [CE2003] Henry Cohn and Noam Elkies, New upper bounds on sphere
            packings I, Ann. Math. 157 (2003), 689--714.

.. [Cer1994] \D. P. Cervone, "Vertex-minimal simplicial immersions of
             the Klein bottle in three-space", Geom. Ded. 50 (1994)
             117-141,
             http://www.math.union.edu/~dpvc/papers/1993-03.kb/vmkb.pdf.

.. [CES2003] Brian Conrad, Bas Edixhoven, William Stein
             `J_1(p)` Has Connected Fibers
             Documenta Math.  8 (2003) 331--408

.. [CEW2011] Georgios Chalkiadakis, Edith Elkind, and Michael
             Wooldridge. *Computational Aspects of Cooperative Game
             Theory*. Morgan & Claypool Publishers, (2011). ISBN
             9781608456529, :doi:`10.2200/S00355ED1V01Y201107AIM016`.

.. [CF2005] Raul Cordovil and David Forge.
            *Gröbner and diagonal bases in Orlik-Solomon type algebras*
            Cubo **7** (2), (2005). pp. 1-20.

.. [CFHM2013] Wei Chen, Wenjie Fang, Guangda Hu, Michael W. Mahoney,
              *On the Hyperbolicity of Small-World and Treelike Random Graphs*,
              Internet Mathematics 9:4 (2013), 434-491.
              :doi:`10.1080/15427951.2013.828336`, :arxiv:`1201.1717`.

.. [CFI1992] Cai, JY., Fürer, M. & Immerman, N. Combinatorica (1992) 12: 389.
             :doi:`10.1007/BF01305232`

.. [CFKLMPPS15] Marek Cygan, Fedor V. Fomin, Łukasz Kowalik, Daniel Lokshtanov,
                Dániel Marx, Marcin Pilipczuk, Michał Pilipczuk, Saket Saurabh.
                *Parameterized Algorithms*. Springer International Publishing
                Switzerland 2015

.. [CFKP1997] James W. Cannon, William J. Floyd, Richard Kenyon and Walter R. Parry.
              *Hyperbolic Geometry*. Flavors of Geometry, MSRI Publications,
              Volume 31, 1997.

.. [CFKPR2010] Ioannis Caragiannis, Afonso Ferreira, Christos Kaklamanis,
               Stéphane Pérennes, Hervé Rivano.
               *Fractional Path Coloring in Bounded Degree Trees with
               Applications*. Algorithmica, Springer Verlag, 2010, 58 (2),
               pp.516-540. :doi:`10.1007/s00453-009-9278-3`,
               https://hal.archives-ouvertes.fr/hal-00371052/document

.. [CFL1958] \K.-T. Chen, R.H. Fox, R.C. Lyndon, Free differential calculus,
             IV. The quotient groups of the lower central series, Ann. of Math.
             68 (1958) 81--95.

.. [CFZ2000] \J. Cassaigne, S. Ferenczi, L.Q. Zamboni, Imbalances in
             Arnoux-Rauzy sequences, Ann. Inst. Fourier (Grenoble)
             50 (2000) 1265--1276.

.. [CFZ2002] Chapoton, Fomin, Zelevinsky - Polytopal realizations of
             generalized associahedra, :arxiv:`math/0202004`.

.. [CGHLM2013] \P. Crescenzi, R. Grossi, M. Habib, L. Lanzi, A. Marino.
               *On computing the diameter of real-world undirected graphs*.
               Theor. Comput. Sci. 514: 84-95 (2013).
               :doi:`10.1016/j.tcs.2012.09.018`.

.. [CGILM2010] \P. Crescenzi, R. Grossi, C. Imbrenda, L. Lanzi, and A. Marino.
               *Finding the Diameter in Real-World Graphs: Experimentally
               Turning a Lower Bound into an Upper Bound*. Proceedings of 18th
               Annual European Symposium on Algorithms. Lecture Notes in
               Computer Science, vol. 6346, 302-313. Springer (2010).
               :doi:`10.1007/978-3-642-15775-2_26`.

.. [CGLM2012] \Crescenzi P., Grossi R., Lanzi L., Marino A. (2012)
               *On Computing the Diameter of Real-World Directed (Weighted)
               Graphs*. In: Klasing R. (eds) Experimental Algorithms. SEA 2012.
               Lecture Notes in Computer Science, vol 7276.
               Springer, Berlin, Heidelberg
               :doi:`10.1007/978-3-642-30850-5_10`.

.. [CGW2013] Daniel Cabarcas, Florian Göpfert, and Patrick
             Weiden. Provably Secure LWE-Encryption with Uniform
             Secret. Cryptology ePrint Archive, Report 2013/164. 2013.
             2013/164. http://eprint.iacr.org/2013/164

.. [Conr] Keith Conrad, "Artin-Hasse-Type Series and Roots of Unity",
          http://www.math.uconn.edu/~kconrad/blurbs/gradnumthy/AHrootofunity.pdf

.. [Coron2023] Basile Coron *Supersolvability of built lattices and Koszulness
               of generalized Chow rings*. Preprint, :arxiv:`2302.13072` (2023).

.. [CGMRV16] \A. Conte, R. Grossi, A. Marino, R. Rizzi, L. Versari,
             "Directing Road Networks by Listing Strong Orientations.",
             Combinatorial Algorithms, Proceedings of 27th International Workshop,
             IWOCA 2016, August 17-19, 2016, pages 83--95.

.. [Ch2012] Cho-Ho Chu. *Jordan Structures in Geometry and
            Analysis*. Cambridge University Press, New
            York. 2012. IBSN 978-1-107-01617-0.

.. [Cha92] Chameni-Nembua C. and Monjardet B.
           *Les Treillis Pseudocomplémentés Finis*
           Europ. J. Combinatorics (1992) 13, 89-107.

.. [Cha18] Frédéric Chapoton, *Some properties of a new partial
           order on Dyck paths*, 2018, :arxiv:`1809.10981`

.. [Cha22005] \B. Cha. Vanishing of some cohomology goups and bounds
              for the Shafarevich-Tate groups of elliptic
              curves. J. Number Theory, 111:154-178, 2005.

.. [Cha2008] Frédéric Chapoton.
             *Sur le nombre d'intervalles dans les treillis de Tamari*.
             Sém. Lothar. Combin. (2008).
             :arxiv:`math/0602368v1`.

.. [ChLi] \F. Chapoton and M. Livernet, *Pre-Lie algebras and the rooted trees
          operad*, International Math. Research Notices (2001) no 8, pages 395-408.
          Preprint: :arxiv:`math/0002069v2`.

.. [Cha2006] Ruth Charney. *An introduction to right-angled Artin
             groups*. http://people.brandeis.edu/~charney/papers/RAAGfinal.pdf,
             :arxiv:`math/0610668`.

.. [ChenDB] Eric Chen, Online database of two-weight codes,
            http://moodle.tec.hkr.se/~chen/research/2-weight-codes/search.php

.. [CHK2001] Keith D. Cooper, Timothy J. Harvey and Ken Kennedy. *A
             Simple, Fast Dominance Algorithm*, Software practice and
             Experience, 4:1-10 (2001).
             http://www.hipersoft.rice.edu/grads/publications/dom14.pdf

.. [Chu2007] \F. Chung, *Random walks and local cuts in graphs*, Linear Algebra
             and its Applications 423 (2007), no. 1, 22-32.

.. [Chu2012] \T. Church *Homological stability for configuration spaces of
             manifolds*, Inventiones Mathematicae, 2012(188), pp. 465-504.

.. [CHPSS18] \C. Cid, T. Huang, T. Peyrin, Y. Sasaki, L. Song.
             *Boomerang Connectivity Table: A New Cryptanalysis Tool* (2018)
             IACR Transactions on Symmetric Cryptology. Vol 2017, Issue 4.
             pre-print available at https://eprint.iacr.org/2018/161.pdf

.. [CIA] CIA Factbook 09
         https://www.cia.gov/library/publications/the-world-factbook/

.. [CK1986] \R. Calderbank, W.M. Kantor,
            *The geometry of two-weight codes*,
            Bull. London Math. Soc. 18(1986) 97-122.
            :doi:`10.1112/blms/18.2.97`.

.. [CK1999] David A. Cox and Sheldon Katz. *Mirror symmetry and
            algebraic geometry*, volume 68 of *Mathematical Surveys
            and Monographs*. American Mathematical Society,
            Providence, RI, 1999.

.. [Cox1989] David A. Cox.
         Primes of the form `x^2+ny^2`.
         Wiley, 1989.

.. [CK2008] Derek G. Corneil and Richard M. Krueger, *A Unified View
            of Graph Searching*, SIAM Jounal on Discrete Mathematics,
            22(4), 1259–-1276, 2008.
            :doi:`10.1137/050623498`

.. [CK2001] \M. Casella and W. Kühnel, "A triangulated K3 surface with
            the minimum number of vertices", Topology 40 (2001),
            753--772.

.. [CKS1999] Felipe Cucker, Pascal Koiran, and Stephen Smale. *A polynomial-time
             algorithm for diophantine equations in one variable*, J. Symbolic
             Computation 27 (1), 21-29, 1999.

.. [CK2015] \J. Campbell and V. Knight. *On testing degeneracy of
            bi-matrix
            games*. http://vknight.org/unpeudemath/code/2015/06/25/on_testing_degeneracy_of_games/ (2015)

.. [CL1996] Chartrand, G. and Lesniak, L.: *Graphs and Digraphs*.
            Chapman and Hall/CRC, 1996.

.. [CL2002] Chung, Fan and Lu, L. *Connected components in random
            graphs with given expected degree sequences*.
            Ann. Combinatorics (6), 2002 pp. 125-145.
            :doi:`10.1007/PL00012580`.

.. [CL2017] Xavier Caruso and Jérémy Le Borgne,
            *A new faster algorithm for factoring skew polynomials over finite fields*
            J. Symbolic Comput. 79 (2017), 411-443.

.. [CL2013] Maria Chlouveraki and Sofia Lambropoulou. *The
            Yokonuma-Hecke algebras and the HOMFLYPT
            polynomial*. (2015) :arxiv:`1204.1871v4`.

.. [Cle1872] Alfred Clebsch, *Theorie der binären algebraischen Formen*,
             Teubner, 1872.

.. [CLG1997] Frank Celler and C. R. Leedham-Green,
             *Calculating the Order of an Invertible Matrix*, 1997

.. [CLRS2001] Thomas H. Cormen, Charles E. Leiserson, Ronald L. Rivest
              and Clifford Stein, *Section 22.4: Topological sort*,
              Introduction to Algorithms (2nd ed.), MIT Press and
              McGraw-Hill, 2001, 549-552, ISBN 0-262-03293-7.

.. [CLO2005] \D. Cox, J. Little, D. O'Shea. Using Algebraic Geometry.
             Springer, 2005.

.. [CLS2011] David A. Cox, John Little, and Hal Schenck. *Toric
             Varieties*. Volume 124 of *Graduate Studies in
             Mathematics*. American Mathematical Society, Providence,
             RI, 2011.

.. [CLS2014] \C. Ceballos, J.-P. Labbé, C. Stump, *Subword complexes,
             cluster complexes, and generalized multi-associahedra*,
             \J. Algebr. Comb. **39** (2014) pp. 17-51.
             :doi:`10.1007/s10801-013-0437-x`, :arxiv:`1108.1776`.

.. [CM2000] Paula A.A.B. Carvalho and Ian M. Musson. *Down-up algebras and
            their representation theory*. J. Algebra. **228** no. 1, (2000),
            pp. 286-310. :doi:`10.1006/jabr.1999.8263`

.. [CM2012] \M. Cabanes, I. Marin, *On ternary quotients of cubic Hecke
             algebras*, Comm. Math. Phys. (2012), Volume 314, Issue 1,
             pp 57-92. :doi:`10.1007/s00220-012-1519-7`, :arxiv:`1010.1465`.

.. [CMN2014] David Coudert, Dorian Mazauric, and Nicolas Nisse, *Experimental
             Evaluation of a Branch and Bound Algorithm for computing
             Pathwidth*. In Symposium on Experimental Algorithms (SEA), volume
             8504 of LNCS, Copenhagen, Denmark, pages 46-58, June 2014,
             :doi:`10.1007/978-3-319-07959-2_5`,
             https://hal.inria.fr/hal-00943549/document

.. [CMO2011] \C. Chun, D. Mayhew, J. Oxley, A chain theorem for
             internally 4-connected binary matroids. J. Combin. Theory
             Ser. B 101 (2011), 141-189.

.. [CMO2012] \C. Chun, D. Mayhew, J. Oxley,  Towards a splitter
             theorem for internally 4-connected binary
             matroids. J. Combin. Theory Ser. B 102 (2012), 688-700.

.. [CMR2005] C\. Cid, S\. Murphy, M\. Robshaw, *Small Scale Variants of
             the AES*; in Proceedings of Fast Software Encryption
             2005; LNCS 3557; Springer Verlag 2005; available at
             http://www.isg.rhul.ac.uk/~sean/smallAES-fse05.pdf

.. [CMR2006] C\. Cid, S\. Murphy, and M\. Robshaw, *Algebraic Aspects
             of the Advanced Encryption Standard*; Springer Verlag
             2006

.. [CMT2003] \A. M. Cohen, S. H. Murray, D. E. Talyor.
             *Computing in groups of Lie type*.
             Mathematics of Computation. **73** (2003), no 247. pp. 1477--1498.
             https://www.win.tue.nl/~amc/pub/papers/cmt.pdf

.. [CN2019] \B. Chakraborty, M. Nandi
            "Orange"
            https://csrc.nist.gov/CSRC/media/Projects/Lightweight-Cryptography/documents/round-1/spec-doc/orange-spec.pdf

.. [CrNa2020] \J.E. Cremona and F. Najman,  `\QQ`-curves over odd degree number fields, :arxiv:`2004.10054`.

.. [CreSuth2023] \J.E. Cremona and A.V. Sutherland.
                 *Computing the endomorphism ring of an elliptic curve
                 over a number field*.
                 :arxiv:`2301.11169`.

.. [CoCo1] J.H. Conway, H.S.M. Coxeter
    *Triangulated polygons and frieze patterns*,
    The Mathematical Gazette (1973) 57 p.87-94

.. [CoCo2] J.H. Conway, H.S.M. Coxeter
    *Triangulated polygons and frieze patterns (continued)*,
    The Mathematical Gazette (1973) 57 p.175-183

.. [Co1984] \J. Conway, Hexacode and tetracode - MINIMOG and
            MOG. *Computational group theory*, ed. M. Atkinson,
            Academic Press, 1984.

.. [CO2010] Jonathan Comes, Viktor Ostrik.
            *On blocks of Deligne's category*
            `\underline{\mathrm{Rep}}(S_t)`.
            :arxiv:`0910.5695v2`,
            http://pages.uoregon.edu/jcomes/blocks.pdf

.. [Coh1981] \A. M. Cohen,
             *A synopsis of known distance-regular graphs with large diameters*,
             Stichting Mathematisch Centrum, 1981.
             http://persistent-identifier.org/?identifier=urn:nbn:nl:ui:18-6775

.. [Coh1993] Henri Cohen. A Course in Computational Algebraic Number
             Theory. Graduate Texts in Mathematics 138. Springer, 1993.

.. [Coh2000] Henri Cohen, Advanced topics in computational number
             theory, Graduate Texts in Mathematics, vol. 193,
             Springer-Verlag, New York, 2000.

.. [Coh2007I] Henri Cohen, *Number Theory, Vol. I: Tools and
              Diophantine Equations.*  GTM 239, Springer, 2007.

.. [Coh2007] Henri Cohen, Number Theory,
             Volume II.  Graduate Texts in Mathematics 240. Springer, 2007.

.. [Coh2019] Nathann Cohen,
             *Several Graph problems and their Linear Program formulations*,
             2019. https://hal.archives-ouvertes.fr/inria-00504914/en

.. [Coj2005] Alina Carmen Cojocaru,
             On the surjectivity of the Galois representations
             associated to non-CM elliptic curves.
             With an appendix by Ernst Kani.
             Canad. Math. Bull. 48 (2005), no. 1, 16--31.

.. [Colb2004] C.J. Colbourn. “Combinatorial aspects of covering arrays”.
              Matematiche (Catania) 59 (2004), pp. 125–172.

.. [Col2004] Pierre Colmez, Invariant `\mathcal{L}` et derivees de
             valeurs propres de Frobenius, preprint, 2004.

.. [Col2013] Julia Collins. *An algorithm for computing the Seifert
             matrix of a link from a braid
             representation*. (2013). http://www.maths.ed.ac.uk/~jcollins/SeifertMatrix/SeifertMatrix.pdf

.. [Com2019] Camille Combe, *Réalisation cubique du poset des
             intervalles de Tamari*, preprint :arxiv:`1904.00658`

.. [Con] Keith Conrad, *Groups of order 12*,
         http://www.math.uconn.edu/~kconrad/blurbs/grouptheory/group12.pdf,
         accessed 21 October 2009.

.. [Con2013] Keith Conrad: *Exterior powers*,
             `http://www.math.uconn.edu/~kconrad/blurbs/ <http://www.math.uconn.edu/~kconrad/blurbs/>`_

.. [Con2015] Keith Conrad: *Tensor products*,
             `http://www.math.uconn.edu/~kconrad/blurbs/ <http://www.math.uconn.edu/~kconrad/blurbs/>`_

.. [Con2018] Anthony Conway, *Notes On The Levine-Tristram
             Signature Function*, July 2018
             http://www.unige.ch/math/folks/conway/Notes/LevineTristramSurvey.pdf

.. [Coo2006] \K. Coolsaet,
             *The uniqueness of the strongly regular graph srg(105,32,4,12)*,
             Bull. Belg. Math. Soc. 12(2006), 707-718.
             http://projecteuclid.org/euclid.bbms/1136902608

.. [Cou2014] Alain Couvreur, *Codes and the Cartier operator*,
             Proceedings of the American Mathematical Society 142.6 (2014): 1983-1996.

.. [Cox] David Cox, "What is a Toric Variety",
         https://dacox.people.amherst.edu/lectures/tutorial.ps

.. [Cox1957] \H. S. M. Coxeter: *Factor groups of the braid groups*, Proceedings of the Fourth Candian
             Mathematical Congress (Vancouver 1957), pp. 95-122.

.. [Cox1969] Harold S. M. Coxeter, *Introduction to Geometry*, 2nd ed. New York:Wiley, 1969.

.. [CP2001] John Crisp and Luis Paris. *The solution to a conjecture
            of Tits on the subgroup generated by the squares of the
            generators of an Artin group*. Invent. Math. **145**
            (2001). No 1, 19-36. :arxiv:`math/0003133`.

.. [CP2005] \A. Cossidente and T. Penttila,
            *Hemisystems on the Hermitian surface*,
            Journal of London Math. Soc. 72(2005), 731--741.
            :doi:`10.1112/S0024610705006964`.

.. [CP2012] Grégory Châtel, Viviane Pons.
            *Counting smaller trees in the Tamari order*,
            :arxiv:`1212.0751v1`.

.. [CP2015] Grégory Châtel and Viviane Pons.
            *Counting smaller elements in the tamari and m-tamari lattices*.
            Journal of Combinatorial Theory, Series A. (2015). :arxiv:`1311.3922`.

.. [CP2016] \N. Cohen, D. Pasechnik,
            *Implementing Brouwer's database of strongly regular graphs*,
            Designs, Codes, and Cryptography, 2016
            :doi:`10.1007/s10623-016-0264-x`

.. [CPdA2014] Maria Chlouveraki and Loïc Poulain
              d'Andecy. *Representation theory of the Yokonuma-Hecke
              algebra*. (2014) :arxiv:`1302.6225v2`.

.. [CPS2006] \J.E. Cremona, M. Prickett and S. Siksek, Height Difference
             Bounds For Elliptic Curves over Number Fields, Journal of Number
             Theory 116(1) (2006), pages 42-68.

.. [CR1962] Curtis, Charles W.; Reiner, Irving "Representation theory
            of finite groups and associative algebras." Pure and
            Applied Mathematics, Vol. XI Interscience Publishers, a
            division of John Wiley & Sons, New York-London 1962, pp
            545--547

.. [Cre1997] \J. E. Cremona, *Algorithms for Modular Elliptic
             Curves*. Cambridge University Press, 1997.

.. [Cre2003] Cressman, Ross. *Evolutionary dynamics and extensive form
             games*. MIT Press, 2003.

.. [Cre2020] Creedon, Samuel. *The center of the partition algebra*.
             Preprint, :arxiv:`2005.00600` (2020).

.. [Cro1983] \M. Crochemore, Recherche linéaire d'un carré dans un mot,
             C. R. Acad. Sci. Paris Sér. I Math. 296 (1983) 14
             781--784.

.. [Cro2004] Peter R. Cromwell, *Knots and links*, Cambridge University Press (2004).
             :doi:`10.1017/CBO9780511809767`

.. [CRS2016] Dean Crnković, Sanja Rukavina, and Andrea Švob. *Strongly regular
             graphs from orthogonal groups* `O^+(6,2)` *and* `O^-(6,2)`.
             :arxiv:`1609.07133`

.. [CRSKKY1989] \G. Cohen, D. Rubie, J. Seberry, C. Koukouvinos, S. Kounias, M. Yamada,
                *A survey of base sequences, disjoint complementary sequences and OD(4t;t,t,t,t)*.
                JCMCC. The Journal of Combinatorial Mathematics and Combinatorial Computing,
                **5** (1989), 69-104.

.. [CRST2006] \M. Chudnovsky, N. Robertson, P. Seymour, R. Thomas.
              *The strong perfect graph theorem*.
              Annals of Mathematics, vol 164, number 1, pages 51--230, 2006.

.. [CRV2018] Xavier Caruso, David Roe and Tristan Vaccon.
            *ZpL: a p-adic precision package*, (2018) :arxiv:`1802.08532`.

.. [CRV2014] Xavier Caruso, David Roe and Tristan Vaccon.
            *Tracking p-adic precision*,
            LMS J. Comput. Math. **17** (2014), 274-294.

.. [Connell1999] Ian Connell.
                 *Elliptic Curve Handbook*.
                 Online lecture notes, available at
                 https://git.hackade.org/ben/tinycrypt/raw/branch/master/docs/Elliptic%20Curve%20Handbook.pdf

.. [CS1986] \J. Conway and N. Sloane. *Lexicographic codes:
            error-correcting codes from game theory*, IEEE
            Trans. Infor. Theory **32** (1986) 337-348.

.. [CS1999] \J. H. Conway and N. J. A. Sloane, *Sphere packings, lattices
            and groups*, 3rd. ed., Grundlehren der Mathematischen
            Wissenschaften, vol. 290, Springer-Verlag, New York, 1999.

.. [CS1988] Conway, J. H., and N. J. A. Sloane. *Low-Dimensional Lattices. IV.
            The Mass Formula*, Proceedings of the Royal Society of London.
            Series A, Mathematical and Physical Sciences, vol. 419, no. 1857, 1988, pp. 259-286.

.. [CS2003] \John E. Cremona and Michael Stoll. *On The Reduction Theory of Binary Forms*.
            Journal für die reine und angewandte Mathematik, 565 (2003), 79-99.

.. [CS2006] \J. E. Cremona, and S. Siksek, Computing a Lower Bound for the
            Canonical Height on Elliptic Curves over `\QQ`, ANTS VII
            Proceedings: F.Hess, S.Pauli and M.Pohst (eds.), ANTS VII, Lecture
            Notes in Computer Science 4076 (2006), pages 275-286.

.. [CS2018] Craig Costello and Benjamin Smith: Montgomery curves and
            their arithmetic. J. Cryptogr. Eng. 8 (2018), 227-240.

.. [CST2010] Tullio Ceccherini-Silberstein, Fabio Scarabotti,
             Filippo Tolli.
             *Representation Theory of the Symmetric Groups: The
             Okounkov-Vershik Approach, Character Formulas, and Partition
             Algebras*. CUP 2010.

.. [CT2013] \J. E. Cremona and T. Thongjunthug, The Complex AGM, periods of
            elliptic curves over $\CC$ and complex elliptic logarithms.
            Journal of Number Theory Volume 133, Issue 8, August 2013, pages
            2813-2841.

.. [CTTL2014] \C. Carlet, Deng Tang, Xiaohu Tang, and Qunying Liao: *New
            Construction of Differentially 4-Uniform Bijections*, Inscrypt,
            pp. 22-38, 2013.

.. [CT1998] \F. Chung and P. Tetali, *Isoperimetric inequalities for
            Cartesian products of graphs*, Combinatorics, Probability and
            Computing 7 (1998), no. 2, 141-148.

.. [Cu1984] \R. Curtis, The Steiner system `S(5,6,12)`, the Mathieu
            group `M_{12}`, and the kitten. *Computational group
            theory*, ed. M. Atkinson, Academic Press, 1984.

.. [Cun1986] \W. H. Cunningham, Improved Bounds for Matroid Partition
             and Intersection Algorithms. SIAM Journal on Computing
             1986 15:4, 948-957.

.. [CVV2019] Xavier Caruso, Tristan Vaccon and Thibaut Verron,
             *Gröbner bases over Tate algebras*, :arxiv:`1901.09574` (2019)

.. [CVV2020] Xavier Caruso, Tristan Vaccon and Thibaut Verron,
             *Signature-based algorithms for Gröbner bases over Tate algebras*,
             :arxiv:`2002.04491` (2020)

.. [CW1972] \J. Cooper and J. Wallis.
            *A construction for Hadamard arrays*,
            Bulletin of the Australian Mathematical Society 7(2) (1972): 269-277.
            :doi:`10.1017/S0004972700045019`

.. [CW2005] \J. E. Cremona and M. Watkins. Computing isogenies of elliptic
            curves. preprint, 2005.

.. [CHW2015] Cui, Shawn X.; Hong, Seung-Moon; Wang, Zhenghan Universal quantum computation
             with weakly integral anyons. Quantum Inf. Process. 14 (2015),
             no. 8, 2687-2727.

.. [CW2015] Cui, S. X. and Wang, Z. (2015). Universal quantum computation with
            metaplectic anyons. Journal of Mathematical Physics, 56(3), 032202.
            :doi:`10.1063/1.4914941`

.. _ref-D:

**D**

.. [Dat2007] Basudeb Datta, "Minimal triangulations of
             manifolds", J. Indian Inst. Sci. 87 (2007), no. 4,
             429-449.

.. [Dav1997] B.A. Davey, H.A. Priestley,
             *Introduction to Lattices and Order*,
             Cambridge University Press, 1997.

.. [DJS2003] \M. Davis, T. Januszkiewicz, and R. Scott.
             *Fundamental groups of blow-ups*. Selecta Math.,
             Adv. Math. ***177** no. 1 (2002) pp. 115-179.
             :arxiv:`math/0203127`.

.. [DB1996] K. Duggal, A. Bejancu,
            *Lightlike Submanifolds of Semi-Riemannian Manifolds and Applications*,
            Mathematics and Its Applications, 1996.

.. [DCSW2008] \C. De Canniere, H. Sato, D. Watanabe,
              *Hash Function Luffa: Specification*; submitted to
              NIST SHA-3 Competition, 2008. Available at
              http://www.sdl.hitachi.co.jp/crypto/luffa/

.. [DCW2016] Dan-Cohen, Ishai, and Stefan Wewers. "Mixed Tate motives and the
             unit equation." International Mathematics Research Notices
             2016.17 (2016): 5291-5354.

.. [DD1991] \R. Dipper and S. Donkin. *Quantum* `GL_n`.
            Proc. London Math. Soc. (3) **63** (1991), no. 1, pp. 165-211.

.. [DD2010] Tim Dokchitser and Vladimir Dokchitser,
            *On the Birch-Swinnerton-Dyer quotients modulo squares*,
            Ann. Math. (2) 172 (2010), 567-596.

.. [DDLL2013] Léo Ducas, Alain Durmus, Tancrède Lepoint and Vadim
              Lyubashevsky. *Lattice Signatures and Bimodal
              Gaussians*; in Advances in Cryptology – CRYPTO 2013;
              Lecture Notes in Computer Science Volume 8042, 2013, pp
              40-56 http://www.di.ens.fr/~lyubash/papers/bimodal.pdf

.. [Dec1998] \W. Decker and T. de Jong. Groebner Bases and Invariant
             Theory in Groebner Bases and Applications. London
             Mathematical Society Lecture Note Series No. 251. (1998)
             61--89.

.. [DEMS2016] \C. Dobraunig, M. Eichlseder, F. Mendel, and M. Schläffer,
              *Ascon v1.2*; in CAESAR Competition, (2016).

.. [DEMMMPU2019] \C. Dobraunig, M. Eichseder, S. Mangard, F. Mendel, B. Mennink, R. Primas, T. Unterluggauer
                 "ISAP v2.0"
                 https://csrc.nist.gov/CSRC/media/Projects/Lightweight-Cryptography/documents/round-1/spec-doc/ISAP-spec.pdf

.. [De1973] \P. Delsarte, An algebraic approach to the association
            schemes of coding theory, Philips Res. Rep., Suppl.,
            vol. 10, 1973.

.. [De1970] \M. Demazure
            Sous-groupes algébriques de rang maximum du groupe de Cremona.
            Ann. Sci. Ecole Norm. Sup. 1970, 3, 507--588.

.. [De1974] \M. Demazure, *Désingularisation des variétés de Schubert*,
            Ann. E. N. S., Vol. 6, (1974), p. 163-172

.. [Deh2011] \P. Dehornoy, *Le problème d'isotopie des tresses*, in
             Leçons mathématiques de Bordeaux, vol. 4, pages 259-300,
             Cassini (2011).

.. [deG2000] Willem A. de Graaf. *Lie Algebras: Theory and Algorithms*.
             North-Holland Mathematical Library. (2000).
             Elsevier Science B.V.

.. [deG2005] Willem A. de Graaf.
             *Constructing homomorphisms between Verma modules*.
             Journal of Lie Theory. **15** (2005) pp. 415-428.

.. [Dej1972] \F. Dejean. Sur un théorème de Thue. J. Combinatorial Theory
             Ser. A 13:90--99, 1972.

.. [Del1972] Ph. Delsarte,
             *Weights of linear codes and strongly regular normed spaces*,
             Discrete Mathematics (1972), Volume 3, Issue 1, Pages 47-64,
             :doi:`10.1016/0012-365X(72)90024-6`

.. [Den2012] Tom Denton. Canonical Decompositions of Affine Permutations,
             Affine Codes, and Split `k`-Schur Functions.  Electronic Journal of
             Combinatorics, 2012.

.. [Deo1987a] \V. Deodhar, A splitting criterion for the Bruhat
              orderings on Coxeter groups. Comm. Algebra,
              15:1889-1894, 1987.

.. [Deo1987b] \V.V. Deodhar, On some geometric aspects of Bruhat
              orderings II. The parabolic analogue of Kazhdan-Lusztig
              polynomials, J. Alg. 111 (1987) 483-506.

.. [DesignHandbook] Handbook of Combinatorial Designs (2ed)
                    Charles Colbourn, Jeffrey Dinitz
                    Chapman & Hall/CRC
                    2012

.. [DerZak1980] Nachum Dershowitz and Schmuel Zaks,
                *Enumerations of ordered trees*,
                Discrete Mathematics (1980), 31: 9-28.

.. [Dev2005] Devaney, Robert L. *An Introduction to Chaotic Dynamical Systems.*
             Boulder: Westview, 2005, 331.

.. [DeVi1984] \M.-P. Delest, and G. Viennot, *Algebraic Languages and
              Polyominoes Enumeration.* Theoret. Comput. Sci. 34, 169-206, 1984.

.. [DJP2014] Luca De Feo, David Jao and Jérôme Plût: Towards quantum-resistant
             cryptosystems from supersingular elliptic curve isogenies. Journal
             of Mathematical Cryptology, vol. 8, no. 3, 2014, pp. 209-247.
             https://eprint.iacr.org/2011/506.pdf

.. [DFMS1996] Philipppe Di Francesco, Pierre Mathieu, and David Sénéchal.
              *Conformal Field Theory*. Graduate Texts in Contemporary
              Physics, Springer, 1996.

.. [DG1982] Louise Dolan and Michael Grady.
            *Conserved charges from self-duality*,
            Phys. Rev. D(3) **25** (1982), no. 6, 1587-1604.

.. [DG1994] \S. Dulucq and O. Guibert. Mots de piles, tableaux
            standards et permutations de Baxter, proceedings of
            Formal Power Series and Algebraic Combinatorics, 1994.

.. [DG2006] Yon Dourisboure and Cyril Gavoille. *Tree-decompositions with bags
            of small diameter*. Discrete Mathematics, 307 (16) (2007),
            pp. 2008-2029.
            :doi:`10.1016/j.disc.2005.12.060`

.. [DGH2020] \C. Donnot, A. Genitrini and Y. Herida. Unranking Combinations
            Lexicographically: an efficient new strategy compared with others, 2020,
            https://hal.archives-ouvertes.fr/hal-02462764v1

.. [DGK2014] \D. Đoković, O. Golubitsky and I.Kotsireas.
            *Some New Orders of Hadamard and Skew-Hadamard Matrices*,
            Journal of Combinatorial Designs 22(6) (2014): 270-277.
            :doi:`10.1002/jcd.21358`

.. [DGMPPS2019] \N. Datta, A. Ghoshal, D. Mukhopadhyay, S. Patranabis,
                S. Picek, R. Sashukhan. "TRIFLE"
                https://csrc.nist.gov/CSRC/media/Projects/Lightweight-Cryptography/documents/round-1/spec-doc/trifle-spec.pdf

.. [DGRB2010] David Avis, Gabriel D. Rosenberg, Rahul Savani, Bernhard
              von Stengel. *Enumeration of Nash equilibria for
              two-player games.*
              http://www.maths.lse.ac.uk/personal/stengel/ETissue/ARSvS.pdf (2010)

.. [DHSW2003] Dumas, Heckenbach, Saunders, Welker, "Computing
              simplicial homology based on efficient Smith normal form
              algorithms," in "Algebra, geometry, and software
              systems" (2003), 177-206.

.. [DI1989]  Dan Gusfield and Robert W. Irving. *The stable marriage
             problem: structure and algorithms*. Vol. 54. Cambridge:
             MIT press, 1989.

.. [DI1995] \F. Diamond and J. Im, Modular forms and modular curves.
            In: V. Kumar Murty (ed.), Seminar on Fermat's Last Theorem
            (Toronto, 1993-1994), 39-133.  CMS Conference
            Proceedings 17.  American Mathematical Society, 1995.

.. [Dil1940] Lattice with Unique Irreducible Decompositions
             \R. P. Dilworth, 1940 (Annals of Mathematics 41, 771-777)
             With comments by B. Monjardet
             http://cams.ehess.fr/docannexe.php?id=1145

.. [Di2000] \L. Dissett, Combinatorial and computational aspects of
            finite geometries, 2000,
            https://tspace.library.utoronto.ca/bitstream/1807/14575/1/NQ49844.pdf

.. [DJM1998] \R. Dipper, G. James and A. Mathas
             *Cyclotomic q-Schur algebras*, Math. Z, **229** (1998), 385-416.
             :mathscinet:`MR1658581`

.. [DJP2001] \X. Droubay, J. Justin, G. Pirillo, *Episturmian words
             and some constructions of de Luca and Rauzy*,
             Theoret. Comput. Sci.  255 (2001) 539--553.

.. [Djo1992a] \D. Đoković.
             *Construction of some new Hadamard matrices*,
             Bulletin of the Australian Mathematical Society 45(2) (1992): 327-332.
             :doi:`10.1017/S0004972700030185`

.. [Djo1992b] \D. Đoković.
             *Skew Hadamard matrices of order 4 x 37 and 4 x 43*,
             Journal of Combinatorial Theory, Series A 61(2) (1992): 319-321.
             :doi:`10.1016/0097-3165(92)90029-T`

.. [Djo1992c] \D. Đoković.
             *Ten New Orders for Hadamard Matrices of Skew Type*,
             Publikacije Elektrotehničkog fakulteta. Serija Matematika 2 (1992): 47-59.

.. [Djo1994a] \D. Đoković.
             *Five New Orders for Hadamard Matrices of Skew Type*,
             Australasian Journal of Combinatorics  10 (1994): 259-264.

.. [Djo1994b] \D. Đoković.
             *Two Hadamard matrices of order 956 of Goethals-Seidel type*,
             Combinatorica  14(3) (1994): 375-377.
             :doi:`10.1007/BF01212983`

.. [Djo2008a] \D. Đoković.
            *Skew-Hadamard matrices of orders 188 and 388 exist*,
            International Mathematical Forum 3 no.22 (2008): 1063-1068.
            :arxiv:`0704.0640`

.. [Djo2008b] \D. Đoković.
            *Skew-Hadamard matrices of orders 436, 580 and 988 exist*,
            Journal of Combinatorial Designs 16 (2008): 493-498.
            :arxiv:`0706.1973`

.. [Djo2008c] \D. Đoković.
            *Hadamard matrices of order 764 exist*,
            Combinatorica 28(4) (2008): 487-489.
            :doi:`10.1007/s00493-008-2384-z`

.. [Djo2023a]  \D. Đoković.
            *Skew-Hadamard matrices of order 276*.
            :arxiv:`10.48550/ARXIV.2301.02751`

.. [Djo2023b] \D. Đoković, Email Communication. 26 January 2023.

.. [DK2013] John R. Doyle and David Krumm, *Computing algebraic
            numbers of bounded height*, :arxiv:`1111.4963v4` (2013).

.. [DK2016] \D. Ðokovic, I. Kotsireas.
            *A class of cyclic (v; k1, k2, k3; λ) difference families
            with v = 3 (mod 4) a prime*,
            Special Matrices 4(1) (2016): 317-325.
            :doi:`10.1515/spma-2016-0029`

.. [DLHK2007] \J. A. De Loera, D. C. Haws, M. Köppe, Ehrhart
              polynomials of matroid polytopes and
              polymatroids. Discrete & Computational Geometry, Volume
              42, Issue 4. :arxiv:`0710.4346`,
              :doi:`10.1007/s00454-008-9120-8`

.. [DLMF-Bessel] \F. W. J. Olver and L. C. Maximon: *10. Bessel
                 Functions*, in NIST Digital Library of Mathematical
                 Functions. https://dlmf.nist.gov/10

.. [DLMF-Error] \N. M. Temme: *7. Error Functions, Dawson’s and Fresnel
                 Integrals*, in NIST Digital Library of Mathematical
                 Functions. https://dlmf.nist.gov/7

.. [DLMF-Legendre] \T. M. Dunster: *Legendre and Related Functions*, in NIST
                   Digital Library of Mathematical Functions.
                   https://dlmf.nist.gov/14

.. [DLMF-Struve] \R. B. Paris: *11. Struve and Related Functions*, in
                 NIST Digital Library of Mathematical
                 Functions. https://dlmf.nist.gov/11

.. [DLRS2010] De Loera, Rambau and Santos, "Triangulations: Structures
              for Algorithms and Applications", Algorithms and
              Computation in Mathematics, Volume 25, Springer, 2011.

.. [DNB1996] Feodor F. Dragan, Falk Nicolai, Andreas Brandstat.
               *LexBFS-orderings and powers of graphs*.
               International Workshop on Graph-Theoretic Concepts in Computer
               Science, WG 1996. Lecture Notes in Computer Science, vol 1197.
               Springer, Berlin, Heidelberg.
               :doi:`10.1007/3-540-62559-3_15`

.. [Do2009] \P. Dobcsanyi et
            al. DesignTheory.org. http://designtheory.org/database/

.. [Dob1999a] \H. Dobbertin: *Almost perfect nonlinear power functions
            on GF(2^n): the Niho case*. Information and Computation, 151 (1-2),
            pp. 57-72, 1999.

.. [Dob1999b] \H. Dobbertin: *Almost perfect nonlinear power functions
            on GF(2^n): the Welch case*. IEEE Transactions on Information
            Theory, 45 (4), pp. 1271-1275, 1999.

.. [Dol2009] Igor Dolgachev. *McKay Correspondence*. (2009).
             http://www.math.lsa.umich.edu/~idolga/McKaybook.pdf

.. [dotspec] http://www.graphviz.org/doc/info/lang.html

.. [DPS2017] Kevin Dilks, Oliver Pechenik, and Jessica Striker,
             *Resonance in orbits of plane partitions and increasing
             tableaux*, JCTA 148 (2017), 244-274,
             :doi:`10.1016/j.jcta.2016.12.007`

.. [DPV2001] \J. Daemen, M. Peeters, and G. Van Assche,
             *Bitslice ciphers and power analysis attacks*; in FSE, (2000), pp. 134-149.

.. [DP2008] Jean-Guillaume Dumas and Clement Pernet. Memory efficient
            scheduling of Strassen-Winograd's matrix multiplication
            algorithm. :arxiv:`0707.2347v1`, 2008.

.. [DPVAR2000] \J. Daemen, M. Peeters, G. Van Assche, and V. Rijmen,
               *Nessie proposal: NOEKEON*; in First Open NESSIE Workshop, (2000).

.. [DR2002] Joan Daemen, Vincent Rijmen. *The Design of
            Rijndael*. Springer-Verlag Berlin Heidelberg, 2002.

.. [Dragan2018] Feodor Dragan, Michel Habib, Laurent Viennot.
               *Revisiting Radius, Diameter, and all Eccentricity Computation
               in Graphs through Certificates*.
               :arxiv:`1803.04660`

.. [Dro1987] Carl Droms. *Isomorphisms of graph groups*. Proc. of the
             Amer. Math. Soc. **100**
             (1987). No 3. http://educ.jmu.edu/~dromscg/vita/preprints/Isomorphisms.pdf

.. [DS1994] J. Dalbec and B. Sturmfels. Invariant methods in discrete and computational geometry,
            chapter Introduction to Chow forms, pages 37-58. Springer Netherlands, 1994.

.. [DS2004] Dan Gusfield, Jens Stoye,
            Linear time algorithms for finding and representing all the tandem repeats in a string,
            Journal of Computer and System Sciences,
            Volume 69, Issue 4,
            2004,
            Pages 525-546,
            :doi:`10.1016/j.jcss.2004.03.004`.

.. [DS2009] \W. Decker, F.-O. Schreyer,
            *Varieties, Gröbner Bases, and Algebraic Curves*, 2009.
            https://www.math.uni-sb.de/ag/schreyer/images/PDFs/teaching/ws1617ag/book.pdf

.. [DS2010] \K. Duggal, B. Sahin,
            *Differential Geometry of Lightlike Submanifolds*,
            Frontiers in Mathematics, 2010.

.. [DSK2006] \A. De Sole and V. Kac. "Finite vs Affine W-algebras". Jpn. J. Math.
             (2006) vol. 1, no. 1, pp 137--261

.. [Du2001] \I. Duursma, "From weight enumerators to zeta functions", in
            Discrete Applied Mathematics, vol. 111, no. 1-2,
            pp. 55-73, 2001.

.. [Du2003] \I. Duursma, "Extremal weight enumerators and
            ultraspherical polynomials", Discrete Mathematics 268
            (2003), 103–127.

.. [Du2004] \I. Duursma, "Combinatorics of the two-variable zeta function",
            Finite fields and applications, 109-136, Lecture Notes in
            Comput. Sci., 2948, Springer, Berlin, 2004.

.. [Du2009] Du Ye. *On the Complexity of Deciding Degeneracy in
            Games*. :arxiv:`0905.3012v1` (2009)

.. [Du2010] \J. J. Duistermaat,
            Discrete integrable systems. QRT maps and elliptic surfaces.
            Springer Monographs in Mathematics. Berlin: Springer. xxii, 627 p., 2010

.. [Du2018] \O. Dunkelman, *Efficient Construction of the Boomerang
            Connection Table* (preprint); in Cryptology ePrint Archive,
            (2018), 631.

.. [Duc1998] \L. Ducos, Optimizations of the Subresultant Algorithm.
             http://www-math.univ-poitiers.fr/~ducos/Travaux/sous-resultants.pdf

.. [Dur1998] \F. Durand, *A characterization of substitutive sequences
            using return words*, Discrete Math. 179 (1998) 89-101.

.. [Duv1983] J.-P. Duval, Factorizing words over an ordered alphabet,
            J. Algorithms 4 (1983) 363--381.

.. [Duv1988] \A. Duval.
            *A directed graph version of strongly regular graphs*,
            Journal of Combinatorial Theory, Series A 47(1) (1988): 71-100.
            :doi:`10.1016/0097-3165(88)90043-X`

.. [DW1995] Andreas W.M. Dress and Walter Wenzel, *A Simple Proof of
            an Identity Concerning Pfaffians of Skew Symmetric
            Matrices*, Advances in Mathematics, volume 112, Issue 1,
            April 1995,
            pp. 120-134. http://www.sciencedirect.com/science/article/pii/S0001870885710298

.. [DW2007] \I. Dynnikov and B. Wiest, On the complexity of
            braids, J. Europ. Math. Soc. 9 (2007)

.. [Dy1993] \M. J. Dyer. *Hecke algebras and shellings of Bruhat
            intervals*. Compositio Mathematica, 1993, 89(1): 91-115.

.. [Dy1994] \M. J. Dyer. *Bruhat intervals, polyhedral cones and
            Kazhdan-Lusztig-Stanley polynomials*. Math.Z., 215(2):223-236, 1994.

.. [Dy2001] \M. J. Dyer. *On minimal lengths of expressions of Coxeter group elements as
            products of reflections*. Proc. Amer. Math. Soc. Vol 129 (9) (Sep 2001) pp. 2591-2595

.. _ref-E:

**E**

.. [Early2017] Nick Early. *Canonical bases for permutohedral plates*.
               Preprint (2017). :arxiv:`1712.08520v3`.

.. [EB1966] \J. Elliot and A. Butson.
            *Relative difference sets*,
            Illinois Journal of Mathematics 10(3) (1966): 517-531.
            :doi:`10.1215/ijm/1256055004`

.. [Eb1989] \W. Eberly, "Computations for algebras and group
            representations". Ph.D. Thesis, University of
            Toronto, 1989. http://www.cpsc.ucalgary.ca/~eberly/Research/Papers/phdthesis.pdf

.. [Ed1974] \A. R. Edmonds, 'Angular Momentum in Quantum Mechanics',
            Princeton University Press (1974)

.. [EDI2014] EDITH COHEN,DANIEL DELLING,THOMAS PAJOR and RENATO F. WERNECK
             Computing Classic Closeness Centrality, at Scale
             In Proceedings of the second ACM conference on Online social networks (COSN '14)
             :doi:`10.1145/2660460.2660465`

.. [Edix] Edixhoven, B., *Point counting after Kedlaya*, EIDMA-Stieltjes
          graduate course, Leiden
          (notes: https://www.math.leidenuniv.nl/~edix/oww/mathofcrypt/carls_edixhoven/kedlaya.pdf)

.. [Ega1981] Yoshimi Egawa, Characterization of H(n, q) by the parameters,
             Journal of Combinatorial Theory, Series A, Volume 31, Issue 2,
             1981, Pages 108-125, ISSN 0097-3165,:doi:`10.1016/0097-3165(81)90007-8`.
             (http://www.sciencedirect.com/science/article/pii/0097316581900078)

.. [EGNO2015] Pavel Etingof, Shlomo Gelaki, Dmitri Nikshych and Victor Ostrik,
               *Tensor Categories*, AMS Mathematical Surveys and Monographs 205 (2015).

.. [EGHLSVY] Pavel Etingof, Oleg Golberg, Sebastian Hensel, Tiankai
             Liu, Alex Schwendner, Dmitry Vaintrob, Elena Yudovina,
             "Introduction to representation theory",
             :arxiv:`0901.0827v5`.

.. [EKLP1992] \N. Elkies, G. Kuperberg, M. Larsen, J. Propp,
              *Alternating-Sign Matrices and Domino Tilings*, Journal of Algebraic
              Combinatorics, volume 1 (1992), p. 111-132.

.. [Eh2013] Ehrhardt, Wolfgang. "The AMath and DAMath Special
            Functions: Reference Manual and Implementation Notes,
            Version
            1.3". 2013. http://www.wolfgang-ehrhardt.de/specialfunctions.pdf.

.. [EL2002] Ekedahl, Torsten & Laksov, Dan. (2002). *Splitting algebras, Symmetric functions and
            Galois Theory*. J. Algebra Appl. 4, :doi:`10.1142/S0219498805001034`

.. [EM2001] Pavel Etingof and Xiaoguang Ma.
            *Lecture notes on Cherednik algebras*.
            http://www-math.mit.edu/~etingof/73509.pdf :arxiv:`1001.0432`.

.. [EMMN1998] \P. Eaded, J. Marks, P.Mutzel, S. North.
              *Fifth Annual Graph Drawing Contest*;
              http://www.merl.com/papers/docs/TR98-16.pdf

.. [Eny2012] \J. Enyang. *Jucys-Murphy elements and a presentation
             for the partition algebra*. J. Algebraic Combin.
             **37** (2012) no 3, 401--454.

.. [Eny2013] \J. Enyang. *A seminormal form for partition algebras*.
             J. Combin. Theory Series A **120** (2013) 1737--1785.

.. [EP2013] David Einstein, James Propp. *Combinatorial,
            piecewise-linear, and birational homomesy for products of
            two chains*. :arxiv:`1310.5294v1`.

.. [EP2013b] David Einstein, James Propp. *Piecewise-linear and
             birational toggling*. Extended abstract for
             FPSAC 2014. http://faculty.uml.edu/jpropp/fpsac14.pdf

.. [Epp2008] David Eppstein, *Recognizing partial cubes in quadratic time*,
             J. Graph Algorithms and Applications 15 (2): 269-293, 2011.
             :doi:`10.7155/jgaa.00226`, :arxiv:`0705.1025`.

.. [EPSV2023] Jonathan Komada Eriksen, Lorenz Panny, Jana Sotáková, and Mattia Veroni.
              Deuring for the People: Supersingular Elliptic Curves with Prescribed
              Endomorphism Ring in General Characteristic.
              LuCaNT 2023. https://ia.cr/2023/106

.. [Eri1995] \H. Erikson.  Computational and Combinatorial Aspects
             of Coxeter Groups.  Thesis, 1995.

.. [ER1959] Paul Erd\H{o}s and Alfr\'ed R\'enyi. "On Random Graphs",
            Publicationes Mathematicae. 6: 290–297, 1959.

.. [ERH2015] Jorge Espanoza and Steen Ryom-Hansen. *Cell structures
             for the Yokonuma-Hecke algebra and the algebra of braids
             and ties*. (2015) :arxiv:`1506.00715`.

.. [ERT1979] Erdos, P. and Rubin, A.L. and Taylor, H.
             *Choosability in graphs*.
             Proc. West Coast Conf. on Combinatorics,
             Graph Theory and Computing, Congressus Numerantium,
             vol 26, pages 125--157, 1979.

.. [ESSS2011] \D. Engels, M.-J. O. Saarinen, P. Schweitzer, and E. M. Smith,
              *The Hummingbird-2 lightweight authenticated encryption algorithm*; in
              RFIDSec, (2011), pp. 19-31.

.. [ETS2006a] ETSI/Sage,
              *Specification of the 3GPP Confidentiality and Integrity Algorithms
              UEA2 & UIA2*; in Document 5: Design and Evaluation Report, (2006).

.. [ETS2011] ETSI/Sage,
             *Specification of the 3GPP Confidentiality and Integrity Algorithms
             128-EEA3 & 128-EIA3*; in Document 4: Design and Evaluation Report, (2011).

.. [Ewa1996] Ewald, "Combinatorial Convexity and Algebraic Geometry",
             vol. 168 of Graduate Texts in Mathematics, Springer, 1996

.. [EZ1950] \S. Eilenberg and J. Zilber, "Semi-Simplicial Complexes
            and Singular Homology", Ann. Math. (2) 51 (1950), 499-513.

.. [EPW14] Ben Elias, Nicholas Proudfoot, and Max Wakefield.
           *The Kazhdan-Lusztig polynomial of a matroid*. 2014.
           :arxiv:`1412.7408`.

.. _ref-F:

**F**

.. [Fag1983] Fagin, Ronald. *Degrees of acyclicity for hypergraphs and
             relational database schemes.* Journal of the ACM (JACM) 30.3
             (1983): 514-550.

.. [Fayers2010] Matthew Fayers. *An LLT-type algorithm for computing
                higher-level canonical bases*. J. Pure Appl. Algebra
                **214** (2010), no. 12, 2186-2198. :arxiv:`0908.1749v3`.

.. [Fedorov2015] Roman Fedorov, *Variations of Hodge structures for hypergeometric
   differential operators and parabolic Higgs bundles*,
   :arxiv:`1505.01704`

.. [Fe1997] Stefan Felsner, "On the Number of Arrangements of
            Pseudolines", Proceedings SoCG 96, 30-37. Discrete &
            Computational Geometry 18 (1997),
            257-267. http://page.math.tu-berlin.de/~felsner/Paper/numarr.pdf

.. [FT00] Stefan Felsner, William T. Trotter,
          Dimension, Graph and Hypergraph Coloring,
          Order,
          2000, Volume 17, Issue 2, pp 167-177,
          http://link.springer.com/article/10.1023%2FA%3A1006429830221

.. [Feng2014] Gang Feng, *Finding k shortest simple paths in directed
            graphs: A node classification algorithm*. Networks, 64(1),
            6–17, 2014. :doi:`10.1002/net.21552`

.. [Fe2012] Hans L. Fetter, "A Polyhedron Full of Surprises",
            Mathematics Magazine 85 (2012), no. 5, 334-342.

.. [Fed2015] Federal Agency on Technical Regulation and Metrology (GOST),
             GOST R 34.12-2015, (2015)

.. [Feingold2004] Alex J. Feingold. *Fusion rules for affine Kac-Moody algebras*.
                  Contemp. Math., **343** (2004), pp. 53-96.
                  :arxiv:`math/0212387`

.. [Fel2001] Yves Felix, Stephen Halperin and J.-C. Thomas. *Rational homotopy
             theory*, Graduate texts in mathematics 201, Springer, 2001.


.. [Feu2009] \T. Feulner. The Automorphism Groups of Linear Codes and
             Canonical Representatives of Their Semilinear Isometry
             Classes. Advances in Mathematics of Communications 3 (4),
             pp. 363-383, Nov 2009

.. [Feu2013] Feulner, Thomas, "Eine kanonische Form zur Darstellung
             aequivalenter Codes -- Computergestuetzte Berechnung und
             ihre Anwendung in der Codierungstheorie, Kryptographie
             und Geometrie", Dissertation, University of
             Bayreuth, 2013.

.. [FG1965] Fulkerson, D.R. and Gross, OA,
            *Incidence matrices and interval graphs*.
            Pacific J. Math 1965,
            Vol. 15, number 3, pages 835--855.
            :doi:`10.2140/pjm.1965.15.835`.

.. [FH2015] \J. A. de Faria, B. Hutz. *Combinatorics of Cycle Lengths on
            Wehler K3 Surfaces over finite fields*. New Zealand Journal
            of Mathematics 45 (2015), 19–31.

.. [FIV2012] \H. Fournier, A. Ismail, and A. Vigneron. *Computing the Gromov
             hyperbolicity of a discrete metric space*. 2012.
             :arxiv:`1210.3323`.

.. [FK1991] \I. A. Faradjev and M. H. Klin,
            *Computer package for computations with coherent configurations*,
            Proc. ISSAC-91, ACM Press, Bonn, 1991, pages 219-223;
            code, by I.A.Faradjev (with contributions by A.E.Brouwer,
            D.V.Pasechnik). https://github.com/dimpase/coco

.. [FKS2004] \R. J. Fletcher, C. Koukouvinos and J. Seberry.
            *New skew-Hadamard matrices of order 4·59 and new D-optimal designs of order 2·59*,
            Discrete Mathematics 286(3) (2004): 251-253.
            :doi:`10.1016/j.disc.2004.05.009`

.. [FL2001] David Forge and Michel Las Vergnas.
            *Orlik-Solomon type algebras*. European J. Combin.
            **22** (5), (2001). pp. 699-704.

.. [FM2014] Cameron Franc and Marc Masdeu, *Computing fundamental
            domains for the Bruhat-Tits tree for GL_2(Qp), p-adic
            automorphic forms, and the canonical embedding of Shimura
            curves*. LMS Journal of Computation and Mathematics
            (2014), volume 17, issue 01, pp. 1-23.

.. [FMSS1995] Fulton, MacPherson, Sottile, Sturmfels:
              *Intersection theory on spherical varieties*,
              J. of Alg. Geometry 4 (1995), 181-193.
              http://www.math.tamu.edu/~frank.sottile/research/ps/spherical.ps.gz

.. [FMV2014] Xander Faber, Michelle Manes, and Bianca Viray. Computing
             Conjugating Sets and Automorphism Groups of Rational Functions.
             Journal of Algebra, 423 (2014), 1161-1190.

.. [FNO2019] Hans Fotsing Tetsing, Ferdinand Ngakeu and Benjamin Olea,
             *Rigging technique for 1-lightlike submanifolds and preferred
             rigged connections*, Mediterranean Journal of Mathematics, (2019).

.. [Fog2002] \N. Pytheas Fogg, *Substitutions in Dynamics, Arithmetics,
             and Combinatorics*, Lecture Notes in Mathematics 1794,
             Springer Verlag. V. Berthé, S. Ferenczi, C. Mauduit
             and A. Siegel, Eds.  (2002).

.. [Fom1994] Sergey V. Fomin, "Duality of graded graphs". Journal of
             Algebraic Combinatorics Volume 3, Number 4 (1994),
             pp. 357-404.

.. [Fom1995] Sergey V. Fomin, "Schensted algorithms for dual graded
             graphs". Journal of Algebraic Combinatorics Volume 4,
             Number 1 (1995), pp. 5-45.

.. [FoiMal14] Loic Foissy, Claudia Malvenuto,
              *The Hopf algebra of finite topologies and T-partitions*,
              Journal of Algebra, Volume 438, 15 September 2015, pp. 130--169,
              :doi:`10.1016/j.jalgebra.2015.04.024`,
              :arxiv:`1407.0476v2`.

.. [FoSta1994] \S. Fomin, R. Stanley. *Schubert polynomials and the nilCoxeter algebra*. Advances in Math., 1994.

.. [FOS2009] \G. Fourier, M. Okado, A. Schilling.
             *Kirillov-Reshetikhin crystals for nonexceptional types*.
             Advances in Mathematics. **222** (2009). Issue 3. 1080-1116.
             :arxiv:`0810.5067`.

.. [FOS2010] \G. Fourier, M. Okado, A. Schilling. *Perfectness of
             Kirillov-Reshetikhin crystals for nonexceptional types*.
             Contemp. Math. 506 (2010) 127-143 ( :arxiv:`0811.1604` )

.. [FP1996] Komei Fukuda, Alain Prodon: Double Description Method
            Revisited, Combinatorics and Computer Science, volume 1120
            of Lecture Notes in Computer Science, page
            91-111. Springer (1996)

.. [FPR2015] Wenjie Fang and Louis-François Préville-Ratelle,
             *From generalized Tamari intervals to non-separable planar maps*.
             :arxiv:`1511.05937`

.. [FR1985] Friedl, Katalin, and Lajos Rónyai. "Polynomial time
            solutions of some problems of computational
            algebra". Proceedings of the seventeenth annual ACM
            symposium on Theory of computing. ACM, 1985.

.. [Fra2011] Cameron Franc,
             "Nearly rigid analytic modular forms and their values at CM points",
             Ph.D. thesis, McGill University, 2011.

.. [FRT1990] Faddeev, Reshetikhin and Takhtajan.
             *Quantization of Lie Groups and Lie Algebras*.
             Leningrad Math. J. vol. **1** (1990), no. 1.

.. [FS1978] Dominique Foata, Marcel-Paul Schuetzenberger.
            *Major Index and Inversion Number of Permutations*.
            Mathematische Nachrichten, volume 83, Issue 1, pages 143-159, 1978.
            http://igm.univ-mlv.fr/~berstel/Mps/Travaux/A/1978-3MajorIndexMathNachr.pdf

.. [FS1994] William Fulton, Bernd Sturmfels, *Intersection Theory on
            Toric Varieties*, :arxiv:`alg-geom/9403002`

.. [FS2009] Philippe Flajolet and Robert Sedgewick,
            `Analytic combinatorics <http://algo.inria.fr/flajolet/Publications/AnaCombi/book.pdf>`_.
            Cambridge University Press, Cambridge, 2009.
            See also the `Errata list <http://ac.cs.princeton.edu/errata/>`_.

.. [FST2012] \A. Felikson, \M. Shapiro, and \P. Tumarkin, *Cluster Algebras of
            Finite Mutation Type Via Unfoldings*, Int Math Res Notices (2012)
            2012 (8): 1768-1804.

.. [Fuchs1994] \J. Fuchs. *Fusion Rules for Conformal Field Theory*.
               Fortsch. Phys. **42** (1994), no. 1, pp. 1-48.
               :doi:`10.1002/prop.2190420102`, :arxiv:`hep-th/9306162`.

.. [Ful1989] \W. Fulton. Algebraic curves: an introduction to algebraic geometry. Addison-Wesley,
             Redwood City CA (1989).

.. [Ful1993] Wiliam Fulton, *Introduction to Toric Varieties*,
            Princeton University Press, 1993.

.. [Ful1997] William Fulton,
             *Young Tableaux*.
             Cambridge University Press, 1997.

.. [FV2002] \I. Fagnot, L. Vuillon, Generalized balances in Sturmian
            words, Discrete Applied Mathematics 121 (2002), 83--101.

.. [FY2004] Eva Maria Feichtner and Sergey Yuzvinsky. *Chow rings of
            toric varieties defined by atomic lattices*. Inventiones
            Mathematicae. **155** (2004), no. 3, pp. 515-536.

.. [FZ2001] \S. Fomin and A. Zelevinsky. *Cluster algebras I. Foundations*,
            \J. Amer. Math. Soc. **15** (2002), no. 2, pp. 497-529.
            :arxiv:`math/0104151` (2001).

.. [FZ2007] \S. Fomin and \A. Zelevinsky, *Cluster algebras IV. Coefficients*,
            Compos. Math. 143 (2007), no. 1, 112-164.

.. _ref-G:

**G**

.. [Ga02] Shuhong Gao, A new algorithm for decoding Reed-Solomon
          Codes, January 31, 2002

.. [Gabow1995] Harold N. Gabow. *A Matroid Approach to Finding Edge Connectivity
               and Packing Arborescences*.  Journal of Computer and System Sciences,
               50(2):259-273, 1995.
               :doi:`10.1006/jcss.1995.1022`

.. [Gallai] T. Gallai, Elementare Relationen bezueglich der
            Glieder und trennenden Punkte von Graphen, Magyar
            Tud. Akad. Mat. Kutato Int. Kozl. 9 (1964) 235-236

.. [Gambit] Richard D. McKelvey, Andrew M. McLennan, and
            Theodore L. Turocy, *Gambit: Software Tools for Game
            Theory, Version 13.1.2.*. http://www.gambit-project.org
            (2014).

.. [Gans1981] Emden R. Gansner,
             *The Hillman-Grassl Correspondence and the
             Enumeration of Reverse Plane Partitions*,
             Journal of Combinatorial Theory, Series A
             30 (1981), pp. 71--89.
             :doi:`10.1016/0097-3165(81)90041-8`

.. [Gar2015] \V. Garg *Introduction to Lattice Theory with Computer
             Science Applications* (2015), Wiley.

.. [GDR1999] \R. González-Díaz and P. Réal, *A combinatorial method
             for computing Steenrod squares* in J. Pure Appl. Algebra
             139 (1999), 89-108.

.. [GDR2003] \R. González-Díaz and P. Réal, *Computation of cohomology
             operations on finite simplicial complexes* in Homology,
             Homotopy and Applications 5 (2003), 83-93.

.. [GCL1992] Geddes, Czapor, Labahn, *Algorithms for computer algebra*.
             Springer (1992).  ISBN 0-7923-9259-0.

.. [Ge2005] Loukas Georgiadis, *Linear-Time Algorithms for Dominators
            and Related Problems*, PhD thesis, Princetown University,
            TR-737-05, (2005).
            ftp://ftp.cs.princeton.edu/reports/2005/737.pdf

.. [Gek1988] \E.-U. Gekeler, On the coefficients of Drinfel'd modular
             forms. Invent. Math. 93 (1988), no. 3, 667-700

.. [Gek1991] \E.-U. Gekeler. On finite Drinfeld modules. Journal of
             algebra, 1(141):187–203, 1991.

.. [GG2012] Jim Geelen and Bert Gerards, Characterizing graphic
            matroids by a system of linear equations,
            submitted, 2012. Preprint:
            http://www.gerardsbase.nl/papers/geelen_gerards=testing-graphicness%5B2013%5D.pdf

.. [GGD2011] \E. Girondo, \G. Gonzalez-Diez, *Introduction to Compact
             Riemann surfaces and Dessins d'enfant*, (2011)
             London Mathematical Society, Student Text 79.

.. [GGMM2020] \A. Garver, S. Grosser, J. Matherne, and A. Morales.
              *Counting linear extensions of posets with determinants of hook
              lengths*. Preprint, :arxiv:`2001.08822` (2020).

.. [GGNS2013] \B. Gerard, V. Grosso, M. Naya-Plasencia, and F.-X. Standaert,
              *Block ciphers that are easier to mask: How far can we go?*; in
              CHES, (2013), pp. 383-399.

.. [GGOR2003] \V. Ginzberg, N. Guay, E. Opdam, R. Rouquier.
              *On the category* `\mathcal{O}` *for rational Cherednik algebras*.
              Invent. Math. **154** (2003). :arxiv:`math/0212036`.

.. [GHJ2016] Ewgenij Gawrilow, Simon Hampe, and Michael Joswig, The polymake XML
             file format, Mathematical software – ICMS 2016. 5th international
             congress, Berlin, Germany, July 11–14, 2016. Proceedings, Berlin:
             Springer, 2016, pp. 403–410,
             :doi:`10.1007/978-3-319-42432-3_50`, ISBN
             978-3-319-42431-6/pbk.

.. [GHJV1994] \E. Gamma, R. Helm, R. Johnson, J. Vlissides, *Design
              Patterns: Elements of Reusable Object-Oriented
              Software*. Addison-Wesley (1994). ISBN 0-201-63361-2.

.. [Gil1959] Edgar Nelson Gilbert. "Random Graphs", Annals of Mathematical
             Statistics. 30 (4): 1141–1144, 1959.

.. [Gir2012] Samuele Giraudo,
             *Algebraic and combinatorial structures on pairs of twin binary trees*,
             :arxiv:`1204.4776v1`.

.. [GiTr1996] P. Gianni and B. Trager. *Square-Free Algorithms in Positive
              Characteristic*. Applicable Algebra In Engineering, Communication
              And Computing, 7(1), p. 1-14.

.. [GJ1997] Ewgenij Gawrilow and Michael Joswig, polymake: a framework for
            analyzing convex polytopes, Polytopes—combinatorics and
            computation (Oberwolfach, 1997), DMV Sem., vol. 29, Birkhäuser,
            Basel, 2000, pp. 43–73.

.. [GJ2006] Ewgenij Gawrilow and Michael Joswig, Flexible object hierarchies in
            polymake (extended abstract), Mathematical software—ICMS 2006,
            Lecture Notes in Comput. Sci., vol. 4151, Springer, Berlin, 2006,
            pp. 219–221, :doi:`10.1007/11832225_20`

.. [GJ2007] \A. Glen, J. Justin, Episturmian words: a survey, Preprint,
            2007, :arxiv:`0801.1655`.

.. [Goff1999] Christopher Goff. *Isomorphic fusion algebras of twisted quantum
              doubles of finite groups*. PhD Thesis,
              University of California, Santa Cruz. 1999.

.. [GoMa2010] Christopher Goff and Geoffrey Mason,
            *Generalized twisted quantum doubles and the McKay correspondence*,
            J. Algebra 324 (2010), no. 11, 3007–3016.

.. [GJ2016] Muddappa Seetharama Gowda and Juyoung Jeong.
            Spectral cones in Euclidean Jordan algebras.
            Linear Algebra and its Applications, 509:286-305, 2016.
            :doi:`10.1016/j.laa.2016.08.004`.

.. [GJKPRSS2019] \D. Goudarzi, J. Jean, S. Koelbl, T. Peyrin, M. Rivain, Y. Sasaki, S. M. Sim.
                 "Pyjamask"
                 https://csrc.nist.gov/CSRC/media/Projects/Lightweight-Cryptography/documents/round-1/spec-doc/Pyjamask-spec.pdf

.. [GJK+2014] Dimitar Grantcharov, Ji Hye Jung, Seok-Jin Kang, Masaki Kashiwara,
              Myungho Kim. *Crystal bases for the quantum queer superalgebra and
              semistandard decomposition tableaux.*; Trans. Amer. Math. Soc.,
              366(1): 457-489, 2014. :arxiv:`1103.1456v2`.

.. [GJPST2009] \G. Grigorov, A. Jorza, S. Patrikis, W. Stein, C. Tarniţǎ. Computational
               verification of the Birch and Swinnerton-Dyer
               conjecture for individual elliptic curves.
               Math. Comp. 78 (2009), no. 268, 2397--2425.

.. [GJRW2010] Ewgenij Gawrilow, Michael Joswig, Thilo Rörig, and Nikolaus Witte,
              Drawing polytopal graphs with polymake, Comput. Vis. Sci. 13
              (2010), no. 2, 99–110, :doi:`10.1007/s00791-009-0127-3`

.. [GK1982] Daniel H. Greene and Donald E. Knuth (1982), "2.1.1 Constant
            coefficients - A) Homogeneous equations", Mathematics for the Analysis
            of Algorithms (2nd ed.), Birkhauser, p. 17.

.. [GK2013] Roland Grinis and Alexander Kasprzyk, Normal forms of
            convex lattice polytopes, :arxiv:`1301.6641`

.. [GKLP2021] Loukas Georgiadis, Dionysios Kefallinos, Luigi Laura, Nikos
              Parotsidis. *An Experimental Study of Algorithms for Computing the
              Edge Connectivity of a Directed Graph*.  SIAM Symposium on
              Algorithm Engineering and Experiments (ALENEX), pp 85-97, 2021.
              :doi:`10.1137/1.9781611976472.7`

.. [GKP2011] Sylvain Gravier, Matjaz Kovse and Aline Parreau.
             *Generalized Sierpinski graphs*. Poster, European Conference on
             Combinatorics, Graph Theory and Applications (EuroComb’11),
             Budapest, 2011.
             https://www.renyi.hu/conferences/ec11/posters/parreau.pdf

.. [GKZ1994] Gelfand, I. M.; Kapranov, M. M.; and
             Zelevinsky, A. V. "Discriminants, Resultants and
             Multidimensional Determinants" Birkhauser 1994

.. [GL1996] \G. Golub and C. van Loan. *Matrix Computations*. 3rd
            edition, Johns Hopkins Univ. Press, 1996.

.. [GL2019] \J. Grbić and A. Linton.
            "Lowest-degree triple Massey products in moment-angle complexes",
            2019. :arxiv:`1908.02222v2`

.. [GrLe1996] \J. Graham and G.I. Lehrer
              *Cellular algebras*. Invent. Math. 123 (1996), 1–34.
              :mathscinet:`MR1376244`

.. [GLR2008] \A. Glen, F. Levé, G. Richomme, Quasiperiodic and Lyndon
             episturmian words, Preprint, 2008, :arxiv:`0805.0730`.

.. [GLSV2014] \V. Grosso, G. Leurent, F.-X. Standaert, and K. Varici:
              *LS-Designs: Bitslice Encryption for Efficient Masked
              Software Implementations*, in FSE, 2014.

.. [GLSVJGK2014] \V. Grosso, G. Leurent, F.-X. Standaert, K. Varici,
                 \F. D. A. Journault, L. Gaspar, and S. Kerckhof,
                 *SCREAM & iSCREAM Side-Channel Resistant Authenticated Encryption
                 with Masking*; in CAESAR Competition, (2014).

.. [GM1987] Peter B. Gibbons and Rudolf Mathon.
            *Construction methods for Bhaskar Rao and related designs*.
            J. Austral. Math. Soc. Ser. A 42 (1987), no. 1, 5--30.
            http://journals.cambridge.org/article_S1446788700033929

.. [GM2002] Daniel Goldstein and Andrew Mayer. On the equidistribution
            of Hecke points. Forum Mathematicum, 15:2, pp. 165--189,
            De Gruyter, 2003.

.. [GMN2008] Jordi Guardia, Jesus Montes, Enric Nart. *Newton polygons of higher
             order in algebraic number theory* (2008). :arxiv:`0807.2620`

.. [GNL2011] \Z. Gong, S. Nikova, and Y. W. Law,
             *KLEIN: A new family of lightweight block ciphers*; in
             RFIDSec, (2011), p. 1-18.

.. [GN2018] Pascal Giorgi and Vincent Neiger. Certification of Minimal
            Approximant Bases. In ISSAC 2018, pages 167-174.
            :doi:`10.1145/3208976.3208991`

.. [Go1967] Solomon Golomb, Shift register sequences, Aegean Park
            Press, Laguna Hills, Ca, 1967

.. [God1968] \R. Godement: *Algebra*, Hermann (Paris) / Houghton Mifflin
             (Boston) (1968)

.. [God1993] Chris Godsil (1993): *Algebraic Combinatorics*.

.. [Gol1968] \R. Gold: *Maximal recursive sequences with 3-valued recursive
             crosscorrelation functions*. IEEE Transactions on Information
             Theory, 14, pp. 154-156, 1968.

.. [Gop1981] \V. D. Goppa, “Codes on algebraic curves,” Sov. Math. Dokl., vol.
             24, no. 1, pp. 170–172, 1981.

.. [Gor2016] \D. Gorodkov, *A 15-vertex triangulation of the quaternionic
             projective plane*, Discrete & Computational Geometry, vol. 62,
             pp. 348-373 (2019). :doi:`10.1007/s00454-018-00055-w`

.. [Gos1972] Bill Gosper, "Continued Fraction Arithmetic"
             https://perl.plover.com/classes/cftalk/INFO/gosper.txt

.. [Gos1998] \D. Goss. Basic structures of function field arithmetic. Springer,
             1998.

.. [Gor1980] Daniel Gorenstein, Finite Groups (New York: Chelsea
             Publishing, 1980)

.. [Gor2009] Alexey G. Gorinov, "Combinatorics of double cosets and
             fundamental domains for the subgroups of the modular
             group", preprint :arxiv:`0901.1340`

.. [GP2012] Eddy Godelle and Luis Paris.
            *Basic questions on Artin-Tits groups*. A. Björner et al. (eds)
            Configuration spaces, CRM series. (2012) pp. 299--311.
            Edizioni della Normale, Pisa.
            :doi:`10.1007/978-88-7642-431-1_13`

.. [GPV2008] Craig Gentry, Chris Peikert, Vinod Vaikuntanathan. *How
             to Use a Short Basis: Trapdoors for Hard Lattices and New
             Cryptographic
             Constructions*. STOC 2008. http://www.cc.gatech.edu/~cpeikert/pubs/trap_lattice.pdf

.. [GR2001] Chris Godsil and Gordon Royle, *Algebraic Graph Theory*. Graduate
            Texts in Mathematics, Springer, 2001.

.. [Gre2006] \R. M. Green, *Star reducible Coxeter groups*, Glasgow
            Mathematical Journal, Volume 48, Issue 3, pp. 583-609.

.. [Gri2021] \O. Gritsenko, *On strongly regular graph with parameters (65; 32; 15; 16)*,
              :arxiv:`2102.05432`.

.. [GX2020] \R. M. Green, Tianyuan Xu, *Classification of Coxeter groups with
            finitely many elements of a-value 2*, Algebraic Combinatorics,
            Volume 3 (2020) no. 2, pp. 331-364.

.. [Gr2006] Matthew Greenberg,
            "Heegner points and rigid analytic modular forms",
            Ph.D. Thesis, McGill University, 2006.

.. [Gr2007] \J. Green, Polynomial representations of `GL_n`, Springer
            Verlag, 2007.

.. [Graham1985] \J. Graham,
                *Modular representations of Hecke algebras and related algebras*.
                PhD thesis, University of Sydney, 1985.

.. [GriRei18] Darij Grinberg, Victor Reiner,
              *Hopf Algebras in Combinatorics*,
              :arxiv:`1409.8356v6`.

.. [GR1989] \A. M. Garsia, C. Reutenauer. *A decomposition of Solomon's
            descent algebra.* Adv. Math. **77** (1989).
            http://www.lacim.uqam.ca/~christo/Publi%C3%A9s/1989/Decomposition%20Solomon.pdf

.. [GR1993] Ira M. Gessel, Christophe Reutenauer.
            *Counting Permutations with Given Cycle Structure and Descent Set*. Journal of
            Combinatorial Theory, Series A, 64 (1993), pp. 189--215.

.. [GR2013] Darij Grinberg, Tom Roby. *Iterative properties of
            birational rowmotion*.
            http://www.cip.ifi.lmu.de/~grinberg/algebra/skeletal.pdf

.. [Gri2005] \G. Grigorov, Kato's Euler System and the Main Conjecture,
             Harvard Ph.D. Thesis (2005).

.. [GroLar1] \R. Grossman and R. G. Larson, *Hopf-algebraic structure of
             families of trees*, J. Algebra 126 (1) (1989), 184-210.
             Preprint: :arxiv:`0711.3877v1`

.. [Grinb2016a] Darij Grinberg,
                *Double posets and the antipode of QSym*,
                :arxiv:`1509.08355v3`.

.. [Gro1987] \M. Gromov. *Hyperbolic groups*. Essays in Group Theory, 8:75--263,
             1987. :doi:`10.1007/978-1-4613-9586-7_3`.

.. [GrS1967] Grunbaum and Sreedharan, "An enumeration of simplicial
             4-polytopes with 8 vertices", J. Comb. Th. 2,
             437-465 (1967)

.. [GS1984] \A. M. Garsia, Dennis Stanton.
            *Group actions on Stanley-Reisner rings and invariants of
            permutation groups*. Adv. in Math. **51** (1984), 107-201.
            http://www.sciencedirect.com/science/article/pii/0001870884900057

.. [GS1999] Venkatesan Guruswami and Madhu Sudan, Improved Decoding of
            Reed-Solomon Codes and Algebraic-Geometric Codes, 1999

.. [GS2010] Daniel Gourion and Alberto Seeger.
            Critical angles in polyhedral convex cones: numerical and
            statistical considerations.
            Mathematical Programming, 123:173-198, 2010.
            :doi:`10.1007/s10107-009-0317-2`.

.. [Go1993] David M. Goldschmidt.
            *Group characters, symmetric functions, and the Hecke algebras*.
            AMS 1993.

.. [GS1970] \J.-M. Goethals and J. J. Seidel,
            *Strongly regular graphs derived from combinatorial designs*,
            Can. J. Math. 22 (1970) 597-614.
            :doi:`10.4153/CJM-1970-067-9`

.. [GS70s] \J.M. Goethals and J. J. Seidel,
           *A skew Hadamard matrix of order 36*,
           J. Aust. Math. Soc. 11(1970), 343-344

.. [GS1975] \J.M. Goethals, and J. J. Seidel,
            *The regular two-graph on 276 vertices*,
            Discrete Mathematics 12, no. 2 (1975): 143-158.
            :doi:`10.1016/0012-365X(75)90029-1`

.. [GSL] GNU Scientific Library.
         https://www.gnu.org/software/gsl/doc/html/

.. [GT1996] \P. Gianni and B. Trager. "Square-free algorithms in
            positive characteristic". Applicable Algebra in Engineering,
            Communication and Computing, 7(1), 1-14 (1996)

.. [GT2001] Michael T. Goodrich and Roberto Tamassia.
            *Data Structures and Algorithms in Java*.
            2nd edition, John Wiley & Sons, 2001.

.. [GT2014] \M.S. Gowda and J. Tao. On the bilinearity rank of a
            proper cone and Lyapunov-like
            transformations. Mathematical Programming, 147 (2014)
            155-170.

.. [Gu] GUAVA manual, https://www.gap-system.org/Packages/guava.html

.. [Gut2001] Carsten Gutwenger and Petra Mutzel. *A Linear Time Implementation
             of SPQR-Trees*, International Symposium on Graph Drawing,
             (2001) 77-90

.. [GW1999] Frederick M. Goodman and Hans Wenzl. *Crystal bases of quantum
            affine algebras and affine Kazhdan-Lusztig polyonmials*.
            Int. Math. Res. Notices **5** (1999), 251-275.
            :arxiv:`math/9807014v1`.

.. [GW2014] \G. Gratzer and F. Wehrung,
            Lattice Theory: Special Topics and Applications Vol. 1,
            Springer, 2014.

.. [GYLL1993] \I. Gutman, Y.-N. Yeh, S.-L. Lee, and Y.-L. Luo. *Some recent
              results in the theory of the Wiener number*. Indian Journal of
              Chemistry, 32A:651--661, 1993.

.. [GZ1983] Greene; Zaslavsky, "On the Interpretation of Whitney
            Numbers Through Arrangements of Hyperplanes, Zonotopes,
            Non-Radon Partitions, and Orientations of
            Graphs". Transactions of the American Mathematical
            Society, Vol. 280, No. 1. (Nov., 1983), pp. 97-126.

.. [GZ1986] \B. Gross and D. Zagier, *Heegner points and
            derivatives of L-series.* Invent. Math. 84 (1986), no. 2, 225-320.

.. _ref-H:

**H**

.. [Ha2005] Gerhard Haring. [Online] Available:
            http://osdir.com/ml/python.db.pysqlite.user/2005-11/msg00047.html

.. [Ha83]    \M. Hall, *Combinatorial Theory*,
             2nd edition, Wiley, 1983

.. [Hac2016] \M. Hachimori. http://infoshako.sk.tsukuba.ac.jp/~hachi/math/library/dunce_hat_eng.html

.. [HadaWiki] Hadamard matrices on Wikipedia, :wikipedia:`Hadamard_matrix`

.. [Haf2004] Paul R. Hafner. *On the Graphs of Hoffman-Singleton and Higman-Sims*.
             The Electronic Journal of Combinatorics 11 (2004), #R77.
             http://www.combinatorics.org/Volume_11/PDF/v11i1r77.pdf

.. [Hai1989] M.D. Haiman, *On mixed insertion, symmetry, and shifted
             Young tableaux*. Journal of Combinatorial Theory, Series
             A Volume 50, Number 2 (1989), pp. 196-225.

.. [Hai1992] Mark D. Haiman,
             *Dual equivalence with applications, including a conjecture of Proctor*,
             Discrete Mathematics 99 (1992), 79-113,
             http://www.sciencedirect.com/science/article/pii/0012365X9290368P

.. [Haj2000] \M. Hajiaghayi, *Consecutive Ones Property*, 2000.
             http://www-math.mit.edu/~hajiagha/pp11.ps

.. [Han1960] Haim Hanani,
             On quadruple systems,
             pages 145--157, vol. 12,
             Canadian Journal of Mathematics,
             1960
             http://cms.math.ca/cjm/v12/cjm1960v12.0145-0157.pdf

.. [Har1962] Frank Harary. *The determinant of the adjacency matrix of a graph*.
             SIAM Review 4 (1962), pp. 202-210.
             :doi:`10.1137/1004057`

.. [Har1969] Frank Harary, *Graph Theory*,
             Addison-Wesley, 1969.

.. [Har1977] \R. Hartshorne. Algebraic Geometry. Springer-Verlag, New York, 1977.

.. [Har1994] Frank Harary. *Graph Theory*. Reading, MA: Addison-Wesley, 1994.

.. [Har2009] Harvey, David. *Efficient computation of p-adic heights*.
             LMS J. Comput. Math. **11** (2008), 40–59.

.. [Harako2020] Shuichi Harako. *The second homology group of the commutative
                case of Kontsevich's symplectic derivation Lie algebra*.
                Preprint, 2020, :arxiv:`2006.06064`.

.. [HarPri] F. Harary and G. Prins. The block-cutpoint-tree of
            a graph. Publ. Math. Debrecen 13 1966 103-107.

.. [Hat2002] Allen Hatcher, "Algebraic Topology", Cambridge University
             Press (2002).

.. [Hayashi1990] \T. Hayashi. `q`-*analogues of Clifford and Weyl algebras -
                 spinor and oscillator representations of quantum enveloping
                 algebras*. Comm. Math. Phys. **127** (1990) pp. 129-144.

.. [HC2006] Mark van Hoeij and John Cremona, Solving Conics over
            function fields. J. Théor. Nombres Bordeaux, 2006.

.. [He2006] Pinar Heggernes. *Minimal triangulations of graphs: A survey*.
            Discrete Mathematics, 306(3):297-317, 2006.
            :doi:`10.1016/j.disc.2005.12.003`

.. [He2002] \H. Heys *A Tutorial on Linear and Differential
            Cryptanalysis* ; 2002' available at
            http://www.engr.mun.ca/~howard/PAPERS/ldc_tutorial.pdf

.. [Hes2002] Florian Hess, "Computing Riemann-Roch spaces in algebraic
             function fields and related topics," J. Symbolic
             Comput. 33 (2002), no. 4, 425--445.

.. [Hes2002b] Florian Hess, "An algorithm for computing Weierstrass points,"
              International Algorithmic Number Theory Symposium (pp. 357-371).
              Springer Berlin Heidelberg, 2002.

.. [HH2012] Victoria Horan and Glenn Hurlbert,
            *Overlap Cycles for Steiner Quadruple Systems*,
            2012, :arxiv:`1204.3215`

.. [HHL2009] \T. Huang, L. Huang, M.I. Lin,
             *On a class of strongly regular designs and quasi-semisymmetric
             designs*.
             In: Recent Developments in Algebra and Related Areas, ALM vol. 8,
             pp. 129--153. International Press, Somerville (2009).

.. [Hig2002] Nicholas J. Higham. Accuracy and Stability of Numerical Algorithms,
             Second Edition. Society for Industrial and Applied Mathematics,
             Philadelphia, 2002.

.. [Hig2008] \N. J. Higham, "Functions of matrices: theory and computation",
             Society for Industrial and Applied Mathematics (2008).

.. [HIK2011] R. Hammack, W. Imrich, S. Klavzar,
             *Handbook of Product Graphs*,
             CRC press, 2011

.. [HJ2004] Tom Hoeholdt and Joern Justesen, A Course In
            Error-Correcting Codes, EMS, 2004

.. [HK2002a] Holme, P. and Kim, B.J. *Growing scale-free networks
             with tunable clustering*, Phys. Rev. E (2002). vol 65, no 2, 026107.
             :doi:`10.1103/PhysRevE.65.026107`.

.. [HKL2022] Clemens Heuberger, Daniel Krenn, Gabriel F. Lipnik, "Asymptotic
             Analysis of `q`-Recursive Sequences". Algorithmica **84** (2022),
             2480–2532. :doi:`10.1007/s00453-022-00950-y`.

.. [HKOTY1999] \G. Hatayama, A. Kuniba, M. Okado, T. Tagaki, and Y. Yamada,
               *Remarks on fermionic formula*. Contemp. Math., **248** (1999).

.. [HKP2010] \T. J. Haines, R. E. Kottwitz, A. Prasad, Iwahori-Hecke
             Algebras, J. Ramanujan Math. Soc., 25 (2010),
             113--145. :arxiv:`0309168v3` :mathscinet:`MR2642451`

.. [HL1999] \L. Heath and N. Loehr (1999).  New algorithms for
            generating Conway polynomials over finite fields.
            Proceedings of the tenth annual ACM-SIAM symposium on
            discrete algorithms, pp. 429-437.

.. [HL2008] \J. Hong and H. Lee.
            Young tableaux and crystal `B(\infty)` for finite simple Lie algebras.
            J. Algebra 320, pp. 3680--3693, 2008.

.. [HL2014] Thomas Hamilton and David Loeffler, "Congruence testing
            for odd modular subgroups", LMS J. Comput. Math. 17
            (2014), no. 1, 206-208, :doi:`10.1112/S1461157013000338`.

.. [HL2018] Mustafa Hajij and Jesse Levitt, "An Efficient Algorithm to Compute
            the Colored Jones Polynomial" :arxiv:`1804.07910v2`.

.. [Hli2006] Petr Hlineny, "Equivalence-free exhaustive generation of
             matroid representations", Discrete Applied Mathematics
             154 (2006), pp. 1210-1222.

.. [HLT1993] \F. Harary, E. Loukakis, C. Tsouros,
             *The geodetic number of a graph*.
             Mathematical and computer modelling,
             vol. 17 n11 pp.89--95, 1993.
             :doi:`10.1016/0895-7177(93)90259-2`.

.. [HLY2002] Yi Hu, Chien-Hao Liu, and Shing-Tung Yau. Toric morphisms
             and fibrations of toric Calabi-Yau
             hypersurfaces. *Adv. Theor. Math. Phys.*,
             6(3):457-506, 2002. :arxiv:`math/0010082v2` [math.AG].

.. [HM2011] Florent Hivert and Olivier Mallet. `Combinatorics of k-shapes
            and Genocchi numbers <https://www.lri.fr/~hivert/PAPER/kshapes.pdf>`_,
            in FPSAC 2011, Reykjav´k, Iceland DMTCS proc. AO, 2011, 493-504.

.. [HoDaCG17] Toth, Csaba D., Joseph O'Rourke, and Jacob E. Goodman.
              Handbook of Discrete and Computational Geometry (3rd Edition).
              Chapman and Hall/CRC, 2017.

.. [Hoc] Winfried Hochstaettler, "About the Tic-Tac-Toe Matroid",
         preprint.

.. [HJ18] Thorsten Holm and  Peter Jorgensen
    *A p-angulated generalisation of Conway and Coxeter's theorem on frieze patterns*,
    International Mathematics Research Notices (2018)

.. [Hopcroft1973] J. E. Hopcroft and R. E. Tarjan. *Dividing a Graph into
                  Triconnected Components*, SIAM J. Comput., 2(3), 135–158

.. [Hopkins2017] Sam Hopkins,
                 *RSK via local transformations*,
                 http://web.mit.edu/~shopkins/docs/rsk.pdf

.. [HilGra1976] \A. P. Hillman, R. M. Grassl,
                *Reverse plane partitions and tableau hook numbers*,
                Journal of Combinatorial Theory, Series A 21 (1976),
                pp. 216--221.
                :doi:`10.1016/0097-3165(76)90065-0`

.. [HK2002] *Introduction to Quantum Groups and Crystal Bases.*
            Jin Hong and Seok-Jin Kang. 2002. Volume 42.
            Graduate Studies in Mathematics. American Mathematical Society.

.. [HM1979]  M. Habib, and M.C. Maurer
          On the X-join decomposition for undirected graphs
          Discrete Applied Mathematics
          vol 1, issue 3, pages 201-207

.. [HMPV2000] Michel Habib, Ross McConnell, Christophe Paul, and
            Laurent Viennot. *Lex-BFS and partition refinement, with
            applications to transitive orientation, interval graph
            recognition and consecutive ones testing*.
            Theoretical Computer Science, 234(1-2): 59-84, 2000.
            :doi:`10.1016/S0304-3975(97)00241-7`.

.. [HN2006] Florent Hivert and Janvier Nzeutchap. *Dual Graded Graphs
            in Combinatorial Hopf Algebras*.
            https://www.lri.fr/~hivert/PAPER/commCombHopfAlg.pdf

.. [HNT2005] Florent Hivert, Jean-Christophe Novelli, and Jean-Yves Thibon.
             *The algebra of binary search trees*,
             :arxiv:`math/0401089v2`.

.. [Hora]    \K. J. Horadam, *Hadamard Matrices and Their Applications*,
             Princeton University Press, 2006.

.. [HP2003] \W. C. Huffman, V. Pless, Fundamentals of Error-Correcting
            Codes, Cambridge Univ. Press, 2003.

.. [HP2010] Michel Habib and Christophe Paul,
            *A survey of the algorithmic aspects of modular decomposition*.
            Computer Science Review
            vol 4, number 1, pages 41--59, 2010,
            http://www.lirmm.fr/~paul/md-survey.pdf,
            :doi:`10.1016/j.cosrev.2010.01.001`.

.. [HP2016] \S. Hopkins, D. Perkinson. "Bigraphical
            Arrangements". Transactions of the American Mathematical
            Society 368 (2016), 709-725. :arxiv:`1212.4398`

.. [HPR2010] Gary Haggard, David J. Pearce and Gordon Royle.
             *Computing Tutte Polynomials*. In ACM Transactions on Mathematical
             Software, Volume 37(3), article 24, 2010. Preprint:
             http://homepages.ecs.vuw.ac.nz/~djp/files/TOMS10.pdf

.. [HPS2008] \J. Hoffstein, J. Pipher, and J.H. Silverman. *An
             Introduction to Mathematical
             Cryptography*. Springer, 2008.

.. [HPS2017] Graham Hawkes, Kirill Paramonov, and Anne Schilling.
             *Crystal analysis of type* `C` *Stanley symmetric functions*.
             Electronic J. Comb. 24(3) (2017) #P3.51. :arxiv:`1704.00889`.

.. [HOLM2016] Tristan Holmes and \J. \B. Nation,
              *Inflation of finite lattices along all-or-nothing sets*.
              http://www.math.hawaii.edu/~jb/inflation.pdf

.. [Hor1972] \E. Horowitz, "Algorithms for Rational Function Arithmetic
             Operations", Annual ACM Symposium on Theory of Computing, Proceedings of
             the Fourth Annual ACM Symposium on Theory of Computing, pp. 108--118, 1972

.. [HR2005]  Tom Halverson and Arun Ram. *Partition algebras*.
             Euro. J. Combin. **26** (2005) 869--921.

.. [HR2016]  Clemens Heuberger and Roswitha Rissner, "Computing
             `J`-Ideals of a Matrix Over a Principal Ideal Domain",
             :arxiv:`1611.10308`, 2016.

.. [HR2017] Patricia Hersh and Victor Reiner, "Representation Stability
             for Cohomology of Configuration Spaces in `\mathbb{R}^d`",
             International Mathematics Research Notices, Vol 2017, No. 5,
             pp. 1433-1486.
             :doi:`10.1093/imrn/rnw060`

.. [HRS1993] \C. D. Hodgson, I. Rivin and W. D. Smith.
             *A characterization of convex hyperbolic polyhedra
             and of convex polyhedra inscribed in the sphere.*
             Bulletin of the American Mathematical Society
             27.2 (1992): 246-251.

.. [HRS2016] \J. Haglund, B. Rhoades, M. Shimozono. *Ordered set partitions,
             generalized coinvariant algebras, and the Delta Conjecture*.
             Preprint, :arxiv:`1609.07575`.

.. [HRT2000] \R.B. Howlett, L.J. Rylands, and D.E. Taylor.
             *Matrix generators for exceptional groups of Lie type*.
             J. Symbolic Computation. **11** (2000).
             http://www.maths.usyd.edu.au/u/bobh/hrt.pdf

.. [HRW2015] \J. Haglund, J. B. Remmel, A. T. Wilson. *The Delta Conjecture*.
             Preprint, :arxiv:`1509.07058`.

.. [HS1968] Donald G. Higman and Charles C. Sims.
            *A simple group of order 44,352,000*.
            Mathematische Zeitschrift 105(2): 110-113, 1968.
            :doi:`10.1007/BF01110435`.

.. [HS2010] Rene Henrion and Alberto Seeger.
            Inradius and Circumradius of Various Convex Cones Arising in
            Applications.
            Set-Valued and Variational Analysis, 18(3-4):483-511, 2010.
            :doi:`10.1007/s11228-010-0150-z`.

.. [HS2018] \B. Hutz, M. Stoll. "Smallest representatives of
            `SL(2,\ZZ)`-orbits of binary forms and endomorphisms of P1",
            :arxiv:`1805.08579`, 2018.

.. [HSS] Aric Hagberg, Dan Schult and Pieter Swart. *NetworkX
         documentation*. [Online] Available:
         http://networkx.github.io/documentation/latest/reference/index.html

.. [Hsu1996] Tim Hsu, "Identifying congruence subgroups of the modular
             group", Proc. AMS 124, no. 5, 1351-1359 (1996)

.. [Hsu1997] Tim Hsu, "Permutation techniques for coset
             representations of modular subgroups", in L. Schneps
             (ed.), Geometric Galois Actions II: Dessins d'Enfants,
             Mapping Class Groups and Moduli, volume 243 of LMS
             Lect. Notes, 67-77, Cambridge Univ. Press (1997)

.. [HST2001] Matthew D. Horton, H. M. Stark, and Audrey A. Terras,
             *What are zeta functions of graphs and what are they good for?*,
             in Quantum graphs and their applications, 173-189,
             Contemp. Math., Vol. 415.

.. [HST2008] \F. Hivert, A. Schilling, N. Thiery,
             *Hecke group algebras as quotients of affine Hecke algebras at level 0*,
             Journal of Combinatorial Theory, Series A 116 (2009) 844-863
             (:arxiv:`0804.3781`)

.. [HSV2006] Hess, Smart, Vercauteren, "The Eta Pairing Revisited",
             IEEE Trans. Information Theory, 52(10): 4595-4602, 2006.

.. [HT1972] Samuel Huang and Dov Tamari.
            *Problems of associativity: A simple proof for the lattice property
            of systems ordered by a semi-associative law*.
            J. Combinatorial Theory Ser. A. (1972).
            http://www.sciencedirect.com/science/article/pii/0097316572900039 .

.. [Hub1975] \X. L. Hubaut.
             *Strongly regular graphs*.
             Disc. Math. 13(1975), pp 357--381.
             :doi:`10.1016/0012-365X(75)90057-6`.

.. [HT1996] \W. H. Haemers and V. D. Tonchev,
            *Spreads in strongly regular graphs*,
            Designs, Codes and Cryptography 8 (1996) 145-157.
            :doi:`10.1023/A:1018037025910`.

.. [HMMS2019] June Huh, Jacob P. Matherne, Karola Mészáros, Avery St. Dizier.
              *Logarithmic concavity of Schur and related polynomials*.
              Trans. Am. Math. Soc. 375, No. 6, 4411-4427 (2022).
              :arxiv:`1906.09633`, :doi:`10.1090/tran/8606`.

.. [Hutz2007] \B. Hutz. Arithmetic Dynamics on Varieties of dimension greater
              than one. PhD Thesis, Brown University 2007

.. [Hutz2009] \B. Hutz. Good reduction of periodic points, Illinois Journal of
              Mathematics 53 (Winter 2009), no. 4, 1109-1126.

.. [Hutz2015] \B. Hutz. Determination of all rational preperiodic points
              for morphisms of PN. Mathematics of Computation, 84:291 (2015), 289-308.

.. [Hutz2019] \B. Hutz. Multipliers and invariants of endomorphisms of projective
              space in dimension greater than 1, Journal de Théorie des Nombres de
              Bordeaux, Tome 32 (2020) no. 2, pp. 439-469.

.. [Huy2005] \D. Huybrechts : *Complex Geometry*, Springer (Berlin)
             (2005).


.. [HX2010] \W. Haemers and Q. Xiang,
            Strongly regular graphs with parameters `(4m^4,2m^4+m^2,m^4+m^2,m^4+m^2)`
            exist for all `m>1`,
            European Journal of Combinatorics,
            Volume 31, Issue 6, August 2010, Pages 1553-1559,
            :doi:`10.1016/j.ejc.2009.07.009`

.. [HZ1999] \C. Holton, L. Q. Zamboni, *Descendants of primitive
            substitutions*, Theory Comput. Syst. 32 (1999) 133-157.

.. _ref-I:

**I**

.. [IEEEP1363] IEEE P1363 / D13 (Draft Version 13). Standard
               Specifications for Public Key Cryptography Annex A
               (Informative).  Number-Theoretic Background. Section
               A.2.4

.. [IJ1960] Igusa, Jun-ichi. *Arithmetic variety of moduli for genus two*.
            Ann. of Math. (2) 72 1960 612--649.

.. [II1983] \M. Imase and M. Itoh. "A design for directed graphs with minimum
            diameter", *IEEE Trans. Comput.*, vol. C-32, pp. 782-784, 1983.

.. [IK2010] Kenji Iohara and Yoshiyuki Koga.
            *Representation Theory of the Virasoro Algebra*.
            Springer, (2010).

.. [IK2003] Yury Ionin and Hadi Kharaghani.
            *New families of strongly regular graphs*.
            Journal of Combinatorial Designs, 11(3):208--217, 2003.
            :doi:`10.1002/jcd.10038`

.. [IKMP2019A] \T. Iwata, M. Khairallah, K. Minematsu, T. Peyrin
               "Remus v1.0"
               https://csrc.nist.gov/CSRC/media/Projects/Lightweight-Cryptography/documents/round-1/spec-doc/Remus-spec.pdf

.. [IKMP2019B] \T. Iwata, M. Khairallah, K. Minematsu, T. Peyrin
               "Romulus v1.0"
               https://csrc.nist.gov/CSRC/media/Projects/Lightweight-Cryptography/documents/round-1/spec-doc/Romulus-spec.pdf

.. [IKMPSSS2019] \T. Iwata, M. Khairallah, K. Minematsu, T. Peyrin, Y. Sasaki, S. M. Sim, L. Sun
                 "Thank Goodness It’s Friday(TGIF)"
                 https://csrc.nist.gov/CSRC/media/Projects/Lightweight-Cryptography/documents/round-1/spec-doc/TGIF-spec.pdf

.. [ILS2012] Giuseppe F. Italiano, Luigi Laura, and Federico
             Santaroni. *Finding strong bridges and strong
             articulation points in linear time*. Theoretical Computer
             Science, 447, 74–84 (2012).
             :doi:`10.1016/j.tcs.2011.11.011`

.. [ILZ2018] \K. Iohara, G. Lehrer, and R. Zhang.
             *Schur-Weyl duality for certain infinite dimensional*
             `U_q(\mathfrak{sl}_2)`-*modules*.
             Preprint, :arxiv:`1811.01325` (2018).

.. [IR1990] \K. Ireland and M. Rosen, *A Classical Introduction to
            Modern Number Theory*, Springer-Verlag, GTM volume
            84, 1990.

.. [IS2005] Alfredo Iusem and Alberto Seeger.
            On pairs of vectors achieving the maximal angle of a convex cone.
            Mathematical Programming, 104(2-3):501-523, 2005.
            :doi:`10.1007/s10107-005-0626-z`.

.. [ISSK2009] \M. Izadi, B. Sadeghiyan, S. S. Sadeghian, H. A. Khanooki,
              *MIBS: A new lightweight block cipher*; in
              CANS, (2009), pp. 334-348.

.. [Ive2012] \S. Iveson,
             *Tableaux on `k + 1`-cores, reduced words for affine
             permutations, and `k`-Schur expansions*,
             Operators on `k`-tableaux and the `k`-Littlewood-Richardson
             rule for a special case,
             UC Berkeley: Mathematics,  Ph.D. Thesis,
             https://escholarship.org/uc/item/7pd1v1b5

.. [Iwa1964] \N. Iwahori, On the structure of a Hecke ring of a
             Chevalley group over a finite
             field,  J. Fac. Sci. Univ. Tokyo Sect. I, 10 (1964),
             215--236 (1964). :mathscinet:`MR0165016`

.. [Iwa1972] \K. Iwasawa, *Lectures on p-adic L-functions*, Princeton
             University Press, 1972.

.. _ref-J:

**J**

.. [Ja1971] \N. Jacobson. *Exceptional Lie Algebras*. Marcel Dekker,
            Inc. New York. 1971. IBSN No. 0-8247-1326-5.

.. [Jet2008] \D. Jetchev. Global divisibility of Heegner points and
             Tamagawa numbers. Compos. Math. 144 (2008), no. 4, 811--826.

.. [Jeong2017] Juyoung Jeong.
               Spectral sets and functions on Euclidean Jordan algebras.
               University of Maryland, Baltimore County, Ph.D. thesis, 2017.

.. [JK1981] Gordon James, Adalbert Kerber,
            *The Representation Theory of the Symmetric Group*,
            Encyclopedia of Mathematics and its Applications, vol. 16,
            Addison-Wesley 1981.

.. [JK2002] Zvonimir Jankoa and Hadi Kharaghani. *A Block Negacyclic Bush-Type
            Hadamard Matrix and Two Strongly Regular Graphs*.
            J. Combin. Theory Ser. A 98 (2002), no. 1, 118--126.
            :doi:`10.1006/jcta.2001.3231`

.. [JK2003] \L. K. Jørgensen, M. Klin, M.,
            *Switching of edges in strongly regular graphs.
            I. A family of partial difference sets on 100 vertices*,
            Electronic Journal of Combinatorics 10(1), 2003.

.. [JKT2001] Zvonimir Janko, Hadi Kharaghani, and Vladimir D. Tonchev.
             *The existence of a Bush-type Hadamard matrix of order 324
             and two new infinite classes of symmetric designs*.
             Des. Codes Cryptogr. 24(2):225--232, 2001.
             :doi:`10.1023/A:1011212922844`

.. [JL2009] Nicolas Jacon and Cedric Lecouvey.
            *Kashiwara and Zelevinsky involutions in affine type A*.
            Pac. J. Math. 243(2):287-311 (2009).

.. [JL2016] \M. Jones and L. Lapointe. *Pieri rules for Schur
            functions in superspace*. Preprint, :arxiv:`1608.08577`

.. [JMP2009] Michael Joswig, Benjamin Müller, and Andreas Paffenholz, polymake
             and lattice polytopes, 21st International Conference on Formal
             Power Series and Algebraic Combinatorics (FPSAC 2009), Discrete
             Math. Theor. Comput. Sci. Proc., AK, Assoc. Discrete
             Math. Theor. Comput. Sci., Nancy, 2009, pp. 491–502

.. [JNC2010] David Joyner, Minh Van Nguyen, and Nathann Cohen.
             *Algorithmic Graph Theory*. 2010,
             http://code.google.com/p/graph-theory-algorithms-book/

.. [JNSV2016] Claude-Pierre Jeannerod, Vincent Neiger, Eric Schost, and Gilles
             Villard. Fast Computation of Minimal Interpolation Bases in Popov
             Form for Arbitrary Shifts. In Proceedings ISSAC 2016 (pages
             295-302). :doi:`10.1145/2930889.2930928`

.. [Joh1990] \D.L. Johnson. *Presentations of Groups*. Cambridge
             University Press. (1990).

.. [Joh1999] Anna M. Johnston. A generalized qth root algorithm.
             Proceedings of the tenth annual ACM-SIAM symposium
             on Discrete algorithms. Baltimore, 1999: pp. 929-930.

.. [Jon1987] \V. Jones, Hecke algebra representations of braid groups
             and link polynomials.  Ann. of Math. (2) 126 (1987),
             no. 2, 335--388. :doi:`10.2307/1971403`
             :mathscinet:`MR0908150`

.. [Jon2005] \V. Jones, The Jones Polynomial, 2005.
             https://math.berkeley.edu/~vfr/jones.pdf

.. [JRJ94] Jourdan, Guy-Vincent; Rampon, Jean-Xavier; Jard, Claude
           (1994), "Computing on-line the lattice of maximal antichains
           of posets", Order 11 (3) p. 197-210, :doi:`10.1007/BF02115811`

.. [Joy2004] \D. Joyner, Toric codes over finite fields, Applicable
             Algebra in Engineering, Communication and Computing, 15,
             (2004), p. 63-79.

.. [Joy2006] \D. Joyner, *On quadratic residue codes and hyperelliptic
             curves*, (preprint 2006)

.. [JP2002] \J. Justin, G. Pirillo, Episturmian words and episturmian
            morphisms, Theoret. Comput. Sci. 276 (2002) 281--313.

.. [JPdA15] \N. Jacon and L. Poulain d'Andecy. *An isomorphism theorem
            for Yokonuma-Hecke algebras and applications to link
            invariants*. (2015) :arxiv:`1501.06389v3`.

.. [IS2006] \Y.J. Ionin, S. Shrikhande,
            *Combinatorics of symmetric designs*.
            Cambridge University Press, 2006.

.. [JS2000] \A. Joellenbeck, M. Schocker.
            "Cyclic Characters of Symmetric Groups".
            J. Algebraic Combin., **12** (2000), 155-161.
            :doi:`10.1023/A:1026592027019`.

.. [JS2010] \B. Jones, A. Schilling.
            "Affine structures and a tableau model for `E_6` crystals",
            J. Algebra. **324** (2010). 2512-2542.
            :doi:`10.1016/j.bbr.2011.03.031`, :arxiv:`0909.2442`.

.. [JS2021] \D. Jahn, C. Stump.
            *Bruhat intervals, subword complexes and brick polyhedra for
            finite Coxeter groups*, 2021, :arxiv:`2103.03715`.

.. [JV2000] \J. Justin, L. Vuillon, *Return words in Sturmian and
            episturmian words*, Theor. Inform. Appl. 34 (2000)
            343--356.

.. _ref-K:

**K**

.. [Ka1990] Victor G. Kac. *Infinite-dimensional Lie Algebras*. Third
            edition. Cambridge University Press, Cambridge, 1990.

.. [Kac1997] \V. Kac, "Vertex algebras for beginners". Second Edition. vol 10.
             university lecture series. AMS, Cambridge, 1997.

.. [Kal1992] \B. Kaliski,
             *The MD2 message-digest algorithm*; in
             RFS 1319, (1992).

.. [Ka1993] Masaki Kashiwara, The crystal base and Littelmann's
            refined Demazure character formula, Duke Math. J. 71
            (1993), no. 3, 839--858.

.. [Ka2003] \M. Kashiwara.
            Realizations of Crystals.
            Combinatorial and geometric representation theory (Seoul, 2001),
            Contemp. Math. **325**, Amer. Math. Soc., pp. 133--139, 2003.

.. [Kai1980] Thomas Kailath. "Linear Systems", Prentice-Hall, 1980.

.. [Kai2012] Thomas Kaiser,
             *A short proof of the tree-packing theorem*,
             J. Discrete Math. 312(10): 1689-1691, 2012.
             :doi:`10.1016/j.disc.2012.01.020`, :arxiv:`0911.2809`.

.. [Kal1980] \T. Kaliath, "Linear Systems", Prentice-Hall, 1980,
             383--386.

.. [Kam2007] Joel Kamnitzer,
             *The crystal structure on the set of Mirković-Vilonen polytopes*,
             Adv. Math. **215** (2007), 66-93.

.. [Kam2010] Joel Kamnitzer, *Mirković-Vilonen cycles and polytopes*,
             Ann. Math. (2) **171** (2010), 731-777.

.. [Kan1958] \D. M. Kan, *A combinatorial definition of homotopy
             groups*, Ann. Math. (2) 67 (1958), 282-312.

.. [Kar1993] Vahid Karimipour.
             *Representations of the coordinate ring of* `GL_q(n)`.
             (1993). :arxiv:`hep-th/9306058`.

.. [Kas1971] \T. Kasami: *The weight enumerators for several classes of
             subcodes of the second order binary Reed-Muller codes*.
             Information and Control, 18, pp. 369-394, 1971.

.. [Kas1966a] \T. Kasami: *Weight Distributions of
              Bose-Chaudhuri-Hocquenghem Codes*. Coordinated Science
              Laboratory, University of Illinois at Urbana-Champaign.
              1966 http://hdl.handle.net/2142/74459

.. [Kas1966b] \T. Kasami: *Weight Distribution Formula for Some Class
              of Cyclic Codes*. Coordinated Science Laboratory,
              University of Illinois at Urbana-Champaign. 1966

.. [Kas2018] András Kaszanyitzky. *The GraftalLace Cellular Automata*.
             Preprint, :arxiv:`1805.11532`.

.. [Kat1991] Nicholas M. Katz, *Exponential sums and differential equations*,
             Princeton University Press, Princeton NJ, 1991.

.. [Kat2004] Kayuza Kato, `p`-adic Hodge theory and values of zeta
             functions of modular forms, Cohomologies `p`-adiques et
             applications arithmétiques III, Astérisque vol 295, SMF,
             Paris, 2004.

.. [Kau1968] \W. H. Kautz. "Bounds on directed (d, k) graphs". Theory of
             cellular logic networks and machines, AFCRL-68-0668, SRI Project
             7258, Final Rep., pp. 20-28, 1968.

.. [Kau1991] \Louis Kauffman. *Knots and Physics*, World Scientific, 1991
             :doi:`10.1142/4256`.

.. [Kaw2009] Kawahira, Tomoki. *An algorithm to draw external rays of the
             Mandelbrot set*, Nagoya University, 23 Apr. 2009.
             math.titech.ac.jp/~kawahira/programs/mandel-exray.pdf

.. [Kir2016] \M. Kirschmer, *Definite quadratic and hermitian forms with small
             class number*, Habilitationsschrift, RWTH Aachen University, 2016.
             http://www.math.rwth-aachen.de/~Markus.Kirschmer/papers/herm.pdf

.. [KB1983] \W. Kühnel and T. F. Banchoff, "The 9-vertex complex
            projective plane", Math. Intelligencer 5 (1983), no. 3,
            11-22.

.. [KB1995] \A. N. Kirillov, A. D. Berenstein,
            *Groups generated by involutions, Gelfand--Tsetlin patterns,
            and combinatorics of Young tableaux*,
            Algebra i Analiz, 1995, Volume 7, Issue 1, pp. 92--152.
            http://math.uoregon.edu/~arkadiy/bk1.pdf

.. [Ke1991] \A. Kerber. Algebraic combinatorics via finite group
            actions, 2.2 p. 70. BI-Wissenschaftsverlag,
            Mannheim, 1991.

.. [Ke2008] \B. Keller, *Cluster algebras, quiver representations
            and triangulated categories*, :arxiv:`0807.1960`.

.. [Ked2001] Kedlaya, K., *Counting points on hyperelliptic curves using
             Monsky-Washnitzer cohomology*, J. Ramanujan Math. Soc. 16 (2001) no
             4, 323-338

.. [KeSm1998] \S. Keller and M. Smid, *Modes of Operation Validation System
              (MOVS): Requirements and Procedures* NIST Special Publication
              800-17, 1998 :doi:`10.6028/NIST.SP.800-17`

.. [KG2016] \P. Karpmann and Benjamin Gregoire, *The LITTLUN S-box and the FLY
            block cipher*, Lightweight Cryptography Workshop, 2016.
            https://www.nist.gov/sites/default/files/documents/2016/10/18/karpman-paper-lwc2016.pdf

.. [Kin1992] Nancy G. Kinnersley, *The vertex separation number of a graph
             equals its path-width*, Information Processing Letters
             42(6):345-350, 1992. :doi:`10.1016/0020-0190(92)90234-M`.

.. [KK1995] Victor Klee and Peter Kleinschmidt,
            *Convex polytopes and related complexes.*, in \R. L. Graham,
            \M. Grötschel, \L Lovász, *Handbook of combinatorics*,
            Vol. 1, Chapter 18, 1995

.. [KKMMNN1992] S-J. Kang, M. Kashiwara, K. C. Misra, T. Miwa, T. Nakashima,
                and A. Nakayashiki. *Affine crystals and vertex models*.
                Int. J. Mod. Phys. A, **7** (suppl. 1A), (1992) pp. 449-484.

.. [KKPSSSYYLLCHH2004] \D. Kwon, J. Kim, S. Park, S. H. Sung, Y. Sohn,
                       \J. H. Song, Y. Yeom, E-J. Yoon, S. Lee, J. Lee,
                       \S. Chee, D. Han, and J. Hong,
                       *New block cipher: ARIA*; in ICISC, (2004), pp. 432-445.

.. [KKS2007] \S.-J. Kang, J.-A. Kim, and D.-U. Shin.
             Modified Nakajima Monomials and the Crystal `B(\infty)`.
             J. Algebra **308**, pp. 524--535, 2007.

.. [KL1979] \D. Kazhdan and G. Lusztig. *Representations of Coxeter
            groups and Hecke algebras*. Invent. Math. **53** (1979).
            no. 2, 165--184. :doi:`10.1007/BF01390031` :mathscinet:`MR0560412`

.. [KL1990] \P. Kleidman and M. Liebeck. *The subgroup structure of
            the finite classical groups*. Cambridge University Press, 1990.

.. [KL2008] Chris Kurth and Ling Long, "Computations with finite index
            subgroups of `{\rm PSL}_2(\ZZ)` using Farey symbols",
            Advances in algebra and combinatorics, 225--242, World
            Sci. Publ., Hackensack, NJ, 2008. Preprint version:
            :arxiv:`0710.1835`

.. [Kle1995] \A. Kleshchev. *Branching rules for modular representations of
             symmetric groups. I*. J. Algebra **178** (1995), 493–511.

.. [Kle1996] \A. Kleshchev, *Branching rules for modular representations of symmetric groups III:
              Some corollaries and a problem of Mullineux*, J. London Math. Soc. 54 (1996) 25–38.
              :mathscinet:`MR1395065`

.. [Kle2009] \A. Kleshchev.
             *Representation theory of symmetric groups and related Hecke algebras*.
             Bull. Amer. Math. Soc. **47** (2010), 419–481. :arxiv:`0909.4844`.

.. [KLLRSY2014] \E. B. Kavun, M. M. Lauridsen, G. Leander, C. Rechberger,
                \P. Schwabe, and T. Yalcin, *Prost v1*; CAESAR Competition, (2014).

.. [KLPR2010] \L. R. Knudsen, G. Leander, A. Poschmann, and M. J. B. Robshaw,
              *PRINTcipher: A block cipher for IC-printing*; in
              CHES, (2010), pp. 16-32.

.. [KLRS2016] \S.-J. Kang, K.-H. Lee, H. Ryu, and B. Salisbury.
              *A combinatorial description of the affine Gindikin-Karpelevich
              formula of type* `A_n^{(1)}`. Lie Algebras, Lie Superalgebras,
              Vertex Algebras and Related Topics, Proc. Sympos. Pure Math.,
              vol. 92, Amer. Math. Soc., Providence, RI, 2016, pp. 145–165.

.. [KLS2013] Allen Knutson, Thomas Lam, and David Speyer.
             *Positroid Varieties: Juggling and Geometry*
             Compositio Mathematica, **149** (2013), no. 10.
             :arxiv:`1111.3660`.

.. [Kly1990] Klyachko, Aleksandr Anatolevich.
             Equivariant Bundles on Toral Varieties,
             Math USSR Izv. 35 (1990), 337-375.
             http://iopscience.iop.org/0025-5726/35/2/A04/pdf/0025-5726_35_2_A04.pdf

.. [KM1994] \S.-J. Kang and K. C. Misra.
            Crystal bases and tensor product decompositions of `U_q(G_2)`-modules.
            J. Algebra 163, pp. 675--691, 1994.

.. [KM1997] Sandi Klavžar and Uroš Milutinović. *Graphs S(n,k) and a variant of
            the Tower of Hanoi problem*, Czechoslovak Mathematical Journal,
            47:95-104, 1997.
            :doi:`10.1023/A:1022444205860`

.. [KMAUTOM2000] Masayuki Kanda, Shiho Moriai, Kazumaro Aoki, Hiroki Ueda,
                 Youichi Takashima, Kazuo Ohta, and Tsutomu Matsumoto,
                 *E2 - a new 128-bit block cipher*; in IEICE Transactions on
                 Fundamentals of Electronics, Communications and Computer Sciences,
                 E83-A(1):48–59, 12 2000.

.. [KMM2004] Tomasz Kaczynski, Konstantin Mischaikow, and Marian
             Mrozek, "Computational Homology", Springer-Verlag (2004).

.. [KMN2012] On the trace of the antipode and higher
             indicators. Yevgenia Kashina and Susan Montgomery and
             Richard Ng. Israel J. Math., v.188, 2012.

.. [KMOY2007] \M. Kashiwara, K. C. Misra, M. Okado, D. Yamada.
              *Perfect crystals for* `U_q(D_4^{(3)})`, J. Algebra. **317** (2007).

.. [Klaise2012] Janis Klaise.
                *Orders in imaginary quadratic fields of small class number*
                University of Warwick Undergraduate Masters thesis, unpublished (2012).
                https://warwick.ac.uk/fac/cross_fac/complexity/people/students/dtc/students2013/klaise/janis_klaise_ug_report.pdf

.. [KMR2012] \A. Kleshchev, A. Mathas, and A. Ram, *Universal Specht
             modules for cyclotomic Hecke algebras*,
             Proc. London Math. Soc. (2012) 105 (6): 1245-1289.
             :arxiv:`1102.3519v1`

.. [KN1963] \S. Kobayashi & K. Nomizu : *Foundations of Differential
            Geometry*, vol. 1, Interscience Publishers (New York)
            (1963).

.. [KN1994] \M. Kashiwara and T. Nakashima.
            Crystal graphs for representations of the `q`-analogue of
            classical Lie algebras.
            J. Algebra **165**, no. 2, pp. 295--345, 1994.

.. [KNS2011] Atsuo Kuniba and Tomoki Nakanishi and Junji Suzuki,
             `T`-*systems and* `Y`-*systems in integrable systems*.
             \J. Phys. A, **44** (2011), no. 10.

.. [KnotAtlas] The Knot atlas. http://katlas.org/wiki/Main_Page

.. [Knu1995] Donald E. Knuth, *Overlapping Pfaffians*,
             :arxiv:`math/9503234v1`.

.. [Knu1998] Donald E. Knuth *The Art of Computer Programming. Volume 2*

.. [Knu2011] Donald E. Knuth, *The Art of Computer Programming. Volume 4A.
             Combinatorial Algorithms, Part 1*.

.. [Knu2005] Lars R. Knudsen, *SMASH - A Cryptographic Hash Function*; in
             FSE'05, (2005), pp. 228-242.

.. [KO2000] Yuji Kobayashi and Friedrich Otto,
            *Repetitiveness of languages generated by morphisms*.
            Theoret. Comp. Sci. 240 (2000) 337--378.
            :doi:`10.1016/S0304-3975(99)00238-8`

.. [Kob1993] Neal Koblitz, *Introduction to Elliptic Curves and
             Modular Forms*.  Springer GTM 97, 1993.

.. [Koe1999] Wolfram Koepf: Effcient Computation of Chebyshev
             Polynomials in Computer Algebra Systems: A Practical
             Guide. John Wiley, Chichester (1999): 79-99.

.. [Koh1996] Kohel, "Endomorphism Rings of Elliptic Curves over Finite
             Fields", UC Berkeley PhD thesis 1996.

.. [Koh2000] David Kohel, *Hecke Module Structure of Quaternions*, in
             Class Field Theory — Its Centenary and Prospect (Tokyo,
             1998), Advanced Studies in Pure Mathematics, 30,
             177-196, 2000.

.. [Koh2004] \E. Kohler. *Recognizing graphs without asteroidal triples*.
             Journal of Discrete Algorithms 2(4):439-452, Dec. 2004,
             :doi:`10.1016/j.jda.2004.04.005`.

.. [KohECHIDNA] Kohel, David.  ECHIDNA: Databases for Elliptic Curves and Higher
                Dimensional Analogues.  Available at
                http://echidna.maths.usyd.edu.au/~kohel/dbs/

.. [Koh2007] \A. Kohnert, *Constructing two-weight codes with prescribed
             groups of automorphisms*, Discrete applied mathematics 155,
             no. 11 (2007):
             1451-1457. http://linearcodes.uni-bayreuth.de/twoweight/

.. [Kol1991] \V. A. Kolyvagin. On the structure of Shafarevich-Tate
             groups. Algebraic geometry, 94--121, Lecture Notes in Math., 1479,
             Springer, Berlin, 1991.

.. [Kos1985] \J.-L. Koszul, *Crochet de Schouten-Nijenhuis et
             cohomologie*, in *Élie Cartan et les mathématiques
             d'aujourd'hui*, Astérisque hors série (1985), p. 257

.. [KoSt08] \C. Koukouvinos, S. Stylianou, *On skew-Hadamard matrices*,
            Discrete Math. **308** (2008) 2723-2731

.. [KP2002] Volker Kaibel and Marc E. Pfetsch, "Computing the Face
            Lattice of a Polytope from its Vertex-Facet Incidences",
            Computational Geometry: Theory and Applications, Volume
            23, Issue 3 (November 2002), 281-290.  Available at
            http://portal.acm.org/citation.cfm?id=763203 and free of
            charge at :arxiv:`math/0106043`

.. [KP2002b] James Kuzmanovich; Andrey Pavlichenkov, *Finite
             Groups of Matrices Whose Entries Are Integers*, The American
             Mathematical Monthly, Vol. 109, No. 2. (2002) pp. 173-186

.. [KP2011] Manuel Kauers and Peter Paule. The Concrete Tetrahedron.
            Springer-Verlag, 2011.

.. [KP2020] Lars Kastner and Marta Panizzut, *Hyperplane arrangements
            in polymake*, :arxiv:`2003.13548`.

.. [KPRWZ2010] \M. H. Klin, C. Pech, S. Reichard, A. Woldar, M. Zvi-Av,
               *Examples of computer experimentation in algebraic
               combinatorics*, ARS MATHEMATICA CONTEMPORANEA 3 (2010) 237–258.
               :doi:`10.26493/1855-3974.119.60b`.
               http://amc-journal.eu/index.php/amc/article/viewFile/119/118

.. [Kra1999] \C. Krattenthaler,
           *Another Involution Principle-Free Bijective Proof of Stanley's Hook Content Formula*,
           Journal of Combinatorial Theory, Series A, **88** (1999), 66-92,
           http://www.sciencedirect.com/science/article/pii/0012365X9290368P

.. [Kra1999det] \C. Krattenthaler, *Advanced determinant calculus*,
                Sém. Lothar. Combin. **42** (1999), Art. B42q, 67pp.

.. [Kra2006] Christian Krattenthaler.  *Growth diagrams, and
             increasing and decreasing chains in fillings of Ferrers
             shapes*.  Advances in Applied Mathematics Volume 37,
             Number 3 (2006), pp. 404-431.

.. [Kr1971] \D. Kraines, "On excess in the Milnor basis," Bull. London
            Math. Soc. 3 (1971), 363-365.

.. [Kr2016] Stefan Kranich, An epsilon-delta bound for plane algebraic curves
            and its use for certified homotopy continuation of systems of plane
            algebraic curves, :arxiv:`1505.03432`

.. [Krumm2016] Daid Krumm, *Computing Points of Bounded Height in Projective Space over a Number Field*,
               MATHEMATICS OF COMPUTATION, Volume 85, Number 297, January 2016, Pages 423–447.
               http://dx.doi.org/10.1090/mcom/2984

.. [KR2001] \J. Kahane and A. Ryba. *The hexad game*, Electronic
            Journal of Combinatorics, **8**
            (2001). http://www.combinatorics.org/Volume_8/Abstracts/v8i2r11.html

.. [KR2001b] \P.L. Krapivsky and S. Redner. "Organization of Growing Random
             Networks", Phys. Rev. E vol. 63 (2001), p. 066123.

.. [KR2005] \P.L. Krapivsky and S. Redner. "Network Growth by Copying",
             Phys. Rev. E vol. 71 (2005), p. 036118.

.. [Kra1989] Kraus, Alain, Quelques remarques à propos des invariants
             \(c_4\), \(c_6\) et \(\Delta\) d'une courbe elliptique, Acta
             Arith. 54 (1989), 75-80.

.. [Kre2002] \V. Kreps. *Social Network Analysis* (2002).
             [Online] Available: http://www.orgnet.com/sna.html

.. [KRG1996] \S. Klavzar, A. Rajapakse, and I. Gutman. *The Szeged and the
             Wiener index of graphs*. Applied Mathematics Letters, 9(5):45--49,
             1996. :doi:`10.1016/0893-9659(96)00071-7`.

.. [KS] Sheldon Katz and Stein Arild Stromme, "Schubert",
        A Maple package for intersection theory and enumerative geometry.

.. [KS1998] Maximilian Kreuzer and Harald Skarke, *Classification of
            Reflexive Polyhedra in Three Dimensions*,
            :arxiv:`hep-th/9805190`

.. [KS2002] \A. Khare and U. Sukhatme. "Cyclic Identities Involving
            Jacobi Elliptic Functions",
            preprint 2002. :arxiv:`math-ph/0201004`

.. [KS2006] Atsuo Kuniba and Reiho Sakamoto,
            *The Bethe ansatz in a periodic box-ball system and the
            ultradiscrete Riemann theta function*, J. Stat. Mech.,
            P09005 (2006).

.. [KS2010] \J.-A. Kim and D.-U. Shin.
            *Generalized Young walls and crystal bases for quantum affine
            algebra of type* `A`. Proc. Amer. Math. Soc. **138** (2010), no. 11,
            3877--3889.

.. [KS2015] Karel Klouda and Štěpán Starosta,
            *An Algorithm Enumerating All Infinite Repetitions in a D0L System*.
            Journal of Discrete Algorithms, 33 (2015), 130-138.
            :doi:`10.1016/j.jda.2015.03.006`

.. [KS2019] \J. Kliem and C. Stump.
            *A face iterator for polyhedra and more general finite locally
            branched lattices*.
            Preprint (2019): :arxiv:`1905.01945`.

.. [KSV2011] Ian Kiming, Matthias Schuett and Helena Verrill, "Lifts
             of projective congruence groups", J. London
             Math. Soc. (2011) 83 (1): 96-120,
             :doi:`10.1112/jlms/jdq062`, :arxiv:`0905.4798`.

.. [KT1986] \N. Kerzman and M. R. Trummer. "Numerical Conformal
            Mapping via the Szego kernel". Journal of Computational
            and Applied Mathematics, 14(1-2): 111--123, 1986.

.. [KT2013] \K. Tsukazaki, Explicit Isogenies of Elliptic Curves,
            PhD thesis, University of Warwick, 2013.

.. [KTR2005] \H. Kharaghani and B. Tayfeh-Rezaie.
            *A Hadamard matrix of order 428*,
            Journal of Combinatorial Designs 13(6) (2005): 435-440.
            :doi:`10.1002/jcd.20043`

.. [KTT2006] \A. Kuniba, T. Takagi, and A. Takenouchi,
             *Bethe ansatz and inverse scattering transform in a periodic
             box-ball system*, Nuclear Phys. B **747**, no. 3 (2006), 354--397.

.. [KTZ1987] Kierstead, H.A., Trotter, W.T. & Zhou, B. Representing an ordered
             set as the intersection of super greedy linear extensions. Order 4,
             293-311 (1987).
             :doi:`10.1007/BF00337892`

.. [Kuh1987] \W. Kühnel, "Minimal triangulations of Kummer varieties",
             Abh. Math. Sem. Univ. Hamburg 57 (1987), 7-20.

.. [Kuh1995] Kuhnel, "Tight Polyhedral Submanifolds and Tight
             Triangulations" Lecture Notes in Mathematics Volume 1612,
             1995

.. [Kul1991] Ravi Kulkarni, "An arithmetic geometric method in the
             study of the subgroups of the modular group", American
             Journal of Mathematics 113 (1991), no 6, 1053-1133

.. [Kur2008] Chris Kurth, "K Farey package for Sage",
             http://wayback.archive-it.org/855/20100510123900/http://www.public.iastate.edu/~kurthc/research/index.html

.. [KV2003] Kim, Jeong Han and Vu, Van H. *Generating random regular
            graphs*. Proc. 35th ACM Symp. on Thy. of Comp. 2003, pp
            213-222. ACM Press, San Diego, CA, USA.
            :doi:`10.1145/780542.780576`.

.. [Kwon2012] Jae-Hoon Kwon. *Crystal bases of* `q`-*deformed Kac Modules
              over the Quantum Superalgebra* `U_q(\mathfrak{gl}(m|n))`.
              International Mathematics Research Notices. Vol. 2014, No. 2,
              pp. 512-550 (2012)

.. [Kwon2014] Jae-Hoon Kwon. `q`-*deformed Clifford algebra and level zero
              fundamental representations of quantum affine algebras*.
              J. Algebra, **399** (2014), pp. 927--947.
              :doi:`10.1016/j.jalgebra.2013.10.026`.

.. [KX1998] \S. König and C. Xi.
            *On the structure of cellular algebras*.
            Algebras and modules, II (Geiranger, 1996), 365–386,
            CMS Conf. Proc., **24**, Amer. Math. Soc., Providence, RI, 1998.
            :mathscinet:`MR1648638`

.. [KY2019] Jang Soo Kim, Meesue Yoo.
            *Hook length property of d-complete posets via q-integrals*.
            J. Combin. Theory Ser. A, **162** (2019), pp. 167-221.

.. _ref-L:

**L**

.. [Lab2008] \S. Labbé, *Propriétés combinatoires des* `f`-*palindromes*,
             Mémoire de maîtrise en Mathématiques, Montréal, UQAM,
             2008, 109 pages.

.. [Labelle2008] \G. Labelle. *New combinatorial computational methods
                 arising from pseudo-singletons.* DMTCS Proceedings 1, 2008.

.. [Lak2010] Dan Laksov. *Splitting algebras and Gysin homomorphisms*.
             Journal of Commutative Algebra, Volume 2, Number 3, Fall 2010

.. [Lam1996] \T. K. Lam. *B and D analogues of stable Schubert polynomials and
             related insertion algorithms*. PhD Thesis, MIT, 1996.

.. [Lam2004] Thomas Lam, *Growth diagrams, domino insertion and
             sign-imbalance*.  Journal of Combinatorial Theory,
             Series A Volume 107, Number 1 (2004), pp. 87-115.

.. [Lam2005] \T. Lam, *Affine Stanley symmetric functions*,
             Amer. J. Math.  128 (2006), no. 6, 1553--1586.

.. [Lam2008] \T. Lam. *Schubert polynomials for the affine
             Grassmannian*. J. Amer. Math. Soc., 2008.

.. [Lan2002] \S. Lang : *Algebra*, 3rd ed., Springer (New York) (2002);
             :doi:`10.1007/978-1-4613-0041-0`

.. [Lasc] \A. Lascoux. *Chern and Yang through ice*.
          Preprint.

.. [Lau2011] Alan G.B. Lauder, *Computations with classical and p-adic
             modular forms*, LMS J. of Comput. Math. 14 (2011),
             214-231.

.. [Laz1992] Daniel Lazard, *Solving Zero-dimensional Algebraic
             Systems*, in Journal of Symbolic Computation (1992)
             vol\. 13, pp\. 117-131

.. [Laz2004] Robert Lazarsfeld:
             Positivity in algebraic geometry II;
             Positivity for Vector Bundles, and Multiplier Ideals,
             Modern Surveys in Mathematics volume 49 (2004).

.. [LB1962] \C. G. Lekkerkerker, \J. Ch. Boland. *Representation of a finite
            graph by a set of intervals on the real line*. Fundamenta
            Mathematicae, 51:45-64, 1962; :doi:`10.4064/fm-51-1-45-64`.

.. [LBO2014] Kwankyu Lee, Maria Bras-Amorós, and Michael E. O'Sullivan,
             *Unique decoding of general AG codes*, IEEE Transactions on
             Information Theory, vol 60, no. 4 (2014), pp. 2038--2053.

.. [LB1988] Lee, P.J., Brickell, E.F. An observation on the security of
            McEliece's public-key cryptosystem. EuroCrypt 1988. LNCS, vol. 330, pp.
            275–280.

.. [LdB1982] \A. Liberato de Brito, 'FORTRAN program for the integral
             of three spherical harmonics', Comput. Phys. Commun.,
             Volume 25, pp. 81-85 (1982)

.. [LD2021] David Lowry-Duda.
            *Visualizing modular forms*.
            Arithmetic Geometry, Number Theory, and Computation.
            Simons Symposia, Springer, 2021.
            :arxiv:`2002.05234`

.. [Lee2016] Kwankyu Lee, *Decoding of differential AG codes*, Advances in
             Mathematics of Communications, vol. 10, no. 2 (2016), pp. 307-–319.

.. [Lee1996] Marc van Leeuwen.  *The Robinson-Schensted and
             Sch\"utzenberger algorithms, an elementary approach*.
             Electronic Journal of Combinatorics 3, no. 2 (1996):
             Research Paper 15, approx. 32 pp. (electronic)

.. [Lee1997] \J. M. Lee, *Riemannian Manifolds*, Springer (New York) (1997);
             :doi:`10.1007/b98852`

.. [Lee2011] \J. M. Lee, *Introduction to Topological Manifolds*, 2nd ed.,
             Springer (New York) (2011); :doi:`10.1007/978-1-4419-7940-7`

.. [Lee2013] \J. M. Lee, *Introduction to Smooth Manifolds*, 2nd ed.,
             Springer (New York) (2013); :doi:`10.1007/978-1-4419-9982-5`

.. [Lei2013] Tom Leinster, *The magnitude of metric spaces*.
             Doc. Math. 18 (2013), 857-905.

.. [Lev2014] Lionel Levine. *Threshold state and a conjecture of
             Poghosyan, Poghosyan, Priezzhev and Ruelle*,
             Communications in Mathematical Physics.

.. [Lew2000] Robert Edward Lewand. *Cryptological Mathematics*. The
             Mathematical Association of America, 2000.

.. [Li1995] Peter Littelmann, Crystal graphs and Young
            tableaux, J. Algebra 175 (1995), no. 1, 65--87.

.. [Li1995b] \P. Littelmann, Paths and root operators in representation
             theory. Ann. of Math. (2) 142 (1995), no. 3, 499-525.

.. [Li2005] \H. Li, *Abelianizing vertex algebras*. Comm. Math. Phys. vol. 259,
             no. 2, pp. 391--411 (2005)

.. [Lic1977] \A. Lichnerowicz, *Les variétés de Poisson et leurs
             algèbres de Lie associées*, Journal of Differential
             Geometry **12**, 253 (1977); :doi:`10.4310/jdg/1214433987`

.. [Lic1997] William B. Raymond Lickorish. An Introduction to Knot
             Theory, volume 175 of Graduate Texts in
             Mathematics. Springer-Verlag, New York, 1997. ISBN
             0-387-98254-X

.. [Lim] \C. H. Lim,
         *CRYPTON: A New 128-bit Block Cipher*; available at
         http://next.sejong.ac.kr/~chlim/pub/cryptonv05.ps

.. [Lim2001] \C. H. Lim,
             *A Revised Version of CRYPTON: CRYPTON V1.0*; in FSE'01, pp. 31--45.

.. [Lin1999] \J. van Lint, Introduction to coding theory, 3rd ed.,
             Springer-Verlag GTM, 86, 1999.

.. [Liv1993] Charles Livingston, *Knot Theory*, Carus Mathematical
             Monographs, number 24.

.. [Liv2006] \M. Livernet, *A rigidity theorem for pre-Lie algebras*, J. Pure Appl.
             Algebra 207 (2006), no 1, pages 1-18.
             Preprint: :arxiv:`math/0504296v2`.

.. [LKOL2002] Hyeong-Ok Lee, Jong-Seok Kim, Eunseuk Oh and Hyeong-Seok Lim,
              *Hyper-Star Graph: A New Interconnection Network Improving the
              Network Cost of the Hypercube*, Eurasian Conference on Information
              and Communication Technology, LNCS 2510, pp 858-865, 2002.
              :doi:`10.1007/3-540-36087-5_99`

.. [LLM2003] \A. Lascoux, L. Lapointe, and J. Morse.  *Tableau atoms and a new
             Macdonald positivity conjecture.* Duke Math Journal, **116 (1)**,
             2003.  :arxiv:`math/0008073`

.. [LLM2014] Lee, Li, Mills, A combinatorial formula for certain
             elements in the upper cluster algebra, :arxiv:`1409.8177`

.. [LLMS2006] \T. Lam, L. Lapointe, J. Morse, M. Shimozono,
              Affine insertion and Pieri rules for the affine Grassmannian,
              Memoirs of the AMS, 208 (2010), no. 977, :arxiv:`math.CO/0609110`

.. [LLMS2013] Thomas Lam, Luc Lapointe, Jennifer Morse, and Mark Shimozono (2013).
              *The poset of k-shapes and branching rules for k-Schur functions*
              <http://breakfreerun.org/index.php/ebooks/the-poset-of-k-shapes-and-branching-rules-for-k-schur-functions>`_. Memoirs of the American Mathematical Society, 223(1050), 1-113. DOI: 10.1090/S0065-9266-2012-00655-1

.. [LLMSSZ2013] Thomas Lam, Luc Lapointe, Jennifer Morse, Anne
                Schilling, Mark Shimozono and Mike Zabrocki.
                *k-Schur functions and affine Schubert calculus*, 2013.
                :arxiv:`1301.3569`.

.. [LLT1996] Alain Lascoux, Bernard Leclerc, and Jean-Yves Thibon.
             *Hecke algebras at roots of unity and crystal bases of
             quantum affine algebras*. Comm. Math. Phys.
             **181** (1996), pp 205-263.
             :mathscinet:`MR1410572`

.. [LLT] \A. Lascoux, B. Leclerc, and J.Y. Thibon.  *The Plactic Monoid*.
         Survey article available at
         [http://www-igm.univ-mlv.fr/~jyt/ARTICLES/plactic.ps]

.. [LLWC2011] Chien-Hung Lin, Jia-Jie Liu, Yue-Li Wang, William Chung-Kung Yen,
              *The Hub Number of Sierpinski-Like Graphs*, Theory Comput Syst
              (2011), vol 49, :doi:`10.1007/s00224-010-9286-3`

.. [LLYCL2005] \H. J. Lee, S. J. Lee, J. H. Yoon, D. H. Cheon, and J. I. Lee,
               *The SEED Encryption Algorithm*; in
               RFC 4269, (2005).

.. [LLZ2014] \K. Lee, \L. Li, and \A. Zelevinsky, *Greedy elements in rank 2
             cluster algebras*, Selecta Math. 20 (2014), 57-82.

.. [LM2004] Lapointe, L. and Morse, J. 'Order Ideals in Weak Subposets
            of Young's Lattice and Associated Unimodality Conjectures'. Ann.
            Combin. (2004)

.. [LM2006] Vadim Lyubashevsky and Daniele Micciancio. Generalized
            compact knapsacks are collision resistant. ICALP,
            pp. 144--155, Springer, 2006.

.. [LM2006b] L. Lapointe, J. Morse. Tableaux on `k+1`-cores, reduced
             words for affine permutations, and `k`-Schur expansions.
             J. Combin. Theory Ser. A 112 (2005), no. 1, 44--81.
             MR2167475 (2006j:05214)

.. [LM2011] \A. Lauve, M. Mastnak. *The primitives and antipode in
            the Hopf algebra of symmetric functions in noncommuting variables*.
            Advances in Applied Mathematics. **47** (2011). 536-544.
            :arxiv:`1006.0367v3` :doi:`10.1016/j.aam.2011.01.002`.

.. [LM2018] \A. Lauve, M. Mastnak. *Bialgebra coverings and transfer
            of structure*. Preprint, :arxiv:`1803.02691`.

.. [LMR2010] \N. Linial, R. Meshulam and M. Rosenthal, "Sum complexes
             -- a new family of hypertrees", Discrete & Computational
             Geometry, 2010, Volume 44, Number 3, Pages 622-636

.. [LNSSS2013] \C. Lenart, S. Naito, D. Sagaki, A. Schilling, M. Shimozono,
               *A uniform model for Kirillov-Reshetikhin crystals. Extended abstract.*
               DMTCS proc, to appear ( :arxiv:`1211.6019` )

.. [Lod1995] Jean-Louis Loday. *Cup-product for Leibniz cohomology and
             dual Leibniz algebras*. Math. Scand., pp. 189--196
             (1995). http://www.math.uiuc.edu/K-theory/0015/cup_product.pdf

.. [Loe2007] David Loeffler, *Spectral expansions of overconvergent
             modular functions*, Int. Math. Res. Not 2007 (050).
             :arxiv:`math/0701168`.

.. [Lokshtanov2009] Daniel Lokshtanov. *On the complexity of computing
                    treelength*. Discrete Applied
                    Mathematics. 158(7):820-827, 2009.
                    :doi:`10.1016/j.dam.2009.10.007`

.. [Lom2019] Davide Lombardo, *Computing the geometric endomorphism ring
             of a genus 2 Jacobian*, Mathematics of Computation 88 (2019),
             889-929. :doi:`10.1090/mcom/3358`.

.. [Lon2013] \S. London,
            *Constructing New Turyn Type Sequences, T-Sequences and Hadamard Matrices*.
            PhD Thesis, University of Illinois at Chicago, 2013.
            https://hdl.handle.net/10027/9916

.. [LOS2012] \C. Lecouvey, M. Okado, M. Shimozono.
             "Affine crystals, one-dimensional sums and parabolic Lusztig
             `q`-analogues". Mathematische Zeitschrift. **271** (2012). Issue 3-4.
             819-865. :doi:`10.1007/s00209-011-0892-9`, :arxiv:`1002.3715`.

.. [Lot1983] \M. Lothaire, *Combinatorics on Words*, vol. 17 of
             Encyclopedia of Mathematics and its Applications,
             Addison-Wesley, Reading, Massachusetts (1983)

.. [Lot1997] \M. Lothaire, Combinatorics on Words, Cambridge University
             Press, (1997).

.. [Lot2002] \M. Lothaire, *Algebraic combinatorics on
             words*. Cambridge University Press (2002).

.. [Lot2005] \M. Lothaire, *Applied combinatorics on
             words*. Cambridge University Press (2005).

.. [Lov1979] László Lovász,
             *On the Shannon capacity of a graph*,
             IEEE Trans. Inf. Th. 25(1979), 1-7.
             :doi:`10.1109/TIT.1979.1055985`.

.. [LP2007] \G. Leander and A. Poschmann,
            *On the Classification of 4 Bit S-boxes*; in WAIFI, (2007), pp. 159-176.

.. [LP2008] \C. Lenart and A. Postnikov. *A combinatorial model for
            crystals of Kac-Moody algebras*. Trans. Amer. Math. Soc. 360 (2008),
            4349-4381.

.. [LP2011] Richard Lindner and Chris Peikert. Better key sizes (and
            attacks) for LWE-based encryption. in Proceeding of the
            11th international conference on Topics in cryptology:
            CT-RSA 2011. Springer 2011,
            :doi:`10.1007/978-3-642-19074-2_21`

.. [LPR2010] Vadim Lyubashevsky, Chris Peikert, and Oded Regev. On
             Ideal Lattices and Learning with Errors over Rings. in
             Advances in Cryptology --
             EUROCRYPT 2010. Springer 2010. :doi:`10.1007/978-3-642-13190-5_1`


.. [LR1997] Robert Leduc and Arun Ram, A ribbon Hopf algebra approach to
            the irreducible representations of centralizer algebras: the
            Brauer, Birman-Wenzl, and type A Iwahori-Hecke algebras.
            Adv. Math. 125 (1997), no. 1, 1–94.

.. [LR1998] Jean-Louis Loday and Maria O. Ronco.
            *Hopf algebra of the planar binary trees*,
            Advances in Mathematics, volume 139, issue 2,
            10 November 1998, pp. 293-309.
            http://www.sciencedirect.com/science/article/pii/S0001870898917595

.. [LR0102066] Jean-Louis Loday and Maria O. Ronco.
               Order structure on the algebra of permutations
               and of planar binary trees.
               :arxiv:`math/0102066v1`.

.. [LR2004] Dingjun Lou and Dongning Rao.
            *Characterizing factor critical graphs and an algorithm*,
            The Australasian Journal of Combinatorics, 30: 51–56, 2004.
            http://ajc.maths.uq.edu.au/pdf/30/ajc_v30_p051.pdf

.. [LRS2017] Julien Leroy, Michel Rigo, Manon Stipulanti, *Counting the
             number of non-zero coefficients in rows of generalized Pascal
             triangles*, Discrete Math. 340 (2017), no. 5, 862--881.

.. [LS] \A. Lum, W. Stein. Verification of the Birch and
        Swinnerton-Dyer Conjecture for Elliptic Curves with Complex
        Multiplication (unpublished)

.. [LS1981] \J. H. van Lint, and A. Schrijver,
            *Construction of strongly regular graphs, two-weight codes and
            partial geometries by finite fields*,
            Combinatorica, 1(1), 1981, 63-73.
            :doi:`10.1007/BF02579178`.

.. [LS1986] \G. I. Lehrer, L. Solomon,
            *On the action of the symmetric group on the cohomology of
            the complement of its reflecting hyperplanes*.
            J. Algebra, 104(2), 1986, 410-424.
            :doi:`10.1016/0021-8693(86)90225-5`.

.. [LS1990] \A. Lascoux, M.-P. Schutzenberger.
            Keys and standard bases, invariant theory and tableaux.
            IMA Volumes in Math and its Applications (D. Stanton, ED.).
            Southend on Sea, UK, 19 (1990). 125-144.

.. [LS1994] Eike Lau and Dierk Schleicher.
            *Internal addresses in the Mandelbrot set and irreducibility of
            polynomials*. Stony Brook Preprint #19 (1994).
            https://www.math.stonybrook.edu/theses/thesis94-2/part1.pdf

.. [LS1998] Pierre Liardet, Pierre Stambul *Algebraic Computation
            with Continued Fractions.* J. Number Th. 73, 92-121, 1998.

.. [LS2007] Thomas Lam and Mark Shimozono.  *Dual graded graphs for
            Kac-Moody algebras*.  Algebra & Number Theory 1.4 (2007)
            pp. 451-488.

.. [LSS2009] \T. Lam, A. Schilling, M. Shimozono. *Schubert
             polynomials for the affine Grassmannian of the symplectic
             group*. Mathematische Zeitschrift 264(4) (2010) 765-811
             (:arxiv:`0710.2720`)

.. [LS2012] \K.-H. Lee and B. Salisbury.
            Young tableaux, canonical bases, and the Gindikin-Karpelevich formula.
            :arxiv:`1205.6006`.

.. [LS2017] Xuan Liu and Travis Scrimshaw. *A uniform approach to soliton
            cellular automata using rigged configurations*.
            Preprint (2017) :arxiv:`1706.02443`

.. [LSW2012] Svante Linusson, John Shareshian and Michelle L. Wachs,
             *Rees products and lexicographic shellability*,
             J. Comb. 3 (2012), no. 3, 243-276.

.. [LT1998] \B. Leclerc, J.-Y. Thibon, Littlewood-Richardson
            coefficients and Kazhdan-Lusztig polynomials,
            http://front.math.ucdavis.edu/9809.5122

.. [LT2009] \G. I. Lehrer and D. E. Taylor. *Unitary reflection
            groups*. Australian Mathematical Society Lecture
            Series, 2009.

.. [LT2012] Dan Laksov, Anders Thorup. *Splitting algebras and Schubert calculus*,
            Indiana Univ. Math. J. 61 (2012), 1253-1312 :doi:`10.1512/iumj.2012.61.4791`

.. [DeLuca2006] \A. De Luca, *Pseudopalindrome closure operators in free
              monoids*, Theoret. Comput. Sci. 362 (2006) 282--300.

.. [LT2018] Zhiqiang Li, Shaobin Tan.
            *Verma modules for rank two Heisenberg-Virasoro algebra*.
            Preprint, (2018). :arxiv:`1807.07735`.

.. [Lut2002] Frank H. Lutz, Császár's Torus, Electronic Geometry Model
             No. 2001.02.069
             (2002). http://www.eg-models.de/models/Classical_Models/2001.02.069/_direct_link.html

.. [Lus1985] George Lusztig, *Cells in affine Weyl groups*, Algebraic Groups
             and Related Topics, Advanced Studies in Pure mathematics 6, 1985,
             pp. 255-287.

.. [Lus2013] George Lusztig, *Hecke algebras with unequal parameters*,
             :arxiv:`math/0208154`.

.. [Lut2005] Frank H. Lutz, "Triangulated Manifolds with Few Vertices:
             Combinatorial Manifolds", preprint (2005),
             :arxiv:`math/0506372`

.. [LV2012] Jean-Louis Loday and Bruno Vallette. *Algebraic
            Operads*. Springer-Verlag Berlin Heidelberg
            (2012). :doi:`10.1007/978-3-642-30362-3`.

.. [Ltd06] Beijing Data Security Technology Co. Ltd,
           *Specification of SMS4, Block Cipher for WLAN Products - SMS4* (in Chinese);
           Available at http://www.oscca.gov.cn/UpFile/200621016423197990.pdf, (2006).

.. [LTV1999] Bernard Leclerc, Jean-Yves Thibon, and Eric Vasserot.
             *Zelevinsky's involution at roots of unity*.
             J. Reine Angew. Math. 513:33-51 (1999).

.. [LW2012] David Loeffler and Jared Weinstein, *On the computation of
            local components of a newform*, Mathematics of Computation
            **81** (2012) 1179-1200. :doi:`10.1090/S0025-5718-2011-02530-5`

.. [LW2015] \T. Lawson and C. Wuthrich, Vanishing of some Galois
            cohomology groups for elliptic curves, :arxiv:`1505.02940`

.. [LY2001] \K. Lauter and T. Yang, "Computing genus 2 curves from
            invariants on the Hilbert moduli space", Journal of Number Theory 131
            (2011), pages 936 - 958

.. [Lyo2003] \R. Lyons, *Determinantal probability
             measures*. Publications Mathématiques de l'Institut des
             Hautes Études Scientifiques 98(1)  (2003), pp. 167-212.

.. [LZ2004] S. Lando and A. Zvonkine, "Graphs on surfaces and their
            applications", Springer-Verlag, 2004.

.. [LZ2011] Bin Li and Hechun Zhang.
            *Path realization of crystal* `B(\infty)`.
            Front. Math. China, **6** (4), (2011) pp. 689--706.
            :doi:`10.1007/s11464-010-0073-x`

.. _ref-M:

**M**

.. [Mac1916] \F.S. Macaulay. The algebraic theory of modular systems
             Cambridge university press, 1916.

.. [Mac1995] \I. G. Macdonald, Symmetric functions and Hall
             polynomials, second ed., The Clarendon Press, Oxford
             University Press, New York, 1995, With contributions
             by A. Zelevinsky, Oxford Science Publications.

.. [MagmaHGM] *Hypergeometric motives* in Magma,
   http://magma.maths.usyd.edu.au/~watkins/papers/HGM-chapter.pdf


.. [Mar1980] Jacques Martinet, Petits discriminants des corps de
             nombres, Journ. Arithm. 1980, Cambridge Univ. Press,
             1982, 151--193.

.. [Mar1983] \H. R. Margolis, *Spectra and the Steenrod Algebra: Modules
             over the Steenrod Algebra and the Stable Homotopy Category*,
             North-Holland Mathematical Library.  Vol. (29), Elsevier, 1983.

.. [Mar2004] \S. Marcus, Quasiperiodic infinite words,
             Bull. Eur. Assoc.  Theor. Comput. Sci. 82 (2004) 170-174.

.. [Mar2012] \I. Marin, *The cubic Hecke algebra on at most 5 strands*,
             Journal of Pure and Applied Algebra 216 (2012) 2754-2782.
             :doi:`10.1016/j.jpaa.2012.04.013`, :arxiv:`1110.6621`.

.. [Mar2018] \I. Marin, *Maximal cubic quotient of the braid algebra*,
             preprint, 2018. available at
             http://www.lamfa.u-picardie.fr/marin/arts/GQ.pdf

.. [Mas1994] James L. Massey,
           *SAFER K-64: A byte-oriented block-ciphering algorithm*; in
           FSE’93, Volume 809 of LNCS, pages 1-17.
           Springer, Heidelberg, December 1994.

.. [Mat1992] \O. Mathieu. *Classification of Harish-Chandra
             modules over the Virasoro Lie algebra*.
             Invent. Math. **107(2)** (1992), pp. 225-234.

.. [Mat1999] \A. Mathas.
             *Iwahori-Hecke algebras and Schur algebras of the symmetric group*.
             University Lecture Series, **15**. American Mathematical Society,
             Providence, RI, 1999. xiv+188 pp. ISBN: 0-8218-1926-7
             :mathscinet:`MR1711316`

.. [Mat2002] Jiří Matousek, "Lectures on Discrete Geometry", Springer,
             2002

.. [Mathas2004] Andrew Mathas.
                *Matrix units and generic degrees for the Ariki-Koike algebras*.
                J. Algebra. **281** (2004) pp. 695-730.

.. [Mas1995] Mason, Geoffrey. *The quantum double of a finite group and its role
             in conformal field theory*. Groups '93 Galway/St. Andrews, Vol. 2,
             405-417, London Math. Soc. Lecture Note Ser., 212, Cambridge, 1995.

.. [Ma2009] Sarah Mason, An Explicit Construction of Type A Demazure
            Atoms, Journal of Algebraic Combinatorics, Vol. 29,
            (2009), No. 3, p.295-313. :arxiv:`0707.4267`

.. [Mac1936I] Saunders MacLane, *A construction for prime ideals as absolute
             values of an algebraic field*. Duke Mathematical Journal, 2(3)
             (1936), 492-510.

.. [Mac1936II] Saunders MacLane, *A construction for absolute values in
              polynomial rings*. Transactions of the American Mathematical
              Society, 40(3)(1936), 363-395.

.. [Mac1915] Percy A. MacMahon, *Combinatory Analysis*,
             Cambridge University Press (1915--1916).
             (Reprinted: Chelsea, New York, 1960).

.. [Man2019] V. Manero and M. Marco, *Effective computation of
             degree bounded minimal models of GCDA's*, :arxiv:`1909.07761`

.. [MAR2009] \H. Molina-Abril and P. Réal, *Homology computation using
             spanning trees* in Progress in Pattern Recognition, Image
             Analysis, Computer Vision, and Applications, Lecture
             Notes in Computer Science, volume 5856, pp 272-278,
             Springer, Berlin (2009).

.. [Mar1997] \C.-M. Marle, *The Schouten-Nijenhuis bracket and interior
             products*, Journal of Geometry and Physics **23**, 350
             (1997); :doi:`10.1016/S0393-0440(97)80009-5`

.. [Mark1992] George Markowsky, *Primes, irreducibles and
              extremal lattices*, Order 9 (1992), no. **3**, 265-290.
              :doi:`10.1007%2FBF00383950`

.. [Mar1994] George Markowsky.
             *Permutation lattices revisited*.
             Mathematical Social Sciences, 27 (1994), 59--72.

.. [Mar2009a] Matilde Marcolli, Feynman Motives, Chapter 3,
              Feynman integrals and algebraic varieties,
              http://www.its.caltech.edu/~matilde/LectureN3.pdf

.. [Mas1969] James L. Massey, "Shift-Register Synthesis and BCH
             Decoding." IEEE Trans. on Information Theory, vol. 15(1),
             pp. 122-127, Jan 1969.

.. [Mat1978] \R. A. Mathon, *Symmetric conference matrices of order `pq^2 + 1`*,
             Canad. J. Math. 30 (1978) 321-331, :doi:`10.4153/CJM-1978-029-1`.

.. [Mat2012] Yoshitake Matsumoto, *Database of Matroids*, 2012,
             https://www-imai.is.s.u-tokyo.ac.jp/~ymatsu/matroid/index.html

.. [Mat2015]  \A. Mathas. *Cyclotomic quiver Hecke algebras of type A*,
              in "Modular representation theory of finite and p-adic groups",
              165–266, Lect. Notes Ser. Inst. Math. Sci. Natl. Univ. Singap.,
              **30**, World Sci. Publ., Hackensack, NJ, 2015.
              :mathscinet:`MR3495747`

.. [May1964] \J. P. May, "The cohomology of restricted Lie algebras
             and of Hopf algebras; application to the Steenrod
             algebra." Thesis, Princeton Univ., 1964.

.. [May1967] \J. P. May, Simplicial Objects in Algebraic Topology,
             University of Chicago Press (1967)

.. [Maz1978] \B. Mazur. Modular curves and the Eisenstein ideal. Inst.
             Hautes Études Sci. Publ. Math. No. 47 (1977), 33--186 (1978).

.. [Maz1978b] \B. Mazur.  Rational Isogenies of Prime Degree.
              *Inventiones Mathematicae* 44, 129-162 (1978).

.. [MBRe2011] Patricia Muldoon Brown and Margaret A. Readdy,
              *The Rees product of posets*, J. Comb. 2 (2011), no. 2, 165-191

.. [McC1978] \K. McCrimmon. *Jordan algebras and their
             applications*. Bull. Amer. Math. Soc. **84** 1978.

.. [McE1987] Robert J. McEliece. Finite Fields for Computer
             Scientists and Engineers. Kluwer Academic Publishers, 1987.

.. [McK1998] Brendan D. McKay, "Isomorph-Free Exhaustive generation".
             Journal of Algorithms, 26(2): 306-324, February 1998.

.. [McK2015] McKay, Brendan. *Description of graph6 and sparse6 encodings.*,
             updated Jun 2015.
             http://cs.anu.edu.au/~bdm/data/formats.txt (2019-08-25)

.. [McM1992] John McMillan. *Games, strategies, and managers*. Oxford
             University Press.

.. [Me1997] \G. Melançon, *Factorizing infinite words using Maple*,
            MapleTech journal, vol. 4, no. 1, 1997, pp. 34-42.

.. [MeNoTh11] Frédéric Menous, Jean-Christophe Novelli, Jean-Yves Thibon,
              *Mould calculus, polyhedral cones, and characters of
              combinatorial Hopf algebras*,
              Advances in Applied Mathematics, Volume 51, Issue 2, July 2013,
              Pages 177--227,
              :doi:`10.1016/j.aam.2013.02.003`,
              :arxiv:`1109.1634v2`.

.. [MF1999] \J.H. Mathews and K.D. Fink. *Numerical Methods Using
            MATLAB*.  3rd edition, Prentice-Hall, 1999.

.. [Mes1991] Mestre, Jean-François. *Construction de courbes de genre 2 à partir de
             leurs modules*. Effective methods in algebraic geometry (Castiglioncello,
             1990), 313--334, Progr. Math., 94, Birkhauser Boston, Boston, MA, 1991.

.. [MG1992] \J. Misra and D. Gries. *A constructive proof of Vizing's theorem*.
            Information Processing Letters, (3) 41 (1992), 131-133.
            :doi:`10.1016/0020-0190(92)90041-S`.

.. [Mil1958] \J. W. Milnor, *The Steenrod algebra and its dual*,
             Ann. of Math. (2) 67 (1958), 150-171.

.. [Mil1974] \J. W. Milnor and J. D. Stasheff, *Characteristic Classes*,
             University Press, Princeton and Tokyo, 1974.

.. [Mil2006] \J. W. Milnor, *On Lattes maps*,
             Dynamics on the Riemann sphere, Eur. Math. Soc., 9–43

.. [Mil1978] \S. Milne, *A q-analog of restricted growth functions,
             Dobinsky’s equality and Charlier
             polynomials*. Trans. Amer. Math. Soc., 245 (1978),
             89-118.

.. [MilStu2005] Ezra Miller and Bernd Sturmfels, *Combinatorial Commutative Algebra*,
                GTM Vol. 227, Springer Science & Business Media, 2005.

.. [Mil2004] Victor S. Miller, "The Weil pairing, and its
             efficient calculation", J. Cryptol., 17(4):235-261, 2004

.. [Mil2017] Arthur Milchior, *(Quasi-)linear time algorithm to compute
             LexDFS, LexUP and LexDown orderings*. (2017)
             :arxiv:`1701.00305`

.. [MirMor2009] \R. Miranda, D.R. Morrison, "Embeddings of Integral Quadratic Forms"
                http://www.math.ucsb.edu/~drm/manuscripts/eiqf.pdf .

.. [Mit2008] \A. Mitra. *On the construction of M-sequences via primitive polynomials with a fast identification method*,
             International Journal of Electronics and Communication Engineering 2(9) (2008): 1991-1996.

.. [Miy1991] \M. Miyamoto.
            *A construction of Hadamard matrices*,
            Journal of Combinatorial Theory, Series A 57(1) (1991): 86-108.
            :doi:`10.1016/0097-3165(91)90008-5`

.. [MKO1998] Hans Munthe--Kaas and Brynjulf Owren.
             *Computations in a free Lie algebra*. (1998).
             `Downloadable from Munthe-Kaas's website
             <http://hans.munthe-kaas.no/work/Blog/Entries/1999/1/1_Article__Computations_in_a_Free_Lie-algebra.html>`_

.. [MLH2008] \C. Magnien, M. Latapy, and M. Habib. *Fast computation of
             empirically tight bounds for the diameter of massive graphs*.
             ACM Journal of Experimental Algorithms 13 (2008).
             :doi:`10.1145/1412228.1455266`.

.. [MMIB2012] \Y. Matsumoto, S. Moriyama, H. Imai, D. Bremner:
              Matroid Enumeration for Incidence Geometry,
              Discrete and Computational Geometry,
              vol. 47, issue 1, pp. 17-43, 2012.

.. [MM1998] Gunter Malle and Andrew Mathas.
            *Symmetric cyclotomic Hecke algebras* J. Algebra.
            **205** (1998) pp. 275-293.

.. [MM2008] Manel Maia and Miguel Méndez.
            On the arithmetic product of combinatorial species.
            Discrete Mathematics (2008), Volume 308, Issue 23, pp. 5407-5427,
            :arxiv:`math/0503436v2`.

.. [MM2015] \J. Matherne and \G. Muller, *Computing upper cluster algebras*,
            Int. Math. Res. Not. IMRN, 2015, 3121-3149.

.. [MMRS2022] Ruslan G. Marzo, Rafael A. Melo,  Celso C. Ribeiro and
              Marcio C. Santos: *New formulations and branch-and-cut procedures
              for the longest induced path problem*. Computers & Operations
              Research. 139, 105627 (2022)
              :doi:`10.1016/j.cor.2021.105627`

.. [Moh1988] \B. Mohar, *Isoperimetric inequalities, growth, and the spectrum
             of graphs*, Linear Algebra and its Applications 103 (1988),
             119–131.

.. [Most2019] Jacob Mostovoy.
              *The pure cactus group is residually nilpotent*.
              Archiv der Math., **113** (2019). pp. 229-235.
              :arxiv:`1804.09165`.

.. [MNO1994] Alexander Molev, Maxim Nazarov, and Grigori Olshanski.
             *Yangians and classical Lie algebras*. (1994)
             :arxiv:`hep-th/9409025`

.. [Mol2007] Alexander Ivanovich Molev.
             *Yangians and Classical Lie Algebras*.
             Mathematical Surveys and Monographs.
             Providence, RI: American Mathematical Society. (2007)

.. [Mol2015] \A. Molnar, Fractional Linear Minimal Models of Rational Functions,
             M.Sc. Thesis.

.. [Mon1998] \K. G. Monks, "Change of basis, monomial relations, and
             `P^s_t` bases for the Steenrod algebra," J. Pure
             Appl. Algebra 125 (1998), no. 1-3, 235-260.

.. [Mon2010] \T. Monteil, The asymptotic language of smooth curves, talk
             at LaCIM2010.

.. [Mont1987] Peter L. Montgomery: Speeding the Pollard and elliptic curve
              methods of factorization. Math. Comp. 48 (1987), 243-264.

.. [Mo2009] \D. Moody, Des. Codes Cryptogr. (2009)
            52: 381. :doi:`10.1007/s10623-009-9287-x`

.. [MoPa1994] \P. Morton and P. Patel. The Galois theory of periodic points
              of polynomial maps. Proc. London Math. Soc., 68 (1994), 225-263.

.. [MP2019] \M. Montes, D. Penazzi
            "Yarara and Coral v1"
            https://csrc.nist.gov/CSRC/media/Projects/Lightweight-Cryptography/documents/round-1/spec-doc/yarara_and_coral-spec.pdf

.. [MPP2008] Conrado Martinez, Alois Panholzer and Helmut Prodinger,
             *Generating random derangements*
             :doi:`10.1137/1.9781611972986.7`
             http://www.siam.org/proceedings/analco/2008/anl08_022martinezc.pdf

.. [MPPS2020] Jennifer Morse, Jianping Pan, Wencin Poh, Anne Schilling.
             *A Crystal on Decreasing Factorizations in the 0-Hecke Monoid*
             Electron. J. Combin., **27(2)** (2020) #P2.29. :arxiv:`1911.08732`.

.. [MR1985] \R. Mathon and A. Rosa,
            *A new strongly regular graph*,
            Journal of Combinatorial Theory, Series A 38, no. 1 (1985): 84-86.
            :doi:`10.1016/0097-3165(85)90025-1`

.. [MR1989] \G. Melançon and C. Reutenauer.
            *Lyndon words, free algebras and shuffles*,
            Can. J. Math., Vol. XLI, No. 4, 1989, pp. 577-591.

.. [MR1995] \C. Malvenuto, C. Reutenauer, *Duality between
            quasi-symmetric functions and the Solomon descent algebra*,
            Journal of Algebra 177 (1995), no. 3, 967-982.
            http://www.lacim.uqam.ca/~christo/Publi%C3%A9s/1995/Duality.pdf

.. [MR2002] \S. Murphy, M. Robshaw *Essential Algebraic Structure
            Within the AES*; in Advances in Cryptology \- CRYPTO
            2002; LNCS 2442; Springer Verlag 2002

.. [MRR1983] \W. H. Mills, David P Robbins, Howard Rumsey Jr.,
             *Alternating sign matrices and descending plane partitions*,
             Journal of Combinatorial Theory, Series A,
             Volume 34, Issue 3, May 1983, Pages 340--359.
             http://www.sciencedirect.com/science/article/pii/0097316583900687

.. [MR2016] \B. Malmskog, C. Rasmussen, *Picard curves over Q
            with good reduction away from 3*. LMS Journal of Computation and
            Mathematics 19 (2016), no. 2, 382-408.
            :doi:`10.1112/S1461157016000413`.

.. [MS1977] \F. J. MacWilliams, N. J. A. Sloane, *The Theory of Error-Correcting
            Codes*, North-Holland, Amsterdam, 1977

.. [MS1994] \P. Martin and H. Saleur.
            *The blob algebra and the periodic Temperley-Lieb algebra*.
            Lett. Math. Phys., **30** (1994), no. 3. pp. 189-206.

.. [MS2003] \T. Mulders, A. Storjohann, "On lattice reduction for
            polynomial matrices", J. Symbolic Comput. 35 (2003),
            no. 4, 377--401

.. [MS2011] \G. Musiker and \C. Stump, *A compendium on the cluster algebra
            and quiver package in sage*, :arxiv:`1102.4844`.

.. [MS2015] Jennifer Morse and Anne Schilling.
            *Crystal approach to affine Schubert calculus*.
            Int. Math. Res. Not. (2015).
            :doi:`10.1093/imrn/rnv194`, :arxiv:`1408.0320`.

.. [MS2019] \Y. Musleh and \'E. Schost. *Computing the characteristic polynomial
            of a finite rank two Drinfeld module*. In Proceedings of the 2019
            ACM on International Symposium on Symbolic and Algebraic
            Computation, pages 307–314. ACM, 2019.

.. [MS2023] \Y. Musleh and \'E. Schost. *Computing the Characteristic Polynomial
            of Endomorphisms of a finite Drinfeld Module using Crystalline
            Cohomology*. In Proceedings of the 2023 ACM on International
            Symposium on Symbolic and Algebraic Computation, pages 461–469.
            ACM, 2023.

.. [MSSY2001] Mateescu, A., Salomaa, A., Salomaa, K. and Yu, S., *A
              sharpening of the Parikh mapping*. Theoret. Informatics Appl. 35
              (2001) 551-564.

.. [MST2006] Barry Mazur, William Stein, John Tate.
             *Computation of p-adic heights and log convergence*.
             Doc. Math. 2006, Extra Vol., 577-614.

.. [MSZ2013] Michael Maschler, Solan Eilon, and Zamir Shmuel. *Game
             Theory*. Cambridge: Cambridge University Press,
             (2013). ISBN 9781107005488.

.. [MT1991] Mazur, B., & Tate, J. (1991). *The `p`-adic sigma
            function*. Duke Mathematical Journal, **62** (3), 663-688.

.. [MTT1986] \B. Mazur, J. Tate, and J. Teitelbaum,
             *On `p`-adic analogues of the conjectures of Birch and
             Swinnerton-Dyer*,
             Inventiones Mathematicae **84**, (1986), 1-48.

.. [Mu1997] Murty, M. Ram. *Congruences between modular forms*. In "Analytic
            Number Theory" (ed. Y. Motohashi), London Math. Soc. Lecture Notes
            247 (1997), 313-320, Cambridge Univ. Press.

.. [Mul2004] Siguna Muller, "On the Computation of Square Roots in
             Finite Fields", in Designs, Codes and Cryptography,
             Volume 31, Issue 3 (March 2004)

.. [Mur1983] \G. E. Murphy. *The idempotents of the symmetric group
             and Nakayama's conjecture*. J. Algebra **81** (1983). 258-265.

.. [Muth2019] Robert Muth. *Super RSK correspondence with symmetry*.
              Electron. J. Combin. **26** (2019), no. 2, Paper 2.27, 29 pp.
              https://www.combinatorics.org/ojs/index.php/eljc/article/view/v26i2p27,
              :arxiv:`1711.00420`.

.. [Muz2007] \M. Muzychuk.
             *A generalization of Wallis-Fon-Der-Flaass construction of strongly
             regular graphs*.
             J. Algebraic Combin., 25(2):169–187, 2007.
             :doi:`10.1007/s10801-006-0030-7`.

.. [MV2010] \D. Micciancio, P. Voulgaris. *A Deterministic Single
            Exponential Time Algorithm for Most Lattice Problems based
            on Voronoi Cell Computations*. Proceedings of the 42nd ACM
            Symposium Theory of Computation, 2010.

.. [MvOV1996] \A. J. Menezes, P. C. van Oorschot,
              and S. A. Vanstone. *Handbook of Applied
              Cryptography*. CRC Press, 1996.

.. [MW1990] Brendan D. McKay and Nicholas C. Worland. "Uniform Generation of
            Random Regular Graphs of Moderate Degree". Journal of Algorithms,
            11(1):52-67, 1990.
            :doi:`10.1016/0196-6774(90)90029-E`.

.. [MW1994] Yiu-Kwong Man and Francis J. Wright.  *Fast Polynomial
            Dispersion Computation and its Application to Indefinite
            Summation*. ISSAC 1994.

.. [MW2009] Meshulam and Wallach, "Homological connectivity of random
            `k`-dimensional complexes", preprint, math.CO/0609773.

.. [MW2012] Ivan Marin and Emmanuel Wagner, *A CUBIC DEFINING ALGEBRA FOR THE
            LINKS-GOULD POLYNOMIAL* (:arxiv:`1203.5981v1` [mathGT] 27. Mar 2012)

.. _ref-N:

**N**

.. [NaiRow2011] Naidu and Rowell, A finiteness property for braided fusion
                categories. Algebr. Represent. Theory 14 (2011), no. 5, 837–855.
                :arxiv:`0903.4157`.

.. [NAR2018] Jamie R. Nunez, Christopher R. Anderson, Ryan S. Renslow
             *Optimizing colormaps with consideration for color vision
             deficiency to enable accurate interpretation of scientific data*.
             PLoS ONE 13(7), 2018: e0199239.

.. [Nas1950] John Nash. *Equilibrium points in n-person games.*
             Proceedings of the National Academy of Sciences 36.1
             (1950): 48-49.

.. [Neu2018] Christian Neurohr, *Efficient Integration on Riemann Surfaces &
             Applications*,
             PhD Thesis, Carl von Ossietzky Universität Oldenburg
             http://oops.uni-oldenburg.de/3607.

.. [New2003] Newman, M.E.J. *The Structure and function of complex
             networks*, SIAM Review vol. 45, no. 2 (2003), pp. 167-256.
             :doi:`10.1137/S003614450342480`.

.. [Nie2013] Johan S. R. Nielsen, List Decoding of Algebraic Codes,
             Ph.D. Thesis, Technical University of Denmark, 2013

.. [Nie] Johan S. R. Nielsen, Codinglib,
         https://bitbucket.org/jsrn/codinglib/.

.. [NW1978] \A. Nijenhuis and H. Wilf, Combinatorial Algorithms,
            Academic Press (1978).

.. [Nij1955] \A. Nijenhuis, *Jacobi-type identities for bilinear
             differential concomitants of certain tensor fields. I*,
             Indagationes Mathematicae (Proceedings) **58**, 390 (1955).

.. [Nik1977] V. V. Nikulin, "Integral symmetric bilinear forms and some of their applications"
             Izv. Akad. Nauk SSSR Ser. Mat., 1979, Volume 43, Issue 1, Pages 111–177.

.. [Nil2005] Benjamin Nill,
             "Gorenstein toric Fano varieties",
             Manuscripta Math. 116 (2005), no. 2, 183-210.
             :arxiv:`math/0405448v1` [math.AG]

.. [NN2007] Nisan, Noam, et al., eds. *Algorithmic game theory.*
            Cambridge University Press, 2007.

.. [NO2003] Sampo Niskanen and Patric R. J. Ostergard,
            *Cliquer User's  Guide, Version 1.0*,
            Communications Laboratory, Helsinki University of Technology,
            Espoo, Finland, Tech. Rep. T48, 2003.

.. [Normaliz] Winfried Bruns, Bogdan Ichim, and Christof Soeger,
              Normaliz,
              http://www.mathematik.uni-osnabrueck.de/normaliz/

.. [NormalizMan]  Winfried Bruns, Max Horn, *Normaliz 3.8.5*,
                  2020, https://github.com/Normaliz/Normaliz/blob/master/doc/Normaliz.pdf.

.. [NoThWi08] J.-C. Novelli, J.-Y. Thibon, L. K. Williams,
              *Combinatorial Hopf algebras, noncommutative Hall-Littlewood
              functions, and permutation tableaux*.
              Advances in Mathematics, Volume 224, Issue 4, 10 July 2010,
              pp. 1311--1348,
              :doi:`10.1016/j.aim.2010.01.006`,
              :arxiv:`0804.0995v3`.

.. [NovThi06] Jean-Christophe Novelli, Jean-Yves Thibon,
              *Polynomial realizations of some trialgebras*, FPSAC 2006.
              :arxiv:`math/0605061v1`.

.. [NP2007] Nikolopoulos, S.D. and Palios, L.,
            *Detecting holes and antiholes in graphs*,
            Algorithmica, 2007,
            Vol. 47, number 2, pages 119--138,
            :doi:`10.1007/s00453-006-1225-y`,
            http://www.cs.uoi.gr/~stavros/C-Papers/C-2004-SODA.pdf

.. [NWS2002] Newman, M.E.J., Watts, D.J. and Strogatz, S.H.  *Random
             graph models of social networks*. Proc. Nat. Acad. Sci. USA
             99:1 (2002), 2566-2572. :doi:`10.1073/pnas.012582999`

.. [NX2019] \E. M. d. Nascimento, J. A. M. Xexeo
            "Name of Submission:FlexAEAD -A Lightweight Cipher withIntegrated Authentication"
            https://csrc.nist.gov/CSRC/media/Projects/Lightweight-Cryptography/documents/round-1/spec-doc/FlexAEAD-spec.pdf

.. [NZ1997] \T. Nakashima and A. Zelevinsky.
            Polyhedral Realizations of Crystal Bases for Quantized Kac-Moody Algebras.
            Adv. Math. **131**, pp. 253--278, 1997.

.. [NZ2012] \T. Nakanishi and \A. Zelevinsky, *On tropical dualities in
            cluster algebras*, Algebraic groups and quantum groups,
            Contemp. Math., vol. 565, Amer. Math. Soc.,
            Providence, RI, 2012, pp.  217-226.

.. [Nze2007] Janvier Nzeutchap.  *Binary Search Tree insertion, the
             Hypoplactic insertion, and Dual Graded Graphs*.
             :arxiv:`0705.2689` (2007).

.. _ref-O:

**O**

.. [OGKRKGBDDP2015] \R. Oliynykov, I. Gorbenko, O. Kazymyrov, V. Ruzhentsev,
                    \O. Kuznetsov, Y. Gorbenko, A. Boiko, O. Dyrda, V. Dolgov,
                    and A. Pushkaryov,
                    *A new standard of ukraine: The kupyna hash function*; in
                    Cryptology ePrint Archive, (2015), 885.

.. [Oha2011] \R.A. Ohana. On Prime Counting in Abelian Number
             Fields. http://wstein.org/home/ohanar/papers/abelian_prime_counting/main.pdf.

.. [OLJ2014] Paul W. Olsen, Alan G. Labouseur, Jeong-Hyon Hwang.
             *Efficient Top-k Closeness Centrality Search*,
             Proceedings of the IEEE 30th International Conference on Data
             Engineering (ICDE), 2014. :doi:`10.1109/ICDE.2014.6816651`.

.. [ONe1983] \B. O'Neill : *Semi-Riemannian Geometry*, Academic Press
             (San Diego) (1983)

.. [Onsager1944] Lars Onsager. *Crystal statistics. I. A two-dimensional
                 model with an order-disorder transition*, Phys. Rev.
                 (2) **65** (1944), pp. 117-149.

.. [Ore1933] Oystein Ore.
             *Theory of Non-Commutative Polynomials*
             Annals of Mathematics, Second Series, Volume 34,
             Issue 3 (Jul., 1933), 480-508.

.. [Or2017] \M. Orlitzky. The Lyapunov rank of an improper cone.
            Optimization Methods and Software, 32(1):109-125, 2017,
            :doi:`10.1080/10556788.2016.1202246`.

.. [Or2018a] \M. Orlitzky. Lyapunov rank of polyhedral positive operators.
             Linear and Multilinear Algebra, 66(5):992-1000, 2018,
             :doi:`10.1080/03081087.2017.1331998`.

.. [Or2018b] \M. Orlitzky. Positive and Z-operators on closed convex cones.
             Electronic Journal of Linear Algebra, 34:444-458, 2018,
             :doi:`10.13001/1081-3810.3782`.

.. [ORS2013] Peter Ozsvath, Jacob Rasmussen, Zoltan Szabo,
             *Odd Khovanov homology*,
             Algebraic & Geometric Topology 13 (2013) 1465–1488,
             :doi:`10.2140/agt.2013.13.1465`.

.. [ORV] Grigori Olshanski, Amitai Regev, Anatoly Vershik,
         *Frobenius-Schur functions*,
         :arxiv:`math/0110077v1`.
         Possibly newer version at
         http://www.wisdom.weizmann.ac.il/~regev/papers/FrobeniusSchurFunctions.ps

.. [OT1994] Peter Orlik and Hiroaki Terao.
            *Commutative algebras for arrangements*. Nagoya Math. J. **134**
            (1994), 65-73.

.. [OS2018] Se-jin Oh and Travis Scrimshaw. *Categorical relations between
            Langlands dual quantum affine algebras: Exceptional cases*.
            Preprint: :arxiv:`1802.09253` (2018).

.. [OSS2009] Vitaly Osipov, Peter Sanders, Johannes Singler:
             *The Filter-Kruskal Minimum Spanning Tree Algorithm*.
             SIAM ALENEX, 2009: 52-61
             :doi:`10.1137/1.9781611972894.5`

.. [Oum2009] Sang-il Oum,
             *Computing rank-width exactly*,
             Information Processing Letters, 2009,
             vol. 109, n. 13, p. 745--748, Elsevier.
             :doi:`10.1016/j.ipl.2009.03.018`.
             http://mathsci.kaist.ac.kr/~sangil/pdf/2008exp.pdf

.. [Oxl1987] James Oxley, *The binary matroids with no 4-wheel minor*, 1987,
             Transactions of the American Mathematical Society, 301(1), 63-75.

.. [Oxl1992] James Oxley, *Matroid theory*, Oxford University
             Press, 1992.

.. [Oxl2011] James Oxley, *Matroid Theory, Second Edition*. Oxford
             University Press, 2011.

.. _ref-P:

**P**

.. [Pak2002] Igor Pak,
             *Hook length formula and geometric combinatorics*,
             Seminaire Lotharingien de Combinatoire, 46 (2001),
             B46f,
             https://eudml.org/doc/121696

.. [PALP] Maximilian Kreuzer, Harald Skarke: "PALP: A Package for
          Analyzing Lattice Polytopes with Applications to Toric
          Geometry" omput.Phys.Commun. 157 (2004) 87-106
          :arxiv:`math/0204356`

.. [Pana2002] \F. Panaite, *Relating the Connes-Kreimer and
              Grossman-Larson Hopf algebras built on rooted trees*,
              Lett. Math. Phys. 51 (2000), no. 3, pages 211-219.
              Preprint: :arxiv:`math/0003074v1`

.. [Pas1992] \D. V. Pasechnik,
             *Skew-symmetric association schemes with two classes and strongly
             regular graphs of type `L_{2n-1}(4n- 1)`*,
             Acta Applicandaie Math. 29(1992), 129-138.
             :doi:`10.1007/BF00053382`.

.. [Pau2006] Sebastian Pauli, "Constructing Class Fields over Local
             Fields", Journal de Théorie des Nombres de Bordeaux,
             Vol. 18, No. 3 (2006), pp. 627-652.

.. [PearsonTest] :wikipedia:`Goodness_of_fit`, accessed 13th
                 October 2009.

.. [Pec2014] Oliver Pechenik, *Cyclic sieving of increasing tableaux and
             small Schroeder paths*, JCTA 125 (2014), 357-378,
             :doi:`10.1016/j.jcta.2014.04.002`

.. [Pen2012] \R. Pendavingh, On the evaluation at `(-i, i)` of the
             Tutte polynomial of a binary matroid. Preprint:
             :arxiv:`1203.0910`

.. [Per2007] Markus Perling,
             Divisorial Cohomology Vanishing on Toric Varieties,
             :arxiv:`0711.4836v2`

.. [Pet2010] Christiane Peters, Information-set decoding for linear codes over
             `GF(q)`, Proc. of PQCrypto 2010, pp. 81-94.

.. [Pha2002] \R. C.-W. Phan. Mini advanced encryption standard
             (mini-AES): a testbed for cryptanalysis
             students. Cryptologia, 26(4):283--306, 2002.

.. [Piz1980] \A. Pizer. An Algorithm for Computing Modular Forms on
             `\Gamma_0(N)`, J. Algebra 64 (1980), 340-390.

.. [Platt1976] \C. R. Platt,
               *Planar lattices and planar graphs*,
               Journal of Combinatorial Theory Series B,
               Vol 21, no. 1 (1976): 30-39.

.. [PoiReu95] Stephane Poirier, Christophe Reutenauer,
              *Algèbres de Hopf de tableaux*,
              Ann. Sci. Math. Québec, 19 (1): 79--90.
              http://www.lacim.uqam.ca/~christo/Publi%C3%A9s/1995/Alg%C3%A8bres%20de%20Hopf%20de%20tableaux.pdf

.. [PM2019] \D. Penazzi, M. Montes. "Shamash (and Shamashash)"
            https://csrc.nist.gov/CSRC/media/Projects/Lightweight-Cryptography/documents/round-1/spec-doc/ShamashAndShamashash-spec.pdf

.. [Pol2003] Robert Pollack, *On the `p`-adic `L`-function of a modular form
            at a supersingular prime*, Duke Math. J. 118 (2003), no. 3, 523-558.

.. [Pol2009] \J. Polhill,
             *Negative Latin square type partial difference sets and
             amorphic association schemes with Galois rings*,
             Journal of Combinatorial Designs 17, no. 3 (2009): 266-282.
             :doi:`10.1002/jcd.20206`.
             http://onlinelibrary.wiley.com/doi/10.1002/jcd.20206/abstract

.. [Pon2010] \S. Pon. *Types B and D affine Stanley symmetric
             functions*, unpublished PhD Thesis, UC Davis, 2010.

.. [Pons2013] Viviane Pons,
              *Combinatoire algébrique liée aux ordres sur les permutations*.
              PhD Thesis. (2013). :arxiv:`1310.1805v1`.

.. [Pons2018] Viviane Pons,
              *The Rise-Contact involution on Tamari intervals*.
              :arxiv:`1802.08335`

.. [Pop1972] \V. M. Popov. "Invariant description of linear, time-invariant
             controllable systems". SIAM Journal on Control, 10(2):252-264,
             1972. :doi:`10.1137/0310020`

.. [Pos1988] \H. Postl. 'Fast evaluation of Dickson Polynomials' Contrib. to
             General Algebra, Vol. 6 (1988) pp. 223-225

.. [Pos2005] \A. Postnikov, Affine approach to quantum Schubert
             calculus, Duke Math. J. 128 (2005) 473-509

.. [Pot1998] Potemine, I.Y.,
             Minimal Terminal Q-Factorial Models of Drinfeld Coarse Moduli Schemes.
             Mathematical Physics, Analysis and Geometry 1, 171-191 (1998).
             :doi:`10.1023/A:1009724323513`

.. [PPW2013] \D. Perkinson, J. Perlman, and J. Wilmes.
             *Primer for the algebraic geometry of sandpiles*.
             Tropical and Non-Archimedean
             Geometry, Contemp. Math., 605, Amer. Math. Soc.,
             Providence, RI, 2013.
             :arxiv:`1112.6163`

.. [Proc1999] \R. A. Proctor, *Minuscule elements of Weyl groups, the numbers game,
              and d-complete posets*. J. Algebra, 213(1):272–303, 1999.

.. [PDynk1999] \R. A. Proctor. *Dynkin diagram classification of λ-minuscule
               Bruhat lattices and of d-complete posets*. J. Algebraic Combin.,
               9(1):61-94, 1999.

.. [Proc2014] \R. A. Proctor. `d`-*complete posets generalize Young diagrams
              for the hook product formula: Partial Presentation of Proof*.
              RIMS Kôkyûroku, 1913:120-140, 2014.

.. [PR2003] Perrin-Riou, *Arithmétique des courbes elliptiques à
            réduction supersingulière en `p`*,
            Experiment. Math. 12 (2003), no. 2, 155-186.

.. [PR2015] \P. Pilarczyk and P. Réal, *Computation of cubical
            homology, cohomology, and (co)homological operations via
            chain contraction*, Adv. Comput. Math. 41 (2015), pp
            253--275.

.. [PRC2012] \G. Piret, T. Roche, and C. Carlet,
             *PICARO - a block cipher allowing efficient higher-order side-channel
             resistance*; in ACNS, (2012), pp. 311-328.

.. [PRV2017] \L.-F. Préville-Ratelle and X. Viennot,
             *The enumeration of generalized Tamari intervals*.
             Trans. Amer. Math. Soc. 369 (2017), pp 5219--5239

.. [Prototype_pattern] Prototype pattern,
                       :wikipedia:`Prototype_pattern`

.. [PeSt2011] E. Pelantová, Š. Starosta, Infinite words rich and
              almost rich in generalized palindromes, in: G. Mauri,
              A. Leporati (Eds.), Developments in Language Theory,
              volume 6795 of Lecture Notes in Computer Science,
              Springer-Verlag, Berlin, Heidelberg, 2011, pp. 406--416

.. [PS2002] Jim Pitman, Richard Stanley, *A polytope related to
            empirical distributions, plane trees, parking functions, and
            the associahedron*, J. Discrete Comput. Geom. (2002), 27:4, 603-634,
            :doi:`10.1007/s00454-002-2776-6`, :arxiv:`math/9908029`.

.. [PS2006] Dominique Poulalhon and Gilles Schaeffer,
            *Optimal coding and sampling of triangulations*,
            Algorithmica 46 (2006), no. 3-4, 505-527,
            :doi:`10.1007/s00453-006-0114-8`,
            http://www.lix.polytechnique.fr/~poulalho/Articles/PoSc_Algorithmica06.pdf

.. [PS2011] \R. Pollack, and G. Stevens.  *Overconvergent modular
            symbols and p-adic L-functions.* Annales scientifiques de
            l'École normale supérieure.
            Vol. 44. No. 1. Elsevier, 2011.

.. [PSW1996] Boris Pittel, Joel Spencer and Nicholas Wormald. *Sudden
             Emergence of a Giant k-Core in a Random
             Graph*. (1996). J. Combinatorial Theory. Ser B 67. pages
             111-151. :doi:`10.1006/jctb.1996.0036`. [Online] Available:
             http://cs.nyu.edu/cs/faculty/spencer/papers/k-core.pdf

.. [PT2009] \S. Payne, J. A. Thas.
            *Finite generalized quadrangles*.
            European Mathematical Society,
            2nd edition, 2009.

.. [PUNTOS] Jesus A. De Loera
            http://www.math.ucdavis.edu/~deloera/RECENT_WORK/puntos2000

.. [PvZ2010] \R. A. Pendavingh, S. H. M. van Zwam, Lifts of matroid
             representations over partial fields, Journal of
             Combinatorial Theory, Series B, Volume 100, Issue 1,
             January 2010, Pages 36-67

.. [PZ2008] \J. H. Palmieri and J. J. Zhang, "Commutators in the
            Steenrod algebra," New York J. Math. 19 (2013), 23-37.

.. [Pro2001] James Propp.
             *The Many Faces of Alternating Sign Matrices*,
             Discrete Mathematics and Theoretical Computer Science 43 (2001): 58
             :arxiv:`math/0208125`

.. [Propp1997] James Propp,
               *Generating Random Elements of Finite Distributive Lattices*,
               Electron. J. Combin. 4 (1997), no. 2, The Wilf Festschrift volume,
               Research Paper 15.
               http://www.combinatorics.org/ojs/index.php/eljc/article/view/v4i2r15

.. [PW2013] Robin Pemantle and Mark C. Wilson.  *Analytic
            Combinatorics in Several Variables*.  Cambridge University
            Press, 2013.

.. [PWZ1997] Marko Petkovsek, Herbert S. Wilf, Doron Zeilberger, A = B,
             AK Peters, Ltd., Wellesley, MA, USA, 1997, pp. 73--100

.. [PZGH1999] Petho A., Zimmer H.G., Gebel J. and Herrmann E.,
              Computing all S-integral points on elliptic curves
              Math. Proc. Camb. Phil. Soc. (1999), 127, 383-402

.. _ref-Q:
.. _ref-R:

**R**

.. [Rai2012] Alexander Raichev.  *Leinartas's partial fraction
             decomposition*.  :arxiv:`1206.4740`.

.. [Raj1987] \A. Rajan, Algorithmic applications of connectivity and
             related topics in matroid theory. Ph.D. Thesis,
             Northwestern university, 1987.

.. [Ram1991] Arun Ram,
             *A Frobenius formula for the characters of the Hecke algebras*.
             Invent. Math. **106** (1991), pp. 461-488.

.. [Ram1997] Arun Ram. *Seminormal representations of Weyl groups
             and Iwahori-Hecke algebras*. Proc. London Math. Soc. (3)
             **75** (1997). 99-133. :arxiv:`math/9511223v1`.
             http://www.ms.unimelb.edu.au/~ram/Publications/1997PLMSv75p99.pdf

.. [RCES1994] Ruskey, R. Cohen, P. Eades, A. Scott.
              *Alley CATs in search of good homes.*
              Congressus numerantium, 1994.
              Pages 97--110

.. [Rea2004] Nathan Reading.
             *Cambrian Lattices*.
             :arxiv:`math/0402086v2`.

.. [Rea2009] Nathan Reading, *Noncrossing partitions and the shard
             intersection order*, DMTCS Proceedings of FPSAC 2009, 745--756

.. [ReSt2020] Nathan Reading and Salvatore Stella, *An affine almost positive
              roots model*, J. Comb. Algebra Volume 4, Issue 1, 2020, pp. 1--59

.. [Red2001] Maria Julia Redondo. *Hochschild cohomology: some methods
             for computations*. Resenhas IME-USP 5 (2), 113-137
             (2001). http://inmabb.criba.edu.ar/gente/mredondo/crasp.pdfc

.. [Reg09] Oded Regev. On Lattices, Learning with Errors, Random
           Linear Codes, and Cryptography. in Journal of the ACM
           56(6). ACM 2009, :doi:`10.1145/1060590.1060603`

.. [Reg1958] \T. Regge, 'Symmetry Properties of Clebsch-Gordan
             Coefficients', Nuovo Cimento, Volume 10, pp. 544 (1958)

.. [Reg1959] \T. Regge, 'Symmetry Properties of Racah Coefficients',
             Nuovo Cimento, Volume 11, pp. 116 (1959)

.. [Reg2005] Oded Regev. On lattices, learning with errors, random
             linear codes, and cryptography. STOC, pp. 84--93,
             ACM, 2005.

.. [Ren2018] Joost Renes: Computing Isogenies Between Montgomery Curves
             Using the Action of `(0,0)`. PQCrypto 2018, pp. 229--247.
             https://eprint.iacr.org/2017/1198.pdf

.. [Reu1993] \C. Reutenauer. *Free Lie Algebras*. Number 7 in London
             Math. Soc. Monogr. (N.S.). Oxford University
             Press. (1993).

.. [Reu2003] Christophe Reutenauer. *Free Lie algebras*.
             Preprint of a chapter in the Handbook of Algebra,
             2003.
             `Downloadable from Reutenauer's website
             <http://www.lacim.uqam.ca/~christo/Publi%C3%A9s/2003/free%20Lie%20algebras.pdf>`_

.. [Rho69] John Rhodes, *Characters and complexity of finite semigroups*
           \J. Combinatorial Theory, vol 6, 1969

.. [RH2003] \J. Rasch and A. C. H. Yu, 'Efficient Storage Scheme for
            Pre-calculated Wigner 3j, 6j and Gaunt Coefficients',
            SIAM J. Sci. Comput. Volume 25, Issue 4,
            pp. 1416-1428 (2003)

.. [RH2003b] \G. G. Rose and P. Hawkes,
            *Turing: A fast stream cipher*; in FSE, (2003), pp. 290-306.

.. [Rio1958] \J. Riordan, "An Introduction to Combinatorial Analysis",
             Dover Publ. (1958)

.. [Rio2019] \S. Riou, "DryGASCON: Lightweight Cryptography Standardization
             Process round 1 submission"
             https://csrc.nist.gov/CSRC/media/Projects/Lightweight-Cryptography/documents/round-1/spec-doc/drygascon-spec.pdf

.. [Ris2016] Roswitha Rissner, "Null ideals of matrices over residue
             class rings of principal ideal domains". Linear Algebra
             Appl., **494** (2016) 44–69. :doi:`10.1016/j.laa.2016.01.004`.

.. [RL1971] \J. Rokne, P. Lancaster. Complex interval arithmetic.
            Communications of the ACM 14. 1971.

.. [RMA2009] \P. Réal and H. Molina-Abril, *Cell AT-models for digital
             volumes* in Torsello, Escolano, Brun (eds.), Graph-Based
             Representations in Pattern Recognition, Lecture Notes in
             Computer Science, volume 5534, pp. 314-3232, Springer,
             Berlin (2009).

.. [RNPA2011] \G. Rudolf, N. Noyan, D. Papp, and F. Alizadeh. Bilinear
              optimality constraints for the cone of positive
              polynomials. Mathematical Programming, Series B,
              129 (2011) 5-31.

.. [RPK1980] \S. M. Reddy, D. K. Pradhan, and J. Kuhl. "Directed graphs with
           minimal diameter and maximal connectivity", School Eng., Oakland
           Univ., Rochester MI, Tech. Rep., July 1980.

.. [RPK1983] \S. Reddy, P. Raghavan, and J. Kuhl. "A Class of Graphs for
          Processor Interconnection". *IEEE International Conference on Parallel
          Processing*, pages 154-157, Los Alamitos, Ca., USA, August 1983.

.. [Rob1991] Tom Roby, "Applications and extensions of Fomin's
             generalization of the Robinson-Schensted correspondence
             to differential posets".  Ph.D. Thesis, M.I.T.,
             Cambridge, Massachusetts, 1991.

.. [Roberts2015] David P. Roberts, *Hypergeometric Motives I*, https://icerm.brown.edu/materials/Slides/sp-f15-offweeks/Hypergeomteric_Motives,_I_]_David_Roberts,_University_of_Minnesota_-_Morris.pdf

.. [Roberts2017] David P. Roberts, *Hypergeometric motives and an unusual
   application of the Guinand-Weil-Mestre explicit formula*,
   https://www.matrix-inst.org.au/wp_Matrix2016/wp-content/uploads/2016/04/Roberts-2.pdf

.. [Roc1970] \R.T. Rockafellar, *Convex Analysis*. Princeton
             University Press, Princeton, 1970.

.. [Roe1988] John Roe, *Elliptic operators, topology and asymptotic methods*.
             2nd edition. CRC Press, 1988.

.. [Rog2018] Baptiste Rognerud,
             *Exceptional and modern intervals of the Tamari lattice*.
             :arxiv:`1801.04097`

.. [Ros1999] \K. Rosen *Handbook of Discrete and Combinatorial
             Mathematics* (1999), Chapman and Hall.

.. [Ros2002] Rosenfeld, Vladimir Raphael, 2002: Enumerating De Bruijn
             Sequences. *Communications in Math. and in Computer Chem.*

.. [Rosen2002] \M. Rosen. Number theory in function fields. Springer, 2022.

.. [Rot2001] Gunter Rote, *Division-Free Algorithms for the
             Determinant and the Pfaffian: Algebraic and Combinatorial
             Approaches*, H. Alt (Ed.): Computational Discrete
             Mathematics, LNCS 2122,
             pp. 119–135, 2001. http://page.mi.fu-berlin.de/rote/Papers/pdf/Division-free+algorithms.pdf

.. [Rot2006] Ron Roth, Introduction to Coding Theory, Cambridge
             University Press, 2006

.. [Row2006] Eric Rowell, *From quantum groups to unitary modular tensor categories*.
             In Representations of algebraic groups, quantum groups, and Lie algebras,
             Contemp. Math., **413**, Amer. Math. Soc., Providence, RI, 2006.
             :arxiv:`math/0503226`.

.. [RoStWa2009] Eric Rowell, Richard Stong and Zhenghan Wang, *On classification
        of modular tensor categories*, Comm. Math. Phys. 292, 343--389, 2009.

.. [RR1997] Arun Ram and Jeffrey Remmel. *Applications of the Frobenius
            formulas and the characters of the symmetric group and the
            Hecke algebras of type A*. J. Algebraic Combin.
            **6** (1997), 59-87.

.. [RSS] :wikipedia:`Residual_sum_of_squares`, accessed 13th
         October 2009.

.. [RS1995] Victor Reiner, Mark Shimozono, *Plactification*,
            J. Algebraic Combin. **4** (1995), pp. 331-351.

.. [RS2012] G. Rudolph and M. Schmidt, "Differential Geometry and Mathematical Physics.
            Part I. Manifolds, Lie Groups and Hamiltonian Systems", Springer, 2012.

.. [RSW2011] Victor Reiner, Franco Saliola, Volkmar Welker.
             *Spectra of Symmetrized Shuffling Operators*.
             :arxiv:`1102.2460v2`.

.. [RT1975a] Read, R. C. and Tarjan, R. E. *Bounds on Backtrack Algorithms for
             Listing Cycles, Paths, and Spanning Trees*.
             Networks, Volume 5 (1975), numer 3, pages 237-252.
             :doi:`10.1002/net.1975.5.3.237`.

.. [RT1975] Rose, D.J. and Tarjan, R.E.,
            *Algorithmic aspects of vertex elimination*,
            Proceedings of seventh annual ACM symposium on Theory of computing,
            Pages 245-254, ACM 1975. :doi:`10.1145/800116.803775`.

.. [RT1985] James Roskind and Robert Endre Tarjan.
            *A note on finding minimum-cost edge-disjoint spanning trees*.
            Mathematics of Operations Research, 10(4):701-708, 1985.
            :doi:`10.1287/moor.10.4.701`

.. [RTL76] Donald J. Rose, Robert Endre Tarjan and George S. Lueker.
           *Algorithmic aspects of vertex elimination on graphs*.
           SIAM J. Comput., 5(2), 266–283 (1976).

.. [Rub1991] \K. Rubin. The "main conjectures" of Iwasawa theory for
             imaginary quadratic fields. Invent. Math. 103 (1991),
             no. 1, 25--68.

.. [Rud1958] \M. E. Rudin. *An unshellable triangulation of a
             tetrahedron*. Bull. Amer. Math. Soc. 64 (1958), 90-91.

.. [Rus2003] Frank Ruskey. *Combinatorial Generation*. (2003).
             http://www.1stworks.com/ref/ruskeycombgen.pdf

.. [Rüt2014] Julian Rüth, *Models of Curves and Valuations*. Open Access
             Repositorium der Universität Ulm. Dissertation (2014).
             :doi:`10.18725/OPARU-3275`

.. [RV2007] Fernando Rodriguez Villegas. Experimental Number Theory.
            Oxford Graduate Texts in Mathematics 13, 2007.

.. [RW2008] Alexander Raichev and Mark C. Wilson. *Asymptotics of
            coefficients of multivariate generating functions:
            improvements for smooth points*, Electronic Journal of
            Combinatorics, Vol. 15 (2008).  R89 :arxiv:`0803.2914`.

.. [RW2012] Alexander Raichev and Mark C. Wilson. *Asymptotics of
            coefficients of multivariate generating functions:
            improvements for smooth points*. Online Journal of
            Analytic Combinatorics.  Issue 6,
            (2011). :arxiv:`1009.5715`.

.. _ref-S:

**S**

.. [Saa2011] \M-J. O. Saarinen,
             *Cryptographic Analysis of All 4 x 4-Bit S-Boxes*; in
             SAC, (2011), pp. 118-133.

.. [Sag1987] Bruce E. Sagan.  *Shifted tableaux, Schur Q-functions,
             and a conjecture of R. Stanley*.  Journal of
             Combinatorial Theory, Series A Volume 45 (1987),
             pp. 62-103.

.. [Sag2001] Bruce E. Sagan.  *The Symmetric Group*,
             2nd edition, New York 2001.

.. [Sag2011] Bruce E. Sagan,
             *The cyclic sieving phenomenon: a survey*,
             :arxiv:`1008.0790v3`

.. [Sah2000] Sartaj Sahni. *Data Structures, Algorithms, and Applications
             in Java*. McGraw-Hill, 2000.

.. [Sal1954] \G. Salmon: "A Treatise on Conic Sections",
             Chelsea Publishing Co., New York, 1954.

.. [Sal1958] \G. Salmon: "A Treatise on the Analytic Geometry of Three
             Dimensions", Vol. I, Chelsea Publishing Company, New
             York, 1958.

.. [Sal1965] \G. Salmon: "A Treatise on the Analytic Geometry of Three
             Dimensions", Vol II, Chelsea Publishing Co., New York, 1965.

.. [Sal2014] \B. Salisbury.
             The flush statistic on semistandard Young tableaux.
             :arxiv:`1401.1185`

.. [Sam2012] \P. Samanta: *Antipodal Graphs*
             :doi:`10.13140/RG.2.2.28238.46409`

.. [Saw1985] \K. Sawade.
             *A Hadamard matrix of order 268*,
             Graphs and Combinatorics 1(1) (1985): 185-187.
             :doi:`10.1007/BF02582942`

.. [Sch1961] Craige Schensted. *Longest increasing and decreasing
             subsequences*, Canadian Journal of Mathematics, Vol 13
             (1961), pp. 179--191.

.. [Sch1990] Schnyder, Walter. *Embedding Planar Graphs on the Grid*.
             Proc. 1st Annual ACM-SIAM Symposium on Discrete Algorithms,
             San Francisco (1994), pp. 138-147.

.. [Sch1996] \E. Schaefer. A simplified data encryption
             algorithm. Cryptologia, 20(1):77--84, 1996.

.. [Scha1996] Richard D. Schaefer. *An Introduction to Nonassociative Algebras*.
              Dover, New York, 1996.

.. [Sch1999] Gilles Schaeffer, *Random Sampling of Large Planar Maps and Convex
             Polyhedra*, Annual ACM Symposium on Theory of Computing
             (Atlanta, GA, 1999). :doi:`10.1145/301250.301448`.

.. [Sch2003] Alexander Schrijver,
             *Combinatorial optimization: polyhedra and efficiency*,
             2003.

.. [Sch2003b] Manfred Schocker, *Multiplicities of Higher Lie Characters*.
              J. Aust. Math. Soc. 75 (2003), pp. 9-21.
              :doi:`10.1017/S144678870000344X`

.. [Sch2004] Manfred Schocker, *The descent algebra of the
             symmetric group*. Fields Inst. Comm. 40 (2004), pp. 145-161.
             http://www.mathematik.uni-bielefeld.de/~ringel/schocker-neu.ps

.. [Sch2006] Oliver Schiffmann. *Lectures on Hall algebras*,
             preprint, 2006. :arxiv:`0611617v2`.

.. [Sch2008] \A. Schilling. "Combinatorial structure of
             Kirillov-Reshetikhin crystals of type `D_n(1)`, `B_n(1)`, `A_{2n-1}(2)`".
             J. Algebra. **319** (2008). 2938-2962. :arxiv:`0704.2046`.

.. [Sch2013] Schmidt, Jens M
             "A Simple Test on 2-Vertex- and 2-Edge-Connectivity",
             Information Processing Letters, 113 (7): 241–244
             :doi:`10.2307/2303897`

.. [Sch2015] George Schaeffer. *Hecke stability and weight 1 modular forms*.
             Math. Z. 281:159–191, 2015. :doi:`10.1007/s00209-015-1477-9`

.. [Sco1985] \R. Scott,
             *Wide-open encryption design offers flexible implementations*; in
             Cryptologia, (1985), pp. 75-91.

.. [Seb1978] \J. Seberry.
            *On Skew Hadamard Matrices*,
            Ars Combinatoria 6 (1978): 255-276.

.. [Seb2017] \J. Seberry,
             *Orthogonal designs: Hadamard matrices, quadratic forms and algebras*.
             Springer 2017. :doi:`10.1007/978-3-319-59032-5`

.. [SE1962] \N. E. Steenrod and D. B. A. Epstein, Cohomology
            operations, Ann. of Math. Stud. 50 (Princeton University
            Press, 1962).

.. [Ser1972] Jean-Pierre Serre,
             Propriétés galoisiennes des points d'ordre fini
             des courbes elliptiques.
             Invent. Math.  15  (1972), no. 4, 259--331.

.. [Ser1987] Jean-Pierre Serre,
             Sur les représentations modulaires de degré
             2 de `\text{Gal}(\bar\QQ/\QQ)`.
             Duke Math. J. 54 (1987), no. 1, 179--230.

.. [Ser1985] \C. Series. The geometry of Markoff numbers. The
             Mathematical Intelligencer, 7(3):20--29, 1985.

.. [Ser1992] \J.-P. Serre : *Lie Algebras and Lie Groups*, 2nd ed.,
             Springer (Berlin) (1992);
             :doi:`10.1007/978-3-540-70634-2`

.. [Ser2010] \F. Sergeraert, *Triangulations of complex projective
             spaces* in Scientific contributions in honor of Mirian
             Andrés Gómez, pp 507-519, Univ. La Rioja Serv. Publ., Logroño (2010).

.. [Sey1981] \P. D. Seymour, Nowhere-zero 6-flows, J. Comb. Theory Ser B,
             30 (1981), 130-135. :doi:`10.1016/0095-8956(81)90058-7`

.. [SH1995] \C. P. Schnorr and H. H. Hörner. *Attacking the
            Chor-Rivest Cryptosystem by Improved Lattice
            Reduction*. Advances in Cryptology - EUROCRYPT '95. LNCS
            Volume 921, 1995, pp 1-12.

.. [SH1995b] Bernd Sturmfels, Serkan Hosten:
             GRIN: An implementation of Grobner bases for integer programming,
             in "Integer Programming and Combinatorial Optimization",
             [E. Balas and J. Clausen, eds.],
             Proceedings of the IV. IPCO Conference (Copenhagen, May 1995),
             Springer Lecture Notes in Computer Science 920 (1995) 267-276.

.. [Sha1997] Ron Shamir, *Advanced Topics in Graph Algorithms*,
             Course material, 1997,
             `<http://www.cs.tau.ac.il/~rshamir/atga/atga.html>`_

.. [SHET2018] \O. Seker, P. Heggernes, T. Ekim, and Z. Caner Taskin.
              *Generation of random chordal graphs using subtrees of a tree*,
              :arxiv:`1810.13326v1`.

.. [Shi2002] \M. Shimozono
             *Affine type A crystal structure on tensor products of rectangles,
             Demazure characters, and nilpotent varieties*,
             J. Algebraic Combin. **15** (2002). no. 2. 151-187.
             :arxiv:`math.QA/9804039`.

.. [Shim2016] Shimada, Ichiro, *Connected components of the moduli of
            elliptic K3 surfaces*, :arxiv:`1610.04706`.

.. [Shi1971] Goro Shimura, *Introduction to the arithmetic theory of
             automorphic functions*. Publications of the Mathematical
             Society of Japan and Princeton University Press, 1971.

.. [Sho1999] Victor Shoup: *Efficient computation of minimal polynomials in
             algebraic extensions of finite fields*.
             In ISSAC '99, pp. 53–58. ACM, 1999.
             :doi:`10.1145/309831.309859`,
             https://shoup.net/papers/mpol.pdf

.. [Shr2004] \S. Shreve, *Stochastic Calculus for Finance II:
             Continuous-Time Models*.  New York: Springer, 2004

.. [SIHMAS2011] \K. Shibutani, T. Isobe, H. Hiwatari, A. Mitsuda, T. Akishita,
                and T. Shirai, *Piccolo: An ultra-lightweight block-cipher*; in
                CHES, (2011), pp. 342-457.

.. [Sil1988] Joseph H. Silverman, Computing heights on
             elliptic curves. Mathematics of Computation, Vol. 51,
             No. 183 (Jul., 1988), pp. 339-358.

.. [Sil1994] Joseph H. Silverman, Advanced topics in the arithmetic of
             elliptic curves. GTM 151, Springer-Verlag, New York, 1994.

.. [Sil2007] Joseph H. Silverman. The Arithmetic of Dynamics Systems.
             GTM 241, Springer-Verlag, New York, 2007.

.. [Sil2009] Joseph H. Silverman, The Arithmetic of Elliptic
             Curves. Second edition. Graduate Texts in Mathematics, 106.
             Springer, 2009.

.. [Sim2004] Aron Simis, "Cremona transformations and some related algebras".
             Journal of Algebra 280.1 (2004), 162-179.

.. [SK2011] \J. Spreer and W. Kühnel, "Combinatorial properties of the
            K3 surface: Simplicial blowups and slicings", Experimental
            Mathematics, Volume 20, Issue 2, 2011.

.. [SKWWHF1998] \B. Schneier, J. Kelsey, D. Whiting, D. Wagner, C. Hall,
                and N. Ferguson, *Twofish: A 128-bit block cipher*; in
                AES Submission, (1998).

.. [Sky2003] Brian Skyrms. *The stag hunt and the evolution of social
             structure*. Cambridge University Press, 2003.

.. [SLB2008] Shoham, Yoav, and Kevin Leyton-Brown. *Multiagent
             systems: Algorithmic, game-theoretic, and logical
             foundations.* Cambridge University Press, 2008.

.. [SloaHada] \N.J.A. Sloane's Library of Hadamard Matrices, at https://neilsloane.com/hadamard/

.. [SMC2006] \G.B. Sherwood, S.S Martirosyan, and C.J. Colbourn, "Covering
              arrays of higher strength from permutation vectors". J. Combin.
              Designs, 14 (2006) pp. 202-213.

.. [SMMK2013] \T. Suzaki, K. Minematsu, S. Morioka, and E. Kobayashi,
              *TWINE: A lightweight block cipher for multiple platforms*; in
              SAC, (2012), pp. 338-354.

.. [SMS2019] \S. Sarkar, K. Mandal, D. Saha
             "Sycon v1.0 Submission to LightweightCryptographic Standards"
             https://csrc.nist.gov/CSRC/media/Projects/Lightweight-Cryptography/documents/round-1/spec-doc/sycon-spec.pdf

.. [Sor1984] \A. Sorkin, *LUCIFER: a cryptographic algorithm*;
             in Cryptologia, 8(1), pp. 22–35, 1984.

.. [Sma1995] \N.P. Smart, *The Solution of Triangularly Connected
             Decomposable Form Equations*. Math. Comp. 64 (1995), 819-840.
             :doi:`10.1090/S0025-5718-1995-1277771-4`.

.. [Sma1998] \N.P. Smart, *The algorithmic resolution of Diophantine equations*,
             Number 41 in Student Texts. London Mathematical Society, 1998.

.. [Sma1999] \N.P. Smart, *The Discrete Logarithm Problem on Elliptic Curves of Trace One*,
             Journal of Cryptology. 12. 193-196. 1999.
             :doi:`10.1007/s001459900052`.

.. [Smi2023] \D. Smith, J. S. Myers, C. S. Kaplan and C. Goodman-Strauss,
             *An aperiodic monotile*,
             :arxiv:`2303.10798`

.. [SP2010] Fernando Solano and Michal Pioro, *Lightpath Reconfiguration in WDM
            networks*, IEEE/OSA Journal of Optical Communication and Networking
            2(12):1010-1021, 2010. :doi:`10.1364/JOCN.2.001010`.

.. [Sot2011] \M. A. Soto Gomez. 2011. *Quelques propriétés topologiques des
             graphes et applications à internet et aux réseaux*.
             Ph.D. Dissertation. Univ. Paris Diderot (Paris 7).
             https://tel.archives-ouvertes.fr/tel-01259904/document

.. [Spa1966] Edwin H. Spanier, *Algebraic Topology*,
             Springer-Verlag New York, 1966.
             :doi:`10.1007/978-1-4684-9322-1`,
             ISBN 978-1-4684-9322-1.

.. [Spe1975] \E. Spence.
            *Hadamard matrices from relative difference sets*,
            Journal of Combinatorial Theory, Series A 19(3) (1975): 287-300.
            :doi:`10.1016/0097-3165(75)90054-0`

.. [Spe1975b] \E. Spence.
            *Skew-Hadamard Matrices of the Goethals-Seidel Type*,
            Canadian Journal of Mathematics  27(3) (1975): 555-560.
            :doi:`10.4153/cjm-1975-066-9`

.. [Spe1977] \E. Spence.
            *Skew-Hadamard matrices of order 2(q + 1)*,
            Discrete Mathematics 18(1) (1977): 79-85.
            :doi:`10.1016/0012-365X(77)90009-7`

.. [Spe2013] \D. Speyer, *An infinitely generated upper cluster algebra*,
             :arxiv:`1305.6867`.

.. [SPGQ2006] \F.-X. Standaert, G. Piret, N. Gershenfeld, and J.-J. Quisquater,
              *Sea: A scalable encryption algorithm for small embedded applications*; in
              CARDIS, (2006), pp. 222-236.

.. [SPRQL2004] \F.-X. Standaert, G. Piret, G. Rouvroy, J.-J. Quisquarter,
               and J.-D. Legat, *ICEBERG: An involutional cipher efficient for block
               encryption in reconfigurable hardware*; in FSE, (2004), pp. 279-299.

.. [Squ1984] \C. C. Squier. *The Burau representation is unitary*.
             Proceedings of the American Mathematical Society,
             Volume 90. Number 2, February 1984, pp. 199-202.

.. [SS1983] Shorey and Stewart. "On the Diophantine equation a
            x^{2t} + b x^t y + c y^2 = d and pure powers in recurrence
            sequences." Mathematica Scandinavica, 1983.

.. [SS1990] Bruce E. Sagan and Richard P. Stanley.
            *Robinson-Schensted algorithms for skew tableaux*.
            Journal of Combinatorial Theory, Series A 55.2 (1990) pp. 161-193.

.. [SS1992] \M. A. Shtan'ko and M. I. Shtogrin, "Embedding cubic
            manifolds and complexes into a cubic lattice", *Uspekhi
            Mat. Nauk* 47 (1992), 219-220.

.. [SS2008] Geoffrey Scott and Christopher Storm, *The coefficients
            of the Ihara zeta function*, Involve, Vol. 1 (2008), No. 2, 217-233,
            :doi:`10.2140/involve.2008.1.217`
            (http://msp.org/involve/2008/1-2/involve-v1-n2-p08-p.pdf)

.. [SS2015] Anne Schilling and Travis Scrimshaw.
            *Crystal structure on rigged configurations and the filling map*.
            Electron. J. Combin., **22(1)** (2015) #P1.73. :arxiv:`1409.2920`.

.. [SS2015II] Ben Salisbury and Travis Scrimshaw.
              *A rigged configuration model for* `B(\infty)`.
              J. Combin. Theory Ser. A, **133** (2015) pp. 29-75.
              :arxiv:`1404.6539`.

.. [SS2016] Alberto Seeger and David Sossa.
            Critical angles between two convex cones I. General theory.
            TOP, 24(1):44-65, 2016.
            :doi:`10.1007/s11750-015-0375-y`.

.. [SS2017] Ben Salisbury and Travis Scrimshaw.
            *Rigged configurations for all symmetrizable types*.
            Electron. J. Combin., **24(1)** (2017) #P1.30. :arxiv:`1509.07833`.

.. [SS2018] Ben Salisbury and Travis Scrimshaw.
            *Description of crystals for generalized Kac–Moody algebras using
            rigged configurations*.
            Sém. Lothar. Combin. **80B** (2018), Art. #20, 12 pp.

.. [SSAMI2007] \T. Shirai, K. Shibutani, T. Akishita, S. Moriai, and T. Iwata,
               *The 128-bit blockcipher CLEFIA (extended abstract)*; in
               FSE, (2007), pp. 181-195.

.. [ST1993] \P. D. Seymour and Robin Thomas,
            *Graph searching and a min-max theorem for tree-width*,
            J. Comb. Theory Ser. B 58, 1 (May 1993), 22-33.
            :doi:`10.1006/jctb.1993.1027`.

.. [ST1994] Simon, K. and Trunz, P., *A cleanup on transitive orientation*,
            Orders, Algorithms, and Applications, 1994,
            :doi:`10.1007/BFb0019427`,
            `<ftp://ftp.inf.ethz.ch/doc/papers/ti/ga/ST94.ps.gz>`_

.. [ST2010] Einar Steingrimmsson and Bridget Tenner.
            *The Moebius Function of the Permutation Pattern Poset*,
            Journal of Combinatorics 1 (2010), 39-52

.. [ST2011] \A. Schilling, P. Tingley. *Demazure crystals,
            Kirillov-Reshetikhin crystals, and the energy function*.
            Electronic Journal of Combinatorics. **19(2)**. 2012.
            :arxiv:`1104.2359`

.. [Sta1979] Richard Stanley. *Invariants of Finite Groups and their,
            applications to combinatorics*.
            Bulletin (New Series) of the American Mathematical Society,
            ***1*** no.3 (1979), 457-511.

.. [St1986] Richard Stanley. *Two poset polytopes*,
            Discrete Comput. Geom. (1986), :doi:`10.1007/BF02187680`

.. [Stap2011] Alan Stapledon. *Equivariant Ehrhart Theory*.
              Advances in Mathematics 226 (2011), no. 4, 3622-3654

.. [Sta1973] \H. M. Stark, Class-Numbers of Complex Quadratic
             Fields. In: Kuijk W. (eds) Modular Functions of One
             Variable I. Lecture Notes in Mathematics,
             vol 320. (1973), Springer, Berlin, Heidelberg

.. [Sta1993] Stahl, Saul: *The Poincaré Half-plane: A Gateway to Modern Geometry*
             Jones & Bartlett Learning, 1993. ISBN 086720298X, 9780867202984

.. [Sta1995] \R. P. Stanley, *A symmetric function generalization
             of the chromatic polynomial of a graph*, Adv. Math., ***111***
             no.1 (1995), 166-194. :doi:`10.1006/aima.1995.1020`.

.. [Sta2002] Richard P. Stanley,
             *The rank and minimal border strip decompositions of a
             skew partition*,
             J. Combin. Theory Ser. A 100 (2002), pp. 349-375.
             :arxiv:`math/0109092v1`.

.. [Sta2007] Stanley, Richard: *Hyperplane Arrangements*, Geometric
             Combinatorics (E. Miller, V. Reiner, and B. Sturmfels,
             eds.), IAS/Park City Mathematics Series, vol. 13,
             American Mathematical Society, Providence, RI, 2007,
             pp. 389-496.

.. [EnumComb1] Stanley, Richard P.
               *Enumerative Combinatorics, volume 1*,
               Second Edition,
               Cambridge University Press (2011).
               http://math.mit.edu/~rstan/ec/ec1/

.. [EnumComb2] Stanley, Richard P.
               *Enumerative Combinatorics, volume 2*.
               Cambridge University Press (1999).
               http://math.mit.edu/~rstan/ec/

.. [Star2011] Š. Starosta, *On Theta-palindromic Richness*,
              Theoret. Comp. Sci. 412 (2011) 1111--1121

.. [St2011b] \W. Stein, *Toward a Generalization of the Gross-Zagier
            Conjecture*, Int Math Res Notices (2011),
            :doi:`10.1093/imrn/rnq075`

.. [St2007] \W. Stein. *Modular Forms, a Computational Approach*.
            With an appendix by Paul E. Gunnells.
            AMS Graduate Studies in Mathematics, Volume 79, 2007.
            :doi:`10.1090/gsm/079`

.. [Sei2002] \T. R. Seifullin, *Computation of determinants, adjoint
             matrices, and characteristic polynomials without division*
             :doi:`10.1023/A:1021878507303`

.. [ST1981] \J. J. Seidel and D. E. Taylor,
            *Two-graphs, a second survey*.
            Algebraic methods in graph theory, Vol. I, II (Szeged, 1978),
            pp. 689--711, Colloq. Math. Soc. János Bolyai, 25,
            North-Holland, Amsterdam-New York, 1981.

.. [Stan2009] Richard Stanley,
              *Promotion and evacuation*,
              Electron. J. Combin. 16 (2009), no. 2, Special volume in honor of
              Anders Björner,
              Research Paper 9, 24 pp.

.. [Ste1996] John R. Stembridge, *On the fully commutative elements of Coxeter
             groups*, Journal of Algebraic Combinatorics, 5,  pp. 355-385

.. [Ste1998] John R. Stembridge, *The enumeration of the fully commutative
             elements of Coxeter groups*, Journal of Algebraic Combinatorics,
             7,  pp. 291-320.

.. [Ste2003] John R. Stembridge, *A local characterization of
             simply-laced crystals*, Transactions of the American
             Mathematical Society, Vol. 355, No. 12 (Dec., 2003),
             pp. 4807--4823

.. [Stich2009] Stichtenoth, Henning. *Algebraic function fields and codes*.
               Vol. 254. Springer Science & Business Media, 2009.

.. [Sti2006] Douglas R. Stinson. *Cryptography: Theory and
             Practice*. 3rd edition, Chapman \& Hall/CRC, 2006.

.. [Sto1998] \A. Storjohann, An O(n^3) algorithm for Frobenius normal
             form. Proceedings of the International Symposium on
             Symbolic and Algebraic Computation (ISSAC'98), ACM Press,
             1998, pp. 101-104.

.. [Sto2000] \A. Storjohann, Algorithms for Matrix Canonical
             Forms. PhD Thesis. Department of Computer Science, Swiss
             Federal Institute of Technology -- ETH, 2000.

.. [Sto2011] \A. Storjohann, Email Communication. 30 May 2011.

.. [Str1969] Volker Strassen. Gaussian elimination is not
             optimal. Numerische Mathematik, 13:354-356, 1969.

.. [Striker2011] \J. Striker. *A unifying poset perspective on
                 alternating sign matrices, plane partitions, Catalan objects,
                 tournaments, and tableaux*, Advances in Applied Mathematics 46
                 (2011), no. 4, 583-609. :arxiv:`1408.5391`

.. [Str2015] Jessica Striker.
             *The toggle group, homomesy, and the Razumov-Stroganov correspondence*,
             Electron. J. Combin. 22 (2015) no. 2
             :arxiv:`1503.08898`

.. [Stu1987] \J. Sturm, On the congruence of modular forms, Number
             theory (New York, 1984-1985), Springer, Berlin, 1987,
             pp. 275-280.

.. [Stu1993] \B. Sturmfels, Algorithms in invariant theory, Springer-Verlag,
             1993.

.. [Stu1995] Bernd Sturmfels,
             Grobner Bases and Convex Polytopes
             AMS University Lecture Series Vol. 8 (01 December 1995)

.. [Stu1997] Bernd Sturmfels,
             Equations defining toric varieties,
             Algebraic Geometry - Santa Cruz 1995,
             Proc. Sympos. Pure Math., 62, Part 2,
             Amer. Math. Soc., Providence, RI, 1997,
             pp. 437-449.

.. [Stu2008] \C. Stump -- More bijective Catalan combinatorics on
             permutations and on colored permutations, Preprint.
             :arxiv:`0808.2822`.

.. [STW2013] \J. Schejbal, E. Tews, and J. Wälde,
             *Reverse engineering of chiasmus from gstool*; in
             30c3, (2013).

.. [STW2016] \C. Stump, H. Thomas, N. Williams. *Cataland II*, in
             preparation, 2016.

.. [STW2018] Christian Stump, Hugh Thomas and Nathan Williams,
             *Cataland: why the fuss?*, 2018. :arxiv:`1503.00710`

.. [SU2014] Christopher Skinner and Eric Urban,
            The Iwasawa main conjectures for GL2.
            Invent. Math. 195 (2014), no. 1, 1-277.

.. [sudoku:escargot]  "Al Escargot", due to Arto Inkala,
                      http://timemaker.blogspot.com/2006/12/ai-escargot-vwv.html

.. [sudoku:norvig] Perter Norvig, "Solving Every Sudoku Puzzle",
                   http://norvig.com/sudoku.html

.. [sudoku:royle]  Gordon Royle, "Minimum Sudoku",
                   http://people.csse.uwa.edu.au/gordon/sudokumin.php

.. [sudoku:top95]  "95 Hard Puzzles", http://magictour.free.fr/top95,
                   or http://norvig.com/top95.txt

.. [sudoku:wikipedia]  "Near worst case",
                       :wikipedia:`Algorithmics_of_sudoku`

.. [Sulzgr2017] Robin Sulzgruber,
                *Inserting rim-hooks into reverse plane partitions*,
                :arxiv:`1710.09695v1`.

.. [Sun1994] Sheila Sundaram, *The Homology Representations of the Symmetric
             Group on Cohen-Macaulay Subposets of the Partition Lattice*,
             Advances in Mathematics, 1994 (104), 225-296.

.. [Sun2010] Yi Sun. *The McKay correspondence*.
             http://www.math.miami.edu/~armstrong/686sp13/McKay_Yi_Sun.pdf
             2010

.. [Sut2002] Ruedi Suter.
             *Young's Lattice and Dihedral Symmetries*.
             Europ. J. Combinatorics (2002) 23, 233--238.
             http://www.sciencedirect.com/science/article/pii/S0195669801905414

.. [Sut2012] Sutherland. A local-global principle for rational
             isogenies of prime degree. Journal de Théorie des Nombres de Bordeaux,
             2012.

.. [Suth2007] Andrew V. Sutherland, *Order Computations in Generic Groups*.
              PhD Thesis, Massachusetts Institute of Technology,
              June 2007.
              https://math.mit.edu/~drew/sutherland-phd.pdf

.. [Suth2008] Andrew V. Sutherland, *Structure computation and discrete
              logarithms in finite abelian p-groups*.
              Mathematics of Computation **80** (2011), pp. 477-500.
              :arxiv:`0809.3413v3`.

.. [RouSuthZur2022] Jeremy Rouse, Andrew V. Sutherland, David Zureick-Brown.
                    *`\ell`-adic images of Galois for elliptic curves over `\Q`* (and an appendix with John Voight).
                    Forum of Mathematics, Sigma , Volume 10 , 2022.
                    :doi: `10.1017/fms.2022.38`.
                    :arxiv:`2106.11141`.

.. [SV1970] \H. Schneider and M. Vidyasagar. Cross-positive matrices. SIAM
            Journal on Numerical Analysis, 7:508-519, 1970.

.. [SV2000] \J. Stern and S. Vaudenay,
            *CS-Cipher*; in
            First Open NESSIE Workshop, (2000).

.. [SV2013] Silliman and Vogt. "Powers in Lucas Sequences via Galois
            Representations." Proceedings of the American Mathematical
            Society, 2013. :arxiv:`1307.5078v2`

.. [SW1999] Steger, A. and Wormald, N. *Generating random
            regular graphs quickly*. Prob. and Comp. 8 (1999), pp 377-396.
            :doi:`10.1017/S0963548399003867`.

.. [SW2002] William Stein and Mark Watkins, *A database of elliptic
            curves---first report*. In *Algorithmic number theory
            (ANTS V), Sydney, 2002*, Lecture Notes in Computer Science
            2369, Springer, 2002,
            p267--275. http://modular.math.washington.edu/papers/stein-watkins/

.. [SW2012] John Shareshian and Michelle Wachs.
            *Chromatic quasisymmetric functions and Hessenberg varieties*.
            Configuration Spaces. CRM Series. Scuola Normale Superiore.
            (2012) pp. 433-460. :doi:`10.1007/978-88-7642-431-1_20`.
            http://www.math.miami.edu/~wachs/papers/chrom.pdf

.. [SW2013] \W. Stein and C. Wuthrich, Algorithms
            for the Arithmetic of Elliptic Curves using Iwasawa Theory
            Mathematics of Computation 82 (2013), 1757-1792.

.. [St1922] Ernst Steinitz, *Polyeder und Raumeinteilungen*.
            In *Encyclopädie der Mathematischen Wissenschaften*, Franz Meyer
            and Hand Mohrmann, eds., volume 3, *Geometrie, erster Teil, zweite Hälfte*,
            pp. 1--139, Teubner, Leipzig, 1922

.. [SU2009] \J. Smillie and C. Ulcigrai. Symbolic coding for linear
            trajectories in the regular octagon, :arxiv:`0905.0871`, 2009.

.. [Swe1969] Moss Sweedler. Hopf algebras. W.A. Benjamin, Math Lec
             Note Ser., 1969.

.. [SWJ2008] Fatima Shaheen, Michael Wooldridge, and Nicholas
             Jennings. *A linear approximation method for the Shapley
             value.* Artificial Intelligence 172.14 (2008): 1673-1699.

.. [SWW1972] \A. Street, W. Wallis, J. Wallis,
             Combinatorics: Room squares, sum-free sets, Hadamard matrices.
             Lecture notes in Mathematics 292 (1972).

.. [Sys1987] Maciej M. SysŁo,
             *Minimizing the jump number for partially-ordered sets: a
             graph-theoretic approach, II*.
             Discrete Mathematics,
             Volume 63, Issues 2-3, 1987, Pages 279-295.

.. [SYYTIYTT2002] \T. Shimoyama, H. Yanami, K. Yokoyama, M. Takenaka, K. Itoh,
                  \J. Yajima, N. Torii, and H. Tanaka, *The block cipher SC2000*; in
                  FSE, (2001), pp. 312-327.

.. [Sz1969] \G. Szekeres,
            Tournaments and Hadamard matrices,
            Enseignement Math. (2) 15(1969), 269-278

.. [SZ1994] Bruno Salvy and Paul Zimmermann. Gfun: a Maple package for
            the manipulation of generating and holonomic functions in
            one variable. ACM transactions on mathematical software,
            20.2:163-177, 1994.

.. [SZ2001] \M. Shimozono, M. Zabrocki,
            Hall-Littlewood vertex operators and generalized Kostka polynomials.
            Adv. Math. 158 (2001), no. 1, 66-85.

.. [Sze1971] \G. Szekeres.
            *Cyclotomy and complementary difference sets*,
            Acta Arithmetica 18 (1971): 349-353.
            :doi:`10.4064/aa-18-1-349-353`

.. [Sze1988] \G. Szekeres.
            *A note on skew type orthogonal ±1 matrices*,
            Combinatorics, Colloquia Mathematica Societatis, Janos Bolyai, 52 (1988): 489-498.

.. _ref-T:

**T**

.. [Tak1999] Kisao Takeuchi, Totally real algebraic number fields of
             degree 9 with small discriminant, Saitama Math. J.  17
             (1999), 63--85 (2000).

.. [Tam1962] Dov Tamari.
             *The algebra of bracketings and their enumeration*.
             Nieuw Arch. Wisk. (1962).

.. [Tar1976] Robert E. Tarjan, *Edge-disjoint spanning trees and
             depth-first search*, Acta Informatica 6 (2), 1976,
             171-185, :doi:`10.1007/BF00268499`.

.. [Tarjan72] R.E. Tarjan. Depth-First Search and Linear Graph
              Algorithms. SIAM J. Comput. 1(2): 146-160 (1972).

.. [Tate1975] John Tate, *Algorithm for determining the type of a
              singular fiber in an elliptic pencil.
              Modular functions of one variable*, IV, pp. 33--52.
              Lecture Notes in Math., Vol. 476, Springer, Berlin, 1975.

.. [Tate1966] John Tate, *On the conjectures of Birch and Swinnerton-Dyer and
              a geometric analog*. Seminaire Bourbaki, Vol. 9,
              Exp. No. 306, 1966.

.. [Tate1966b] John Tate, *Endomorphisms of Abelian Varieties over
               Finite Fields*. Inventiones Math. 2, 134-144, 1966.

.. [TB1997] Lloyd N. Trefethen and David Bau III, *Numerical Linear
            Algebra*, SIAM, Philadelphia, 1997.

.. [TCHP2008] Marc Tedder, Derek Corneil, Michel Habib and Christophe Paul,
              *Simple, linear-time modular decomposition*, 2008.
              :arxiv:`0710.3901`.

.. [Tee1997] Tee, Garry J. "Continuous branches of inverses of the 12
             Jacobi elliptic functions for real
             argument". 1997. https://researchspace.auckland.ac.nz/bitstream/handle/2292/5042/390.pdf.

.. [Ter2011] Audrey Terras, *Zeta functions of graphs: a stroll through
             the garden*, Cambridge Studies in Advanced Mathematics, Vol. 128,
             2011.

.. [Terwilliger2011] Paul Terwilliger. *The universal Askey-Wilson algebra*.
                     SIGMA **7** (2011), 069, 24 pages. :arxiv:`1104.2813`.

.. [Ter2021] Paul Terwilliger. *The alternating central extension of the*
             `q`*-Onsager algebra*. Preprint, :arxiv:`2103.03028` (2021).

.. [Ter2021b] Paul Terwilliger. *The alternating central extension of the
              Onsager Lie algebra*. Preprint, :arxiv:`2104.08106` (2021).

.. [TP1994] \J. Thas, S. Payne, *Spreads and ovoids in finite generalized
            quadrangles*. Geometriae Dedicata, Vol. 52, pp. 227-253, 1994.

.. [Tho2010] \T. Thongjunthug, Computing a lower bound for the canonical
             height on elliptic curves over number fields, Math. Comp. 79
             (2010), pages 2431-2449.

.. [Tho2011] Anders Thorup. *ON THE INVARIANTS OF THE SPLITTING ALGEBRA*,
             2011, :arxiv:`1105.4478`

.. [TIDES] \A. Abad, R. Barrio, F. Blesa, M. Rodriguez. TIDES tutorial:
           Integrating ODEs by using the Taylor Series Method
           (http://www.unizar.es/acz/05Publicaciones/Monografias/MonografiasPublicadas/Monografia36/IndMonogr36.htm)

.. [TingleyLN] Peter Tingley. *Explicit* `\widehat{\mathfrak{sl}}_n` *crystal
               maps between cylindric plane partitions, multi-partitions, and
               multi-segments*. Lecture notes.
               http://webpages.math.luc.edu/~ptingley/lecturenotes/explicit_bijections.pdf

.. [Tingley2007] Peter Tingley. *Three combinatorial models for*
                 `\widehat{\mathfrak{sl}}_n` *crystals, with applications
                 to cylindric plane partitions*.
                 International Mathematics Research Notices. (2007).
                 :arxiv:`0702062v3`.

.. [TK2013] \F. W. Takes and W. A. Kosters. *Computing the eccentricity
            distribution of large graphs*. Algorithms 6:100-118 (2013).
            :doi:`10.3390/a6010100`.

.. [TOPCOM] \J. Rambau, TOPCOM
            <http://www.rambau.wm.uni-bayreuth.de/TOPCOM/>.

.. [TT2023] Tan Nhat Tran and Shuhei Tsujie.
            *A type B analog of Ish arrangement*.
            Preprint, :arxiv:`2304.12022`. (2023)

.. [TTWL2009] Trebst, Troyer, Wang and Ludwig, A short introduction to
              Fibonacci anyon models, :arxiv:`0902.3275`.

.. [Tur1974] \R. J. Turyn *Hadamard matrices, Baumert-Hall units,
             four-symbol sequences, pulse compression, and surface wave encodings*.
             Journal of Combinatorial Theory, Series A 16.3 (1974), pp 313–333.
             :doi:`10.1016/0097-3165(74)90056-9`

.. [TW1980] \A.D. Thomas and G.V. Wood, Group Tables (Exeter: Shiva
            Publishing, 1980)

.. [TY1984] Robert Endre Tarjan, Mihalis Yannakakis. *Simple linear-time
            algorithms to test chordality of graphs, test acyclicity of
            hypergraphs, and selectively reduce acyclic hypergraphs*.
            SIAM Journal on Computing, 13:566-579, 1984.
            :doi:`10.1137/0213035`

.. [TY2009] Hugh Thomas and Alexander Yong, *A jeu de taquin theory for
            increasing tableaux, with applications to K-theoretic Schubert
            calculus*, Algebra and Number Theory 3 (2009), 121-148,
            https://projecteuclid.org/euclid.ant/1513797353

.. _ref-U:

**U**

.. [UDCIKMP2011] \M. Ullrich, C. De Canniere, S. Indesteege, Ö. Kücük, N. Mouha, and
                 \B. Preenel, *Finding Optimal Bitsliced Implementations of 4 x 4-bit
                 S-boxes*; in SKEW, (2011).

.. [Ukko1995] \E. Ukkonen, *On-line construction of suffix trees*,
              Algorithmica, 1995, volume **14**, number 3, pages 249--260.

.. [UNITTEST] unittest -- Unit testing framework --
              https://docs.python.org/library/unittest.html

.. [U.S1998] \U.S. Department Of Commerce/National Institute of Standards and Technology,
             *Skipjack and KEA algorithms specifications, v2.0*, (1998).

.. [U.S1999] \U.S. Department Of Commerce/National Institute of Standards and Technology,
             *Data Encryption Standard*, (1999).
             https://csrc.nist.gov/CSRC/media/Publications/fips/46/3/archive/1999-10-25/documents/fips46-3.pdf

.. _ref-V:

**V**

.. [Vai1994] \I. Vaisman, *Lectures on the Geometry of Poisson
             Manifolds*, Springer Basel AG (Basel) (1994);
             :doi:`10.1007/978-3-0348-8495-2`

.. [Var1984] \V. S. Varadarajan. *Lie groups, Lie algebras, and their
             representations*. Reprint of the 1974 edition. Graduate Texts in
             Mathematics, 102. Springer-Verlag, New York, 1984.

.. [Vat2008] \D. Vatne, *The mutation class of* `D_n` *quivers*, :arxiv:`0810.4789v1`.

.. [Vazirani2002] Monica Vazirani. *Parameterizing Hecek algebra modules:
                  Bernstein-Zelevinsky multisegments, Kleshchev
                  multipartitions, and crystal graphs*. Transform. Groups
                  **7** (2002). pp. 267-303. :arxiv:`0107052v1`,
                  :doi:`10.1007/s00031-002-0014-1`.

.. [VB1996] \E. Viterbo, E. Biglieri. *Computing the Voronoi Cell of a
            Lattice: The Diamond-Cutting Algorithm*. IEEE Transactions
            on Information Theory, 1996.

.. [VBB1992] Marc Van Barel and Adhemar Bultheel. "A general module theoretic
             framework for vector M-Padé and matrix rational interpolation."
             Numer. Algorithms, 3:451-462, 1992.
             :doi:`10.1007/BF02141952`

.. [VDKT2016] \E. R. van Dam, J. H. Koolen, H. Tanaka, *Distance Regular graphs*
              The Electronic Journal of Combinatorics. 2016

.. [Ver] Helena Verrill, "Fundamental domain drawer", Java program,
         http://www.math.lsu.edu/~verrill/

.. [Vie1979] Gérard Viennot. *Permutations ayant une forme
             donnée*.  Discrete Mathematics 26.3 (1979): 279-284.

.. [Vie1983] Xavier G. Viennot.  *Maximal chains of subwords and
             up-down sequences of permutations*.  Journal of
             Combinatorial Theory, Series A Volume 34, (1983),
             pp. 1-14.

.. [VJ2004] \S. Vaudenay and P. Junod,
            *Device and method for encrypting and decryptiong a block of data
            Fox, a New Family of Block Ciphers*, (2004).

.. [VO2005] \A. M. Vershik, A. Yu. Okounkov.
            *A New Approach to the Representation Theory of the Symmetric
            Groups. 2*, 2005. :arxiv:`math/0503040v3`.

.. [Voe2003] \V. Voevodsky, Reduced power operations in motivic
             cohomology, Publ. Math. Inst. Hautes Études Sci. No. 98
             (2003), 1-57.

.. [Voi2008] John Voight, Enumeration of totally real number fields of
            bounded root discriminant, Lect. Notes in Comp. Sci. 5011
            (2008).

.. [Voi2012] \J. Voight. Identifying the matrix ring: algorithms for
             quaternion algebras and quadratic forms, to appear.

<<<<<<< HEAD
.. [Voi2021] \J. Voight. Quaternion Algebras. Graduate Texts in
             Mathematics 288. Springer Cham, 2021.
=======
.. [Voi2021] \J. Voight. Quaternion algebras, Springer Nature (2021).
>>>>>>> 0c390a06

.. [VS06]   \G.D. Villa Salvador. Topics in the Theory of Algebraic Function
            Fields. Birkh\"auser, 2006.

.. [VW1994] Leonard Van Wyk. *Graph groups are biautomatic*. J. Pure
            Appl. Alg. **94** (1994). no. 3, 341-352.

.. _ref-W:

**W**

.. [Wac2003] Wachs, "Topology of Matching, Chessboard and General
             Bounded Degree Graph Complexes" (Algebra Universalis
             Special Issue in Memory of Gian-Carlo Rota, Algebra
             Universalis, 49 (2003) 345-385)

.. [Wal1960] \C. T. C. Wall, "Generators and relations for the
             Steenrod algebra," Ann. of Math. (2) **72** (1960),
             429-444.

.. [Wal1970] David W. Walkup, "The lower bound conjecture for 3- and
             4-manifolds", Acta Math. 125 (1970), 75-107.

.. [Wal1970b] \J. Wallis.
            *(v, k, λ) Configurations and Hadamard matrices*,
            Journal of the Australian Mathematical Society 11(3) (1970): 297-309.
            :doi:`10.1017/S1446788700006674`

.. [Wal2001] Timothy Walsh, *Gray codes for involutions*, J. Combin.
             Math. Combin. Comput. **36** (2001), 95-118.
             http://www.info2.uqam.ca/~walsh_t/papers/Involutions%20paper.pdf

.. [Walton1990] Mark A. Walton. *Fusion rules in Wess-Zumino-Witten models*.
                Nuclear Phys. B **340** (1990).

.. [Wam1999] van Wamelen, Paul. *Examples of genus two CM curves defined
             over the rationals*. Math. Comp. 68 (1999), no. 225, 307--320.

.. [Wam1999b] \P. van Wamelen, Pari-GP code, section "thecubic"
              https://www.math.lsu.edu/~wamelen/Genus2/FindCurve/igusa2curve.gp

.. [Wan1998] Daqing Wan, "Dimension variation of classical and p-adic
             modular forms", Invent. Math. 133, (1998) 449-463.

.. [Wan2010] Zhenghan Wang. Topological quantum
             computation. Providence, RI: American Mathematical
             Society (AMS), 2010. ISBN 978-0-8218-4930-9

.. [Was1997] \L. C. Washington, *Cyclotomic Fields*, Springer-Verlag,
             GTM volume 83, 1997.

.. [Watkins] Mark Watkins, *Hypergeometric motives over Q and their
             L-functions*, http://magma.maths.usyd.edu.au/~watkins/papers/known.pdf

.. [Watkins2004] Mark Watkins.
                 *Class numbers of imaginary quadratic fields*.
                 Math. Comp. 73 (2004), 907-938.
                 https://www.ams.org/journals/mcom/2004-73-246/S0025-5718-03-01517-5/

.. [Wat2003] Joel Watson. *Strategy: an introduction to game
             theory*. WW Norton, 2002.

.. [Wat2010] Watkins, David S. Fundamentals of Matrix Computations,
             Third Edition.  Wiley, Hoboken, New Jersey, 2010.

.. [WC2007] \R.A. Walker II, and C.J. Colbourn, "Perfect Hash Families:
             Constructions and Existence". J. Math. Crypt. 1 (2007),
             pp.125-150

.. [Web2007] James Webb. *Game theory: decisions, interaction and
             Evolution*. Springer Science & Business Media, 2007.

.. [WegSem2010] Elias Wegert and Gunter Semmler.
                *Phase plots of complex functions: a journey in illustration*.
                Notices of the AMS, 58: 768--780, 2010.

.. [Weh1998] \J. Wehler. Hypersurfaces of the Flag Variety: Deformation
             Theory and the Theorems of Kodaira-Spencer, Torelli,
             Lefschetz, M. Noether, and Serre. Math. Z. 198 (1988), 21-38.

.. [WELLS]   Elliot Wells. Computing the Canonical Height of a Point in Projective Space.
             :arxiv:`1602.04920v1` (2016).

.. [Wei1994] Charles A. Weibel, *An introduction to homological
             algebra*. Cambridge Studies in Advanced Math., vol. 38,
             Cambridge Univ. Press, 1994.

.. [Wel1988] Dominic Welsh, *Codes and Cryptography*. Oxford Sciences
             Publications, 1988

.. [Wer1998] Annette Werner, Local heights on abelian varieties and
             rigid analytic uniformization, Doc. Math. 3 (1998), 301-319.

.. [Wes2017] Bruce Westbury.
             *Coboundary categories and local rules*,
             The Electronic Journal of Combinatorics, *25* (2018)

.. [WFYTP2008] \D. Watanable, S. Furuya, H. Yoshida, K. Takaragi, and B. Preneel,
               *A new keystream generator MUGI*; in
               FSE, (2002), pp. 179-194.

.. [Whi1932] \H. Whitney, *Congruent graphs and the connectivity of graphs*,
             American Journal of Mathematics,
             pages 150--168, 1932,
             `available on JSTOR <http://www.jstor.org/stable/2371086>`_

.. [Whi1971] \A. Whiteman.
            *An infinite family of skew Hadamard matrices*,
            Pacific Journal of Mathematics 38(3) (1971): 817-822.
            :doi:`10.2140/pjm.1971.38.817`

.. [White2015] Noah White.
               *The monodromy of real Bethe vectors for the Gaudin model*.
               J. Combin. Algebra, **2** no. 3 (2018). pp. 259-300.
               :arxiv:`1511.04740`.

.. [Wich1997] Tim Wichmann. Der FGLM Algorithmus - verallgemeinert und implementiert in Singular
              Diploma Thesis (University of Kaiserslautern), 1997.

.. [Wie2000] \B. Wieland. *A large dihedral symmetry of the set of
             alternating sign matrices*. Electron. J. Combin. 7 (2000).

.. [Wilson2008] Steve Wilson. *Rose Window Graphs*. Ars Mathematica
                Contemporanea 1(1):7-19, 2008.
                :doi:`10.26493/1855-3974.13.5bb`

.. [Wilson2016] \A. T. Wilson. *An extension of MacMahon's Equidistribution
                Theorem to ordered multiset partitions*. Electron. J. Combin.,
                **23** (1) (2016).

.. [Wil2010] \M. Willis. A direct way to find the right key of
             a semistandard Young tableau. :arxiv:`1110.6184v1`.

.. [Wil2013] Harold Williams. *Q-systems, factorization dynamics, and the
             twist automorphism*. Int. Math. Res. Not. (2015) no. 22,
             12042--12069. :doi:`10.1093/imrn/rnv057`.

.. [Wol1974] W. A. Wolovich. "Linear Multivariable Systems", Applied
             Mathematical Sciences (volume 11). Springer-Verlag New-York, 1974.
             :doi:`10.1007/978-1-4612-6392-0`

.. [Woo1998] \R. M. W. Wood, "Problems in the Steenrod algebra,"
             Bull. London Math. Soc. 30 (1998), no. 5, 449-517.

.. [Wor1984] Worley, Dale Raymond, *A theory of shifted Young
             tableaux*. Dissertation, Massachusetts Institute of
             Technology, 1984.

.. [WPNBBAtl] \R. A. Wilson, R. A. Parker, S. Nickerson, J. N. Bray,
              \T. Breuer, *AtlasRep, a GAP interface to the atlas
              of group representations*.
              http://www.math.rwth-aachen.de/~Thomas.Breuer/atlasrep

.. [WP-Bessel] :wikipedia:`Bessel_function`

.. [WP-Error] :wikipedia:`Error_function`

.. [WP-Struve] :wikipedia:`Struve_function`

.. [WROM1986] Wright, Robert Alan; Richmond, Bruce; Odlyzko, Andrew;
              McKay, Brendan D.
              *Constant time generation of free trees*.
              SIAM J. Comput. 15 (1986), no. 2, 540--548.
              :doi:`10.1137/0215039`.

.. [WSK1997] \D. Wagner, B. Schneier, and J. Kelsey,
             *Cryptoanalysis of the cellular encryption algorithm*; in
             CRYPTO, (1997), pp. 526-537.

.. [Wu2009] Hongjun Wu, *The Hash Function JH*;
            submitted to NIST, (2008), available at
            http://www3.ntu.edu.sg/home/wuhj/research/jh/jh_round3.pdf

.. [Wu2004] Wuthrich, Christian. *On p-adic heights in families of
            elliptic curves*. Journal of the London Mathematical
            Society, 70(1), 23-40, (2004).

.. [Wu2018] Wuthrich, Christian.
            *Numerical modular symbols for elliptic curves*.
            Math. Comp. 87 (2018), no. 313, 2393–2423.

.. [Wall71] \J. Wallis, *A skew-Hadamard matrix of order 92*,
            Bull. Aust. Math. Soc. **5** (1971), 203-204

.. [WW1972] \J. Wallis and A.L. Whiteman,
            Some classes of Hadamard matrices with constant diagonal,
            Bull. Austral. Math. Soc. **7** (1972), 233-249

.. [WW1991] Michelle Wachs and Dennis White, *p, q-Stirling numbers
            and set partition statistics*, Journal of Combinatorial
            Theory, Series A 56.1 (1991): 27-46.

.. [WW2005] Ralf-Philipp Weinmann and Kai Wirt,
            *Analysis of the DVB Common Scrambling Algorithm*; in
            IFIP TC-6 TC-11, (2005).

.. [WZ2011] \W. Wu and L. Zhang, *The LBlock family of block ciphers*;
            in ACNS, (2011), pp. 327-344.

.. [WZY2015] Wenling Wu, Lei Zhang, and Xiaoli Yu, *The DBlock family of block ciphers*;
             in Science China Information Sciences, (2015), pp. 1-14.

.. _ref-X:

**X**

.. [XP1994] Deng Xiaotie, and Christos Papadimitriou. *On the
            complexity of cooperative solution concepts.* Mathematics
            of Operations Research 19.2 (1994): 257-266.

.. _ref-Y:

**Y**

.. [Yamada2007] Daisuke Yamada. *Scattering rule in soliton cellular automaton
                associated with crystal base of* `U_q(D_4^{(3)})`.
                \J. Math. Phys., **48** (4):043509, 28, (2007).

.. [Yen1970] Yen, Jin Y. (1970). *An algorithm for finding shortest routes from
             all source nodes to a given destination in general networks*.
             Quarterly of Applied Mathematics. 27 (4): 526–530.
             :doi:`10.1090/qam/253822`

.. [Yip2018] Yip, Martha. "Rook placements and Jordan forms of
             upper-triangular nilpotent matrices."
             Electronic J. Comb. 25(1) (2018) #P1.68. :arxiv:`1703.00057`.

.. [Yu2007] \K. Yu, *p-adic logarithmic forms and group varieties. III.*
            Forum Math., 19(2):187–280, 2007.

.. [Yu2022] Runze Yu. *linearity of generalized cactus groups*.
            Preprint, :arxiv:`2202.00860` (2022).

.. [Yun1976] Yun, David YY. On square-free decomposition
             algorithms. In Proceedings of the third ACM symposium on
             Symbolic and algebraic computation, pp. 26-35. ACM, 1976.

.. [Yuz1993] Sergey Yuzvinsky, "The first two obstructions to the
             freeness of arrangements", Transactions of the American
             Mathematical Society, Vol. 335, **1** (1993)
             pp. 231--244.

.. [YWHWXSW2014] \D. Ye, P. Wang, L. Hu, L. Wang, Y. Xie, S. Sun, and P. Wang,
                 *Panda v1*; in CAESAR Competition, (2014).

.. [YT2002] \F. Yura and T. Tokihiro,
            *On a periodic soliton cellular automaton*, J. Phys. A: Math. Gen.
            **35** (2002) 3787-3801.

.. [YYT2003] \D. Yoshihara, F. Yura, and T. Tokihiro,
             *Fundamental cycle of a periodic box-ball system*, J. Phys. A:
             Math. Gen. **36** (2003) 99-121.

.. _ref-Z:

**Z**

.. [Zag2008]  \D. Zagier, *Elliptic Modular Forms and Their Applications*,
          In: Ranestad K. (eds) The 1-2-3 of Modular Forms. Universitext.
          Springer, Berlin, Heidelberg. (2008) :doi:`10.1007/978-3-540-74119-0_1`

.. [ZBLRYV2015] \W. Zhang, Z. Bao, D. Lin, V. Rijmen, B. Yang, and I. Verbauwhede,
                *RECTANGLE: A bit-slice lightweight block cipher suitable for
                multiple platforms*; in
                Science China Information Sciences, (2015), pp. 1-15.

.. [ZBN1997] \C. Zhu, R. H. Byrd and J. Nocedal. L-BFGS-B: Algorithm
             778: L-BFGS-B, FORTRAN routines for large scale bound
             constrained optimization. ACM Transactions on
             Mathematical Software, Vol 23, Num. 4, pp.550--560, 1997.

.. [ZC2005] Afra Zomorodian and Gunnar Carlsson
            "Computing Persistent Homology",
            Discrete and Computational Geometry (2005)
            :doi:`10.1007/s00454-004-1146-y`

.. [ZDYBXJZ2019] \W. Zhang, T. Ding, B. Yang, Z. Bao, Z. Xiang, F. Ji, X. Zhao.
                 *KNOT: Algorithm Specifications and Supporting Document*
                 https://csrc.nist.gov/CSRC/media/Projects/Lightweight-Cryptography/documents/round-1/spec-doc/KNOT-spec.pdf

.. [Zei2011] Doron Zeilberger. *The C-finite ansatz*. The Ramanujan Journal
             (2011): 1-10. :doi:`10.1007/s11139-012-9406-6`

.. [Zha2019] Bin Zhang. *Fountain: A Lightweight Authenticated Cipher (v1)*
             https://csrc.nist.gov/CSRC/media/Projects/Lightweight-Cryptography/documents/round-1/spec-doc/fountain-spec.pdf

.. [Zhedanov1991] \A.S. Zhedanov.
                  *"Hidden symmetry" of the Askey–Wilson polynomials*,
                  Theoret. and Math. Phys. **89** (1991), 1146--1157.
                  :doi:`10.1007/BF01015906`

.. [ZF2012] Jin-Xin Zhou and Yan-Quan Feng. *Cubic Vertex-Transitive
            Non-Cayley Graphs of Order 8p*. The Electronic Journal of
            Combinatorics, 19(1), P53, 2012. :doi:`10.37236/2087`

.. [Zie1959] \N. Zierler. *Linear Recurring Sequences*.
             Journal of the Society for Industrial and Applied Mathematics 7(1)
             (1959): 31-48. :doi:`10.1137/0107003`

.. [Zie1998] \G. M. Ziegler. *Shelling polyhedral 3-balls and
             4-polytopes*. Discrete Comput. Geom. 19 (1998), 159-174.
             :doi:`10.1007/PL00009339`

.. [Zie2007] \G. M. Ziegler. *Lectures on polytopes*, Volume
             152 of Graduate Texts in Mathematics, 7th printing of 1st edition, Springer, 2007.

.. [ZJRRS2019] \M. R. Z'aba, N. Jamil, M. S. Rohmad, H. A. Rani, S. Shamsuddin
           *The CiliPadi Family of Lightweight Authenticated Encryption*
           https://csrc.nist.gov/CSRC/media/Projects/Lightweight-Cryptography/documents/round-1/spec-doc/cilipadi-spec.pdf

.. [ZZ2005] Hechun Zhang and R. B. Zhang.
            *Dual canonical bases for the quantum special linear group
            and invariant subalgebras*.
            Lett. Math. Phys. **73** (2005), pp. 165-181.
            :arxiv:`math/0509651`, :doi:`10.1007/s11005-005-0015-9`

.. include:: ../footer.txt<|MERGE_RESOLUTION|>--- conflicted
+++ resolved
@@ -6348,12 +6348,8 @@
 .. [Voi2012] \J. Voight. Identifying the matrix ring: algorithms for
              quaternion algebras and quadratic forms, to appear.
 
-<<<<<<< HEAD
 .. [Voi2021] \J. Voight. Quaternion Algebras. Graduate Texts in
              Mathematics 288. Springer Cham, 2021.
-=======
-.. [Voi2021] \J. Voight. Quaternion algebras, Springer Nature (2021).
->>>>>>> 0c390a06
 
 .. [VS06]   \G.D. Villa Salvador. Topics in the Theory of Algebraic Function
             Fields. Birkh\"auser, 2006.
