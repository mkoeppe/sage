The references for Sage, sorted alphabetically by citation key.

REFERENCES:

:ref:`A <ref-A>`
:ref:`B <ref-B>`
:ref:`C <ref-C>`
:ref:`D <ref-D>`
:ref:`E <ref-E>`
:ref:`F <ref-F>`
:ref:`G <ref-G>`
:ref:`H <ref-H>`
:ref:`I <ref-I>`
:ref:`J <ref-J>`
:ref:`K <ref-K>`
:ref:`L <ref-L>`
:ref:`M <ref-M>`
:ref:`N <ref-N>`
:ref:`O <ref-O>`
:ref:`P <ref-P>`
:ref:`Q <ref-Q>`
:ref:`R <ref-R>`
:ref:`S <ref-S>`
:ref:`T <ref-T>`
:ref:`U <ref-U>`
:ref:`V <ref-V>`
:ref:`W <ref-W>`
:ref:`X <ref-X>`
:ref:`Y <ref-Y>`
:ref:`Z <ref-Z>`

.. _ref-A:

**A**

.. [ABBR2012] \A. Abad, R. Barrio, F. Blesa, M. Rodriguez. Algorithm 924.
              *ACM Transactions on Mathematical Software*, *39* no. 1 (2012), 1-28.

.. [ADKF1970] \V. Arlazarov, E. Dinic, M. Kronrod,
              and I. Faradzev. 'On Economical Construction of the
              Transitive Closure of a Directed Graph.'
              Dokl. Akad. Nauk. SSSR No. 194 (in Russian), English
              Translation in Soviet Math Dokl. No. 11, 1970.

.. [ADKLPY2014] \M. R. Albrecht, B. Driessen, E. B. Kavun, G. Leander, C. Paar,
                and T. Yalcin, *Block ciphers - focus on the linear layer
                (feat. PRIDE)*; in CRYPTO, (2014), pp. 57-76.

.. [AH2002] \R. J. Aumann and S. Hart, Elsevier, eds. *Computing
            equilibria for two-person
            games*. http://www.maths.lse.ac.uk/personal/stengel/TEXTE/nashsurvey.pdf (2002)

.. [AHK2015] Karim Adiprasito, June Huh, and Eric Katz. *Hodge theory
             for combinatorial geometries*. :arxiv:`1511.02888`.

.. [AHMP2008] \J.-P. Aumasson, L. Henzen, W. Meier, and R. C-W Phan,
              *Sha-3 proposal blake*; in Submission to NIST, (2008).

.. [AHU1974] \A. Aho, J. Hopcroft, and J. Ullman. 'Chapter 6: Matrix
             Multiplication and Related Operations.' The Design and
             Analysis of Computer Algorithms. Addison-Wesley, 1974.

.. [AIKMMNT2001] \K. Aoki, T. Ichikawa, M. Kanda, M. Matsui, S. Moriai,
                 \J. Nakajima, and T. Tokita,
                 *Camellia: A 128-bit block cipher suitable for multiple
                 platforms - Design and analysis*; in SAC, (2000), pp. 39-56.

.. [Aj1996] \M. Ajtai. Generating hard instances of lattice problems
            (extended abstract). STOC, pp. 99--108, ACM, 1996.


.. [AJL2011] Susumu Ariki, Nicolas Jacon, and Cedric Lecouvey.
             *The modular branching rule for affine Hecke algebras of type A*.
             Adv. Math. 228:481-526 (2011).

.. [Al1947] \A. A. Albert, *A Structure Theory for Jordan
            Algebras*. Annals of Mathematics, Second Series, Vol. 48,
            No. 3 (Jul., 1947), pp. 546--567.

.. [AL1978] \A. O. L. Atkin and Wen-Ch'ing Winnie Li, Twists of
            newforms and pseudo-eigenvalues of `W`-operators.
            Inventiones math. 48 (1978), 221-243.

.. [AL2015] \M. Aguiar and A. Lauve, *The characteristic polynomial of
            the Adams operators on graded connected Hopf
            algebras*. Algebra Number Theory, v.9, 2015, n.3, 2015.

.. [AM1974] \J. F. Adams and H. R. Margolis, "Sub-Hopf-algebras of the
            Steenrod algebra," Proc. Cambridge Philos. Soc. 76 (1974),
            45-52.

.. [Ap1997] \T. Apostol, Modular functions and Dirichlet series in
            number theory, Springer, 1997 (2nd ed), section 3.7--3.9.

.. [APR2001] George E. Andrews, Peter Paule, Axel Riese,
             *MacMahon's partition analysis: the Omega package*,
             European J. Combin. 22 (2001), no. 7, 887--904.

.. [Ar2006] \D. Armstrong. *Generalized noncrossing partitions and
            combinatorics of Coxeter groups*. Mem. Amer. Math. Soc., 2006.

.. [AR2012] \D. Armstrong and B. Rhoades. "The Shi arrangement and the
            Ish arrangement". Transactions of the American
            Mathematical Society 364 (2012),
            1509-1528. :arxiv:`1009.1655`

.. [AS-Bessel] \F. W. J. Olver: 9. Bessel Functions of Integer Order,
               in Abramowitz and Stegun: Handbook of Mathematical
               Functions. http://people.math.sfu.ca/~cbm/aands/page_355.htm

.. [AS-Spherical] \H. A. Antosiewicz: 10. Bessel Functions of
                  Fractional Order, in Abramowitz and Stegun: Handbook
                  of Mathematical Functions. http://people.math.sfu.ca/~cbm/aands/page_435.htm

.. [AS-Struve] \M. Abramowitz: 12. Struve Functions and Related
               Functions, in Abramowitz and Stegun: Handbook of
               Mathematical Functions. http://people.math.sfu.ca/~cbm/aands/page_495.htm

.. [AS1964] \M. Abramowitz and I. A. Stegun, *Handbook of Mathematical
            Functions*, National Bureau of Standards Applied
            Mathematics Series, 55. 1964. See also
            http://www.math.sfu.ca/~cbm/aands/.

.. [As2008] Sami Assaf. *A combinatorial realization of Schur-Weyl
            duality via crystal graphs and dual equivalence
            graphs*. FPSAC 2008, 141-152, Discrete
            Math. Theor. Comput. Sci. Proc., AJ, Assoc. Discrete
            Math. Theor. Comput. Sci., (2008). :arxiv:`0804.1587v1`

.. [AS2011] \R.B.J.T Allenby and A. Slomson, "How to count", CRC Press (2011)

.. [ASD1971] \A. O. L. Atkin and H. P. F. Swinnerton-Dyer, "Modular
             forms on noncongruence subgroups", Proc. Symp. Pure
             Math., Combinatorics (T. S. Motzkin, ed.), vol. 19, AMS,
             Providence 1971

.. [Av2000] \D. Avis, *A revised implementation of the reverse search
            vertex enumeration algorithm.* Polytopes-combinatorics and
            computation. Birkhauser Basel, 2000.

.. [Ava2017] \R. Avanzi,
             *The QARMA block cipher family*; in ToSC, (2017.1), pp. 4-44.

.. _ref-B:

**B**

.. [Ba1994] Kaushik Basu. *The Traveler's Dilemma: Paradoxes of
            Rationality in Game Theory*. The American Economic Review
            (1994): 391-395.

.. [BAK1998] \E. Biham, R. J. Anderson, and L. R. Knudsen,
             *Serpent: A new block cipher proposal*; in FSE, (1998), pp. 222-238.

.. [Bar1970] Barnette, "Diagrams and Schlegel diagrams", in
             Combinatorial Structures and Their Applications,
             Proc. Calgary Internat. Conference 1969, New York, 1970,
             Gordon and Breach.

.. [Bar2006] \G. Bard. 'Accelerating Cryptanalysis with the Method of
             Four Russians'. Cryptography E-Print Archive
             (http://eprint.iacr.org/2006/251.pdf), 2006.

.. [BB1997] Mladen Bestvina and Noel Brady. *Morse theory and
            finiteness properties of groups*. Invent. Math. **129**
            (1997). No. 3,
            445-470. www.math.ou.edu/~nbrady/papers/morse.ps.

.. [BB2009] Tomas J. Boothby and Robert W. Bradshaw. *Bitslicing and
            the Method of Four Russians Over Larger Finite
            Fields*. arXiv:0901.1413v1, 2009. :arxiv:`0901.1413`

.. [BBISHAR2015] \S. Banik, A. Bogdanov, T. Isobe, K. Shibutani, H. Hiwatari,
                 \T. Akishita, and F. Regazzoni,
                 *Midori: A block cipher for low energy*; in ASIACRYPT, (2015), pp. 411-436.

.. [BBKMW2013] \B. Bilgin, A. Bogdanov, M, Knezevic, F. Mendel, and Q. Wang,
               *Fides: Lightweight authenticated cipher with side-channel resistance
               for constrained hardware*; in CHES, (2013), pp. 142-158.

.. [BBLSW1999] Babson, Bjorner, Linusson, Shareshian, and Welker,
               "Complexes of not i-connected graphs," Topology 38
               (1999), 271-299

.. [BPPSST2017] Banik, Pandey, Peyrin, Sasaki, Sim, and Todo,
                GIFT : A Small Present Towards Reaching the Limit of Lightweight
                Encryption. *Cryptographic Hardware and Embedded Systems - CHES 2017*,
                2017.

.. [BBS1982] \L. Blum, M. Blum, and M. Shub. Comparison of Two
             Pseudo-Random Number Generators. *Advances in Cryptology:
             Proceedings of Crypto '82*, pp.61--78, 1982.

.. [BBS1986] \L. Blum, M. Blum, and M. Shub. A Simple Unpredictable
             Pseudo-Random Number Generator. *SIAM Journal on
             Computing*, 15(2):364--383, 1986.

.. [BIANCO] \L. Bianco, P. Dell‘Olmo, S. Giordani
            An Optimal Algorithm to Find the Jump Number of Partially Ordered Sets
            Computational Optimization and Applications,
            1997, Volume 8, Issue 2, pp 197--210,
            :doi:`10.1023/A:1008625405476`

.. [BC1977] \R. E. Bixby, W. H. Cunningham, Matroids, Graphs, and
            3-Connectivity. In Graph theory and related topics
            (Proc. Conf., Univ. Waterloo, Waterloo, ON, 1977), 91-103

.. [BC2003] \A. Biryukov and C. D. Canniere *Block Ciphers and Systems
            of Quadratic Equations*; in Proceedings of Fast Software
            Encryption 2003; LNCS 2887; pp. 274-289,
            Springer-Verlag 2003.

.. [BC2012] Mohamed Barakat and Michael Cuntz. "Coxeter and
            crystallographic arrangements are inductively free."
            Adv. in Math. **229** Issue 1
            (2012). pp. 691-709. :doi:`10.1016/j.aim.2011.09.011`,
            :arxiv:`1011.4228`.

.. [BCCCNSY2010] Charles Bouillaguet, Hsieh-Chung Chen, Chen-Mou
                 Cheng, Tung Chou, Ruben Niederhagen, Adi Shamir, and
                 Bo-Yin Yang.    *Fast exhaustive search for
                 polynomial systems in GF(2)*. In Stefan Mangard and
                 François-Xavier Standaert, editors, CHES, volume 6225
                 of Lecture Notes in Computer Science, pages
                 203–218. Springer, 2010. pre-print available at
                 http://eprint.iacr.org/2010/313.pdf

.. [BCGKKKLNPRRTY2012] \J. Borghoff, A. Canteaut, T. Güneysu, E. B. Kavun, M. Knezevic,
                       \L. R. Knudsen, G. Leander, V. Nikov, C. Paar, C. Rechberger,
                       \P. Rombouts, S. S. Thomsen, and T. Yalcin,
                       *PRINCE - A low-latency block cipher for pervasive computing
                       applications*; in ASIACRYPT, (2012), pp. 208-225.

.. [BdJ2008] Besser, Amnon, and Rob de Jeu. "Li^(p)-Service? An Algorithm
             for Computing p-Adic Polylogarithms." Mathematics of Computation
             (2008): 1105-1134.

.. [BD2004] \M. Becker and A. Desoky.
            *A study of the DVD content scrambling system (CSS) algorithm*; in
            Proceedings of ISSPIT, (2004), pp. 353-356.

.. [BDP2013] Thomas Brüstle, Grégoire Dupont, Matthieu Pérotin
   *On Maximal Green Sequences*
   :arxiv:`1205.2050`

.. [BDMW2010] \K. A. Browning, J. F. Dillon, M. T. McQuistan, and A. J. Wolfe,
              *An APN permutation in dimension six*; in Finite Fields: Theory
              and Applications - FQ9, volume 518 of Contemporary Mathematics,
              pages 33–42. AMS, 2010.

.. [Bee] Robert A. Beezer, *A First Course in Linear Algebra*,
         http://linear.ups.edu/. Accessed 15 July 2010.

.. [Bel2011] Belarusian State University,
             *Information technologies. Data protection. Cryptograpic algorithms for
             encryption and integrity control*; in STB 34.101.31-2011, (2011).

.. [Ber2008] \W. Bertram : *Differential Geometry, Lie Groups and
             Symmetric Spaces over General Base Fields and Rings*,
             Memoirs of the American Mathematical Society, vol. 192
             (2008); :doi:`10.1090/memo/0900`; :arxiv:`math/0502168`

.. [Ber1991] \C. Berger, "Une version effective du théorème de
             Hurewicz", https://tel.archives-ouvertes.fr/tel-00339314/en/.

.. [BF1999] Thomas Britz, Sergey Fomin,
            *Finite posets and Ferrers shapes*,
            Advances in Mathematics 158, pp. 86-127 (2001),
            :arxiv:`math/9912126` (the arXiv version has fewer errors).

.. [BFZ2005] \A. Berenstein, \S. Fomin, and \A. Zelevinsky, *Cluster
             algebras. III. Upper bounds and double Bruhat cells*,
             Duke Math. J. 126 (2005), no. 1, 1–52.

.. [BG1985] \M. Blum and S. Goldwasser. An Efficient Probabilistic
            Public-Key Encryption Scheme Which Hides All Partial
            Information. In *Proceedings of CRYPTO 84 on Advances in
            Cryptology*, pp. 289--299, Springer, 1985.

.. [BG1988] \M. Berger & B. Gostiaux : *Differential Geometry:
            Manifolds, Curves and Surfaces*, Springer (New York)
            (1988); :doi:`10.1007/978-1-4612-1033-7`

.. [BH1994] \S. Billey, M. Haiman. *Schubert polynomials for the
            classical groups*. J. Amer. Math. Soc., 1994.

.. [BHS2008] Robert Bradshaw, David Harvey and William
             Stein. strassen_window_multiply_c. strassen.pyx, Sage
             3.0, 2008. http://www.sagemath.org

.. [Big1999] Stephen J. Bigelow. The Burau representation is not
             faithful for `n = 5`. Geom. Topol., 3:397--404, 1999.

.. [Big2003] Stephen J. Bigelow, The Lawrence-Krammer representation,
             Geometric Topology, 2001 Georgia International Topology
             Conference, AMS/IP Studies in Advanced Mathematics 35
             (2003). :arxiv:`math/0204057v1`

.. [Bir1975] \J. Birman. *Braids, Links, and Mapping Class Groups*,
             Princeton University Press, 1975

.. [Bj1980] Anders Björner,
            *Shellable and Cohen-Macaulay partially ordered sets*,
            Trans. Amer. Math. Soc. 260 (1980), 159-183,
            :doi:`10.1090/S0002-9947-1980-0570784-2`

.. [BJKLMPSSS2016] \C. Beierle, J. Jean, S. Kölbl, G. Leander, A. Moradi,
                   \T. Peyrin, Y. Sasaki, P. Sasdrich, and S. M. Sim,
                   *The SKINNY family of block ciphers and its low-latency
                   variant MANTIS*; in CRYPTO, (2016), pp. 123-153.

.. [BK1992] \U. Brehm and W. Kuhnel, "15-vertex triangulations of an
            8-manifold", Math. Annalen 294 (1992), no. 1, 167-193.

.. [BK2001] \W. Bruns and R. Koch, Computing the integral closure of an
            affine semigroup. Uni. Iaggelonicae Acta Math. 39, (2001),
            59-70

.. [BKK2000]  Georgia Benkart, Seok-Jin Kang, Masaki Kashiwara.
              *Crystal bases for the quantum superalgebra* `U_q(\mathfrak{gl}(m,n))`,
              J. Amer. Math. Soc. **13** (2000), no. 2, 295-331.

.. [BKLPPRSV2007]
            \A. Bogdanov, L. Knudsen, G. Leander, C. Paar, A. Poschmann,
            M. Robshaw, Y. Seurin, C. Vikkelsoe. *PRESENT: An Ultra-Lightweight
            Block Cipher*; in Proceedings of CHES 2007; LNCS 7427; pp. 450-466;
            Springer Verlag 2007; available at
            http://www.crypto.rub.de/imperia/md/content/texte/publications/conferences/present_ches2007.pdf

.. [BL2000] Anders Björner and Frank H. Lutz, "Simplicial manifolds,
            bistellar flips and a 16-vertex triangulation of the
            Poincaré homology 3-sphere", Experiment. Math. 9 (2000),
            no. 2, 275-289.

.. [BL2008] Corentin Boissy and Erwan Lanneau, "Dynamics and geometry
            of the Rauzy-Veech induction for quadratic differentials"
            (arxiv:0710.5614) to appear in Ergodic Theory and
            Dynamical Systems.

.. [BM1940] Becker, M. F., and Saunders MacLane. The minimum number of
            generators for inseparable algebraic extensions. Bulletin of the
            American Mathematical Society 46, no. 2 (1940): 182-186.

.. [BM2008] John Adrian Bondy and U.S.R. Murty, "Graph theory", Volume
            244 of Graduate Texts in Mathematics, 2nd edition, Springer, 2008.

.. [BM2003] Bazzi and Mitter, {\it Some constructions of codes from
            group actions}, (preprint March 2003, available on
            Mitter's MIT website).

.. [BN2008] Victor V. Batyrev and Benjamin Nill. Combinatorial aspects
            of mirror symmetry. In *Integer points in polyhedra ---
            geometry, number theory, representation theory, algebra,
            optimization, statistics*, volume 452 of *Contemp. Math.*,
            pages 35--66. Amer. Math. Soc., Providence,
            RI, 2008. arXiv:math/0703456v2 [math.CO].

.. [Bob2013] \J.W. Bober. Conditionally bounding analytic ranks of
             elliptic curves. ANTS
             10, 2013. http://msp.org/obs/2013/1-1/obs-v1-n1-p07-s.pdf

.. [Bo2009] Bosch, S., Algebra, Springer 2009

.. [BP1982] \H. Beker and F. Piper. *Cipher Systems: The Protection of
            Communications*. John Wiley and Sons, 1982.

.. [BP2000] \V. M. Bukhshtaber and T. E. Panov, "Moment-angle
            complexes and combinatorics of simplicial manifolds,"
            *Uspekhi Mat. Nauk* 55 (2000), 171--172.

.. [BP2015] \P. Butera and M. Pernici "Sums of permanental minors
            using Grassmann algebra", International Journal of Graph
            Theory and its Applications, 1 (2015),
            83–96. :arxiv:`1406.5337`

.. [BPRS2009] \J. Bastian, \T. Prellberg, \M. Rubey, \C. Stump, *Counting the
            number of elements in the mutation classes of `\tilde{A}_n`-quivers*;
            :arxiv:`0906.0487`

.. [BPU2016] Alex Biryukov, Léo Perrin, Aleksei Udovenko,
             *Reverse-Engineering the S-Box of Streebog, Kuznyechik and STRIBOBr1*; in
             EuroCrypt'16, pp. 372-402.

.. [Br1910] Bruckner, "Uber die Ableitung der allgemeinen Polytope und
            die nach Isomorphismus verschiedenen Typen der allgemeinen
            Achtzelle (Oktatope)", Verhand. Konik. Akad. Wetenschap,
            Erste Sectie, 10 (1910)

.. [Br2000] Kenneth S. Brown, *Semigroups, rings, and Markov chains*,
            :arxiv:`math/0006145v1`.


.. [BR2000a] \P. Barreto and V. Rijmen,
             *The ANUBIS Block Cipher*; in
             First Open NESSIE Workshop, (2000).

.. [BR2000b] \P. Barreto and V. Rijmen,
             *The Khazad legacy-level Block Cipher*; in
             First Open NESSIE Workshop, (2000).

.. [BR2000c] \P. Barreto and V. Rijmen,
             *The Whirlpool hashing function*; in
             First Open NESSIE Workshop, (2000).

.. [Br2016] *Bresenham's Line Algorithm*, Python, 26 December 2016.
            http://www.roguebasin.com/index.php?title=Bresenham%27s_Line_Algorithm

.. [BS1996] Eric Bach, Jeffrey Shallit. *Algorithmic Number Theory,
            Vol. 1: Efficient Algorithms*. MIT Press, 1996. ISBN
            978-0262024051.

.. [BS2003] \I. Bouyukliev and J. Simonis, Some new results on optimal
            codes over `F_5`, Designs, Codes and Cryptography 30,
            no. 1 (2003): 97-111,
            http://www.moi.math.bas.bg/moiuser/~iliya/pdf_site/gf5srev.pdf.

.. [BS2011] \E. Byrne and A. Sneyd, On the Parameters of Codes with
            Two Homogeneous Weights. WCC 2011-Workshop on coding and
            cryptography,
            pp. 81-90. 2011. https://hal.inria.fr/inria-00607341/document

.. [BSS2009] David Bremner, Mathieu Dutour Sikiric, Achill Schuermann:
             Polyhedral representation conversion up to symmetries,
             Proceedings of the 2006 CRM workshop on polyhedral
             computation, AMS/CRM Lecture Notes, 48 (2009),
             45-71. http://arxiv.org/abs/math/0702239

.. [BSV2010] \M. Bolt, S. Snoeyink, E. Van Andel. "Visual
             representation of the Riemann map and Ahlfors map via the
             Kerzman-Stein equation". Involve 3-4 (2010), 405-420.

.. [BW1996] Anders Bjorner and Michelle L. Wachs. *Shellable nonpure
            complexes and posets. I*. Trans. of
            Amer. Math. Soc. **348** No. 4. (1996)

.. [BZ01] \A. Berenstein, A. Zelevinsky
          *Tensor product multiplicities, canonical bases
          and totally positive varieties*
          Invent. Math. **143** No. 1. (2002), 77-128.

.. _ref-C:

**C**

.. [CB2007] Nicolas Courtois, Gregory V. Bard: Algebraic Cryptanalysis
            of the Data Encryption Standard, In 11-th IMA Conference,
            Cirencester, UK, 18-20 December 2007, Springer
            LNCS 4887. See also http://eprint.iacr.org/2006/402/.

.. [CC1982] Chottin and R. Cori, *Une preuve combinatoire de la
            rationalité d'une série génératrice associée
            aux arbres*, RAIRO, Inf. Théor. 16, 113--128 (1982)

.. [CDL2015] \A. Canteaut, Sebastien Duval, Gaetan Leurent
             *Construction of Lightweight S-Boxes using Feistel and
             MISTY Structures*; in Proceedings of SAC 2015; LNCS 9566;
             pp. 373-393; Springer-Verlag 2015; available at
             http://eprint.iacr.org/2015/711.pdf

.. [CE2001] Raul Cordovil and Gwihen Etienne. *A note on the
            Orlik-Solomon algebra*. Europ. J. Combinatorics. **22**
            (2001). pp. 165-170. http://www.math.ist.utl.pt/~rcordov/Ce.pdf

.. [Cer1994] \D. P. Cervone, "Vertex-minimal simplicial immersions of
             the Klein bottle in three-space", Geom. Ded. 50 (1994)
             117-141,
             http://www.math.union.edu/~dpvc/papers/1993-03.kb/vmkb.pdf.

.. [CEW2011] Georgios Chalkiadakis, Edith Elkind, and Michael
             Wooldridge. *Computational Aspects of Cooperative Game
             Theory*. Morgan & Claypool Publishers, (2011). ISBN
             9781608456529, :doi:`10.2200/S00355ED1V01Y201107AIM016`.

.. [CGW2013] Daniel Cabarcas, Florian Göpfert, and Patrick
             Weiden. Provably Secure LWE-Encryption with Uniform
             Secret. Cryptology ePrint Archive, Report 2013/164. 2013.
             2013/164. http://eprint.iacr.org/2013/164

.. [CGMRV16] \A. Conte, R. Grossi, A. Marino, R. Rizzi, L. Versari,
             "Directing Road Networks by Listing Strong Orientations.",
             Combinatorial Algorithms, Proceedings of 27th International Workshop,
             IWOCA 2016, August 17-19, 2016, pages 83--95.

.. [Ch2012] Cho-Ho Chu. *Jordan Structures in Geometry and
            Analysis*. Cambridge University Press, New
            York. 2012. IBSN 978-1-107-01617-0.

.. [Cha92] Chameni-Nembua C. and Monjardet B.
           *Les Treillis Pseudocomplémentés Finis*
           Europ. J. Combinatorics (1992) 13, 89-107.

.. [ChLi] \F. Chapoton and M. Livernet, *Pre-Lie algebras and the rooted trees
          operad*, International Math. Research Notices (2001) no 8, pages 395-408.
          Preprint: :arxiv:`math/0002069v2`.

.. [Cha2006] Ruth Charney. *An introduction to right-angled Artin
             groups*. http://people.brandeis.edu/~charney/papers/RAAGfinal.pdf,
             :arxiv:`math/0610668`.

.. [ChenDB] Eric Chen, Online database of two-weight codes,
            http://moodle.tec.hkr.se/~chen/research/2-weight-codes/search.php

.. [CHK2001] Keith D. Cooper, Timothy J. Harvey and Ken Kennedy. *A
             Simple, Fast Dominance Algorithm*, Software practice and
             Experience, 4:1-10 (2001).
             http://www.hipersoft.rice.edu/grads/publications/dom14.pdf

.. [CK1999] David A. Cox and Sheldon Katz. *Mirror symmetry and
            algebraic geometry*, volume 68 of *Mathematical Surveys
            and Monographs*. American Mathematical Society,
            Providence, RI, 1999.

.. [CK2001] \M. Casella and W. Kühnel, "A triangulated K3 surface with
            the minimum number of vertices", Topology 40 (2001),
            753--772.

.. [CKS1999] Felipe Cucker, Pascal Koiran, and Stephen Smale. *A polynomial-time
             algorithm for diophantine equations in one variable*, J. Symbolic
             Computation 27 (1), 21-29, 1999.

.. [CK2015] \J. Campbell and V. Knight. *On testing degeneracy of
            bi-matrix
            games*. http://vknight.org/unpeudemath/code/2015/06/25/on_testing_degeneracy_of_games/ (2015)

.. [CL2013] Maria Chlouveraki and Sofia Lambropoulou. *The
            Yokonuma-Hecke algebras and the HOMFLYPT
            polynomial*. (2015) :arxiv:`1204.1871v4`.

.. [CLRS2001] Thomas H. Cormen, Charles E. Leiserson, Ronald L. Rivest
              and Clifford Stein, *Section 22.4: Topological sort*,
              Introduction to Algorithms (2nd ed.), MIT Press and
              McGraw-Hill, 2001, 549-552, ISBN 0-262-03293-7.

.. [CLS2011] David A. Cox, John Little, and Hal Schenck. *Toric
             Varieties*. Volume 124 of *Graduate Studies in
             Mathematics*. American Mathematical Society, Providence,
             RI, 2011.

.. [CMO2011] \C. Chun, D. Mayhew, J. Oxley, A chain theorem for
             internally 4-connected binary matroids. J. Combin. Theory
             Ser. B 101 (2011), 141-189.

.. [CMO2012] \C. Chun, D. Mayhew, J. Oxley,  Towards a splitter
             theorem for internally 4-connected binary
             matroids. J. Combin. Theory Ser. B 102 (2012), 688-700.

.. [CMR2005] C\. Cid, S\. Murphy, M\. Robshaw *Small Scale Variants of
             the AES*\; in Proceedings of Fast Software Encryption
             2005\; LNCS 3557\; Springer Verlag 2005\; available at
             http://www.isg.rhul.ac.uk/~sean/smallAES-fse05.pdf

.. [CMR2006] C\. Cid, S\. Murphy, and M\. Robshaw *Algebraic Aspects
             of the Advanced Encryption Standard*\; Springer Verlag
             2006

.. [CMT2003] \A. M. Cohen, S. H. Murray, D. E. Talyor.
             *Computing in groups of Lie type*.
             Mathematics of Computation. **73** (2003), no 247. pp. 1477--1498.
             http://www.win.tue.nl/~amc/pub/papers/cmt.pdf

.. [Co1984] \J. Conway, Hexacode and tetracode - MINIMOG and
            MOG. *Computational group theory*, ed. M. Atkinson,
            Academic Press, 1984.

.. [Coh1993] Henri Cohen. A Course in Computational Number
             Theory. Graduate Texts in Mathematics 138. Springer, 1993.

.. [Coh2007] Henri Cohen, Number Theory,
             Volume II.  Graduate Texts in Mathematics 240. Springer, 2007.

.. [Col2013] Julia Collins. *An algorithm for computing the Seifert
             matrix of a link from a braid
             representation*. (2013). http://www.maths.ed.ac.uk/~jcollins/SeifertMatrix/SeifertMatrix.pdf

.. [Con] Keith Conrad, *Groups of order 12*,
         http://www.math.uconn.edu/~kconrad/blurbs/grouptheory/group12.pdf,
         accessed 21 October 2009.

.. [Con2013] Keith Conrad: *Exterior powers*,
             `http://www.math.uconn.edu/~kconrad/blurbs/ <http://www.math.uconn.edu/~kconrad/blurbs/>`_

.. [Con2015] Keith Conrad: *Tensor products*,
             `http://www.math.uconn.edu/~kconrad/blurbs/ <http://www.math.uconn.edu/~kconrad/blurbs/>`_

.. [CP2001] John Crisp and Luis Paris. *The solution to a conjecture
            of Tits on the subgroup generated by the squares of the
            generators of an Artin group*. Invent. Math. **145**
            (2001). No 1, 19-36. :arxiv:`math/0003133`.

.. [CPdA2014] Maria Chlouveraki and Loic Poulain
              d'Andecy. *Representation theory of the Yokonuma-Hecke
              algebra*. (2014) :arxiv:`1302.6225v2`.

.. [CR1962] Curtis, Charles W.; Reiner, Irving "Representation theory
            of finite groups and associative algebras." Pure and
            Applied Mathematics, Vol. XI Interscience Publishers, a
            division of John Wiley & Sons, New York-London 1962, pp
            545--547

.. [Cre1997] \J. E. Cremona, *Algorithms for Modular Elliptic
             Curves*. Cambridge University Press, 1997.

.. [Cre2003] Cressman, Ross. *Evolutionary dynamics and extensive form
            games*. MIT Press, 2003.

.. [Crossproduct] Algebraic Properties of the Cross Product
                  :wikipedia:`Cross_product`

.. [CS1986] \J. Conway and N. Sloane. *Lexicographic codes:
            error-correcting codes from game theory*, IEEE
            Trans. Infor. Theory **32** (1986) 337-348.

.. [Cu1984] \R. Curtis, The Steiner system `S(5,6,12)`, the Mathieu
            group `M_{12}`, and the kitten. *Computational group
            theory*, ed. M. Atkinson, Academic Press, 1984.

.. [Cun1986] \W. H. Cunningham, Improved Bounds for Matroid Partition
             and Intersection Algorithms. SIAM Journal on Computing
             1986 15:4, 948-957

.. _ref-D:

**D**

.. [Dat2007] Basudeb Datta, "Minimal triangulations of
             manifolds", J. Indian Inst. Sci. 87 (2007), no. 4,
             429-449.

.. [Dav1997] B.A. Davey, H.A. Priestley,
             *Introduction to Lattices and Order*,
             Cambridge University Press, 1997.

.. [DCSW2008] \C. De Canniere, H. Sato, D. Watanabe,
              *Hash Function Luffa: Specification*; submitted to
              NIST SHA-3 Competition, 2008. Available at
              http://www.sdl.hitachi.co.jp/crypto/luffa/

.. [DCW2016] Dan-Cohen, Ishai, and Stefan Wewers. "Mixed Tate motives and the
             unit equation." International Mathematics Research Notices
             2016.17 (2016): 5291-5354.

.. [Dec1998] \W. Decker and T. de Jong. Groebner Bases and Invariant
             Theory in Groebner Bases and Applications. London
             Mathematical Society Lecture Note Series No. 251. (1998)
             61--89.

.. [DEMS2016] \C. Dobraunig, M. Eichlseder, F. Mendel, and M. Schläffer,
              *Ascon v1.2*; in CAESAR Competition, (2016).

.. [DDLL2013] Léo Ducas, Alain Durmus, Tancrède Lepoint and Vadim
              Lyubashevsky. *Lattice Signatures and Bimodal
              Gaussians*; in Advances in Cryptology – CRYPTO 2013;
              Lecture Notes in Computer Science Volume 8042, 2013, pp
              40-56 http://www.di.ens.fr/~lyubash/papers/bimodal.pdf

.. [De1973] \P. Delsarte, An algebraic approach to the association
            schemes of coding theory, Philips Res. Rep., Suppl.,
            vol. 10, 1973.

.. [De1974] \M. Demazure, Desingularisation des varietes de Schubert,
            Ann. E. N. S., Vol. 6, (1974), p. 163-172

.. [Deh2011] \P. Dehornoy, Le probleme d'isotopie des tresses, in
             Leçons mathématiques de Bordeaux, vol. 4, pages 259-300,
             Cassini (2011).

.. [deG2000] Willem A. de Graaf. *Lie Algebras: Theory and Algorithms*.
             North-Holland Mathematical Library. (2000).
             Elsevier Science B.V.

.. [Deo1987a] \V. Deodhar, A splitting criterion for the Bruhat
              orderings on Coxeter groups. Comm. Algebra,
              15:1889-1894, 1987.

.. [Deo1987b] \V.V. Deodhar, On some geometric aspects of Bruhat
              orderings II. The parabolic analogue of Kazhdan-Lusztig
              polynomials, J. Alg. 111 (1987) 483-506.

.. [Dev2005] Devaney, Robert L. *An Introduction to Chaotic Dynamical Systems.*
             Boulder: Westview, 2005, 331.

.. [DGRB2010] David Avis, Gabriel D. Rosenberg, Rahul Savani, Bernhard
              von Stengel. *Enumeration of Nash equilibria for
              two-player games.*
              http://www.maths.lse.ac.uk/personal/stengel/ETissue/ARSvS.pdf (2010)

.. [DHSW2003] Dumas, Heckenbach, Saunders, Welker, "Computing
              simplicial homology based on efficient Smith normal form
              algorithms," in "Algebra, geometry, and software
              systems" (2003), 177-206.

.. [DI1989]  Dan Gusfield and Robert W. Irving. *The stable marriage
             problem: structure and algorithms*. Vol. 54. Cambridge:
             MIT press, 1989.

.. [DI1995] \F. Diamond and J. Im, Modular forms and modular curves.
            In: V. Kumar Murty (ed.), Seminar on Fermat's Last Theorem
            (Toronto, 1993-1994), 39-133.  CMS Conference
            Proceedings 17.  American Mathematical Society, 1995.

.. [Dil1940] Lattice with Unique Irreducible Decompositions
             \R. P. Dilworth, 1940 (Annals of Mathematics 41, 771-777)
             With comments by B. Monjardet
             http://cams.ehess.fr/docannexe.php?id=1145

.. [Di2000] \L. Dissett, Combinatorial and computational aspects of
            finite geometries, 2000,
            https://tspace.library.utoronto.ca/bitstream/1807/14575/1/NQ49844.pdf

.. [DLHK2007] \J. A. De Loera, D. C. Haws, M. Köppe, Ehrhart
              polynomials of matroid polytopes and
              polymatroids. Discrete & Computational Geometry, Volume
              42, Issue 4. :arxiv:`0710.4346`,
              :doi:`10.1007/s00454-008-9120-8`

.. [DLMF-Bessel] \F. W. J. Olver and L. C. Maximon: 10. Bessel
                 Functions, in NIST Digital Library of Mathematical
                 Functions. http://dlmf.nist.gov/10

.. [DLMF-Error] \N. M. Temme: 7. Error Functions, Dawson’s and Fresnel
                 Integrals, in NIST Digital Library of Mathematical
                 Functions. http://dlmf.nist.gov/7

.. [DLMF-Struve] \R. B. Paris: 11. Struve and Related Functions, in
                 NIST Digital Library of Mathematical
                 Functions. http://dlmf.nist.gov/11

.. [DLRS2010] De Loera, Rambau and Santos, "Triangulations: Structures
              for Algorithms and Applications", Algorithms and
              Computation in Mathematics, Volume 25, Springer, 2011.

.. [DN1990] Claude Danthony and Arnaldo Nogueira "Measured foliations
            on nonorientable surfaces", Annales scientifiques de
            l'Ecole Normale Superieure, Ser. 4, 23, no. 3 (1990) p
            469-494

.. [Do2009] \P. Dobcsanyi et
            al. DesignTheory.org. http://designtheory.org/database/

.. [DPV2001] \J. Daemen, M. Peeters, and G. Van Assche,
             *Bitslice ciphers and power analysis attacks*; in FSE, (2000), pp. 134-149.

.. [DP2008] Jean-Guillaume Dumas and Clement Pernet. Memory efficient
            scheduling of Strassen-Winograd's matrix multiplication
            algorithm. arXiv:0707.2347v1, 2008.

.. [DPVAR2000] \J. Daemen, M. Peeters, G. Van Assche, and V. Rijmen,
               *Nessie proposal: NOEKEON*; in First Open NESSIE Workshop, (2000).

.. [DR2002] Joan Daemen, Vincent Rijmen. *The Design of
            Rijndael*. Springer-Verlag Berlin Heidelberg, 2002.

.. [Dro1987] Carl Droms. *Isomorphisms of graph groups*. Proc. of the
             Amer. Math. Soc. **100**
             (1987). No 3. http://educ.jmu.edu/~dromscg/vita/preprints/Isomorphisms.pdf

.. [Du2003] \I. Duursma, "Extremal weight enumerators and
            ultraspherical polynomials", Discrete Mathematics 268
            (2003), 103–127.

.. [Du2009] Du Ye. *On the Complexity of Deciding Degeneracy in
            Games*. http://arxiv.org/pdf/0905.3012v1.pdf (2009)

.. [DW1995] Andreas W.M. Dress and Walter Wenzel, *A Simple Proof of
            an Identity Concerning Pfaffians of Skew Symmetric
            Matrices*, Advances in Mathematics, volume 112, Issue 1,
            April 1995,
            pp. 120-134. http://www.sciencedirect.com/science/article/pii/S0001870885710298

.. [DW2007] \I. Dynnikov and B. Wiest, On the complexity of
            braids, J. Europ. Math. Soc. 9 (2007)

.. _ref-E:

**E**

.. [Eb1989] \W. Eberly, "Computations for algebras and group
            representations". Ph.D. Thesis, University of
            Toronto, 1989. http://www.cpsc.ucalgary.ca/~eberly/Research/Papers/phdthesis.pdf

.. [Ed1974] \A. R. Edmonds, 'Angular Momentum in Quantum Mechanics',
            Princeton University Press (1974)

.. [Eh2013] Ehrhardt, Wolfgang. "The AMath and DAMath Special
            Functions: Reference Manual and Implementation Notes,
            Version
            1.3". 2013. http://www.wolfgang-ehrhardt.de/specialfunctions.pdf.

.. [EM2001] Pavel Etingof and Xiaoguang Ma.
            *Lecture notes on Cherednik algebras*.
            http://www-math.mit.edu/~etingof/73509.pdf :arXiv:`1001.0432`.

.. [EP2013] David Einstein, James Propp. *Combinatorial,
            piecewise-linear, and birational homomesy for products of
            two chains*. :arxiv:`1310.5294v1`.

.. [EP2013b] David Einstein, James Propp. *Piecewise-linear and
             birational toggling*. Extended abstract for
             FPSAC 2014. http://faculty.uml.edu/jpropp/fpsac14.pdf

.. [ERH2015] Jorge Espanoza and Steen Ryom-Hansen. *Cell structures
             for the Yokonuma-Hecke algebra and the algebra of braids
             and ties*. (2015) :arxiv:`1506.00715`.

.. [ESSS2012] \D. Engels, M.-J. O. Saarinen, P. Schweitzer, and E. M. Smith,
              *The Hummingbird-2 lightweight authenticated encryption algorithm*; in
              RFIDSec, (2011), pp. 19-31.

.. [ETS2006a] ETSI/Sage,
              *Specification of the 3GPP Confidentiality and Integrity Algorithms
              UEA2 & UIA2*; in Document 5: Design and Evaluation Report, (2006).

.. [ETS2011] ETSI/Sage,
             *Specification of the 3GPP Confidentiality and Integrity Algorithms
             128-EEA3 & 128-EIA3*; in Document 4: Design and Evaluation Report, (2011).

.. [Ewa1996] Ewald, "Combinatorial Convexity and Algebraic Geometry",
             vol. 168 of Graduate Texts in Mathematics, Springer, 1996

.. [EZ1950] \S. Eilenberg and J. Zilber, "Semi-Simplicial Complexes
            and Singular Homology", Ann. Math. (2) 51 (1950), 499-513.

.. [EPW14] Ben Elias, Nicholas Proudfoot, and Max Wakefield.
           *The Kazhdan-Lusztig polynomial of a matroid*. 2014.
           :arxiv:`1412.7408`.

.. _ref-F:

**F**

.. [Fe1997] Stefan Felsner, "On the Number of Arrangements of
            Pseudolines", Proceedings SoCG 96, 30-37. Discrete &
            Computational Geometry 18 (1997),
            257-267. http://page.math.tu-berlin.de/~felsner/Paper/numarr.pdf

.. [FT00] Stefan Felsner, William T. Trotter,
          Dimension, Graph and Hypergraph Coloring,
          Order,
          2000, Volume 17, Issue 2, pp 167-177,
          http://link.springer.com/article/10.1023%2FA%3A1006429830221

.. [Fe2012] Hans L. Fetter, "A Polyhedron Full of Surprises",
            Mathematics Magazine 85 (2012), no. 5, 334-342.

.. [Fed2015] Federal Agency on Technical Regulation and Metrology (GOST),
             GOST R 34.12-2015, (2015)

.. [Feu2009] \T. Feulner. The Automorphism Groups of Linear Codes and
             Canonical Representatives of Their Semilinear Isometry
             Classes. Advances in Mathematics of Communications 3 (4),
             pp. 363-383, Nov 2009

.. [Feu2013] Feulner, Thomas, "Eine kanonische Form zur Darstellung
             aequivalenter Codes -- Computergestuetzte Berechnung und
             ihre Anwendung in der Codierungstheorie, Kryptographie
             und Geometrie", Dissertation, University of
             Bayreuth, 2013.

.. [FM2014] Cameron Franc and Marc Masdeu, "Computing fundamental
            domains for the Bruhat-Tits tree for GL_2(Qp), p-adic
            automorphic forms, and the canonical embedding of Shimura
            curves". LMS Journal of Computation and Mathematics
            (2014), volume 17, issue 01, pp. 1-23.

.. [FOS2010] \G. Fourier, M. Okado, A. Schilling. *Perfectness of
             Kirillov-Reshetikhin crystals for nonexceptional types*.
             Contemp. Math. 506 (2010) 127-143 ( :arxiv:`0811.1604` )

.. [FP1996] Komei Fukuda, Alain Prodon: Double Description Method
            Revisited, Combinatorics and Computer Science, volume 1120
            of Lecture Notes in Computer Science, page
            91-111. Springer (1996)

.. [FR1985] Friedl, Katalin, and Lajos Rónyai. "Polynomial time
            solutions of some problems of computational
            algebra". Proceedings of the seventeenth annual ACM
            symposium on Theory of computing. ACM, 1985.

.. [FRT1990] Faddeev, Reshetikhin and Takhtajan.
             *Quantization of Lie Groups and Lie Algebras*.
             Leningrad Math. J. vol. **1** (1990), no. 1.

.. [FST2012] \A. Felikson, \M. Shapiro, and \P. Tumarkin, *Cluster Algebras of
            Finite Mutation Type Via Unfoldings*, Int Math Res Notices (2012)
            2012 (8): 1768-1804.

.. [Fu1993] Wiliam Fulton, *Introduction to Toric Varieties*,
            Princeton University Press, 1993.

.. [FY2004] Eva Maria Feichtner and Sergey Yuzvinsky. *Chow rings of
            toric varieties defined by atomic lattices*. Inventiones
            Mathematicae. **155** (2004), no. 3, pp. 515-536.

.. [FZ2007] \S. Fomin and \A. Zelevinsky, *Cluster algebras IV. Coefficients*,
            Compos. Math. 143 (2007), no. 1, 112-164.

.. _ref-G:

**G**

.. [Ga02] Shuhong Gao, A new algorithm for decoding Reed-Solomon
          Codes, January 31, 2002

.. [Gambit] Richard D. McKelvey, Andrew M. McLennan, and
            Theodore L. Turocy, *Gambit: Software Tools for Game
            Theory, Version 13.1.2.*. http://www.gambit-project.org
            (2014).

.. [Gar2015] \V. Garg *Introduction to Lattice Theory with Computer
             Science Applications* (2015), Wiley.

.. [GDR1999] \R. González-Díaz and P. Réal, *A combinatorial method
             for computing Steenrod squares* in J. Pure Appl. Algebra
             139 (1999), 89-108.

.. [GDR2003] \R. González-Díaz and P. Réal, *Computation of cohomology
             operations on finite simplicial complexes* in Homology,
             Homotopy and Applications 5 (2003), 83-93.

.. [Ge2005] Loukas Georgiadis, *Linear-Time Algorithms for Dominators
            and Related Problems*, PhD thesis, Princetown University,
            TR-737-05, (2005).
            ftp://ftp.cs.princeton.edu/reports/2005/737.pdf

.. [GG2012] Jim Geelen and Bert Gerards, Characterizing graphic
            matroids by a system of linear equations,
            submitted, 2012. Preprint:
            http://www.gerardsbase.nl/papers/geelen_gerards=testing-graphicness%5B2013%5D.pdf

.. [GGD2011] \E. Girondo, \G. Gonzalez-Diez, *Introduction to Compact
             Riemann surfaces and Dessins d'enfant*, (2011)
             London Mathematical Society, Student Text 79.

.. [GGNS2013] \B. Gerard, V. Grosso, M. Naya-Plasencia, and F.-X. Standaert,
              *Block ciphers that are easier to mask: How far can we go?*; in
              CHES, (2013), pp. 383-399.

.. [GGOR2003] \V. Ginzberg, N. Guay, E. Opdam, R. Rouquier.
              *On the category `\mathcal{O}` for rational Cherednik algebras*.
              Invent. Math. **154** (2003). :arxiv:`math/0212036`.

.. [GHJV1994] \E. Gamma, R. Helm, R. Johnson, J. Vlissides, *Design
              Patterns: Elements of Reusable Object-Oriented
              Software*. Addison-Wesley (1994). ISBN 0-201-63361-2.

.. [GK2013] Roland Grinis and Alexander Kasprzyk, Normal forms of
            convex lattice polytopes, arXiv:1301.6641

.. [GKZ1994] Gelfand, I. M.; Kapranov, M. M.; and
             Zelevinsky, A. V. "Discriminants, Resultants and
             Multidimensional Determinants" Birkhauser 1994

.. [GL1996] \G. Golub and C. van Loan. *Matrix Computations*. 3rd
            edition, Johns Hopkins Univ. Press, 1996.

.. [GLSVJGK2014] \V. Grosso, G. Leurent, F.-X. Standaert, K. Varici,
                 \F. D. A. Journault, L. Gaspar, and S. Kerckhof,
                 *SCREAM & iSCREAM Side-Channel Resistant Authenticated Encryption
                 with Masking*; in CAESAR Competition, (2014).

.. [GM2002] Daniel Goldstein and Andrew Mayer. On the equidistribution
            of Hecke points. Forum Mathematicum, 15:2, pp. 165--189,
            De Gruyter, 2003.

<<<<<<< HEAD
.. [GMN2008] Jordi Guardia, Jesus Montes, Enric Nart. *Newton polygons of higher
             order in algebraic number theory* (2008). arXiv:0807.2620 [math.NT]
=======
.. [GNL2011] \Z. Gong, S. Nikova, and Y. W. Law,
             *KLEIN: A new family of lightweight block ciphers*; in
             RFIDSec, (2011), p. 1-18.
>>>>>>> 32922596

.. [Go1967] Solomon Golomb, Shift register sequences, Aegean Park
            Press, Laguna Hills, Ca, 1967

.. [God1968] \R. Godement: *Algebra*, Hermann (Paris) / Houghton Mifflin
             (Boston) (1968)

.. [Gor1980] Daniel Gorenstein, Finite Groups (New York: Chelsea
             Publishing, 1980)

.. [Gor2009] Alexey G. Gorinov, "Combinatorics of double cosets and
             fundamental domains for the subgroups of the modular
             group", preprint :arxiv:`0901.1340`

.. [GPV2008] Craig Gentry, Chris Peikert, Vinod Vaikuntanathan. *How
             to Use a Short Basis: Trapdoors for Hard Lattices and New
             Cryptographic
             Constructions*. STOC 2008. http://www.cc.gatech.edu/~cpeikert/pubs/trap_lattice.pdf

.. [GR2001] \C.Godsil and G.Royle, *Algebraic Graph Theory*. Graduate
            Texts in Mathematics, Springer, 2001.

.. [Gr2007] \J. Green, Polynomial representations of `GL_n`, Springer
            Verlag, 2007.

.. [GR2013] Darij Grinberg, Tom Roby. *Iterative properties of
            birational rowmotion
            I*. http://web.mit.edu/~darij/www/algebra/skeletal.pdf

.. [Grinb2016a] Darij Grinberg,
                *Double posets and the antipode of QSym*,
                :arxiv:`1509.08355v2`.

.. [GrS1967] Grunbaum and Sreedharan, "An enumeration of simplicial
             4-polytopes with 8 vertices", J. Comb. Th. 2,
             437-465 (1967)

.. [GS1999] Venkatesan Guruswami and Madhu Sudan, Improved Decoding of
            Reed-Solomon Codes and Algebraic-Geometric Codes, 1999

.. [GT1996] \P. Gianni and B. Trager. "Square-free algorithms in
            positive characteristic". Applicable Algebra in Engineering,
            Communication and Computing, 7(1), 1-14 (1996)

.. [GT2014] \M.S. Gowda and J. Tao. On the bilinearity rank of a
            proper cone and Lyapunov-like
            transformations. Mathematical Programming, 147 (2014)
            155-170.

.. [Gu] GUAVA manual, http://www.gap-system.org/Packages/guava.html

.. [GW2014] \G. Gratzer and F. Wehrung,
            Lattice Theory: Special Topics and Applications Vol. 1,
            Springer, 2014.

.. [GZ1983] Greene; Zaslavsky, "On the Interpretation of Whitney
            Numbers Through Arrangements of Hyperplanes, Zonotopes,
            Non-Radon Partitions, and Orientations of
            Graphs". Transactions of the American Mathematical
            Society, Vol. 280, No. 1. (Nov., 1983), pp. 97-126.

.. _ref-H:

**H**

.. [Ha2005] Gerhard Haring. [Online] Available:
            http://osdir.com/ml/python.db.pysqlite.user/2005-11/msg00047.html

.. [Hac2016] \M. Hachimori. http://infoshako.sk.tsukuba.ac.jp/~hachi/math/library/dunce_hat_eng.html

.. [Hat2002] Allen Hatcher, "Algebraic Topology", Cambridge University
             Press (2002).

.. [He2002] \H. Heys *A Tutorial on Linear and Differential
            Cryptanalysis* ; 2002' available at
            http://www.engr.mun.ca/~howard/PAPERS/ldc_tutorial.pdf

.. [Hes2002] \F. Hess, "Computing Riemann-Roch spaces in algebraic
             function fields and related topics," J. Symbolic
             Comput. 33 (2002), no. 4, 425--445.

.. [Hig2008] \N. J. Higham, "Functions of matrices: theory and computation",
             Society for Industrial and Applied Mathematics (2008).

.. [HJ2004] Tom Hoeholdt and Joern Justesen, A Course In
            Error-Correcting Codes, EMS, 2004

.. [HKOTY1999] \G. Hatayama, A. Kuniba, M. Okado, T. Tagaki, and Y. Yamada,
               *Remarks on fermionic formula*. Contemp. Math., **248** (1999).

.. [HKP2010] \T. J. Haines, R. E. Kottwitz, A. Prasad, Iwahori-Hecke
             Algebras, J. Ramanujan Math. Soc., 25 (2010),
             113--145. :arxiv:`0309168v3` :mathscinet:`MR2642451`

.. [HL2014] Thomas Hamilton and David Loeffler, "Congruence testing
            for odd modular subgroups", LMS J. Comput. Math. 17
            (2014), no. 1, 206-208, :doi:`10.1112/S1461157013000338`.

.. [Hli2006] Petr Hlineny, "Equivalence-free exhaustive generation of
             matroid representations", Discrete Applied Mathematics
             154 (2006), pp. 1210-1222.

.. [HLY2002] Yi Hu, Chien-Hao Liu, and Shing-Tung Yau. Toric morphisms
             and fibrations of toric Calabi-Yau
             hypersurfaces. *Adv. Theor. Math. Phys.*,
             6(3):457-506, 2002. arXiv:math/0010082v2 [math.AG].

.. [Hoc] Winfried Hochstaettler, "About the Tic-Tac-Toe Matroid",
         preprint.

.. [HP2003] \W. C. Huffman, V. Pless, Fundamentals of Error-Correcting
            Codes, Cambridge Univ. Press, 2003.

.. [HP2016] \S. Hopkins, D. Perkinson. "Bigraphical
            Arrangements". Transactions of the American Mathematical
            Society 368 (2016), 709-725. :arxiv:`1212.4398`

.. [HPS2008] \J. Hoffstein, J. Pipher, and J.H. Silverman. *An
             Introduction to Mathematical
             Cryptography*. Springer, 2008.

.. [HOLM2016] Tristan Holmes and \J. \B. Nation,
              *Inflation of finite lattices along all-or-nothing sets*.
              http://www.math.hawaii.edu/~jb/inflation.pdf

.. [HR2016]  Clemens Heuberger and Roswitha Rissner, "Computing
             `J`-Ideals of a Matrix Over a Principal Ideal Domain",
             :arxiv:`1611.10308`, 2016.

.. [HRT2000] \R.B. Howlett, L.J. Rylands, and D.E. Taylor.
             *Matrix generators for exceptional groups of Lie type*.
             J. Symbolic Computation. **11** (2000).
             http://www.maths.usyd.edu.au/u/bobh/hrt.pdf

.. [Hsu1996] Tim Hsu, "Identifying congruence subgroups of the modular
             group", Proc. AMS 124, no. 5, 1351-1359 (1996)

.. [Hsu1997] Tim Hsu, "Permutation techniques for coset
             representations of modular subgroups", in L. Schneps
             (ed.), Geometric Galois Actions II: Dessins d'Enfants,
             Mapping Class Groups and Moduli, volume 243 of LMS
             Lect. Notes, 67-77, Cambridge Univ. Press (1997)

.. [Huy2005] \D. Huybrechts : *Complex Geometry*, Springer (Berlin)
             (2005).

.. _ref-I:

**I**

.. [ILS2012] Giuseppe F. Italiano, Luigi Laura, and Federico
             Santaroni. *Finding strong bridges and strong
             articulation points in linear time*. Theoretical Computer
             Science, 447, 74–84 (2012).
             :doi:`10.1016/j.tcs.2011.11.011`

.. [IR1990] \K. Ireland and M. Rosen, *A Classical Introduction to
            Modern Number Theory*, Springer-Verlag, GTM volume
            84, 1990.

.. [ISSK2009] \M. Izadi, B. Sadeghiyan, S. S. Sadeghian, H. A. Khanooki,
              *MIBS: A new lightweight block cipher*; in
              CANS, (2009), pp. 334-348.

.. [Iwa1964] \N. Iwahori, On the structure of a Hecke ring of a
             Chevalley group over a finite
             field,  J. Fac. Sci. Univ. Tokyo Sect. I, 10 (1964),
             215--236 (1964). :mathscinet:`MR0165016`

.. [Iwa1972] \K. Iwasawa, *Lectures on p-adic L-functions*, Princeton
             University Press, 1972.

.. _ref-J:

**J**

.. [Ja1971] \N. Jacobson. *Exceptional Lie Algebras*. Marcel Dekker,
            Inc. New York. 1971. IBSN No. 0-8247-1326-5.

.. [JL2009] Nicolas Jacon and Cedric Lecouvey.
            *Kashiwara and Zelevinsky involutions in affine type A*.
            Pac. J. Math. 243(2):287-311 (2009).

.. [Joh1990] \D.L. Johnson. *Presentations of Groups*. Cambridge
             University Press. (1990).

.. [Jon1987] \V. Jones, Hecke algebra representations of braid groups
             and link polynomials.  Ann. of Math. (2) 126 (1987),
             no. 2, 335--388. :doi:`10.2307/1971403`
             :mathscinet:`MR0908150`

.. [Jon2005] \V. Jones, The Jones
             Polynomial, 2005. https://math.berkeley.edu/~vfr/jones.pdf

.. [JRJ94] Jourdan, Guy-Vincent; Rampon, Jean-Xavier; Jard, Claude
           (1994), "Computing on-line the lattice of maximal antichains
           of posets", Order 11 (3) p. 197-210, :doi:`10.1007/BF02115811`

.. [Joy2004] \D. Joyner, Toric codes over finite fields, Applicable
             Algebra in Engineering, Communication and Computing, 15,
             (2004), p. 63-79.

.. [Joy2006] \D. Joyner, *On quadratic residue codes and hyperelliptic
             curves*, (preprint 2006)

.. [JPdA15] \N. Jacon and L. Poulain d'Andecy. *An isomorphism theorem
            for Yokonuma-Hecke algebras and applications to link
            invariants*. (2015) :arxiv:`1501.06389v3`.

.. _ref-K:

**K**

.. [Ka1990] Victor G. Kac. *Infinite-dimensional Lie Algebras*. Third
            edition. Cambridge University Press, Cambridge, 1990.

.. [Kal1992] \B. Kaliski,
             *The MD2 message-digest algorithm*; in
             RFS 1319, (1992).

.. [Ka1993] Masaki Kashiwara, The crystal base and Littelmann's
            refined Demazure character formula, Duke Math. J. 71
            (1993), no. 3, 839--858.

.. [Kal1980] \T. Kaliath, "Linear Systems", Prentice-Hall, 1980,
             383--386.

.. [Kam2007] Joel Kamnitzer,
             *The crystal structure on the set of Mirković-Vilonen polytopes*,
             Adv. Math. **215** (2007), 66-93.

.. [Kam2010] Joel Kamnitzer, *Mirković-Vilonen cycles and polytopes*,
             Ann. Math. (2) **171** (2010), 731-777.

.. [Kan1958] \D. M. Kan, *A combinatorial definition of homotopy
             groups*, Ann. Math. (2) 67 (1958), 282-312.

.. [Kaw2009] Kawahira, Tomoki. *An algorithm to draw external rays of the
             Mandelbrot set*, Nagoya University, 23 Apr. 2009.
             math.titech.ac.jp/~kawahira/programs/mandel-exray.pdf

.. [KB1983] \W. Kühnel and T. F. Banchoff, "The 9-vertex complex
            projective plane", Math. Intelligencer 5 (1983), no. 3,
            11-22.

.. [Ke1991] \A. Kerber. Algebraic combinatorics via finite group
            actions, 2.2 p. 70. BI-Wissenschaftsverlag,
            Mannheim, 1991.

.. [Ke2008] \B. Keller, *Cluster algebras, quiver representations
            and triangulated categories*, :arXiv:`0807.1960`.

.. [KK1995] Victor Klee and Peter Kleinschmidt,
            *Convex polytopes and related complexes.*, in \R. L. Graham,
            \M. Grötschel, \L Lovász, *Handbook of combinatorics*,
            Vol. 1, Chapter 18, 1995

.. [KKMMNN1992] S-J. Kang, M. Kashiwara, K. C. Misra, T. Miwa, T. Nakashima,
                and A. Nakayashiki. *Affine crystals and vertex models*.
                Int. J. Mod. Phys. A, **7** (suppl. 1A), (1992) pp. 449-484.

.. [KKPSSSYYLLCHH2004] \D. Kwon, J. Kim, S. Park, S. H. Sung, Y. Sohn,
                       \J. H. Song, Y. Yeom, E-J. Yoon, S. Lee, J. Lee,
                       \S. Chee, D. Han, and J. Hong,
                       *New block cipher: ARIA*; in ICISC, (2004), pp. 432-445.

.. [KL2008] Chris Kurth and Ling Long, "Computations with finite index
            subgroups of `{\rm PSL}_2(\ZZ)` using Farey symbols",
            Advances in algebra and combinatorics, 225--242, World
            Sci. Publ., Hackensack, NJ, 2008. Preprint version:
            :arxiv:`0710.1835`

.. [KLLRSY2014] \E. B. Kavun, M. M. Lauridsen, G. Leander, C. Rechberger,
                \P. Schwabe, and T. Yalcin, *Prost v1*; CAESAR Competition, (2014).

.. [KLPR2010] \L. R. Knudsen, G. Leander, A. Poschmann, and M. J. B. Robshaw,
              *PRINTcipher: A block cipher for IC-printing*; in
              CHES, (2010), pp. 16-32.

.. [KLS2013] Allen Knutson, Thomas Lam, and David Speyer.
             *Positroid Varieties: Juggling and Geometry*
             Compositio Mathematica, **149** (2013), no. 10.
             :arXiv:`1111.3660`.

.. [KMAUTOM2000] Masayuki Kanda, Shiho Moriai, Kazumaro Aoki, Hiroki Ueda,
                 Youichi Takashima, Kazuo Ohta, and Tsutomu Matsumoto,
                 *E2 - a new 128-bit block cipher*; in IEICE Transactions on
                 Fundamentals of Electronics, Communications and Computer Sciences,
                 E83-A(1):48–59, 12 2000.

.. [KMM2004] Tomasz Kaczynski, Konstantin Mischaikow, and Marian
             Mrozek, "Computational Homology", Springer-Verlag (2004).

.. [KMN2012] On the trace of the antipode and higher
             indicators. Yevgenia Kashina and Susan Montgomery and
             Richard Ng. Israel J. Math., v.188, 2012.

.. [KN1963] \S. Kobayashi & K. Nomizu : *Foundations of Differential
            Geometry*, vol. 1, Interscience Publishers (New York)
            (1963).

.. [KNS2011] Atsuo Kuniba and Tomoki Nakanishi and Junji Suzuki,
             `T`-*systems and* `Y`-*systems in integrable systems*.
             \J. Phys. A, **44** (2011), no. 10.

.. [KnotAtlas] The Knot atlas. http://katlas.org/wiki/Main_Page

.. [Knu1995] Donald E. Knuth, *Overlapping Pfaffians*,
             :arxiv:`math/9503234v1`.

.. [Knu2005] Lars R. Knudsen, *SMASH - A Cryptographic Hash Function*; in
             FSE'05, (2005), pp. 228-242.

.. [Kob1993] Neal Koblitz, *Introduction to Elliptic Curves and
             Modular Forms*.  Springer GTM 97, 1993.

.. [Koe1999] Wolfram Koepf: Effcient Computation of Chebyshev
             Polynomials in Computer Algebra Systems: A Practical
             Guide. John Wiley, Chichester (1999): 79-99.

.. [Koh2000] David Kohel, *Hecke Module Structure of Quaternions*, in
             Class Field Theory — Its Centenary and Prospect (Tokyo,
             1998), Advanced Studies in Pure Mathematics, 30,
             177-196, 2000.

.. [Koh2007] \A. Kohnert, Constructing two-weight codes with prescribed
             groups of automorphisms, Discrete applied mathematics 155,
             no. 11 (2007):
             1451-1457. http://linearcodes.uni-bayreuth.de/twoweight/

.. [KP2002] Volker Kaibel and Marc E. Pfetsch, "Computing the Face
            Lattice of a Polytope from its Vertex-Facet Incidences",
            Computational Geometry: Theory and Applications, Volume
            23, Issue 3 (November 2002), 281-290.  Available at
            http://portal.acm.org/citation.cfm?id=763203 and free of
            charge at http://arxiv.org/abs/math/0106043

.. [Kr1971] \D. Kraines, "On excess in the Milnor basis," Bull. London
            Math. Soc. 3 (1971), 363-365.

.. [Kr2016] Stefan Kranich, An epsilon-delta bound for plane algebraic curves
            and its use for certified homotopy continuation of systems of plane
            algebraic curves, arXiv:1505.03432

.. [KR2001] \J. Kahane and A. Ryba. *The hexad game*, Electronic
            Journal of Combinatorics, **8**
            (2001). http://www.combinatorics.org/Volume_8/Abstracts/v8i2r11.html

.. [KS1998] Maximilian Kreuzer and Harald Skarke, Classification of
            Reflexive Polyhedra in Three Dimensions,
            arXiv:hep-th/9805190

.. [KS2002] \A. Khare and U. Sukhatme. "Cyclic Identities Involving
            Jacobi Elliptic Functions",
            preprint 2002. :arxiv:`math-ph/0201004`

.. [KSV2011] Ian Kiming, Matthias Schuett and Helena Verrill, "Lifts
             of projective congruence groups", J. London
             Math. Soc. (2011) 83 (1): 96-120,
             :doi:`10.1112/jlms/jdq062`. Arxiv version:
             :arxiv:`0905.4798`.

.. [KT1986] \N. Kerzman and M. R. Trummer. "Numerical Conformal
            Mapping via the Szego kernel". Journal of Computational
            and Applied Mathematics, 14(1-2): 111--123, 1986.

.. [Kuh1987] \W. Kühnel, "Minimal triangulations of Kummer varieties",
             Abh. Math. Sem. Univ. Hamburg 57 (1987), 7-20.

.. [Kuh1995] Kuhnel, "Tight Polyhedral Submanifolds and Tight
             Triangulations" Lecture Notes in Mathematics Volume 1612,
             1995

.. [Kul1991] Ravi Kulkarni, "An arithmetic geometric method in the
             study of the subgroups of the modular group", American
             Journal of Mathematics 113 (1991), no 6, 1053-1133

.. [Kur2008] Chris Kurth, "K Farey package for Sage",
             http://wayback.archive-it.org/855/20100510123900/http://www.public.iastate.edu/~kurthc/research/index.html

.. [Kwon2012] Jae-Hoon Kwon. *Crystal bases of* `q`-*deformed Kac Modules
              over the Quantum Superalgebra* `U_q(\mathfrak{gl}(m|n))`.
              International Mathematics Research Notices. Vol. 2014, No. 2,
              pp. 512-550 (2012)

.. [KZ2003] \M. Kontsevich, A. Zorich "Connected components of the
            moduli space of Abelian differentials with prescripebd
            singularities" Invent. math. 153, 631-678 (2003)

.. _ref-L:

**L**

.. [Lam2005] \T. Lam, Affine Stanley symmetric functions,
             Amer. J. Math.  128 (2006), no. 6, 1553--1586.

.. [Lam2008] \T. Lam. *Schubert polynomials for the affine
             Grassmannian*. J. Amer. Math. Soc., 2008.

.. [Lan2002] \S. Lang : *Algebra*, 3rd ed., Springer (New York) (2002);
             :doi:`10.1007/978-1-4613-0041-0`

.. [Lan2008] \E. Lanneau "Connected components of the strata of the
             moduli spaces of quadratic differentials", Annales
             sci. de l'ENS, serie 4, fascicule 1, 41, 1-56 (2008)

.. [Lau2011] Alan G.B. Lauder, "Computations with classical and p-adic
             modular forms", LMS J. of Comput. Math. 14 (2011),
             214-231.

.. [LB1988] Lee, P.J., Brickell, E.F. An observation on the security of
            McEliece's public-key cryptosystem. EuroCrypt 1988. LNCS, vol. 330, pp.
            275–280.

.. [LdB1982] \A. Liberato de Brito, 'FORTRAN program for the integral
             of three spherical harmonics', Comput. Phys. Commun.,
             Volume 25, pp. 81-85 (1982)

.. [Lee1997] \J. M. Lee, *Riemannian Manifolds*, Springer (New York) (1997);
             :doi:`10.1007/b98852`

.. [Lee2011] \J. M. Lee, *Introduction to Topological Manifolds*, 2nd ed.,
             Springer (New York) (2011); :doi:`10.1007/978-1-4419-7940-7`

.. [Lee2013] \J. M. Lee, *Introduction to Smooth Manifolds*, 2nd ed.,
             Springer (New York) (2013); :doi:`10.1007/978-1-4419-9982-5`

.. [Lev2014] Lionel Levine. Threshold state and a conjecture of
             Poghosyan, Poghosyan, Priezzhev and Ruelle,
             Communications in Mathematical Physics.

.. [Lew2000] Robert Edward Lewand. *Cryptological Mathematics*. The
             Mathematical Association of America, 2000.

.. [Li1995] Peter Littelmann, Crystal graphs and Young
            tableaux, J. Algebra 175 (1995), no. 1, 65--87.

.. [Lic1997] William B. Raymond Lickorish. An Introduction to Knot
             Theory, volume 175 of Graduate Texts in
             Mathematics. Springer-Verlag, New York, 1997. ISBN
             0-387-98254-X

.. [Lim] \C. H. Lim,
         *CRYPTON: A New 128-bit Block Cipher*; available at
         http://next.sejong.ac.kr/~chlim/pub/cryptonv05.ps

.. [Lim2001] \C. H. Lim,
             *A Revised Version of CRYPTON: CRYPTON V1.0*; in FSE'01, pp. 31--45.


.. [Lin1999] J. van Lint, Introduction to coding theory, 3rd ed.,
             Springer-Verlag GTM, 86, 1999.

.. [Liv2006] \M. Livernet, *A rigidity theorem for pre-Lie algebras*, J. Pure Appl.
             Algebra 207 (2006), no 1, pages 1-18.
             Preprint: :arxiv:`math/0504296v2`.

.. [LLYCL2005] \H. J. Lee, S. J. Lee, J. H. Yoon, D. H. Cheon, and J. I. Lee,
               *The SEED Encryption Algorithm*; in
               RFC 4269, (2005).

.. [LLZ2014] \K. Lee, \L. Li, and \A. Zelevinsky, *Greedy elements in rank 2
             cluster algebras*, Selecta Math. 20 (2014), 57-82.

.. [LM2006] Vadim Lyubashevsky and Daniele Micciancio. Generalized
            compact knapsacks are collision resistant. ICALP,
            pp. 144--155, Springer, 2006.

.. [LMR2010] \N. Linial, R. Meshulam and M. Rosenthal, "Sum complexes
             -- a new family of hypertrees", Discrete & Computational
             Geometry, 2010, Volume 44, Number 3, Pages 622-636

.. [Lod1995] Jean-Louis Loday. *Cup-product for Leibniz cohomology and
             dual Leibniz algebras*. Math. Scand., pp. 189--196
             (1995). http://www.math.uiuc.edu/K-theory/0015/cup_product.pdf

.. [Loe2007] David Loeffler, *Spectral expansions of overconvergent
             modular functions*, Int. Math. Res. Not 2007 (050).
             `Arxiv preprint <http://uk.arxiv.org/abs/math/0701168>`_.

.. [Lot2005] \M. Lothaire, *Applied combinatorics on
             words*. Cambridge University Press (2005).

.. [LP2007] \G. Leander and A. Poschmann,
            *On the Classification of 4 Bit S-boxes*; in WAIFI, (2007), pp. 159-176.

.. [LP2011] Richard Lindner and Chris Peikert. Better key sizes (and
            attacks) for LWE-based encryption. in Proceeding of the
            11th international conference on Topics in cryptology:
            CT-RSA 2011. Springer 2011,
            :doi:`10.1007/978-3-642-19074-2_21`

.. [LPR2010] Vadim Lyubashevsky, Chris Peikert, and Oded Regev. On
             Ideal Lattices and Learning with Errors over Rings. in
             Advances in Cryptology --
             EUROCRYPT 2010. Springer 2010. :doi:`10.1007/978-3-642-13190-5_1`

.. [LSS2009] \T. Lam, A. Schilling, M. Shimozono. *Schubert
             polynomials for the affine Grassmannian of the symplectic
             group*. Mathematische Zeitschrift 264(4) (2010) 765-811
             (:arxiv:`0710.2720`)

.. [LT1998] \B. Leclerc, J.-Y. Thibon, Littlewood-Richardson
            coefficients and Kazhdan-Lusztig polynomials,
            http://front.math.ucdavis.edu/9809.5122

.. [LT2009] G.I. Lehrer and D.E. Taylor. *Unitary reflection
            groups*. Australian Mathematical Society Lecture
            Series, 2009.

.. [Lut2002] Frank H. Lutz, Császár's Torus, Electronic Geometry Model
             No. 2001.02.069
             (2002). http://www.eg-models.de/models/Classical_Models/2001.02.069/_direct_link.html

.. [Lut2005] Frank H. Lutz, "Triangulated Manifolds with Few Vertices:
             Combinatorial Manifolds", preprint (2005),
             :arXiv:`math/0506372`

.. [LV2012] Jean-Louis Loday and Bruno Vallette. *Algebraic
            Operads*. Springer-Verlag Berlin Heidelberg
            (2012). :doi:`10.1007/978-3-642-30362-3`.

.. [Ltd06] Beijing Data Security Technology Co. Ltd,
           *Specification of SMS4, Block Cipher for WLAN Products - SMS4* (in Chinese);
           Available at http://www.oscca.gov.cn/UpFile/200621016423197990.pdf, (2006).

.. [LTV1999] Bernard Leclerc, Jean-Yves Thibon, and Eric Vasserot.
             *Zelevinsky's involution at roots of unity*.
             J. Reine Angew. Math. 513:33-51 (1999).

.. [LW2012] David Loeffler and Jared Weinstein, *On the computation of
            local components of a newform*, Mathematics of Computation
            **81** (2012) 1179-1200. :doi:`10.1090/S0025-5718-2011-02530-5`

.. [Lyo2003] \R. Lyons, Determinantal probability
             measures. Publications Mathematiques de l'Institut des
             Hautes Etudes Scientifiques 98(1)  (2003), pp. 167-212.

.. _ref-M:

**M**

.. [Mas94] James L. Massey,
           *SAFER K-64: A byte-oriented block-ciphering algorithm*; in
           FSE’93, Volume 809 of LNCS, pages 1-17.
           Springer, Heidelberg, December 1994.

.. [Mat2002] Jiří Matousek, "Lectures on Discrete Geometry", Springer,
             2002

.. [Ma2009] Sarah Mason, An Explicit Construction of Type A Demazure
            Atoms, Journal of Algebraic Combinatorics, Vol. 29,
            (2009), No. 3, p.295-313. :arXiv:`0707.4267`

.. [Mac1936I] Saunders MacLane, *A construction for prime ideals as absolute
             values of an algebraic field*. Duke Mathematical Journal, 2(3)
             (1936), 492-510.

.. [Mac1936II] Saunders MacLane, *A construction for absolute values in
              polynomial rings*. Transactions of the American Mathematical
              Society, 40(3)(1936), 363-395.

.. [Mac1915] Percy A. MacMahon, *Combinatory Analysis*,
             Cambridge University Press (1915--1916).
             (Reprinted: Chelsea, New York, 1960).

.. [MAR2009] \H. Molina-Abril and P. Réal, *Homology computation using
             spanning trees* in Progress in Pattern Recognition, Image
             Analysis, Computer Vision, and Applications, Lecture
             Notes in Computer Science, volume 5856, pp 272-278,
             Springer, Berlin (2009).

.. [Mas1969] James L. Massey, "Shift-Register Synthesis and BCH
             Decoding." IEEE Trans. on Information Theory, vol. 15(1),
             pp. 122-127, Jan 1969.

.. [MatroidDatabase] `Database of Matroids <http://www-imai.is.s.u-tokyo.ac.jp/~ymatsu/matroid/index.html>`_

.. [May1964] \J. P. May, "The cohomology of restricted Lie algebras
             and of Hopf algebras; application to the Steenrod
             algebra." Thesis, Princeton Univ., 1964.

.. [May1967] \J. P. May, Simplicial Objects in Algebraic Topology,
             University of Chicago Press (1967)

.. [McC1978] \K. McCrimmon. *Jordan algebras and their
             applications*. Bull. Amer. Math. Soc. **84** 1978.

.. [McM1992] John McMillan. *Games, strategies, and managers*. Oxford
             University Press.

.. [Mil1958] \J. W. Milnor, "The Steenrod algebra and its dual,"
             Ann. of Math. (2) 67 (1958), 150-171.

.. [MMIB2012] \Y. Matsumoto, S. Moriyama, H. Imai, D. Bremner:
              Matroid Enumeration for Incidence Geometry,
              Discrete and Computational Geometry,
              vol. 47, issue 1, pp. 17-43, 2012.

.. [MMY2003] Jean-Christophe Yoccoz, Stefano Marmi and Pierre Moussa
             "On the cohomological equation for interval exchange
             maps", C. R. Acad. Sci. Paris, projet de Note, 2003
             Systèmes dynamiques/Dynamical
             Systems. :arxiv:`math/0304469v1`

.. [MM2015] \J. Matherne and \G. Muller, *Computing upper cluster algebras*,
            Int. Math. Res. Not. IMRN, 2015, 3121-3149.

.. [MNO1994] Alexander Molev, Maxim Nazarov, and Grigori Olshanski.
             *Yangians and classical Lie algebras*. (1994)
             :arxiv:`hep-th/9409025`

.. [Mol2007] Alexander Ivanovich Molev.
             *Yangians and Classical Lie Algebras*.
             Mathematical Surveys and Monographs.
             Providence, RI: American Mathematical Society. (2007)

.. [Mon1998] \K. G. Monks, "Change of basis, monomial relations, and
             `P^s_t` bases for the Steenrod algebra," J. Pure
             Appl. Algebra 125 (1998), no. 1-3, 235-260.

.. [MR1989] \G. Melançon and C. Reutenauer.
            *Lyndon words, free algebras and shuffles*,
            Can. J. Math., Vol. XLI, No. 4, 1989, pp. 577-591.

.. [MR2002] \S. Murphy, M. Robshaw *Essential Algebraic Structure
            Within the AES*\; in Advances in Cryptology \- CRYPTO
            2002\; LNCS 2442\; Springer Verlag 2002

.. [MS2003] \T. Mulders, A. Storjohann, "On lattice reduction for
            polynomial matrices", J. Symbolic Comput. 35 (2003),
            no. 4, 377--401

.. [MS2011] \G. Musiker and \C. Stump, *A compendium on the cluster algebra
            and quiver package in sage*, :arxiv:`1102.4844`.

.. [MSZ2013] Michael Maschler, Solan Eilon, and Zamir Shmuel. *Game
             Theory*. Cambridge: Cambridge University Press,
             (2013). ISBN 9781107005488.

.. [MV2010] \D. Micciancio, P. Voulgaris. *A Deterministic Single
            Exponential Time Algorithm for Most Lattice Problems based
            on Voronoi Cell Computations*. Proceedings of the 42nd ACM
            Symposium Theory of Computation, 2010.

.. [MvOV1996] \A. J. Menezes, P. C. van Oorschot,
              and S. A. Vanstone. *Handbook of Applied
              Cryptography*. CRC Press, 1996.

.. [MW2009] Meshulam and Wallach, "Homological connectivity of random
            `k`-dimensional complexes", preprint, math.CO/0609773.

.. _ref-N:

**N**

.. [Nas1950] John Nash. *Equilibrium points in n-person games.*
             Proceedings of the National Academy of Sciences 36.1
             (1950): 48-49.

.. [Nie2013] Johan S. R. Nielsen, List Decoding of Algebraic Codes,
             Ph.D. Thesis, Technical University of Denmark, 2013

.. [Nie] Johan S. R. Nielsen, Codinglib,
         https://bitbucket.org/jsrn/codinglib/.

.. [NN2007] Nisan, Noam, et al., eds. *Algorithmic game theory.*
            Cambridge University Press, 2007.

.. [Nog1985] Arnaldo Nogueira, "Almost all Interval Exchange
             Transformations with Flips are Nonergodic" (Ergod. Th. &
             Dyn. Systems, Vol 5., (1985), 257-271

.. [Normaliz] Winfried Bruns, Bogdan Ichim, and Christof Soeger,
              Normaliz,
              http://www.mathematik.uni-osnabrueck.de/normaliz/

.. [NZ2012] \T. Nakanishi and \A. Zelevinsky, *On tropical dualities in
            cluster algebras*, Algebraic groups and quantum groups,
            Contemp. Math., vol. 565, Amer. Math. Soc.,
            Providence, RI, 2012, pp.  217-226.

.. _ref-O:

**O**

.. [OGKRKGBDDP2015] \R. Oliynykov, I. Gorbenko, O. Kazymyrov, V. Ruzhentsev,
                    \O. Kuznetsov, Y. Gorbenko, A. Boiko, O. Dyrda, V. Dolgov,
                    and A. Pushkaryov,
                    *A new standard of ukraine: The kupyna hash function*; in
                    Cryptology ePrint Archive, (2015), 885.

.. [Oha2011] \R.A. Ohana. On Prime Counting in Abelian Number
             Fields. http://wstein.org/home/ohanar/papers/abelian_prime_counting/main.pdf.

.. [ONe1983] \B. O'Neill : *Semi-Riemannian Geometry*, Academic Press
             (San Diego) (1983)

.. [Or2016] \M. Orlitzky. The Lyapunov rank of an improper
            cone. Citation: Optimization Methods and Software
            (accepted
            2016-06-12). http://www.optimization-online.org/DB_HTML/2015/10/5135.html. :doi:`10.1080/10556788.2016.1202246`

.. [Oxl1992] James Oxley, *Matroid theory*, Oxford University
             Press, 1992.

.. [Oxl2011] James Oxley, *Matroid Theory, Second Edition*. Oxford
             University Press, 2011.

.. _ref-P:

**P**

.. [PALP] Maximilian Kreuzer, Harald Skarke: "PALP: A Package for
          Analyzing Lattice Polytopes with Applications to Toric
          Geometry" omput.Phys.Commun. 157 (2004) 87-106
          :arxiv:`math/0204356`

.. [PearsonTest] :wikipedia:`Goodness_of_fit`, accessed 13th
                 October 2009.

.. [Pen2012] \R. Pendavingh, On the evaluation at `(-i, i)` of the
             Tutte polynomial of a binary matroid. Preprint:
             :arxiv:`1203.0910`

.. [Pet2010] Christiane Peters, Information-set decoding for linear codes over
             `GF(q)`, Proc. of PQCrypto 2010, pp. 81-94.

.. [Pha2002] \R. C.-W. Phan. Mini advanced encryption standard
             (mini-AES): a testbed for cryptanalysis
             students. Cryptologia, 26(4):283--306, 2002.

.. [Piz1980] \A. Pizer. An Algorithm for Computing Modular Forms on
             `\Gamma_0(N)`, J. Algebra 64 (1980), 340-390.

.. [Platt1976] \C. R. Platt,
               Planar lattices and planar graphs,
               Journal of Combinatorial Theory Series B,
               Vol 21, no. 1 (1976): 30-39.

.. [Pon2010] \S. Pon. *Types B and D affine Stanley symmetric
             functions*, unpublished PhD Thesis, UC Davis, 2010.

.. [Pos2005] \A. Postnikov, Affine approach to quantum Schubert
             calculus, Duke Math. J. 128 (2005) 473-509

.. [PPW2013] Perlman, Perkinson, and Wilmes.  Primer for the algebraic
             geometry of sandpiles. Tropical and Non-Archimedean
             Geometry, Contemp. Math., 605, Amer. Math. Soc.,
             Providence, RI, 2013.

.. [PR2015] \P. Pilarczyk and P. Réal, *Computation of cubical
            homology, cohomology, and (co)homological operations via
            chain contraction*, Adv. Comput. Math. 41 (2015), pp
            253--275.

.. [PRC2012] \G. Piret, T. Roche, and C. Carlet,
             *PICARO - a block cipher allowing efficient higher-order side-channel
             resistance*; in ACNS, (2012), pp. 311-328.

.. [Prototype_pattern] Prototype pattern,
                       :wikipedia:`Prototype_pattern`

.. [PS2011] \R. Pollack, and G. Stevens.  *Overconvergent modular
            symbols and p-adic L-functions.* Annales scientifiques de
            l'Ecole normale superieure.
            Vol. 44. No. 1. Elsevier, 2011.

.. [PUNTOS] Jesus A. De Loera
            http://www.math.ucdavis.edu/~deloera/RECENT_WORK/puntos2000

.. [PvZ2010] \R. A. Pendavingh, S. H. M. van Zwam, Lifts of matroid
             representations over partial fields, Journal of
             Combinatorial Theory, Series B, Volume 100, Issue 1,
             January 2010, Pages 36-67

.. [PZ2008] \J. H. Palmieri and J. J. Zhang, "Commutators in the
            Steenrod algebra," New York J. Math. 19 (2013), 23-37.

.. [Propp1997] James Propp,
               *Generating Random Elements of Finite Distributive Lattices*,
               Electron. J. Combin. 4 (1997), no. 2, The Wilf Festschrift volume,
               Research Paper 15.
               http://www.combinatorics.org/ojs/index.php/eljc/article/view/v4i2r15

.. _ref-Q:
.. _ref-R:

**R**

.. [Raj1987] \A. Rajan, Algorithmic applications of connectivity and
             related topics in matroid theory. Ph.D. Thesis,
             Northwestern university, 1987.

.. [Rau1979] Gerard Rauzy, "Echanges d'intervalles et transformations
             induites", Acta Arith. 34, no. 3, 203-212, 1980

.. [Red2001] Maria Julia Redondo. *Hochschild cohomology: some methods
             for computations*. Resenhas IME-USP 5 (2), 113-137
             (2001). http://inmabb.criba.edu.ar/gente/mredondo/crasp.pdfc

.. [Reg09] Oded Regev. On Lattices, Learning with Errors, Random
           Linear Codes, and Cryptography. in Journal of the ACM
           56(6). ACM 2009, :doi:`10.1145/1060590.1060603`

.. [Reg1958] \T. Regge, 'Symmetry Properties of Clebsch-Gordan
             Coefficients', Nuovo Cimento, Volume 10, pp. 544 (1958)

.. [Reg1959] \T. Regge, 'Symmetry Properties of Racah Coefficients',
             Nuovo Cimento, Volume 11, pp. 116 (1959)

.. [Reg2005] Oded Regev. On lattices, learning with errors, random
             linear codes, and cryptography. STOC, pp. 84--93,
             ACM, 2005.

.. [Reu1993] \C. Reutenauer. *Free Lie Algebras*. Number 7 in London
             Math. Soc. Monogr. (N.S.). Oxford University
             Press. (1993).

.. [Rho69] John Rhodes, *Characters and complexity of finite semigroups*
           \J. Combinatorial Theory, vol 6, 1969

.. [RH2003] \J. Rasch and A. C. H. Yu, 'Efficient Storage Scheme for
            Pre-calculated Wigner 3j, 6j and Gaunt Coefficients',
            SIAM J. Sci. Comput. Volume 25, Issue 4,
            pp. 1416-1428 (2003)

.. [RH2003b] \G. G. Rose and P. Hawkes,
            *Turing: A fast stream cipher*; in FSE, (2003), pp. 290-306.

.. [Rio1958] \J. Riordan, "An Introduction to Combinatorial Analysis",
             Dover Publ. (1958)

.. [Ris2016] Roswitha Rissner, "Null ideals of matrices over residue
             class rings of principal ideal domains". Linear Algebra
             Appl., **494** (2016) 44–69. :doi:`10.1016/j.laa.2016.01.004`.

.. [RMA2009] \P. Réal and H. Molina-Abril, *Cell AT-models for digital
             volumes* in Torsello, Escolano, Brun (eds.), Graph-Based
             Representations in Pattern Recognition, Lecture Notes in
             Computer Science, volume 5534, pp. 314-3232, Springer,
             Berlin (2009).

.. [RNPA2011] \G. Rudolf, N. Noyan, D. Papp, and F. Alizadeh. Bilinear
              optimality constraints for the cone of positive
              polynomials. Mathematical Programming, Series B,
              129 (2011) 5-31.

.. [Roc1970] \R.T. Rockafellar, *Convex Analysis*. Princeton
             University Press, Princeton, 1970.

.. [Ros1999] \K. Rosen *Handbook of Discrete and Combinatorial
             Mathematics* (1999), Chapman and Hall.

.. [Rot2001] Gunter Rote, *Division-Free Algorithms for the
             Determinant and the Pfaffian: Algebraic and Combinatorial
             Approaches*, H. Alt (Ed.): Computational Discrete
             Mathematics, LNCS 2122,
             pp. 119–135, 2001. http://page.mi.fu-berlin.de/rote/Papers/pdf/Division-free+algorithms.pdf

.. [Rot2006] Ron Roth, Introduction to Coding Theory, Cambridge
             University Press, 2006

.. [RSS] :wikipedia:`Residual_sum_of_squares`, accessed 13th
         October 2009.

.. [Rud1958] \M. E. Rudin. *An unshellable triangulation of a
             tetrahedron*. Bull. Amer. Math. Soc. 64 (1958), 90-91.

.. [Rüt2014] Julian Rüth, *Models of Curves and Valuations*. Open Access
             Repositorium der Universität Ulm. Dissertation (2014).
             http://dx.doi.org/10.18725/OPARU-3275

.. _ref-S:

**S**

.. [Saa2011] \M-J. O. Saarinen,
             *Cryptographic Analysis of All 4 x 4-Bit S-Boxes*; in
             SAC, (2011), pp. 118-133.

.. [Sch1996] \E. Schaefer. A simplified data encryption
             algorithm. Cryptologia, 20(1):77--84, 1996.

.. [Sch2006] Oliver Schiffmann. *Lectures on Hall algebras*,
             preprint, 2006. :arxiv:`0611617v2`.

.. [Sco1985] \R. Scott,
             *Wide-open encryption design offers flexible implementations*; in
             Cryptologia, (1985), pp. 75-91.

.. [SE1962] \N. E. Steenrod and D. B. A. Epstein, Cohomology
            operations, Ann. of Math. Stud. 50 (Princeton University
            Press, 1962).

.. [Ser1992] \J.-P. Serre : *Lie Algebras and Lie Groups*, 2nd ed.,
             Springer (Berlin) (1992);
             :doi:`10.1007/978-3-540-70634-2`

.. [Ser2010] \F. Sergeraert, *Triangulations of complex projective
             spaces* in Scientific contributions in honor of Mirian
             Andrés Gómez, pp 507-519, Univ. La Rioja Serv. Publ., Logroño (2010).

.. [SH1995] \C. P. Schnorr and H. H. Hörner. *Attacking the
            Chor-Rivest Cryptosystem by Improved Lattice
            Reduction*. Advances in Cryptology - EUROCRYPT '95. LNCS
            Volume 921, 1995, pp 1-12.

.. [Shr2004] Shreve, S. Stochastic Calculus for Finance II:
             Continuous-Time Models.  New York: Springer, 2004

.. [SIHMAS2011] \K. Shibutani, T. Isobe, H. Hiwatari, A. Mitsuda, T. Akishita,
                and T. Shirai, *Piccolo: An ultra-lightweight block-cipher*; in
                CHES, (2011), pp. 342-457.

.. [SK2011] \J. Spreer and W. Kühnel, "Combinatorial properties of the
            K3 surface: Simplicial blowups and slicings", Experimental
            Mathematics, Volume 20, Issue 2, 2011.

.. [SKWWHF1998] \B. Schneier, J. Kelsey, D. Whiting, D. Wagner, C. Hall,
                and N. Ferguson, *Twofish: A 128-bit block cipher*; in
                AES Submission, (1998).

.. [Sky2003] Brian Skyrms. *The stag hunt and the evolution of social
             structure*. Cambridge University Press, 2003.

.. [SLB2008] Shoham, Yoav, and Kevin Leyton-Brown. *Multiagent
             systems: Algorithmic, game-theoretic, and logical
             foundations.* Cambridge University Press, 2008.

.. [SMMK2013] \T. Suzaki, K. Minematsu, S. Morioka, and E. Kobayashi,
              *TWINE: A lightweight block cipher for multiple platforms*; in
              SAC, (2012), pp. 338-354.

.. [Sor1984] \A. Sorkin, *LUCIFER: a cryptographic algorithm*;
             in Cryptologia, 8(1), pp. 22–35, 1984.

.. [Spa1966] Edwin H. Spanier, *Algebraic Topology*,
             Springer-Verlag New York, 1966.
             :doi:`10.1007/978-1-4684-9322-1`,
             ISBN 978-1-4684-9322-1.

.. [Spe2013] \D. Speyer, *An infinitely generated upper cluster algebra*,
             :arxiv:`1305.6867`.

.. [SPGQ2006] \F.-X. Standaert, G. Piret, N. Gershenfeld, and J.-J. Quisquater,
              *Sea: A scalable encryption algorithm for small embedded applications*; in
              CARDIS, (2006), pp. 222-236.

.. [SPRQL2004] \F.-X. Standaert, G. Piret, G. Rouvroy, J.-J. Quisquarter,
               and J.-D. Legat, *ICEBERG: An involutional cipher efficient for block
               encryption in reconfigurable hardware*; in FSE, (2004), pp. 279-299.

.. [SS1992] \M. A. Shtan'ko and M. I. Shtogrin, "Embedding cubic
            manifolds and complexes into a cubic lattice", *Uspekhi
            Mat. Nauk* 47 (1992), 219-220.

.. [SS2015] Anne Schilling and Travis Scrimshaw.
            *Crystal structure on rigged configurations and the filling map*.
            Electon. J. Combin., **22(1)** (2015) #P1.73. :arxiv:`1409.2920`.

.. [SS2015II] Ben Salisbury and Travis Scrimshaw.
              *A rigged configuration model for* `B(\infty)`.
              J. Combin. Theory Ser. A, **133** (2015) pp. 29-75.
              :arxiv:`1404.6539`.

.. [SS2017] Ben Salisbury and Travis Scrimshaw.
            *Rigged configurations for all symmetrizable types*.
            Electon. J. Combin., **24(1)** (2017) #P1.30. :arxiv:`1509.07833`.

.. [SSAMI2007] \T. Shirai, K. Shibutani, T. Akishita, S. Moriai, and T. Iwata,
               *The 128-bit blockcipher CLEFIA (extended abstract)*; in
               FSE, (2007), pp. 181-195.

.. [ST2011] \A. Schilling, P. Tingley. *Demazure crystals,
            Kirillov-Reshetikhin crystals, and the energy function*.
            Electronic Journal of Combinatorics. **19(2)**. 2012.
            :arXiv:`1104.2359`

.. [St1986] Richard Stanley. *Two poset polytopes*,
            Discrete Comput. Geom. (1986), :doi:`10.1007/BF02187680`

.. [Sta2007] Stanley, Richard: *Hyperplane Arrangements*, Geometric
             Combinatorics (E. Miller, V. Reiner, and B. Sturmfels,
             eds.), IAS/Park City Mathematics Series, vol. 13,
             American Mathematical Society, Providence, RI, 2007,
             pp. 389-496.

.. [EnumComb1] Stanley, Richard P.
               *Enumerative Combinatorics, volume 1*,
               Second Edition,
               Cambridge University Press (2011).
               http://math.mit.edu/~rstan/ec/ec1/

.. [Stan2009] Richard Stanley,
              *Promotion and evacuation*,
              Electron. J. Combin. 16 (2009), no. 2, Special volume in honor of
              Anders Björner,
              Research Paper 9, 24 pp.

.. [Ste2003] John R. Stembridge, A local characterization of
             simply-laced crystals, Transactions of the American
             Mathematical Society, Vol. 355, No. 12 (Dec., 2003),
             pp. 4807--4823

.. [Sti2006] Douglas R. Stinson. *Cryptography: Theory and
             Practice*. 3rd edition, Chapman \& Hall/CRC, 2006.

.. [Sto1998] \A. Storjohann, An O(n^3) algorithm for Frobenius normal
             form. Proceedings of the International Symposium on
             Symbolic and Algebraic Computation (ISSAC'98), ACM Press,
             1998, pp. 101-104.

.. [Sto2000] \A. Storjohann, Algorithms for Matrix Canonical
             Forms. PhD Thesis. Department of Computer Science, Swiss
             Federal Institute of Technology -- ETH, 2000.

.. [Sto2011] \A. Storjohann, Email Communication. 30 May 2011.

.. [Str1969] Volker Strassen. Gaussian elimination is not
             optimal. Numerische Mathematik, 13:354-356, 1969.

.. [Striker2011] \J. Striker. *A unifying poset perspective on
                 alternating sign matrices, plane partitions, Catalan objects,
                 tournaments, and tableaux*, Advances in Applied Mathematics 46
                 (2011), no. 4, 583-609. :arXiv:`1408.5391`

.. [Stu1987] \J. Sturm, On the congruence of modular forms, Number
             theory (New York, 1984-1985), Springer, Berlin, 1987,
             pp. 275-280.

.. [Stu1993] \B. Sturmfels, Algorithms in invariant theory, Springer-Verlag,
             1993.

.. [STW2013] \J. Schejbal, E. Tews, and J. Wälde,
             *Reverse engineering of chiasmus from gstool*; in
             30c3, (2013).

.. [STW2016] \C. Stump, H. Thomas, N. Williams. *Cataland II*, in
             preparation, 2016.

.. [sudoku:escargot]  "Al Escargot", due to Arto Inkala,
                      http://timemaker.blogspot.com/2006/12/ai-escargot-vwv.html

.. [sudoku:norvig] Perter Norvig, "Solving Every Sudoku Puzzle",
                   http://norvig.com/sudoku.html

.. [sudoku:royle]  Gordon Royle, "Minimum Sudoku",
                   http://people.csse.uwa.edu.au/gordon/sudokumin.php

.. [sudoku:top95]  "95 Hard Puzzles", http://magictour.free.fr/top95,
                   or http://norvig.com/top95.txt

.. [sudoku:wikipedia]  "Near worst case",
                       :wikipedia:`Algorithmics_of_sudoku`

.. [SV2000] \J. Stern and S. Vaudenay,
            *CS-Cipher*; in
            First Open NESSIE Workshop, (2000).

.. [SW2002] William Stein and Mark Watkins, *A database of elliptic
            curves---first report*. In *Algorithmic number theory
            (ANTS V), Sydney, 2002*, Lecture Notes in Computer Science
            2369, Springer, 2002,
            p267--275. http://modular.math.washington.edu/papers/stein-watkins/

.. [Swe1969] Moss Sweedler. Hopf algebras. W.A. Benjamin, Math Lec
             Note Ser., 1969.

.. [SWJ2008] Fatima Shaheen, Michael Wooldridge, and Nicholas
             Jennings. *A linear approximation method for the Shapley
             value.* Artificial Intelligence 172.14 (2008): 1673-1699.

.. [SYYTIYTT2002] \T. Shimoyama, H. Yanami, K. Yokoyama, M. Takenaka, K. Itoh,
                  \J. Yajima, N. Torii, and H. Tanaka, *The block cipher SC2000*; in
                  FSE, (2001), pp. 312-327.

.. _ref-T:

**T**

.. [Tar1976] Robert E. Tarjan, *Edge-disjoint spanning trees and
             depth-first search*, Acta Informatica 6 (2), 1976,
             171-185, :doi:`10.1007/BF00268499`.

.. [TB1997] Lloyd N. Trefethen and David Bau III, *Numerical Linear
            Algebra*, SIAM, Philadelphia, 1997.

.. [Tee1997] Tee, Garry J. "Continuous branches of inverses of the 12
             Jacobi elliptic functions for real
             argument". 1997. https://researchspace.auckland.ac.nz/bitstream/handle/2292/5042/390.pdf.

.. [TIDES] \A. Abad, R. Barrio, F. Blesa, M. Rodriguez. TIDES tutorial:
           Integrating ODEs by using the Taylor Series Method
           (http://www.unizar.es/acz/05Publicaciones/Monografias/MonografiasPublicadas/Monografia36/IndMonogr36.htm)

.. [TOPCOM] \J. Rambau, TOPCOM
            <http://www.rambau.wm.uni-bayreuth.de/TOPCOM/>.

.. [TW1980] \A.D. Thomas and G.V. Wood, Group Tables (Exeter: Shiva
            Publishing, 1980)

.. _ref-U:

**U**

.. [UDCIKMP2011] \M. Ullrich, C. De Canniere, S. Indesteege, Ö. Kücük, N. Mouha, and
                 \B. Preenel, *Finding Optimal Bitsliced Implementations of 4 x 4-bit
                 S-boxes*; in SKEW, (2011).

.. [UNITTEST] unittest -- Unit testing framework --
              http://docs.python.org/library/unittest.html

.. [U.S1998] \U.S. Department Of Commerce/National Institute of Standards and Technology,
             *Skipjack and KEA algorithms specifications, v2.0*, (1998).

.. [U.S1999] \U.S. Department Of Commerce/National Institute of Standards and Technology,
             *Data Encryption Standard*, (1999).

.. _ref-V:

**V**

.. [Vat2008] \D. Vatne, *The mutation class of `D_n` quivers*, :arxiv:`0810.4789v1`.

.. [VB1996] \E. Viterbo, E. Biglieri. *Computing the Voronoi Cell of a
            Lattice: The Diamond-Cutting Algorithm*. IEEE Transactions
            on Information Theory, 1996.

.. [Vee1978] William Veech, "Interval exchange
             transformations", J. Analyse Math. 33 (1978), 222-272

.. [Ver] Helena Verrill, "Fundamental domain drawer", Java program,
         http://www.math.lsu.edu/~verrill/

.. [VJ2004] \S. Vaudenay and P. Junod,
            *Device and method for encrypting and decryptiong a block of data
            Fox, a New Family of Block Ciphers*, (2004).

.. [Voe2003] \V. Voevodsky, Reduced power operations in motivic
             cohomology, Publ. Math. Inst. Hautes Études Sci. No. 98
             (2003), 1-57.

.. [Voi2012] \J. Voight. Identifying the matrix ring: algorithms for
             quaternion algebras and quadratic forms, to appear.

.. [VW1994] Leonard Van Wyk. *Graph groups are biautomatic*. J. Pure
            Appl. Alg. **94** (1994). no. 3, 341-352.

.. _ref-W:

**W**

.. [Wac2003] Wachs, "Topology of Matching, Chessboard and General
             Bounded Degree Graph Complexes" (Algebra Universalis
             Special Issue in Memory of Gian-Carlo Rota, Algebra
             Universalis, 49 (2003) 345-385)

.. [Wal1960] \C. T. C. Wall, "Generators and relations for the
             Steenrod algebra," Ann. of Math. (2) **72** (1960),
             429-444.

.. [Wal1970] David W. Walkup, "The lower bound conjecture for 3- and
             4-manifolds", Acta Math. 125 (1970), 75-107.

.. [Wan1998] Daqing Wan, "Dimension variation of classical and p-adic
             modular forms", Invent. Math. 133, (1998) 449-463.

.. [Wan2010] Zhenghan Wang. Topological quantum
             computation. Providence, RI: American Mathematical
             Society (AMS), 2010. ISBN 978-0-8218-4930-9

.. [Was1997] \L. C. Washington, *Cyclotomic Fields*, Springer-Verlag,
             GTM volume 83, 1997.

.. [Wat2003] Joel Watson. *Strategy: an introduction to game
             theory*. WW Norton, 2002.

.. [Wat2010] Watkins, David S. Fundamentals of Matrix Computations,
             Third Edition.  Wiley, Hoboken, New Jersey, 2010.

.. [Web2007] James Webb. *Game theory: decisions, interaction and
             Evolution*. Springer Science & Business Media, 2007.

.. [WELLS]   Elliot Wells. Computing the Canonical Height of a Point in Projective Space.
             :arxiv:`1602.04920v1` (2016).

.. [Wei1994] Charles A. Weibel, *An introduction to homological
             algebra*. Cambridge Studies in Advanced Math., vol. 38,
             Cambridge Univ. Press, 1994.

.. [WFYTP2008] \D. Watanable, S. Furuya, H. Yoshida, K. Takaragi, and B. Preneel,
               *A new keystream generator MUGI*; in
               FSE, (2002), pp. 179-194.

.. [Woo1998] \R. M. W. Wood, "Problems in the Steenrod algebra,"
             Bull. London Math. Soc. 30 (1998), no. 5, 449-517.

.. [WP-Bessel] :wikipedia:`Bessel_function`

.. [WP-Error] :wikipedia:`Error_function`

.. [WP-Struve] :wikipedia:`Struve_function`

.. [WSK1997] \D. Wagner, B. Schneier, and J. Kelsey,
             *Cryptoanalysis of the cellular encryption algorithm*; in
             CRYPTO, (1997), pp. 526-537.

.. [Wu2009] Hongjun Wu, *The Hash Function JH*;
            submitted to NIST, (2008), available at
            http://www3.ntu.edu.sg/home/wuhj/research/jh/jh_round3.pdf

.. [WW2005] Ralf-Philipp Weinmann and Kai Wirt,
            *Analysis of the DVB Common Scrambling Algorithm*; in
            IFIP TC-6 TC-11, (2005).

.. _ref-X:

**X**

.. [XP1994] Deng Xiaotie, and Christos Papadimitriou. *On the
            complexity of cooperative solution concepts.* Mathematics
            of Operations Research 19.2 (1994): 257-266.

.. _ref-Y:

**Y**

.. [Yoc2005] Jean-Christophe Yoccoz "Echange d'Intervalles", Cours au
             college de France

.. [Yun1976] Yun, David YY. On square-free decomposition
             algorithms. In Proceedings of the third ACM symposium on
             Symbolic and algebraic computation, pp. 26-35. ACM, 1976.

.. [Yuz1993] Sergey Yuzvinsky, "The first two obstructions to the
             freeness of arrangements", Transactions of the American
             Mathematical Society, Vol. 335, **1** (1993)
             pp. 231--244.

.. [YWHWXSW2014] \D. Ye, P. Wang, L. Hu, L. Wang, Y. Xie, S. Sun, and P. Wang,
                 *Panda v1*; in CAESAR Competition, (2014).

.. _ref-Z:

**Z**

.. [ZBLRYV2015] \W. Zhang, Z. Bao, D. Lin, V. Rijmen, B. Yang, and I. Verbauwhede,
                *RECTANGLE: A bit-slice lightweight block cipher suitable for
                multiple platforms*; in
                SCience China Information Sciences, (2015), pp. 1-15.

.. [ZBN1997] \C. Zhu, R. H. Byrd and J. Nocedal. L-BFGS-B: Algorithm
             778: L-BFGS-B, FORTRAN routines for large scale bound
             constrained optimization. ACM Transactions on
             Mathematical Software, Vol 23, Num. 4, pp.550--560, 1997.

.. [Zie1998] \G. M. Ziegler. *Shelling polyhedral 3-balls and
             4-polytopes*. Discrete Comput. Geom. 19 (1998), 159-174.

.. [Zie2007] \G. M. Ziegler. *Lectures on polytopes*, Volume
             152 of Graduate Texts in Mathematics, 7th printing of 1st edition, Springer, 2007.

.. [Zor2008] \A. Zorich "Explicit Jenkins-Strebel representatives of
             all strata of Abelian and quadratic differentials",
             Journal of Modern Dynamics, vol. 2, no 1, 139-185 (2008)
             (http://www.math.psu.edu/jmd)

.. [Zor] Anton Zorich, "Generalized Permutation software"
         (http://perso.univ-rennes1.fr/anton.zorich)

.. [ZZ2005] Hechun Zhang and R. B. Zhang.
            *Dual canonical bases for the quantum special linear group
            and invariant subalgebras*.
            Lett. Math. Phys. **73** (2005), pp. 165-181.
            :arxiv:`math/0509651`.

.. include:: ../footer.txt<|MERGE_RESOLUTION|>--- conflicted
+++ resolved
@@ -962,14 +962,12 @@
             of Hecke points. Forum Mathematicum, 15:2, pp. 165--189,
             De Gruyter, 2003.
 
-<<<<<<< HEAD
 .. [GMN2008] Jordi Guardia, Jesus Montes, Enric Nart. *Newton polygons of higher
              order in algebraic number theory* (2008). arXiv:0807.2620 [math.NT]
-=======
+
 .. [GNL2011] \Z. Gong, S. Nikova, and Y. W. Law,
              *KLEIN: A new family of lightweight block ciphers*; in
              RFIDSec, (2011), p. 1-18.
->>>>>>> 32922596
 
 .. [Go1967] Solomon Golomb, Shift register sequences, Aegean Park
             Press, Laguna Hills, Ca, 1967
